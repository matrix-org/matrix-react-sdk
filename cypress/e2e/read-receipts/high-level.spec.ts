/*
Copyright 2023 The Matrix.org Foundation C.I.C.

Licensed under the Apache License, Version 2.0 (the "License");
you may not use this file except in compliance with the License.
You may obtain a copy of the License at

    http://www.apache.org/licenses/LICENSE-2.0

Unless required by applicable law or agreed to in writing, software
distributed under the License is distributed on an "AS IS" BASIS,
WITHOUT WARRANTIES OR CONDITIONS OF ANY KIND, either express or implied.
See the License for the specific language governing permissions and
limitations under the License.
*/

/// <reference types="cypress" />

import type { MatrixClient, MatrixEvent, Room, IndexedDBStore } from "matrix-js-sdk/src/matrix";
import { HomeserverInstance } from "../../plugins/utils/homeserver";
import Chainable = Cypress.Chainable;

describe("Read receipts", () => {
    const userName = "Mae";
    const botName = "Other User";
    const roomAlpha = "Room Alpha";
    const roomBeta = "Room Beta";

    let homeserver: HomeserverInstance;
    let betaRoomId: string;
    let alphaRoomId: string;
    let bot: MatrixClient | undefined;

    before(() => {
        // Note: unusually for the Cypress tests in this repo, we share a single
        // Synapse between all the tests in this file.
        //
        // Stopping and starting Synapse costs about 0.25 seconds per test, so
        // for most suites this is worth the cost for the extra assurance that
        // each test is independent.
        //
        // Because there are so many tests in this file, and because sharing a
        // Synapse should have no effect (because we create new rooms and users
        // for each test), we share it here, saving ~30 seconds per run at time
        // of writing.

        cy.startHomeserver("default").then((data) => {
            homeserver = data;
        });
    });

    beforeEach(() => {
        // Create 2 rooms: Alpha & Beta. We join the bot to both of them
        cy.initTestUser(homeserver, userName)
            .then(() => {
                cy.createRoom({ name: roomAlpha }).then((createdRoomId) => {
                    alphaRoomId = createdRoomId;
                });
            })
            .then(() => {
                cy.createRoom({ name: roomBeta }).then((createdRoomId) => {
                    betaRoomId = createdRoomId;
                });
            })
            .then(() => {
                cy.getBot(homeserver, { displayName: botName }).then((botClient) => {
                    bot = botClient;
                });
            })
            .then(() => {
                // Invite the bot to both rooms
                cy.inviteUser(alphaRoomId, bot.getUserId());
                cy.viewRoomById(alphaRoomId);
                cy.findByText(botName + " joined the room").should("exist");

                cy.inviteUser(betaRoomId, bot.getUserId());
                cy.viewRoomById(betaRoomId);
                cy.findByText(botName + " joined the room").should("exist");
            });
    });

    after(() => {
        cy.stopHomeserver(homeserver);
    });

    abstract class MessageContentSpec {
        public abstract getContent(room: Room): Promise<Record<string, unknown>>;
    }

    abstract class BotActionSpec {
        public abstract performAction(cli: MatrixClient, room: Room): Promise<void>;
    }

    type Message = string | MessageContentSpec | BotActionSpec;

    function goTo(room: string) {
        cy.viewRoomByName(room);
    }

    function findRoomByName(room: string): Chainable<Room> {
        return cy.getClient().then((cli) => {
            return cli.getRooms().find((r) => r.name === room);
        });
    }

    /**
     * Find and display a message.
     *
     * @param room the name of the room to look inside
     * @param message the content of the message to fine
     * @param includeThreads look for messages inside threads, not just the main timeline
     */
    function jumpTo(room: string, message: string, includeThreads = false) {
        cy.log("Jump to message", room, message, includeThreads);
        cy.getClient().then((cli) => {
            findRoomByName(room).then(async ({ roomId }) => {
                const roomObject = cli.getRoom(roomId);
                const foundMessage = await getMessage(roomObject, message, includeThreads);
                cy.visit(`/#/room/${roomId}/${foundMessage.getId()}`);
            });
        });
    }

    function openThread(rootMessage: string) {
        cy.log("Open thread", rootMessage);
        cy.get(".mx_RoomView_body", { log: false }).within(() => {
            cy.contains(".mx_EventTile[data-scroll-tokens]", rootMessage, { log: false })
                .realHover()
                .findByRole("button", { name: "Reply in thread", log: false })
                .click();
        });
        cy.get(".mx_ThreadView_timelinePanelWrapper", { log: false }).should("have.length", 1);
    }

    function sendMessageAsClient(cli: MatrixClient, room: string, messages: Message[]) {
        findRoomByName(room).then(async ({ roomId }) => {
            const room = cli.getRoom(roomId);
            for (const message of messages) {
                if (typeof message === "string") {
                    await cli.sendTextMessage(roomId, message);
                } else if (message instanceof MessageContentSpec) {
                    await cli.sendMessage(roomId, await message.getContent(room));
                } else {
                    await message.performAction(cli, room);
                }
            }
        });
    }

    /**
     * Sends messages into given room as a bot
     * @param room - the name of the room to send messages into
     * @param messages - the list of messages to send, these can be strings or implementations of MessageSpec like `editOf`
     */
    function receiveMessages(room: string, messages: Message[]) {
        sendMessageAsClient(bot, room, messages);
    }

    /**
     * Sends messages into given room as the currently logged-in user
     * @param room - the name of the room to send messages into
     * @param messages - the list of messages to send, these can be strings or implementations of MessageSpec like `editOf`
     */
    function sendMessages(room: string, messages: Message[]) {
        cy.getClient().then((cli) => sendMessageAsClient(cli, room, messages));
    }

    /**
     * Utility to find a MatrixEvent by its body content
     * @param room - the room to search for the event in
     * @param message - the body of the event to search for
     * @param includeThreads - whether to search within threads too
     */
    async function getMessage(room: Room, message: string, includeThreads = false): Promise<MatrixEvent> {
        let ev = room.timeline.find((e) => e.getContent().body === message);
        if (!ev && includeThreads) {
            for (const thread of room.getThreads()) {
                ev = thread.timeline.find((e) => e.getContent().body === message);
                if (ev) break;
            }
        }

        if (ev) return ev;

        return new Promise((resolve) => {
            room.on("Room.timeline" as any, (ev: MatrixEvent) => {
                if (ev.getContent().body === message) {
                    resolve(ev);
                }
            });
        });
    }

    /**
     * MessageContentSpec to send an edit into a room
     * @param originalMessage - the body of the message to edit
     * @param newMessage - the message body to send in the edit
     */
    function editOf(originalMessage: string, newMessage: string): MessageContentSpec {
        return new (class extends MessageContentSpec {
            public async getContent(room: Room): Promise<Record<string, unknown>> {
                const ev = await getMessage(room, originalMessage, true);

                const content = ev.getContent();
                return {
                    "msgtype": content.msgtype,
                    "body": `* ${newMessage}`,
                    "m.new_content": {
                        msgtype: content.msgtype,
                        body: newMessage,
                    },
                    "m.relates_to": {
                        rel_type: "m.replace",
                        event_id: ev.getId(),
                    },
                };
            }
        })();
    }

    /**
     * MessageContentSpec to send a reply into a room
     * @param targetMessage - the body of the message to reply to
     * @param newMessage - the message body to send into the reply
     */
    function replyTo(targetMessage: string, newMessage: string): MessageContentSpec {
        return new (class extends MessageContentSpec {
            public async getContent(room: Room): Promise<Record<string, unknown>> {
                const ev = await getMessage(room, targetMessage);

                return {
                    "msgtype": "m.text",
                    "body": newMessage,
                    "m.relates_to": {
                        "m.in_reply_to": {
                            event_id: ev.getId(),
                        },
                    },
                };
            }
        })();
    }

    /**
     * MessageContentSpec to send a threaded response into a room
     * @param rootMessage - the body of the thread root message to send a response to
     * @param newMessage - the message body to send into the thread response
     */
    function threadedOff(rootMessage: string, newMessage: string): MessageContentSpec {
        return new (class extends MessageContentSpec {
            public async getContent(room: Room): Promise<Record<string, unknown>> {
                const ev = await getMessage(room, rootMessage);

                return {
                    "msgtype": "m.text",
                    "body": newMessage,
                    "m.relates_to": {
                        event_id: ev.getId(),
                        is_falling_back: true,
                        rel_type: "m.thread",
                    },
                };
            }
        })();
    }

    /**
     * Generate MessageContentSpecs to send multiple threaded responses into a room.
     *
     * @param rootMessage - the body of the thread root message to send a response to
     * @param newMessages - the contents of the messages
     */
    function manyThreadedOff(rootMessage: string, newMessages: Array<string>): Array<MessageContentSpec> {
        return newMessages.map((body) => threadedOff(rootMessage, body));
    }

    /**
     * Generate strings with the supplied prefix, suffixed with numbers.
     *
     * @param prefix the prefix of each string
     * @param howMany the number of strings to generate
     */
    function many(prefix: string, howMany: number): Array<string> {
        return Array.from(Array(howMany).keys()).map((i) => prefix + i.toFixed());
    }

    /**
     * BotActionSpec to send a reaction to an existing event into a room
     * @param targetMessage - the body of the message to send a reaction to
     * @param reaction - the key of the reaction to send into the room
     */
    function reactionTo(targetMessage: string, reaction: string): BotActionSpec {
        return new (class extends BotActionSpec {
            public async performAction(cli: MatrixClient, room: Room): Promise<void> {
                const ev = await getMessage(room, targetMessage, true);
                const threadId = !ev.isThreadRoot ? ev.threadRootId : undefined;
                await cli.sendEvent(room.roomId, threadId ?? null, "m.reaction", {
                    "m.relates_to": {
                        rel_type: "m.annotation",
                        event_id: ev.getId(),
                        key: reaction,
                    },
                });
            }
        })();
    }

    /**
     * BotActionSpec to send a custom event
     * @param eventType - the type of the event to send
     * @param content - the event content to send
     */
    function customEvent(eventType: string, content: Record<string, any>): BotActionSpec {
        return new (class extends BotActionSpec {
            public async performAction(cli: MatrixClient, room: Room): Promise<void> {
                await cli.sendEvent(room.roomId, null, eventType, content);
            }
        })();
    }

    /**
     * BotActionSpec to send a redaction into a room
     * @param targetMessage - the body of the message to send a redaction to
     */
    function redactionOf(targetMessage: string): BotActionSpec {
        return new (class extends BotActionSpec {
            public async performAction(cli: MatrixClient, room: Room): Promise<void> {
                const ev = await getMessage(room, targetMessage, true);
                await cli.redactEvent(room.roomId, ev.threadRootId, ev.getId());
            }
        })();
    }

    function getRoomListTile(room: string) {
        return cy.findByRole("treeitem", { name: new RegExp("^" + room), log: false });
    }

    function markAsRead(room: string) {
        cy.log("Marking room as read", room);
        getRoomListTile(room).rightclick();
        cy.findByText("Mark as read").click();
    }

    function assertRead(room: string) {
        cy.log("Assert room read", room);
        return getRoomListTile(room).within(() => {
            cy.get(".mx_NotificationBadge_dot").should("not.exist");
            cy.get(".mx_NotificationBadge_count").should("not.exist");
        });
    }

    /**
     * Assert that this room remains read, when it was previously read.
     * (In practice, this just waits a short while to allow any unread marker to
     * appear, and then asserts that the room is read.)
     */
    function assertStillRead(room: string) {
        cy.wait(200);
        assertRead(room);
    }

    /**
     * Assert a given room is marked as unread (via the room list tile)
     * @param room - the name of the room to check
     * @param count - the numeric count to assert, or if "." specified then a bold/dot (no count) state is asserted
     */
    function assertUnread(room: string, count: number | ".") {
        cy.log("Assert room unread", room, count);
        return getRoomListTile(room).within(() => {
            if (count === ".") {
                cy.get(".mx_NotificationBadge_dot").should("exist");
            } else {
                cy.get(".mx_NotificationBadge_count").should("have.text", count);
            }
        });
    }

    /**
     * Assert a given room is marked as unread, and the number of unread
     * messages is less than the supplied count.
     *
     * @param room - the name of the room to check
     * @param lessThan - the number of unread messages that is too many
     */
    function assertUnreadLessThan(room: string, lessThan: number) {
        cy.log("Assert room some unread", room);
        return getRoomListTile(room).within(() => {
            cy.get(".mx_NotificationBadge_count").should(($count) =>
                expect(parseInt($count.get(0).textContent, 10)).to.be.lessThan(lessThan),
            );
        });
    }

    function backToThreadsList() {
        cy.log("Back to threads list");
        cy.get(".mx_RightPanel").findByTitle("Threads").click();
    }

    function openThreadList() {
        cy.log("Open threads list");
        cy.findByTestId("threadsButton", { log: false }).then(($button) => {
            if ($button?.attr("aria-current") !== "true") {
                cy.findByTestId("threadsButton", { log: false }).click();
            }
        });

        cy.get(".mx_ThreadPanel", { log: false })
            .should("exist")
            .then(($panel) => {
                const $button = $panel.find('.mx_BaseCard_back[title="Threads"]');
                // If the Threads back button is present then click it, the threads button can open either threads list or thread panel
                if ($button.length) {
                    $button.trigger("click");
                }
            });
    }

    function getThreadListTile(rootMessage: string) {
        openThreadList();
        return cy.contains(".mx_ThreadPanel .mx_EventTile_body", rootMessage, { log: false }).closest("li");
    }

    function assertReadThread(rootMessage: string) {
        return getThreadListTile(rootMessage).within(() => {
            cy.get(".mx_NotificationBadge", { log: false }).should("not.exist");
        });
    }

    function assertUnreadThread(rootMessage: string) {
        cy.log("Assert unread thread", rootMessage);
        return getThreadListTile(rootMessage).within(() => {
            cy.get(".mx_NotificationBadge").should("exist");
        });
    }

    function saveAndReload() {
        cy.log("Save and reload");
        cy.getClient().then((cli) => {
            // @ts-ignore
            return (cli.store as IndexedDBStore).reallySave();
        });
        cy.reload();
        // Wait for the app to reload
        cy.log("Waiting for app to reload");
        cy.get(".mx_RoomView", { log: false, timeout: 20000 }).should("exist");
    }

    const room1 = roomAlpha;
    const room2 = roomBeta;

    describe("new messages", () => {
        describe("in the main timeline", () => {
            it("Receiving a message makes a room unread", () => {
                // Given I am in a different room
                goTo(room1);
                assertRead(room2);

                // When I receive some messages
                receiveMessages(room2, ["Msg1"]);

                // Then the room is marked as unread
                assertUnread(room2, 1);
            });
            it("Reading latest message makes the room read", () => {
                // Given I have some unread messages
                goTo(room1);
                assertRead(room2);
                receiveMessages(room2, ["Msg1"]);
                assertUnread(room2, 1);

                // When I read the main timeline
                goTo(room2);

                // Then the room becomes read
                assertRead(room2);
            });
            // XXX: fails (sometimes!) because the unread count stays high
            it.skip("Reading an older message leaves the room unread", () => {
                // Given there are lots of messages in a room
                goTo(room1);
                receiveMessages(room2, many("Msg", 30));
                assertUnread(room2, 30);

                // When I jump to one of the older messages
                jumpTo(room2, "Msg1");

                // Then the room is still unread, but some messages were read
                assertUnreadLessThan(room2, 30);
            });
            it("Marking a room as read makes it read", () => {
                // Given I have some unread messages
                goTo(room1);
                assertRead(room2);
                receiveMessages(room2, ["Msg1"]);
                assertUnread(room2, 1);

                // When I mark the room as read
                markAsRead(room2);

                // Then it is read
                assertRead(room2);
            });
            it("Receiving a new message after marking as read makes it unread", () => {
                // Given I have marked my messages as read
                goTo(room1);
                assertRead(room2);
                receiveMessages(room2, ["Msg1"]);
                assertUnread(room2, 1);
                markAsRead(room2);
                assertRead(room2);

                // When I receive a new message
                receiveMessages(room2, ["Msg2"]);

                // Then the room is unread
                assertUnread(room2, 1);
            });
            it("A room with a new message is still unread after restart", () => {
                // Given I have an unread message
                goTo(room1);
                assertRead(room2);
                receiveMessages(room2, ["Msg1"]);
                assertUnread(room2, 1);

                // When I restart
                saveAndReload();

                // Then I still have an unread message
                assertUnread(room2, 1);
            });
            it("A room where all messages are read is still read after restart", () => {
                // Given I have read all messages
                goTo(room1);
                assertRead(room2);
                receiveMessages(room2, ["Msg1"]);
                assertUnread(room2, 1);
                goTo(room2);
                assertRead(room2);

                // When I restart
                saveAndReload();

                // Then all messages are still read
                assertRead(room2);
            });
            it("A room that was marked as read is still read after restart", () => {
                // Given I have marked all messages as read
                goTo(room1);
                assertRead(room2);
                receiveMessages(room2, ["Msg1"]);
                assertUnread(room2, 1);
                markAsRead(room2);
                assertRead(room2);

                // When I restart
                saveAndReload();

                // Then all messages are still read
                assertRead(room2);
            });
            // XXX: fails because the room remains unread even though I sent a message
            it.skip("Me sending a message from a different client marks room as read", () => {
                // Given I have unread messages
                goTo(room1);
                assertRead(room2);
                receiveMessages(room2, ["Msg1"]);
                assertUnread(room2, 1);

                // When I send a new message from a different client
                sendMessages(room2, ["Msg2"]);

                // Then this room is marked as read
                assertRead(room2);
            });
        });

        describe("in threads", () => {
            it("Receiving a message makes a room unread", () => {
                // Given a message arrived and is read
                goTo(room1);
                receiveMessages(room2, ["Msg1"]);
                assertUnread(room2, 1);
                goTo(room2);
                assertRead(room2);
                goTo(room1);

                // When I receive a threaded message
                receiveMessages(room2, [threadedOff("Msg1", "Resp1")]);

                // Then the room becomes unread
                assertUnread(room2, 1);
            });
            it("Reading the last threaded message makes the room read", () => {
                // Given a thread exists and is not read
                goTo(room1);
                receiveMessages(room2, ["Msg1", threadedOff("Msg1", "Resp1")]);
                assertUnread(room2, 2);
                goTo(room2);

                // When I read it
                openThread("Msg1");

                // The room becomes read
                assertRead(room2);
            });
            it("Reading a thread message makes the thread read", () => {
                // Given a thread exists
                goTo(room1);
                receiveMessages(room2, ["Msg1", threadedOff("Msg1", "Resp1"), threadedOff("Msg1", "Resp2")]);
                assertUnread(room2, 3); // (Sanity)

                // When I read the main timeline
                goTo(room2);

                // Then room does appear unread
                assertUnread(room2, 2);

                // Until we open the thread
                openThread("Msg1");
                assertReadThread("Msg1");
                assertRead(room2);
            });
            it("Reading an older thread message leaves the thread unread", () => {
                // Given there are many messages in a thread
                goTo(room1);
                receiveMessages(room2, ["ThreadRoot", ...manyThreadedOff("ThreadRoot", many("InThread", 20))]);
                assertUnread(room2, 21);

                // When I read an older message in the thread
                jumpTo(room2, "InThread1", true);
                assertUnreadLessThan(room2, 21);
                // TODO: for some reason, we can't find the first message
                // "InThread0", so I am using the second here. Also, they appear
                // out of order, with "InThread2" before "InThread1". Might be a
                // clue to the sporadic reports we have had of messages going
                // missing in threads?

                // Then the thread is still marked as unread
                backToThreadsList();
                assertUnreadThread("ThreadRoot");
            });
            it("Reading only one thread's message does not make the room read", () => {
                // Given two threads are unread
                goTo(room1);
                receiveMessages(room2, ["Msg1", threadedOff("Msg1", "Resp1"), "Msg2", threadedOff("Msg2", "Resp2")]);
                assertUnread(room2, 4);
                goTo(room2);
                assertUnread(room2, 2);

                // When I only read one of them
                openThread("Msg1");

                // The room is still unread
                assertUnread(room2, 1);
            });
            it("Reading only one thread's message makes that thread read but not others", () => {
                // Given I have unread threads
                goTo(room1);
                receiveMessages(room2, ["Msg1", "Msg2", threadedOff("Msg1", "Resp1"), threadedOff("Msg2", "Resp2")]);
                assertUnread(room2, 4); // (Sanity)
                goTo(room2);
                assertUnread(room2, 2);
                assertUnreadThread("Msg1");
                assertUnreadThread("Msg2");

                // When I read one of them
                openThread("Msg1");

                // Then that one is read, but the other is not
                assertReadThread("Msg1");
                assertUnreadThread("Msg2");
            });
            it("Reading the main timeline does not mark a thread message as read", () => {
                // Given a thread exists
                goTo(room1);
                receiveMessages(room2, ["Msg1", threadedOff("Msg1", "Resp1"), threadedOff("Msg1", "Resp2")]);
                assertUnread(room2, 3); // (Sanity)

                // When I read the main timeline
                goTo(room2);
                assertUnread(room2, 2);

                // Then thread does appear unread
                assertUnreadThread("Msg1");
            });
            // XXX: fails because the room is still "bold" even though the notification counts all disappear
            it.skip("Marking a room with unread threads as read makes it read", () => {
                // Given I have an unread thread
                goTo(room1);
                receiveMessages(room2, ["Msg1", threadedOff("Msg1", "Resp1"), threadedOff("Msg1", "Resp2")]);
                assertUnread(room2, 3); // (Sanity)

                // When I mark the room as read
                markAsRead(room2);

                // Then the room is read
                assertRead(room2);
            });
            // XXX: fails for the same reason as "Marking a room with unread threads as read makes it read"
            it.skip("Sending a new thread message after marking as read makes it unread", () => {
                // Given a thread exists
                goTo(room1);
                receiveMessages(room2, ["Msg1", threadedOff("Msg1", "Resp1"), threadedOff("Msg1", "Resp2")]);

                // When I mark the room as read
                markAsRead(room2);
                assertRead(room2);

                // Then another message appears in the thread
                receiveMessages(room2, [threadedOff("Msg1", "Resp3")]);

                // Then the room becomes unread
                assertUnread(room2, 1);
            });
            // XXX: fails for the same reason as "Marking a room with unread threads as read makes it read"
            it.skip("Sending a new different-thread message after marking as read makes it unread", () => {
                // Given 2 threads exist, and Thread2 has the latest message in it
                goTo(room1);
                receiveMessages(room2, ["Thread1", "Thread2", threadedOff("Thread1", "t1a")]);
                assertUnread(room2, 3);
                receiveMessages(room2, [threadedOff("Thread2", "t2a")]);

                // When I mark the room as read (making an unthreaded receipt for t2a)
                markAsRead(room2);
                assertRead(room2);

                // Then another message appears in the other thread
                receiveMessages(room2, [threadedOff("Thread1", "t1b")]);

                // Then the room becomes unread
                assertUnread(room2, 1);
            });
            it("A room with a new threaded message is still unread after restart", () => {
                // Given a thread exists
                goTo(room1);
                receiveMessages(room2, ["Msg1", threadedOff("Msg1", "Resp1"), threadedOff("Msg1", "Resp2")]);
                assertUnread(room2, 3); // (Sanity)

                // When I read the main timeline
                goTo(room2);

                // Then room does appear unread
                assertUnread(room2, 2);

                saveAndReload();
                assertUnread(room2, 2);

                // Until we open the thread
                openThread("Msg1");
                assertRead(room2);
            });
            it("A room where all threaded messages are read is still read after restart", () => {
                // Given I have read all the threads
                goTo(room1);
                receiveMessages(room2, ["Msg1", threadedOff("Msg1", "Resp1"), threadedOff("Msg1", "Resp2")]);
                assertUnread(room2, 3); // (Sanity)
                goTo(room2);
                assertUnread(room2, 2);
                openThread("Msg1");
                assertRead(room2);

                // When I restart
                saveAndReload();

                // Then the room is still read
                assertRead(room2);
            });
        });

        describe("thread roots", () => {
            it("Reading a thread root does not mark the thread as read", () => {
                // Given a thread exists
                goTo(room1);
                receiveMessages(room2, ["Msg1", threadedOff("Msg1", "Resp1")]);
                assertUnread(room2, 2); // (Sanity)

                // When I read the main timeline
                goTo(room2);

                // Then room does appear unread
                assertUnread(room2, 1);
                assertUnreadThread("Msg1");
            });
            // XXX: fails because we jump to the wrong place in the timeline
            it.skip("Reading a thread root within the thread view marks it as read in the main timeline", () => {
                // Given lots of messages are on the main timeline, and one has a thread off it
                goTo(room1);
                receiveMessages(room2, [
                    ...many("beforeThread", 30),
                    "ThreadRoot",
                    threadedOff("ThreadRoot", "InThread"),
                    ...many("afterThread", 30),
                ]);
                assertUnread(room2, 62); // Sanity

                // When I jump to an old message and read the thread
                jumpTo(room2, "beforeThread0");
                openThread("ThreadRoot");

                // Then the thread root is marked as read in the main timeline,
                // so there are only 30 left - the ones after the thread root.
                assertUnread(room2, 30);
            });
            it("Creating a new thread based on a reply makes the room unread", () => {
                // Given a message and reply exist and are read
                goTo(room1);
                receiveMessages(room2, ["Msg1", replyTo("Msg1", "Reply1")]);
                goTo(room2);
<<<<<<< HEAD
                assertRead(room2);
=======
>>>>>>> a621dfa6
                goTo(room1);
                assertRead(room2);

                // When I receive a thread message created on the reply
                receiveMessages(room2, [threadedOff("Reply1", "Resp1")]);

                // Then the room is unread
                assertUnread(room2, 1);
            });
            it("Reading a thread whose root is a reply makes the room read", () => {
                // Given an unread thread off a reply exists
                goTo(room1);
                receiveMessages(room2, ["Msg1", replyTo("Msg1", "Reply1"), threadedOff("Reply1", "Resp1")]);
                assertUnread(room2, 3);
                goTo(room2);
                assertUnread(room2, 1);
                assertUnreadThread("Reply1");

                // When I read the thread
                openThread("Reply1");

                // Then the room and thread are read
                assertRead(room2);
                assertReadThread("Reply1");
            });
        });
    });

    describe("editing messages", () => {
        describe("in the main timeline", () => {
            // TODO: this passes but we think this should fail, because we think edits should not cause unreads.
            // XXX: fails because we see a dot instead of an unread number - probably the server and client disagree
            it.skip("Editing a message makes a room unread", () => {
                // Given I am not looking at the room
                goTo(room1);

                receiveMessages(room2, ["Msg1"]);
                assertUnread(room2, 1);
                goTo(room2);
                assertRead(room2);
                goTo(room1);

                // When an edit appears in the room
                receiveMessages(room2, [editOf("Msg1", "Msg1 Edit1")]);

                // Then it becomes unread
                assertUnread(room2, 1);
            });
            // XXX: fails because we see a dot instead of an unread number - probably the server and client disagree
            it.skip("Reading an edit makes the room read", () => {
                // Given an edit is making the room unread
                goTo(room1);
                receiveMessages(room2, ["Msg1"]);
                assertUnread(room2, 1);

                goTo(room2);
                assertRead(room2);
                goTo(room1);

                receiveMessages(room2, [editOf("Msg1", "Msg1 Edit1")]);
                assertUnread(room2, 1);

                // When I read it
                goTo(room2);

                // Then the room becomes read and stays read
                assertRead(room2);
                goTo(room1);
                assertRead(room2);
            });
            it("Marking a room as read after an edit makes it read", () => {
                // Given an edit is making a room unread
                goTo(room2);
                receiveMessages(room2, ["Msg1"]);
                assertRead(room2);
                goTo(room1);
                receiveMessages(room2, [editOf("Msg1", "Msg1 Edit1")]);
                assertUnread(room2, 1);

                // When I mark it as read
                markAsRead(room2);

                // Then the room becomes read
                assertRead(room2);
            });
            // XXX: fails because we see a dot instead of an unread number - probably the server and client disagree
            it.skip("Editing a message after marking as read makes the room unread", () => {
                // Given the room is marked as read
                goTo(room1);
                receiveMessages(room2, ["Msg1"]);
                assertUnread(room2, 1);
                markAsRead(room2);
                assertRead(room2);

                // When a message is edited
                receiveMessages(room2, [editOf("Msg1", "Msg1 Edit1")]);

                // Then the room becomes unread
                assertUnread(room2, 1);
            });
            // XXX: fails because we see a dot instead of an unread number - probably the server and client disagree
            it.skip("Editing a reply after reading it makes the room unread", () => {
                // Given the room is all read
                goTo(room1);

                receiveMessages(room2, ["Msg1", replyTo("Msg1", "Reply1")]);
                assertUnread(room2, 2);

                goTo(room2);
                assertRead(room2);
                goTo(room1);

                // When a message is edited
                receiveMessages(room2, [editOf("Reply1", "Reply1 Edit1")]);

                // Then it becomes unread
                assertUnread(room2, 1);
            });
            // XXX: fails because we see a dot instead of an unread number - probably the server and client disagree
            it.skip("Editing a reply after marking as read makes the room unread", () => {
                // Given a reply is marked as read
                goTo(room1);
                receiveMessages(room2, ["Msg1", replyTo("Msg1", "Reply1")]);
                assertUnread(room2, 2);
                markAsRead(room2);
                assertRead(room2);

                // When the reply is edited
                receiveMessages(room2, [editOf("Reply1", "Reply1 Edit1")]);

                // Then the room becomes unread
                assertUnread(room2, 1);
            });
            // XXX: fails because we see a dot instead of an unread number - probably the server and client disagree
            it.skip("A room with an edit is still unread after restart", () => {
                // Given a message is marked as read
                goTo(room2);
                receiveMessages(room2, ["Msg1"]);
                assertRead(room2);
                goTo(room1);

                // When an edit appears in the room
                receiveMessages(room2, [editOf("Msg1", "Msg1 Edit1")]);

                // Then it becomes unread
                assertUnread(room2, 1);

                // And remains so after a reload
                saveAndReload();
                assertUnread(room2, 1);
            });
            it("An edited message becomes read if it happens while I am looking", () => {
                // Given a message is marked as read
                goTo(room2);
                receiveMessages(room2, ["Msg1"]);
                assertRead(room2);

                // When I see an edit appear in the room I am looking at
                receiveMessages(room2, [editOf("Msg1", "Msg1 Edit1")]);

                // Then it becomes read
                assertRead(room2);
            });
            it("A room where all edits are read is still read after restart", () => {
                // Given an edit made the room unread
                goTo(room2);
                receiveMessages(room2, ["Msg1"]);
                assertRead(room2);
                receiveMessages(room2, [editOf("Msg1", "Msg1 Edit1")]);
                assertUnread(room2, 1);

                // When I mark it as read
                markAsRead(room2);

                // Then the room becomes read
                assertRead(room2);

                // And remains so after a reload
                saveAndReload();
                assertRead(room2);
            });
        });

        describe("in threads", () => {
            // XXX: fails because we see a dot instead of an unread number - probably the server and client disagree
            it.skip("An edit of a threaded message makes the room unread", () => {
                // Given we have read the thread
                goTo(room1);
                receiveMessages(room2, ["Msg1", threadedOff("Msg1", "Resp1")]);
                assertUnread(room2, 2);
                goTo(room2);
                openThread("Msg1");
                assertRead(room2);
                goTo(room1);

                // When a message inside it is edited
                receiveMessages(room2, [editOf("Resp1", "Edit1")]);

                // Then the room and thread are unread
                assertUnread(room2, 1);
                goTo(room2);
                assertUnreadThread("Msg1");
            });
            // XXX: fails because we see a dot instead of an unread number - probably the server and client disagree
            it.skip("Reading an edit of a threaded message makes the room read", () => {
                // Given an edited thread message is making the room unread
                goTo(room1);
                receiveMessages(room2, ["Msg1", threadedOff("Msg1", "Resp1")]);
                assertUnread(room2, 2);
                goTo(room2);
                openThread("Msg1");
                assertRead(room2);
                goTo(room1);
                receiveMessages(room2, [editOf("Resp1", "Edit1")]);
                assertUnread(room2, 1);

                // When I read it
                goTo(room2);
                openThread("Msg1");

                // Then the room and thread are read
                assertRead(room2);
                assertReadThread("Msg1");
            });
            // XXX: fails because the room is still "bold" even though the notification counts all disappear
            it.skip("Marking a room as read after an edit in a thread makes it read", () => {
                // Given an edit in a thread is making the room unread
                goTo(room1);
                receiveMessages(room2, ["Msg1", threadedOff("Msg1", "Resp1"), editOf("Resp1", "Edit1")]);
                assertUnread(room2, 3); // TODO: the edit counts as a message!

                // When I mark the room as read
                markAsRead(room2);

                // Then it is read
                assertRead(room2);
            });
            // XXX: fails because the unread dot remains after marking as read
            it.skip("Editing a thread message after marking as read makes the room unread", () => {
                // Given a room is marked as read
                goTo(room1);
                receiveMessages(room2, ["Msg1", threadedOff("Msg1", "Resp1")]);
                assertUnread(room2, 2);
                markAsRead(room2);
                assertRead(room2);

                // When a message is edited
                receiveMessages(room2, [editOf("Resp1", "Edit1")]);

                // Then the room becomes unread
                assertUnread(room2, 1); // TODO: should this edit make us unread?
            });
            // XXX: fails because we see a dot instead of an unread number - probably the server and client disagree
            it.skip("A room with an edited threaded message is still unread after restart", () => {
                // Given an edit in a thread is making a room unread
                goTo(room1);
                receiveMessages(room2, ["Msg1", threadedOff("Msg1", "Resp1")]);
                markAsRead(room2);
                receiveMessages(room2, [editOf("Resp1", "Edit1")]);
                assertUnread(room2, 1);

                // When I restart
                saveAndReload();

                // Then is it still unread
                assertUnread(room2, 1);
            });
<<<<<<< HEAD
            // XXX: fails because on CI the count is 2 instead of 3. Must be a timing issue.
            it.skip("A room where all threaded edits are read is still read after restart", () => {
                // Given I have marked an edit in a thread as read
=======
            it("A room where all threaded edits are read is still read after restart", () => {
                goTo(room2);
                receiveMessages(room2, ["Msg1", threadedOff("Msg1", "Resp1"), editOf("Resp1", "Edit1")]);
                assertUnread(room2, 2);
                openThread("Msg1");
                assertRead(room2);
                goTo(room1); // Make sure we are looking at room1 after reload
                assertRead(room2);

                saveAndReload();
                assertRead(room2);
            });
            // XXX: fails because we see a dot instead of an unread number - probably the server and client disagree
            it.skip("A room where all threaded edits are marked as read is still read after restart", () => {
>>>>>>> a621dfa6
                goTo(room1);
                receiveMessages(room2, ["Msg1", threadedOff("Msg1", "Resp1"), editOf("Resp1", "Edit1")]);
                assertUnread(room2, 3);
                markAsRead(room2);
                assertRead(room2);

                // When I restart
                saveAndReload();

                // It is still read
                assertRead(room2);
            });
        });

        describe("thread roots", () => {
            // XXX: fails because we see a dot instead of an unread number - probably the server and client disagree
            it.skip("An edit of a thread root makes the room unread", () => {
                // Given I have read a thread
                goTo(room1);
                receiveMessages(room2, ["Msg1", threadedOff("Msg1", "Resp1")]);
                assertUnread(room2, 2);
                goTo(room2);
                openThread("Msg1");
                assertRead(room2);
                goTo(room1);

                // When the thread root is edited
                receiveMessages(room2, [editOf("Msg1", "Edit1")]);

                // Then the room is unread but not the thread
                assertUnread(room2, 1);
                goTo(room2);
                assertRead(room2);
                assertReadThread("Msg1");
            });
            it("Reading an edit of a thread root makes the room read", () => {
                // Given a fully-read thread exists
                goTo(room2);
                receiveMessages(room2, ["Msg1", threadedOff("Msg1", "Resp1")]);
                openThread("Msg1");
                assertRead(room2);
                goTo(room1);
                assertRead(room2);

                // When the thread root is edited
                receiveMessages(room2, [editOf("Msg1", "Msg1 Edit1")]);

                // And I read that edit
                goTo(room2);

                // Then the room becomes read and stays read
                assertRead(room2);
                goTo(room1);
                assertRead(room2);
            });
            // XXX: fails because it shows a dot instead of unread count
            it.skip("Editing a thread root after reading makes the room unread", () => {
                // Given a fully-read thread exists
                goTo(room2);
                receiveMessages(room2, ["Msg1", threadedOff("Msg1", "Resp1")]);
                openThread("Msg1");
                assertRead(room2);
                goTo(room1);

                // When the thread root is edited
                receiveMessages(room2, [editOf("Msg1", "Msg1 Edit1")]);

                // Then the room becomes unread
                assertUnread(room2, 1);
            });
            // XXX: fails because the room has an unread dot after I marked it as read
            it.skip("Marking a room as read after an edit of a thread root makes it read", () => {
                // Given a fully-read thread exists
                goTo(room2);
                receiveMessages(room2, ["Msg1", threadedOff("Msg1", "Resp1")]);
                openThread("Msg1");
                assertRead(room2);
                goTo(room1);
                assertRead(room2);

                // When the thread root is edited
                receiveMessages(room2, [editOf("Msg1", "Msg1 Edit1")]);

                // And I mark the room as read
                markAsRead(room2);

                // Then the room becomes read and stays read
                assertRead(room2);
                goTo(room1);
                assertRead(room2);
            });
            // XXX: fails because the room has an unread dot after I marked it as read
            it.skip("Editing a thread root that is a reply after marking as read makes the room unread but not the thread", () => {
                // Given a thread based on a reply exists and is read because it is marked as read
                goTo(room1);
                receiveMessages(room2, ["Msg", replyTo("Msg", "Reply"), threadedOff("Reply", "InThread")]);
                assertUnread(room2, 3);
                markAsRead(room2);
                assertRead(room2);

                // When I edit the thread root
                receiveMessages(room1, [editOf("Reply", "Edited Reply")]);

                // Then the room is unread
                assertUnread(room2, 1);
                goTo(room2);

                // But the thread is still read (because the root is not part of the thread)
                assertReadThread("EditedReply");
            });
            // XXX: fails because the room has an unread dot after I marked it as read
            it.skip("Marking a room as read after an edit of a thread root that is a reply makes it read", () => {
                // Given a thread based on a reply exists and the reply has been edited
                goTo(room1);
                receiveMessages(room2, ["Msg", replyTo("Msg", "Reply"), threadedOff("Reply", "InThread")]);
                receiveMessages(room2, [editOf("Reply", "Edited Reply")]);
                assertUnread(room2, 3);

                // When I mark the room as read
                markAsRead(room2);

                // Then the room and thread are read
                assertRead(room2);
                goTo(room2);
                assertReadThread("Edited Reply");
            });
        });
    });

    describe("reactions", () => {
        describe("in the main timeline", () => {
            it("Receiving a reaction to a message does not make a room unread", () => {
                goTo(room1);
                assertRead(room2);
                receiveMessages(room2, ["Msg1", "Msg2"]);
                assertUnread(room2, 2);

                // When I read the main timeline
                goTo(room2);
                assertRead(room2);

                goTo(room1);
                receiveMessages(room2, [reactionTo("Msg2", "🪿")]);
                assertRead(room2);
            });
            it("Reacting to a message after marking as read does not make the room unread", () => {
                goTo(room1);
                assertRead(room2);
                receiveMessages(room2, ["Msg1", "Msg2"]);
                assertUnread(room2, 2);

                markAsRead(room2);
                assertRead(room2);

                receiveMessages(room2, [reactionTo("Msg2", "🪿")]);
                assertRead(room2);
            });
            it("A room with an unread reaction is still read after restart", () => {
                goTo(room1);
                assertRead(room2);
                receiveMessages(room2, ["Msg1", "Msg2"]);
                assertUnread(room2, 2);

                markAsRead(room2);
                assertRead(room2);

                receiveMessages(room2, [reactionTo("Msg2", "🪿")]);
                assertRead(room2);

                saveAndReload();
                assertRead(room2);
            });
            it("A room where all reactions are read is still read after restart", () => {
                goTo(room1);
                assertRead(room2);
                receiveMessages(room2, ["Msg1", "Msg2", reactionTo("Msg2", "🪿")]);
                assertUnread(room2, 2);

                markAsRead(room2);
                assertRead(room2);

                saveAndReload();
                assertRead(room2);
            });
        });

        describe("in threads", () => {
            it("A reaction to a threaded message does not make the room unread", () => {
                goTo(room1);
                assertRead(room2);
                receiveMessages(room2, ["Msg1", threadedOff("Msg1", "Reply1")]);
                assertUnread(room2, 2);

                goTo(room2);
                openThread("Msg1");
                assertRead(room2);

                goTo(room1);
                receiveMessages(room2, [reactionTo("Reply1", "🪿")]);

                assertRead(room2);
            });
            it.skip("Marking a room as read after a reaction in a thread makes it read", () => {});
            it.skip("Reacting to a thread message after marking as read makes the room unread", () => {});
            it.skip("A room with a reaction to a threaded message is still unread after restart", () => {});
            it.skip("A room where all reactions in threads are read is still read after restart", () => {});
        });

        describe("thread roots", () => {
            it("A reaction to a thread root does not make the room unread", () => {
                // Given a read thread root exists
                goTo(room1);
                assertRead(room2);
                receiveMessages(room2, ["Msg1", threadedOff("Msg1", "Reply1")]);
                assertUnread(room2, 2);
                goTo(room2);
                openThread("Msg1");
                assertRead(room2);

                // When someone reacts to it
                goTo(room1);
                receiveMessages(room2, [reactionTo("Msg1", "🪿")]);
                cy.wait(200);

                // Then the room is still read
                assertRead(room2);
            });
            it("Reading a reaction to a thread root leaves the room read", () => {
                // Given a read thread root exists
                goTo(room1);
                assertRead(room2);
                receiveMessages(room2, ["Msg1", threadedOff("Msg1", "Reply1")]);
                assertUnread(room2, 2);
                goTo(room2);
                openThread("Msg1");
                assertRead(room2);

                // And the reaction to it does not make us unread
                goTo(room1);
                receiveMessages(room2, [reactionTo("Msg1", "🪿")]);
                assertRead(room2);

                // When we read the reaction and go away again
                goTo(room2);
                openThread("Msg1");
                assertRead(room2);
                goTo(room1);
                cy.wait(200);

                // Then the room is still read
                assertRead(room2);
            });
            // XXX: fails because the room is still "bold" even though the notification counts all disappear
            it.skip("Reacting to a thread root after marking as read makes the room unread but not the thread", () => {
                // Given a thread root exists
                goTo(room1);
                assertRead(room2);
                receiveMessages(room2, ["Msg1", threadedOff("Msg1", "Reply1")]);
                assertUnread(room2, 2);

                // And we have marked the room as read
                markAsRead(room2);
                assertRead(room2);

                // When someone reacts to it
                receiveMessages(room2, [reactionTo("Msg1", "🪿")]);
                cy.wait(200);

                // Then the room is still read
                assertRead(room2);
            });
        });
    });

    describe("redactions", () => {
        describe("in the main timeline", () => {
            it("Redacting the message pointed to by my receipt leaves the room read", () => {
                // Given I have read the messages in a room
                goTo(room1);
                receiveMessages(room2, ["Msg1", "Msg2"]);
                assertUnread(room2, 2);
                goTo(room2);
                assertRead(room2);
                goTo(room1);

                // When the latest message is redacted
                receiveMessages(room2, [redactionOf("Msg2")]);

                // Then the room remains read
                assertStillRead(room2);
            });

            it("Reading an unread room after a redaction of the latest message makes it read", () => {
                // Given an unread room
                goTo(room1);
                receiveMessages(room2, ["Msg1", "Msg2"]);
                assertUnread(room2, 2);

                // And the latest message has been redacted
                receiveMessages(room2, [redactionOf("Msg2")]);

                // When I read the room
                goTo(room2);
                assertRead(room2);
                goTo(room1);

                // Then it becomes read
                assertStillRead(room2);
            });
            it("Reading an unread room after a redaction of an older message makes it read", () => {
                // Given an unread room with an earlier redaction
                goTo(room1);
                receiveMessages(room2, ["Msg1", "Msg2"]);
                assertUnread(room2, 2);
                receiveMessages(room2, [redactionOf("Msg1")]);

                // When I read the room
                goTo(room2);
                assertRead(room2);
                goTo(room1);

                // Then it becomes read
                assertStillRead(room2);
            });
            it("Marking an unread room as read after a redaction makes it read", () => {
                // Given an unread room where latest message is redacted
                goTo(room1);
                receiveMessages(room2, ["Msg1", "Msg2"]);
                assertUnread(room2, 2);
                receiveMessages(room2, [redactionOf("Msg2")]);
                assertUnread(room2, 1);

                // When I mark it as read
                markAsRead(room2);

                // Then it becomes read
                assertRead(room2);
            });
            it("Sending and redacting a message after marking the room as read makes it read", () => {
                // Given a room that is marked as read
                goTo(room1);
                receiveMessages(room2, ["Msg1", "Msg2"]);
                assertUnread(room2, 2);
                markAsRead(room2);
                assertRead(room2);

                // When a message is sent and then redacted
                receiveMessages(room2, ["Msg3"]);
                assertUnread(room2, 1);
                receiveMessages(room2, [redactionOf("Msg3")]);

                // Then the room is read
                assertRead(room2);
            });
            it("Redacting a message after marking the room as read leaves it read", () => {
                // Given a room that is marked as read
                goTo(room1);
                receiveMessages(room2, ["Msg1", "Msg2", "Msg3"]);
                assertUnread(room2, 3);
                markAsRead(room2);
                assertRead(room2);

                // When we redact some messages
                receiveMessages(room2, [redactionOf("Msg3")]);
                receiveMessages(room2, [redactionOf("Msg1")]);

                // Then it is still read
                assertStillRead(room2);
            });
            it("Redacting one of the unread messages reduces the unread count", () => {
                // Given an unread room
                goTo(room1);
                receiveMessages(room2, ["Msg1", "Msg2", "Msg3"]);
                assertUnread(room2, 3);

                // When I redact a non-latest message
                receiveMessages(room2, [redactionOf("Msg2")]);

                // Then the unread count goes down
                assertUnread(room2, 2);

                // And when I redact the latest message
                receiveMessages(room2, [redactionOf("Msg3")]);

                // Then the unread count goes down again
                assertUnread(room2, 1);
            });
            it("Redacting one of the unread messages reduces the unread count after restart", () => {
                // Given unread count was reduced by redacting messages
                goTo(room1);
                receiveMessages(room2, ["Msg1", "Msg2", "Msg3"]);
                assertUnread(room2, 3);
                receiveMessages(room2, [redactionOf("Msg2")]);
                assertUnread(room2, 2);
                receiveMessages(room2, [redactionOf("Msg3")]);
                assertUnread(room2, 1);

                // When I restart
                saveAndReload();

                // Then the unread count is still reduced
                assertUnread(room2, 1);
            });
            it("Redacting all unread messages makes the room read", () => {
                // Given an unread room
                goTo(room1);
                receiveMessages(room2, ["Msg1", "Msg2"]);
                assertUnread(room2, 2);

                // When I redact all the unread messages
                receiveMessages(room2, [redactionOf("Msg2")]);
                receiveMessages(room2, [redactionOf("Msg1")]);

                // Then the room is back to being read
                assertRead(room2);
            });
            it("Redacting all unread messages makes the room read after restart", () => {
                // Given all unread messages were redacted
                goTo(room1);
                receiveMessages(room2, ["Msg1", "Msg2"]);
                assertUnread(room2, 2);
                receiveMessages(room2, [redactionOf("Msg2")]);
                receiveMessages(room2, [redactionOf("Msg1")]);
                assertRead(room2);

                // When I restart
                saveAndReload();

                // Then the room is still read
                assertRead(room2);
            });
            // TODO: Doesn't work because the test setup can't (yet) find the ID of a redacted message
            it.skip("Reacting to a redacted message leaves the room read", () => {
                // Given a redacted message exists
                goTo(room1);
                receiveMessages(room2, ["Msg1", "Msg2"]);
                receiveMessages(room2, [redactionOf("Msg2")]);
                assertUnread(room2, 1);

                // And the room is read
                goTo(room2);
                assertRead(room2);
                cy.wait(200);
                goTo(room1);

                // When I react to the redacted message
                // TODO: doesn't work yet because we need to be able to look up
                // the ID of Msg2 even though it has now disappeared from the
                // timeline.
                receiveMessages(room2, [reactionTo("Msg2", "🪿")]);

                // Then the room is still read
                assertStillRead(room2);
            });
            // TODO: Doesn't work because the test setup can't (yet) find the ID of a redacted message
            it.skip("Editing a redacted message leaves the room read", () => {
                // Given a redacted message exists
                goTo(room1);
                receiveMessages(room2, ["Msg1", "Msg2"]);
                receiveMessages(room2, [redactionOf("Msg2")]);
                assertUnread(room2, 1);

                // And the room is read
                goTo(room2);
                assertRead(room2);
                goTo(room1);

                // When I attempt to edit the redacted message
                // TODO: doesn't work yet because we need to be able to look up
                // the ID of Msg2 even though it has now disappeared from the
                // timeline.
                receiveMessages(room2, [editOf("Msg2", "Msg2 is BACK")]);

                // Then the room is still read
                assertStillRead(room2);
            });
            // TODO: Doesn't work because the test setup can't (yet) find the ID of a redacted message
            it.skip("A reply to a redacted message makes the room unread", () => {
                // Given a message was redacted
                goTo(room1);
                receiveMessages(room2, ["Msg1", "Msg2"]);
                receiveMessages(room2, [redactionOf("Msg2")]);
                assertUnread(room2, 1);

                // And the room is read
                goTo(room2);
                assertRead(room2);
                goTo(room1);

                // When I receive a reply to the redacted message
                // TODO: doesn't work yet because we need to be able to look up
                // the ID of Msg2 even though it has now disappeared from the
                // timeline.
                receiveMessages(room2, [replyTo("Msg2", "Reply to Msg2")]);

                // Then the room is unread
                assertUnread(room2, 1);
            });
            // TODO: Doesn't work because the test setup can't (yet) find the ID of a redacted message
            it.skip("Reading a reply to a redacted message marks the room as read", () => {
                // Given someone replied to a redacted message
                goTo(room1);
                receiveMessages(room2, ["Msg1", "Msg2"]);
                receiveMessages(room2, [redactionOf("Msg2")]);
                assertUnread(room2, 1);
                goTo(room2);
                assertRead(room2);
                goTo(room1);
                // TODO: doesn't work yet because we need to be able to look up
                // the ID of Msg2 even though it has now disappeared from the
                // timeline.
                receiveMessages(room2, [replyTo("Msg2", "Reply to Msg2")]);
                assertUnread(room2, 1);

                // When I read the reply
                goTo(room2);
                assertRead(room2);

                // Then the room is unread
                goTo(room1);
                assertStillRead(room2);
            });
        });

        describe("in threads", () => {
            // One of the following two must be right:
            it.skip("Redacting the threaded message pointed to by my receipt leaves the room read", () => {});
            it.skip("Redacting a threaded message after it was read makes the room unread", () => {});

            it.skip("Reading an unread thread after a redaction of the latest message makes it read", () => {});
            it.skip("Reading an unread thread after a redaction of an older message makes it read", () => {});
            it.skip("Marking an unread thread as read after a redaction makes it read", () => {});
            it.skip("Sending and redacting a message after marking the thread as read makes it unread", () => {});
            it.skip("?? Redacting a message after marking the thread as read makes it unread", () => {});
            it.skip("Reacting to a redacted message leaves the thread read", () => {});
            it.skip("Editing a redacted message leaves the thread read", () => {});

            it.skip("?? Reading a reaction to a redacted message marks the thread as read", () => {});
            it.skip("?? Reading an edit of a redacted message marks the thread as read", () => {});
            it.skip("Reading a reply to a redacted message marks the thread as read", () => {});

            it.skip("A thread with an unread redaction is still unread after restart", () => {});
            it.skip("A thread with a read redaction is still read after restart", () => {});
            it.skip("A thread with an unread reply to a redacted message is still unread after restart", () => {});
            it.skip("A thread with a read replt to a redacted message is still read after restart", () => {});
        });

        describe("thread roots", () => {
            // One of the following two must be right:
            it.skip("Redacting a thread root after it was read leaves the room read", () => {});
            it.skip("Redacting a thread root after it was read makes the room unread", () => {});

            it.skip("Redacting the root of an unread thread makes the room read", () => {});
            it.skip("Sending a threaded message onto a redacted thread root leaves the room read", () => {});
            it.skip("Reacting to a redacted thread root leaves the room read", () => {});
            it.skip("Editing a redacted thread root leaves the room read", () => {});
            it.skip("Replying to a redacted thread root makes the room unread", () => {});
            it.skip("Reading a reply to a redacted thread root makes the room read", () => {});
        });
    });

    describe("messages with missing referents", () => {
        it.skip("A message in an unknown thread is not visible and the room is read", () => {});
        it.skip("When a message's thread root appears later the thread appears and the room is unread", () => {});
        it.skip("An edit of an unknown message is not visible and the room is read", () => {});
        it.skip("When an edit's message appears later the edited version appears and the room is unread", () => {});
        it.skip("A reaction to an unknown message is not visible and the room is read", () => {});
        it.skip("When an reactions's message appears later it appears and the room is unread", () => {});
        // Harder: validate that we request the messages we are missing?
    });

    describe("receipts with missing events", () => {
        // Later: when we have order in receipts, we can change these tests to
        // make receipts still work, even when their message is not found.
        it.skip("A receipt for an unknown message does not change the state of an unread room", () => {});
        it.skip("A receipt for an unknown message does not change the state of a read room", () => {});
        it.skip("A threaded receipt for an unknown message does not change the state of an unread thread", () => {});
        it.skip("A threaded receipt for an unknown message does not change the state of a read thread", () => {});
        it.skip("A threaded receipt for an unknown thread does not change the state of an unread thread", () => {});
        it.skip("A threaded receipt for an unknown thread does not change the state of a read thread", () => {});
        it.skip("A threaded receipt for a message on main does not change the state of an unread room", () => {});
        it.skip("A threaded receipt for a message on main does not change the state of a read room", () => {});
        it.skip("A main receipt for a message on a thread does not change the state of an unread room", () => {});
        it.skip("A main receipt for a message on a thread does not change the state of a read room", () => {});
        it.skip("A threaded receipt for a thread root does not mark it as read", () => {});
        // Harder: validate that we request the messages we are missing?
    });

    describe("Message ordering", () => {
        describe("in the main timeline", () => {
            it.skip("A receipt for the last event in sync order (even with wrong ts) marks a room as read", () => {});
            it.skip("A receipt for a non-last event in sync order (even when ts makes it last) leaves room unread", () => {});
        });

        describe("in threads", () => {
            // These don't pass yet - we need MSC4033 - we don't even know the Sync order yet
            it.skip("A receipt for the last event in sync order (even with wrong ts) marks a thread as read", () => {});
            it.skip("A receipt for a non-last event in sync order (even when ts makes it last) leaves thread unread", () => {});

            // These pass now and should not later - we should use order from MSC4033 instead of ts
            // These are broken out
            it.skip("A receipt for last threaded event in ts order (even when it was received non-last) marks a thread as read", () => {});
            it.skip("A receipt for non-last threaded event in ts order (even when it was received last) leaves thread unread", () => {});
            it.skip("A receipt for last threaded edit in ts order (even when it was received non-last) marks a thread as read", () => {});
            it.skip("A receipt for non-last threaded edit in ts order (even when it was received last) leaves thread unread", () => {});
            it.skip("A receipt for last threaded reaction in ts order (even when it was received non-last) marks a thread as read", () => {});
            it.skip("A receipt for non-last threaded reaction in ts order (even when it was received last) leaves thread unread", () => {});
        });

        describe("thread roots", () => {
            it.skip("A receipt for last reaction to thread root in sync order (even when ts makes it last) marks room as read", () => {});
            it.skip("A receipt for non-last reaction to thread root in sync order (even when ts makes it last) leaves room unread", () => {});
            it.skip("A receipt for last edit to thread root in sync order (even when ts makes it last) marks room as read", () => {});
            it.skip("A receipt for non-last edit to thread root in sync order (even when ts makes it last) leaves room unread", () => {});
        });
    });

    describe("Ignored events", () => {
        it("If all events after receipt are unimportant, the room is read", () => {
            goTo(room1);
            assertRead(room2);
            receiveMessages(room2, ["Msg1", "Msg2"]);
            assertUnread(room2, 2);

            markAsRead(room2);
            assertRead(room2);

            receiveMessages(room2, [customEvent("org.custom.event", { body: "foobar" })]);
            assertRead(room2);
        });
        it("Sending an important event after unimportant ones makes the room unread", () => {
            goTo(room1);
            assertRead(room2);
            receiveMessages(room2, ["Msg1", "Msg2"]);
            assertUnread(room2, 2);

            markAsRead(room2);
            assertRead(room2);

            receiveMessages(room2, [customEvent("org.custom.event", { body: "foobar" })]);
            assertRead(room2);

            receiveMessages(room2, ["Hello"]);
            assertUnread(room2, 1);
        });
        it.skip("A receipt for the last unimportant event makes the room read, even if all are unimportant", () => {});
    });

    describe("Paging up", () => {
        it.skip("Paging up through old messages after a room is read leaves the room read", () => {});
        it.skip("Paging up through old messages of an unread room leaves the room unread", () => {});
        it.skip("Paging up to find old threads that were previously read leaves the room read", () => {});
        it.skip("?? Paging up to find old threads that were never read marks the room unread", () => {});
        it.skip("After marking room as read, paging up to find old threads that were never read leaves the room read", () => {});
    });

    describe("Room list order", () => {
        it.skip("Rooms with unread threads appear at the top of room list if 'unread first' is selected", () => {});
    });

    describe("Notifications", () => {
        describe("in the main timeline", () => {
            it.skip("A new message that mentions me shows a notification", () => {});
            it.skip("Reading a notifying message reduces the notification count in the room list, space and tab", () => {});
            it.skip("Reading the last notifying message removes the notification marker from room list, space and tab", () => {});
            it.skip("Editing a message to mentions me shows a notification", () => {});
            it.skip("Reading the last notifying edited message removes the notification marker", () => {});
            it.skip("Redacting a notifying message removes the notification marker", () => {});
        });

        describe("in threads", () => {
            it.skip("A new threaded message that mentions me shows a notification", () => {});
            it.skip("Reading a notifying threaded message removes the notification count", () => {});
            it.skip("Notification count remains steady when reading threads that contain seen notifications", () => {});
            it.skip("Notification count remains steady when paging up thread view even when threads contain seen notifications", () => {});
            it.skip("Notification count remains steady when paging up thread view after mark as unread even if older threads contain notifications", () => {});
            it.skip("Redacting a notifying threaded message removes the notification marker", () => {});
        });
    });
});<|MERGE_RESOLUTION|>--- conflicted
+++ resolved
@@ -806,10 +806,7 @@
                 goTo(room1);
                 receiveMessages(room2, ["Msg1", replyTo("Msg1", "Reply1")]);
                 goTo(room2);
-<<<<<<< HEAD
-                assertRead(room2);
-=======
->>>>>>> a621dfa6
+                assertRead(room2);
                 goTo(room1);
                 assertRead(room2);
 
@@ -1077,11 +1074,6 @@
                 // Then is it still unread
                 assertUnread(room2, 1);
             });
-<<<<<<< HEAD
-            // XXX: fails because on CI the count is 2 instead of 3. Must be a timing issue.
-            it.skip("A room where all threaded edits are read is still read after restart", () => {
-                // Given I have marked an edit in a thread as read
-=======
             it("A room where all threaded edits are read is still read after restart", () => {
                 goTo(room2);
                 receiveMessages(room2, ["Msg1", threadedOff("Msg1", "Resp1"), editOf("Resp1", "Edit1")]);
@@ -1096,7 +1088,6 @@
             });
             // XXX: fails because we see a dot instead of an unread number - probably the server and client disagree
             it.skip("A room where all threaded edits are marked as read is still read after restart", () => {
->>>>>>> a621dfa6
                 goTo(room1);
                 receiveMessages(room2, ["Msg1", threadedOff("Msg1", "Resp1"), editOf("Resp1", "Edit1")]);
                 assertUnread(room2, 3);
