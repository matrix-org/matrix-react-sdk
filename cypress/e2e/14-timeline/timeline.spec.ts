--- conflicted
+++ resolved
@@ -151,7 +151,6 @@
             cy.percySnapshot("Configured room on IRC layout");
         });
 
-<<<<<<< HEAD
         it("should add inline start margin to an event line on IRC layout", () => {
             cy.visit("/#/room/" + roomId);
             cy.setSettingValue("layout", null, SettingLevel.DEVICE, Layout.IRC);
@@ -176,7 +175,8 @@
             const percyCSS = ".mx_RoomView_body .mx_EventTile_info .mx_MessageTimestamp "
                 + "{ visibility: hidden !important; }";
             cy.percySnapshot("Event line with inline start margin on IRC layout", { percyCSS });
-=======
+        });
+
         it("should click top left of view source event toggle", () => {
             sendEvent(roomId);
             cy.visit("/#/room/" + roomId);
@@ -197,7 +197,6 @@
 
             // Make sure the expand toggle worked
             cy.get(".mx_EventTile .mx_ViewSourceEvent_expanded .mx_ViewSourceEvent_toggle").should("be.visible");
->>>>>>> 0053f212
         });
 
         it("should click 'collapse' link button on the first hovered info event line on bubble layout", () => {
