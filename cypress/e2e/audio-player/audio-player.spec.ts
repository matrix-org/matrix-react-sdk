/*
Copyright 2023 Suguru Hirahara

Licensed under the Apache License, Version 2.0 (the "License");
you may not use this file except in compliance with the License.
You may obtain a copy of the License at

    http://www.apache.org/licenses/LICENSE-2.0

Unless required by applicable law or agreed to in writing, software
distributed under the License is distributed on an "AS IS" BASIS,
WITHOUT WARRANTIES OR CONDITIONS OF ANY KIND, either express or implied.
See the License for the specific language governing permissions and
limitations under the License.
*/

/// <reference types="cypress" />

import { HomeserverInstance } from "../../plugins/utils/homeserver";
import { SettingLevel } from "../../../src/settings/SettingLevel";
import { Layout } from "../../../src/settings/enums/Layout";

describe("Audio player", () => {
    let homeserver: HomeserverInstance;
    const TEST_USER = "Hanako";

    const percyCSS =
        // FIXME: hide mx_SeekBar because flaky - see https://github.com/vector-im/element-web/issues/24898
        ".mx_SeekBar, " +
        // Exclude various components from the snapshot, for consistency
        ".mx_JumpToBottomButton, " +
        ".mx_MessageTimestamp, .mx_RoomView_myReadMarker { visibility: hidden !important; }";

    const uploadFile = (file: string) => {
        // Upload a file from the message composer
        cy.get(".mx_MessageComposer_actions input[type='file']").selectFile(file, { force: true });

        cy.get(".mx_Dialog").within(() => {
            // Find and click primary "Upload" button
            cy.findByRole("button", { name: "Upload" }).click();
        });

        // Wait until the file is sent
        cy.get(".mx_RoomView_statusArea_expanded").should("not.exist");
        cy.get(".mx_EventTile.mx_EventTile_last .mx_EventTile_receiptSent").should("exist");
    };

    /**
     * Take snapshots of mx_EventTile_last on each layout, outputting log for reference/debugging.
     * @param detail The Percy snapshot name. Used for outputting logs too.
     * @param monospace This changes the font used to render the UI from a default one to a monospace one.
     * Set to false by default. Note that the font applied to Percy snapshots can be different from the test result
     * on your local environment.
     */
    const takeSnapshots = (detail: string, monospace = false) => {
        // Check that the audio player is rendered and its button becomes visible
        const checkPlayerVisibility = () => {
            // Assert that the audio player and media information are visible
            cy.get(".mx_EventTile_mediaLine .mx_MAudioBody .mx_AudioPlayer_container .mx_AudioPlayer_mediaInfo").within(
                () => {
                    cy.contains(".mx_AudioPlayer_mediaName", ".ogg").should("be.visible"); // extension
                    cy.contains(".mx_AudioPlayer_byline", "00:01").should("be.visible");
                    cy.contains(".mx_AudioPlayer_byline", "(3.56 KB)").should("be.visible"); // actual size
                },
            );

            // Assert that the play button can be found and is visible
            cy.findByRole("button", { name: "Play" }).should("be.visible");

            if (monospace) {
                // Assert that the monospace timer is visible
                cy.get("[role='timer']").should("have.css", "font-family", '"monospace"').should("be.visible");
            }
        };

        /**
         * Define snapshot widths of selected EventTile, on which the audio player is rendered
         *
         * 50px (magic number): narrow enough EventTile to be compressed to check a11y
         * 267px: EventTile on IRC and modern/group layout, on which the player is rendered in its full width
         * 285px: EventTile on bubble layout, on which the player is rendered in its full width
         */
        const snapshotWidthsIRC = [50, 267];
        const snapshotWidthsGroup = snapshotWidthsIRC;
        const snapshotWidthsBubble = [50, 285];

        if (monospace) {
            // Enable system font and monospace setting
            cy.setSettingValue("useSystemFont", null, SettingLevel.DEVICE, true);
            cy.setSettingValue("systemFont", null, SettingLevel.DEVICE, "monospace");
        }

        // Check the status of the seek bar
        // TODO: check if visible - currently checking its visibility on a compressed EventTile returns an error
        cy.get(".mx_AudioPlayer_seek input[type='range']").should("exist");

        // Enable IRC layout
        cy.setSettingValue("layout", null, SettingLevel.DEVICE, Layout.IRC);

        cy.get(".mx_EventTile_last[data-layout='irc']").within(() => {
            // Click the event timestamp to highlight EventTile in case it is not visible
            cy.get(".mx_MessageTimestamp").click();

            // Assert that rendering of the player settled and the play button is visible before taking a snapshot
            checkPlayerVisibility();
        });

        // Take a snapshot of mx_EventTile_last on IRC layout
        cy.get(".mx_EventTile_last").percySnapshotElement(detail + " on IRC layout", {
            percyCSS,
            widths: snapshotWidthsIRC,
        });

        // Output a log
        cy.log("Took a snapshot of " + detail + " on IRC layout");

        // Take a snapshot on modern/group layout
        cy.setSettingValue("layout", null, SettingLevel.DEVICE, Layout.Group);
        cy.get(".mx_EventTile_last[data-layout='group']").within(() => {
            cy.get(".mx_MessageTimestamp").click();
            checkPlayerVisibility();
        });
        cy.get(".mx_EventTile_last").percySnapshotElement(detail + " on modern/group layout", {
            percyCSS,
            widths: snapshotWidthsGroup,
        });
        cy.log("Took a snapshot of " + detail + " on modern/group layout");

        // Take a snapshot on bubble layout
        cy.setSettingValue("layout", null, SettingLevel.DEVICE, Layout.Bubble);
        cy.get(".mx_EventTile_last[data-layout='bubble']").within(() => {
            cy.get(".mx_MessageTimestamp").click();
            checkPlayerVisibility();
        });
        cy.get(".mx_EventTile_last").percySnapshotElement(detail + " on bubble layout", {
            percyCSS,
            widths: snapshotWidthsBubble,
        });
        cy.log("Took a snapshot of " + detail + " on bubble layout");
    };

    beforeEach(() => {
        cy.startHomeserver("default").then((data) => {
            homeserver = data;
            cy.initTestUser(homeserver, TEST_USER);
        });

        cy.createRoom({ name: "Test Room" }).viewRoomByName("Test Room");

        // Wait until configuration is finished
        cy.get(".mx_GenericEventListSummary[data-layout='group'] .mx_GenericEventListSummary_summary").within(() => {
            cy.findByText(TEST_USER + " created and configured the room.").should("exist");
        });
    });

    afterEach(() => {
        cy.stopHomeserver(homeserver);
    });

    it("should be correctly rendered - light theme", () => {
        uploadFile("cypress/fixtures/1sec-long-name-audio-file.ogg");

        takeSnapshots("Selected EventTile of audio player (light theme)");
    });

    it("should be correctly rendered - light theme with monospace font", () => {
        uploadFile("cypress/fixtures/1sec-long-name-audio-file.ogg");

        takeSnapshots("Selected EventTile of audio player (light theme, monospace font)", true); // Enable monospace
    });

    it("should be correctly rendered - high contrast theme", () => {
        // Disable system theme in case ThemeWatcher enables the theme automatically,
        // so that the high contrast theme can be enabled
        cy.setSettingValue("use_system_theme", null, SettingLevel.DEVICE, false);

        // Enable high contrast manually
        cy.openUserSettings("Appearance")
            .get(".mx_ThemeChoicePanel")
<<<<<<< HEAD
            .within(() => {
                cy.findByTestId("theme-choice-panel-selectors").within(() => {
                    // Enable light theme
                    cy.get(".mx_ThemeSelector_light").click();

                    // Assert that the radio button for light theme was checked
                    cy.get(".mx_StyledRadioButton_checked input[value='light']").should("exist");
                });

                cy.findByTestId("theme-choice-panel-highcontrast").within(() => {
                    // Click the checkbox
                    cy.get("label .mx_Checkbox_background").click();
                });
            });
=======
            .findByLabelText("Use high contrast")
            .click({ force: true }); // force click because the size of the checkbox is zero
>>>>>>> 270a26d8

        cy.closeDialog();

        uploadFile("cypress/fixtures/1sec-long-name-audio-file.ogg");

        takeSnapshots("Selected EventTile of audio player (high contrast)");
    });

    it("should be correctly rendered - dark theme", () => {
        // Enable dark theme
        cy.setSettingValue("theme", null, SettingLevel.ACCOUNT, "dark");

        uploadFile("cypress/fixtures/1sec-long-name-audio-file.ogg");

        takeSnapshots("Selected EventTile of audio player (dark theme)");
    });

    it("should play an audio file", () => {
        uploadFile("cypress/fixtures/1sec.ogg");

        // Assert that the audio player is rendered
        cy.get(".mx_EventTile_last .mx_EventTile_mediaLine .mx_MAudioBody .mx_AudioPlayer_container").within(() => {
            // Assert that the counter is zero before clicking the play button
            cy.contains(".mx_AudioPlayer_seek [role='timer']", "00:00").should("exist");

            // Find and click "Play" button
            cy.findByRole("button", { name: "Play" }).click();

            // Assert that "Pause" button can be found
            cy.findByRole("button", { name: "Pause" }).should("exist");

            // Assert that the timer is reset when the audio file finished playing
            cy.contains(".mx_AudioPlayer_seek [role='timer']", "00:00").should("exist");

            // Assert that "Play" button can be found
            cy.findByRole("button", { name: "Play" }).should("exist");
        });
    });

    it("should support downloading an audio file", () => {
        uploadFile("cypress/fixtures/1sec.ogg");

        // Find and click "Download" button on MessageActionBar
        cy.get(".mx_EventTile_last").realHover().findByRole("button", { name: "Download" }).click();

        // Assert that the file was downloaded
        cy.readFile("cypress/downloads/1sec.ogg").should("exist");
    });

    it("should support replying to audio file with another audio file", () => {
        uploadFile("cypress/fixtures/1sec.ogg");

        // Assert the audio player is rendered
        cy.get(".mx_EventTile_last .mx_AudioPlayer_container").should("exist");

        // Find and click "Reply" button on MessageActionBar
        cy.get(".mx_EventTile_last").realHover().findByRole("button", { name: "Reply" }).click();

        // Reply to the player with another audio file
        uploadFile("cypress/fixtures/1sec.ogg");

        cy.get(".mx_EventTile_last").within(() => {
            // Assert that the audio player is rendered
            cy.get(".mx_AudioPlayer_container").should("exist");

            // Assert that replied audio file is rendered as file button inside ReplyChain
            cy.get(".mx_ReplyChain_wrapper .mx_MFileBody_info[role='button']").within(() => {
                // Assert that the file button has file name
                cy.get(".mx_MFileBody_info_filename").should("exist");
            });
        });

        // Take snapshots
        takeSnapshots("Selected EventTile of audio player with a reply");
    });

    it("should support creating a reply chain with multiple audio files", () => {
        // Note: "mx_ReplyChain" element is used not only for replies which
        // create a reply chain, but also for a single reply without a replied
        // message. This test checks whether a reply chain which consists of
        // multiple audio file replies is rendered properly.

        // Find and click "Reply" button
        const clickButtonReply = () => {
            cy.get(".mx_EventTile_last").realHover().findByRole("button", { name: "Reply" }).click();
        };

        uploadFile("cypress/fixtures/upload-first.ogg");

        // Assert that the audio player is rendered
        cy.get(".mx_EventTile_last .mx_AudioPlayer_container").should("exist");

        clickButtonReply();

        // Reply to the player with another audio file
        uploadFile("cypress/fixtures/upload-second.ogg");

        // Assert that the audio player is rendered
        cy.get(".mx_EventTile_last .mx_AudioPlayer_container").should("exist");

        clickButtonReply();

        // Reply to the player with yet another audio file to create a reply chain
        uploadFile("cypress/fixtures/upload-third.ogg");

        cy.get(".mx_EventTile_last").within(() => {
            // Assert that the audio player is rendered
            cy.get(".mx_AudioPlayer_container").should("exist");

            // Assert that there are two "mx_ReplyChain" elements
            cy.get(".mx_ReplyChain").should("have.length", 2);

            // Assert that one line contains the user name
            cy.get(".mx_ReplyChain .mx_ReplyTile_sender").within(() => {
                cy.findByText(TEST_USER);
            });

            // Assert that the other line contains the file button
            cy.get(".mx_ReplyChain .mx_MFileBody").should("exist");

            // Click "In reply to"
            cy.contains(".mx_ReplyChain .mx_ReplyChain_show", "In reply to").click();

            cy.get("blockquote.mx_ReplyChain:first-of-type").within(() => {
                // Assert that "In reply to" has disappeared
                cy.findByText("In reply to").should("not.exist");

                // Assert that audio file on the first row is rendered as file button
                cy.get(".mx_MFileBody_info[role='button']").within(() => {
                    // Assert that the file button contains the name of the file sent at first
                    cy.contains(".mx_MFileBody_info_filename", "upload-first.ogg");
                });
            });
        });

        // Take snapshots
        takeSnapshots("Selected EventTile of audio player with a reply chain");
    });

    it("should be rendered, play, and support replying on a thread", () => {
        uploadFile("cypress/fixtures/1sec-long-name-audio-file.ogg");

        // On the main timeline
        cy.get(".mx_RoomView_MessageList").within(() => {
            // Assert the audio player is rendered
            cy.get(".mx_EventTile_last .mx_AudioPlayer_container").should("exist");

            // Find and click "Reply in thread" button
            cy.get(".mx_EventTile_last").realHover().findByRole("button", { name: "Reply in thread" }).click();
        });

        // On a thread
        cy.get(".mx_ThreadView").within(() => {
            cy.get(".mx_EventTile_last")
                .within(() => {
                    // Assert that the player is correctly rendered on a thread
                    cy.get(".mx_EventTile_mediaLine .mx_MAudioBody .mx_AudioPlayer_container").within(() => {
                        // Assert that the counter is zero before clicking the play button
                        cy.contains(".mx_AudioPlayer_seek [role='timer']", "00:00").should("exist");

                        // Find and click "Play" button
                        cy.findByRole("button", { name: "Play" }).click();

                        // Assert that "Pause" button can be found
                        cy.findByRole("button", { name: "Pause" }).should("exist");

                        // Assert that the timer is reset when the audio file finished playing
                        cy.contains(".mx_AudioPlayer_seek [role='timer']", "00:00").should("exist");

                        // Assert that "Play" button can be found
                        cy.findByRole("button", { name: "Play" }).should("exist");
                    });
                })
                .realHover()
                .findByRole("button", { name: "Reply" })
                .click(); // Find and click "Reply" button

            cy.get(".mx_MessageComposer--compact").within(() => {
                // Assert that the reply preview is rendered on the message composer
                cy.get(".mx_ReplyPreview").within(() => {
                    // Assert that the reply preview contains audio ReplyTile the file info button
                    cy.get(".mx_ReplyTile_audio .mx_MFileBody_info[role='button']").should("exist");
                });

                // Select :smile: emoji and send it
                cy.findByTestId("basicmessagecomposer").type(":smile:");
                cy.get(".mx_Autocomplete_Completion[aria-selected='true']").click();
                cy.findByTestId("basicmessagecomposer").type("{enter}");
            });

            cy.get(".mx_EventTile_last").within(() => {
                // Assert that the file name is rendered on the file button
                cy.get(".mx_ReplyTile_audio .mx_MFileBody_info[role='button']").should("exist");
            });
        });
    });
});<|MERGE_RESOLUTION|>--- conflicted
+++ resolved
@@ -177,25 +177,8 @@
         // Enable high contrast manually
         cy.openUserSettings("Appearance")
             .get(".mx_ThemeChoicePanel")
-<<<<<<< HEAD
-            .within(() => {
-                cy.findByTestId("theme-choice-panel-selectors").within(() => {
-                    // Enable light theme
-                    cy.get(".mx_ThemeSelector_light").click();
-
-                    // Assert that the radio button for light theme was checked
-                    cy.get(".mx_StyledRadioButton_checked input[value='light']").should("exist");
-                });
-
-                cy.findByTestId("theme-choice-panel-highcontrast").within(() => {
-                    // Click the checkbox
-                    cy.get("label .mx_Checkbox_background").click();
-                });
-            });
-=======
             .findByLabelText("Use high contrast")
             .click({ force: true }); // force click because the size of the checkbox is zero
->>>>>>> 270a26d8
 
         cy.closeDialog();
 
