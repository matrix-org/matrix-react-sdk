/*
Copyright 2022 The Matrix.org Foundation C.I.C.

Licensed under the Apache License, Version 2.0 (the "License");
you may not use this file except in compliance with the License.
You may obtain a copy of the License at

    http://www.apache.org/licenses/LICENSE-2.0

Unless required by applicable law or agreed to in writing, software
distributed under the License is distributed on an "AS IS" BASIS,
WITHOUT WARRANTIES OR CONDITIONS OF ANY KIND, either express or implied.
See the License for the specific language governing permissions and
limitations under the License.
*/

/// <reference types="cypress" />

import type { ISendEventResponse } from "matrix-js-sdk/src/@types/requests";
<<<<<<< HEAD
import type { EventType } from "matrix-js-sdk/src/@types/event";
import { HomeserverInstance } from "../../plugins/utils/homeserver";
=======
import type { EventType, MsgType } from "matrix-js-sdk/src/@types/event";
import { SynapseInstance } from "../../plugins/synapsedocker";
>>>>>>> 67396020
import { SettingLevel } from "../../../src/settings/SettingLevel";
import { Layout } from "../../../src/settings/enums/Layout";
import Chainable = Cypress.Chainable;

// The avatar size used in the timeline
const AVATAR_SIZE = 30;
// The resize method used in the timeline
const AVATAR_RESIZE_METHOD = "crop";

const ROOM_NAME = "Test room";
const OLD_AVATAR = "avatar_image1";
const NEW_AVATAR = "avatar_image2";
const OLD_NAME = "Alan";
const NEW_NAME = "Alan (away)";

const getEventTilesWithBodies = (): Chainable<JQuery> => {
    return cy.get(".mx_EventTile").filter((_i, e) => e.getElementsByClassName("mx_EventTile_body").length > 0);
};

const expectDisplayName = (e: JQuery<HTMLElement>, displayName: string): void => {
    expect(e.find(".mx_DisambiguatedProfile_displayName").text()).to.equal(displayName);
};

const expectAvatar = (e: JQuery<HTMLElement>, avatarUrl: string): void => {
    cy.all([cy.window({ log: false }), cy.getClient()]).then(([win, cli]) => {
        const size = AVATAR_SIZE * win.devicePixelRatio;
        expect(e.find(".mx_BaseAvatar_image").attr("src")).to.equal(
            // eslint-disable-next-line no-restricted-properties
            cli.mxcUrlToHttp(avatarUrl, size, size, AVATAR_RESIZE_METHOD),
        );
    });
};

const sendEvent = (roomId: string, html = false): Chainable<ISendEventResponse> => {
    const content = {
        msgtype: "m.text" as MsgType,
        body: "Message",
        format: undefined,
        formatted_body: undefined,
    };
    if (html) {
        content.format = "org.matrix.custom.html";
        content.formatted_body = "<b>Message</b>";
    }
    return cy.sendEvent(roomId, null, "m.room.message" as EventType, content);
};

describe("Timeline", () => {
    let homeserver: HomeserverInstance;

    let roomId: string;

    let oldAvatarUrl: string;
    let newAvatarUrl: string;

    beforeEach(() => {
        cy.startHomeserver("default").then((data) => {
            homeserver = data;
            cy.initTestUser(homeserver, OLD_NAME).then(() =>
                cy.createRoom({ name: ROOM_NAME }).then((_room1Id) => {
                    roomId = _room1Id;
                }),
            );
        });
    });

    afterEach(() => {
        cy.stopHomeserver(homeserver);
    });

    describe("useOnlyCurrentProfiles", () => {
        beforeEach(() => {
            cy.uploadContent(OLD_AVATAR).then(({ content_uri: url }) => {
                oldAvatarUrl = url;
                cy.setAvatarUrl(url);
            });
            cy.uploadContent(NEW_AVATAR).then(({ content_uri: url }) => {
                newAvatarUrl = url;
            });
        });

        it("should show historical profiles if disabled", () => {
            cy.setSettingValue("useOnlyCurrentProfiles", null, SettingLevel.ACCOUNT, false);
            sendEvent(roomId);
            cy.setDisplayName("Alan (away)");
            cy.setAvatarUrl(newAvatarUrl);
            // XXX: If we send the second event too quickly, there won't be
            // enough time for the client to register the profile change
            cy.wait(500);
            sendEvent(roomId);
            cy.viewRoomByName(ROOM_NAME);

            const events = getEventTilesWithBodies();

            events.should("have.length", 2);
            events.each((e, i) => {
                if (i === 0) {
                    expectDisplayName(e, OLD_NAME);
                    expectAvatar(e, oldAvatarUrl);
                } else if (i === 1) {
                    expectDisplayName(e, NEW_NAME);
                    expectAvatar(e, newAvatarUrl);
                }
            });
        });

        it("should not show historical profiles if enabled", () => {
            cy.setSettingValue("useOnlyCurrentProfiles", null, SettingLevel.ACCOUNT, true);
            sendEvent(roomId);
            cy.setDisplayName(NEW_NAME);
            cy.setAvatarUrl(newAvatarUrl);
            // XXX: If we send the second event too quickly, there won't be
            // enough time for the client to register the profile change
            cy.wait(500);
            sendEvent(roomId);
            cy.viewRoomByName(ROOM_NAME);

            const events = getEventTilesWithBodies();

            events.should("have.length", 2);
            events.each((e) => {
                expectDisplayName(e, NEW_NAME);
                expectAvatar(e, newAvatarUrl);
            });
        });
    });

    describe("message displaying", () => {
        beforeEach(() => {
            cy.injectAxe();
        });

        it("should create and configure a room on IRC layout", () => {
            cy.visit("/#/room/" + roomId);
            cy.setSettingValue("layout", null, SettingLevel.DEVICE, Layout.IRC);
            cy.contains(
                ".mx_RoomView_body .mx_GenericEventListSummary[data-layout=irc] " +
                    ".mx_GenericEventListSummary_summary",
                "created and configured the room.",
            ).should("exist");
            cy.get(".mx_Spinner").should("not.exist");
            cy.percySnapshot("Configured room on IRC layout");
        });

        it("should add inline start margin to an event line on IRC layout", () => {
            cy.visit("/#/room/" + roomId);
            cy.setSettingValue("layout", null, SettingLevel.DEVICE, Layout.IRC);

            // Wait until configuration is finished
            cy.contains(
                ".mx_RoomView_body .mx_GenericEventListSummary " + ".mx_GenericEventListSummary_summary",
                "created and configured the room.",
            ).should("exist");

            // Click "expand" link button
            cy.get(".mx_GenericEventListSummary_toggle[aria-expanded=false]").click();

            // Check the event line has margin instead of inset property
            // cf. _EventTile.pcss
            //  --EventTile_irc_line_info-margin-inline-start
            //  = calc(var(--name-width) + 10px + var(--icon-width))
            //  = 80 + 10 + 14 = 104px
            cy.get(".mx_EventTile[data-layout=irc].mx_EventTile_info:first-of-type .mx_EventTile_line")
                .should("have.css", "margin-inline-start", "104px")
                .should("have.css", "inset-inline-start", "0px");

            cy.get(".mx_Spinner").should("not.exist");
            // Exclude timestamp from snapshot
            const percyCSS =
                ".mx_RoomView_body .mx_EventTile_info .mx_MessageTimestamp " + "{ visibility: hidden !important; }";
            cy.percySnapshot("Event line with inline start margin on IRC layout", { percyCSS });
            cy.checkA11y();
        });

        it("should set inline start padding to a hidden event line", () => {
            sendEvent(roomId);
            cy.visit("/#/room/" + roomId);
            cy.setSettingValue("showHiddenEventsInTimeline", null, SettingLevel.DEVICE, true);
            cy.contains(
                ".mx_RoomView_body .mx_GenericEventListSummary .mx_GenericEventListSummary_summary",
                "created and configured the room.",
            ).should("exist");

            // Edit message
            cy.contains(".mx_RoomView_body .mx_EventTile .mx_EventTile_line", "Message").within(() => {
                cy.get('[aria-label="Edit"]').click({ force: true }); // Cypress has no ability to hover
                cy.get(".mx_BasicMessageComposer_input").type("Edit{enter}");
            });
            cy.contains(".mx_EventTile[data-scroll-tokens]", "MessageEdit").should("exist");

            // Click timestamp to highlight hidden event line
            cy.get(".mx_RoomView_body .mx_EventTile_info .mx_MessageTimestamp").click();

            // Exclude timestamp from snapshot
            const percyCSS =
                ".mx_RoomView_body .mx_EventTile .mx_MessageTimestamp " + "{ visibility: hidden !important; }";

            // should not add inline start padding to a hidden event line on IRC layout
            cy.setSettingValue("layout", null, SettingLevel.DEVICE, Layout.IRC);
            cy.get(".mx_EventTile[data-layout=irc].mx_EventTile_info .mx_EventTile_line").should(
                "have.css",
                "padding-inline-start",
                "0px",
            );
            cy.percySnapshot("Hidden event line with zero padding on IRC layout", { percyCSS });

            // should add inline start padding to a hidden event line on modern layout
            cy.setSettingValue("layout", null, SettingLevel.DEVICE, Layout.Group);
            cy.get(".mx_EventTile[data-layout=group].mx_EventTile_info .mx_EventTile_line")
                // calc(var(--EventTile_group_line-spacing-inline-start) + 20px) = 64 + 20 = 84px
                .should("have.css", "padding-inline-start", "84px");
            cy.percySnapshot("Hidden event line with padding on modern layout", { percyCSS });
        });

        it("should click top left of view source event toggle", () => {
            sendEvent(roomId);
            cy.visit("/#/room/" + roomId);
            cy.setSettingValue("showHiddenEventsInTimeline", null, SettingLevel.DEVICE, true);
            cy.contains(
                ".mx_RoomView_body .mx_GenericEventListSummary " + ".mx_GenericEventListSummary_summary",
                "created and configured the room.",
            ).should("exist");

            // Edit message
            cy.contains(".mx_RoomView_body .mx_EventTile .mx_EventTile_line", "Message").within(() => {
                cy.get('[aria-label="Edit"]').click({ force: true }); // Cypress has no ability to hover
                cy.get(".mx_BasicMessageComposer_input").type("Edit{enter}");
            });
            cy.contains(".mx_RoomView_body .mx_EventTile[data-scroll-tokens]", "MessageEdit").should("exist");

            // Click top left of the event toggle, which should not be covered by MessageActionBar's safe area
            cy.get(".mx_EventTile .mx_ViewSourceEvent")
                .should("exist")
                .realHover()
                .within(() => {
                    cy.get(".mx_ViewSourceEvent_toggle").click("topLeft", { force: false });
                });

            // Make sure the expand toggle worked
            cy.get(".mx_EventTile .mx_ViewSourceEvent_expanded .mx_ViewSourceEvent_toggle").should("be.visible");
        });

        it("should click 'collapse' link button on the first hovered info event line on bubble layout", () => {
            cy.visit("/#/room/" + roomId);
            cy.setSettingValue("layout", null, SettingLevel.DEVICE, Layout.Bubble);
            cy.contains(
                ".mx_RoomView_body .mx_GenericEventListSummary[data-layout=bubble] " +
                    ".mx_GenericEventListSummary_summary",
                "created and configured the room.",
            ).should("exist");

            // Click "expand" link button
            cy.get(".mx_GenericEventListSummary_toggle[aria-expanded=false]").click();

            // Click "collapse" link button on the first hovered info event line
            cy.get(".mx_GenericEventListSummary_unstyledList .mx_EventTile_info:first-of-type").realHover();
            cy.get(".mx_GenericEventListSummary_toggle[aria-expanded=true]").click({ force: false });

            // Make sure "collapse" link button worked
            cy.get(".mx_GenericEventListSummary_toggle[aria-expanded=false]").should("exist");
        });

        it("should highlight search result words regardless of formatting", () => {
            sendEvent(roomId);
            sendEvent(roomId, true);
            cy.visit("/#/room/" + roomId);

            cy.get(".mx_RoomHeader_searchButton").click();
            cy.get(".mx_SearchBar_input input").type("Message{enter}");

            cy.get(".mx_EventTile:not(.mx_EventTile_contextual) .mx_EventTile_searchHighlight").should("exist");
            cy.get(".mx_RoomView_searchResultsPanel").percySnapshotElement("Highlighted search results");
        });

        it("should render url previews", () => {
            cy.intercept("**/_matrix/media/r0/thumbnail/matrix.org/2022-08-16_yaiSVSRIsNFfxDnV?*", {
                statusCode: 200,
                fixture: "riot.png",
                headers: {
                    "Content-Type": "image/png",
                },
            }).as("mxc");
            cy.intercept("**/_matrix/media/r0/preview_url?url=https%3A%2F%2Fcall.element.io%2F&ts=*", {
                statusCode: 200,
                body: {
                    "og:title": "Element Call",
                    "og:description": null,
                    "og:image:width": 48,
                    "og:image:height": 48,
                    "og:image": "mxc://matrix.org/2022-08-16_yaiSVSRIsNFfxDnV",
                    "og:image:type": "image/png",
                    "matrix:image:size": 2121,
                },
                headers: {
                    "Content-Type": "application/json",
                },
            }).as("preview_url");

            cy.sendEvent(roomId, null, "m.room.message" as EventType, {
                msgtype: "m.text" as MsgType,
                body: "https://call.element.io/",
            });
            cy.visit("/#/room/" + roomId);

            cy.get(".mx_LinkPreviewWidget").should("exist").should("contain.text", "Element Call");

            cy.wait("@preview_url");
            cy.wait("@mxc");

            cy.checkA11y();
            cy.get(".mx_EventTile_last").percySnapshotElement("URL Preview", {
                widths: [800, 400],
            });
        });
    });

    describe("message sending", () => {
        const MESSAGE = "Hello world";
        const viewRoomSendMessageAndSetupReply = () => {
            // View room
            cy.visit("/#/room/" + roomId);

            // Send a message
            cy.getComposer().type(`${MESSAGE}{enter}`);

            // Reply to the message
            cy.contains(".mx_RoomView_body .mx_EventTile_line", "Hello world").within(() => {
                cy.get('[aria-label="Reply"]').click({ force: true }); // Cypress has no ability to hover
            });
        };

        it("can reply with a text message", () => {
            const reply = "Reply";
            viewRoomSendMessageAndSetupReply();

            cy.getComposer().type(`${reply}{enter}`);

            cy.get(".mx_RoomView_body .mx_EventTile .mx_EventTile_line .mx_ReplyTile .mx_MTextBody").should(
                "contain",
                MESSAGE,
            );
            cy.contains(".mx_RoomView_body .mx_EventTile > .mx_EventTile_line > .mx_MTextBody", reply).should(
                "have.length",
                1,
            );
        });

        it("can reply with a voice message", () => {
            viewRoomSendMessageAndSetupReply();

            cy.openMessageComposerOptions().within(() => {
                cy.get(`[aria-label="Voice Message"]`).click();
            });
            cy.wait(3000);
            cy.get(".mx_RoomView_body .mx_MessageComposer .mx_MessageComposer_sendMessage").click();

            cy.get(".mx_RoomView_body .mx_EventTile .mx_EventTile_line .mx_ReplyTile .mx_MTextBody").should(
                "contain",
                MESSAGE,
            );
            cy.get(".mx_RoomView_body .mx_EventTile > .mx_EventTile_line > .mx_MVoiceMessageBody").should(
                "have.length",
                1,
            );
        });
    });
});<|MERGE_RESOLUTION|>--- conflicted
+++ resolved
@@ -17,13 +17,8 @@
 /// <reference types="cypress" />
 
 import type { ISendEventResponse } from "matrix-js-sdk/src/@types/requests";
-<<<<<<< HEAD
-import type { EventType } from "matrix-js-sdk/src/@types/event";
+import type { EventType, MsgType } from "matrix-js-sdk/src/@types/event";
 import { HomeserverInstance } from "../../plugins/utils/homeserver";
-=======
-import type { EventType, MsgType } from "matrix-js-sdk/src/@types/event";
-import { SynapseInstance } from "../../plugins/synapsedocker";
->>>>>>> 67396020
 import { SettingLevel } from "../../../src/settings/SettingLevel";
 import { Layout } from "../../../src/settings/enums/Layout";
 import Chainable = Cypress.Chainable;
