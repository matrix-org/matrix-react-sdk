/*
Copyright 2022 The Matrix.org Foundation C.I.C.

Licensed under the Apache License, Version 2.0 (the "License");
you may not use this file except in compliance with the License.
You may obtain a copy of the License at

    http://www.apache.org/licenses/LICENSE-2.0

Unless required by applicable law or agreed to in writing, software
distributed under the License is distributed on an "AS IS" BASIS,
WITHOUT WARRANTIES OR CONDITIONS OF ANY KIND, either express or implied.
See the License for the specific language governing permissions and
limitations under the License.
*/

/// <reference types="cypress" />

import type { ISendEventResponse } from "matrix-js-sdk/src/@types/requests";
import type { EventType, MsgType } from "matrix-js-sdk/src/@types/event";
import { HomeserverInstance } from "../../plugins/utils/homeserver";
import { SettingLevel } from "../../../src/settings/SettingLevel";
import { Layout } from "../../../src/settings/enums/Layout";
import { MatrixClient } from "../../global";
import Chainable = Cypress.Chainable;

// The avatar size used in the timeline
const AVATAR_SIZE = 30;
// The resize method used in the timeline
const AVATAR_RESIZE_METHOD = "crop";

const ROOM_NAME = "Test room";
const OLD_AVATAR = "avatar_image1";
const NEW_AVATAR = "avatar_image2";
const OLD_NAME = "Alan";
const NEW_NAME = "Alan (away)";

const getEventTilesWithBodies = (): Chainable<JQuery> => {
    return cy.get(".mx_EventTile").filter((_i, e) => e.getElementsByClassName("mx_EventTile_body").length > 0);
};

const expectDisplayName = (e: JQuery<HTMLElement>, displayName: string): void => {
    expect(e.find(".mx_DisambiguatedProfile_displayName").text()).to.equal(displayName);
};

const expectAvatar = (e: JQuery<HTMLElement>, avatarUrl: string): void => {
    cy.all([cy.window({ log: false }), cy.getClient()]).then(([win, cli]) => {
        const size = AVATAR_SIZE * win.devicePixelRatio;
        expect(e.find(".mx_BaseAvatar_image").attr("src")).to.equal(
            // eslint-disable-next-line no-restricted-properties
            cli.mxcUrlToHttp(avatarUrl, size, size, AVATAR_RESIZE_METHOD),
        );
    });
};

const sendEvent = (roomId: string, html = false): Chainable<ISendEventResponse> => {
    const content = {
        msgtype: "m.text" as MsgType,
        body: "Message",
        format: undefined,
        formatted_body: undefined,
    };
    if (html) {
        content.format = "org.matrix.custom.html";
        content.formatted_body = "<b>Message</b>";
    }
    return cy.sendEvent(roomId, null, "m.room.message" as EventType, content);
};

describe("Timeline", () => {
    let homeserver: HomeserverInstance;

    let roomId: string;

    let oldAvatarUrl: string;
    let newAvatarUrl: string;

    beforeEach(() => {
        cy.startHomeserver("default").then((data) => {
            homeserver = data;
            cy.initTestUser(homeserver, OLD_NAME).then(() =>
                cy.createRoom({ name: ROOM_NAME }).then((_room1Id) => {
                    roomId = _room1Id;
                }),
            );
        });
    });

    afterEach(() => {
        cy.stopHomeserver(homeserver);
    });

    describe("useOnlyCurrentProfiles", () => {
        beforeEach(() => {
            cy.uploadContent(OLD_AVATAR).then(({ content_uri: url }) => {
                oldAvatarUrl = url;
                cy.setAvatarUrl(url);
            });
            cy.uploadContent(NEW_AVATAR).then(({ content_uri: url }) => {
                newAvatarUrl = url;
            });
        });

        it("should show historical profiles if disabled", () => {
            cy.setSettingValue("useOnlyCurrentProfiles", null, SettingLevel.ACCOUNT, false);
            sendEvent(roomId);
            cy.setDisplayName("Alan (away)");
            cy.setAvatarUrl(newAvatarUrl);
            // XXX: If we send the second event too quickly, there won't be
            // enough time for the client to register the profile change
            cy.wait(500);
            sendEvent(roomId);
            cy.viewRoomByName(ROOM_NAME);

            const events = getEventTilesWithBodies();

            events.should("have.length", 2);
            events.each((e, i) => {
                if (i === 0) {
                    expectDisplayName(e, OLD_NAME);
                    expectAvatar(e, oldAvatarUrl);
                } else if (i === 1) {
                    expectDisplayName(e, NEW_NAME);
                    expectAvatar(e, newAvatarUrl);
                }
            });
        });

        it("should not show historical profiles if enabled", () => {
            cy.setSettingValue("useOnlyCurrentProfiles", null, SettingLevel.ACCOUNT, true);
            sendEvent(roomId);
            cy.setDisplayName(NEW_NAME);
            cy.setAvatarUrl(newAvatarUrl);
            // XXX: If we send the second event too quickly, there won't be
            // enough time for the client to register the profile change
            cy.wait(500);
            sendEvent(roomId);
            cy.viewRoomByName(ROOM_NAME);

            const events = getEventTilesWithBodies();

            events.should("have.length", 2);
            events.each((e) => {
                expectDisplayName(e, NEW_NAME);
                expectAvatar(e, newAvatarUrl);
            });
        });
    });

    describe("configure room", () => {
        // Exclude timestamp and read marker from snapshots
        const percyCSS = ".mx_MessageTimestamp, .mx_MessagePanel_myReadMarker { visibility: hidden !important; }";

        beforeEach(() => {
            cy.injectAxe();
        });

        it("should create and configure a room on IRC layout", () => {
            cy.visit("/#/room/" + roomId);
            cy.setSettingValue("layout", null, SettingLevel.DEVICE, Layout.IRC);
            cy.get(".mx_RoomView_body .mx_GenericEventListSummary[data-layout='irc']").within(() => {
                cy.get(".mx_GenericEventListSummary_summary")
                    .findByText(OLD_NAME + " created and configured the room.")
                    .should("exist");
            });

            cy.get(".mx_IRCLayout").within(() => {
                // Check room name line-height is reset
                cy.get(".mx_NewRoomIntro h2").should("have.css", "line-height", "normal");

                // Check the profile resizer's place
                // See: _IRCLayout
                // --RoomView_MessageList-padding = 18px (See: _RoomView.pcss)
                // --MessageTimestamp-width = 46px (See: _MessageTimestamp.pcss)
                // --icon-width = 14px
                // --right-padding = 5px
                // --name-width = 80px
                // --resizer-width = 15px
                // --resizer-a11y = 3px
                // 18px + 46px + 14px + 5px + 80px + 5px - 15px - 3px
                // = 150px
                cy.get(".mx_ProfileResizer").should("have.css", "inset-inline-start", "150px");
            });

            cy.get(".mx_MainSplit").percySnapshotElement("Configured room on IRC layout");
        });

        it("should have an expanded generic event list summary (GELS) on IRC layout", () => {
            cy.visit("/#/room/" + roomId);
            cy.setSettingValue("layout", null, SettingLevel.DEVICE, Layout.IRC);

            // Wait until configuration is finished
            cy.get(".mx_RoomView_body .mx_GenericEventListSummary[data-layout='irc']").within(() => {
                cy.get(".mx_GenericEventListSummary_summary")
                    .findByText(OLD_NAME + " created and configured the room.")
                    .should("exist");
            });

            cy.get(".mx_GenericEventListSummary").within(() => {
                // Click "expand" link button
                cy.findByRole("button", { name: "expand" }).click();

                // Assert that the "expand" link button worked
                cy.findByRole("button", { name: "collapse" }).should("exist");
            });

            // Check the height of expanded GELS line
            cy.get(".mx_GenericEventListSummary[data-layout=irc] .mx_GenericEventListSummary_spacer").should(
                "have.css",
                "line-height",
                "18px", // var(--irc-line-height): $font-18px (See: _IRCLayout.pcss)
            );

            cy.get(".mx_MainSplit").percySnapshotElement("Expanded GELS on IRC layout", { percyCSS });
        });

        it("should have an expanded generic event list summary (GELS) on compact modern/group layout", () => {
            cy.visit("/#/room/" + roomId);

            // Set compact modern layout
            cy.setSettingValue("layout", null, SettingLevel.DEVICE, Layout.Group).setSettingValue(
                "useCompactLayout",
                null,
                SettingLevel.DEVICE,
                true,
            );

            // Wait until configuration is finished
            cy.get(".mx_RoomView_body .mx_GenericEventListSummary[data-layout='group']")
                .findByText(OLD_NAME + " created and configured the room.")
                .should("exist");

            cy.get(".mx_GenericEventListSummary").within(() => {
                // Click "expand" link button
                cy.findByRole("button", { name: "expand" }).click();

                // Assert that the "expand" link button worked
                cy.findByRole("button", { name: "collapse" }).should("exist");
            });

            // Check the height of expanded GELS line
            cy.get(".mx_GenericEventListSummary[data-layout=group] .mx_GenericEventListSummary_spacer").should(
                "have.css",
                "line-height",
                "22px", // $font-22px (See: _GenericEventListSummary.pcss)
            );

            cy.get(".mx_MainSplit").percySnapshotElement("Expanded GELS on modern layout", { percyCSS });
        });

        it("should click 'collapse' on the first hovered info event line inside GELS on bubble layout", () => {
            // This test checks clickability of the "Collapse" link button, which had been covered with
            // MessageActionBar's safe area - https://github.com/vector-im/element-web/issues/22864

            cy.visit("/#/room/" + roomId);
            cy.setSettingValue("layout", null, SettingLevel.DEVICE, Layout.Bubble);
            cy.get(".mx_RoomView_body .mx_GenericEventListSummary[data-layout='bubble']").within(() => {
                cy.get(".mx_GenericEventListSummary_summary")
                    .findByText(OLD_NAME + " created and configured the room.")
                    .should("exist");
            });

            cy.get(".mx_GenericEventListSummary").within(() => {
                // Click "expand" link button
                cy.findByRole("button", { name: "expand" }).click();

                // Assert that the "expand" link button worked
                cy.findByRole("button", { name: "collapse" }).should("exist");
            });

            // Make sure spacer is not visible on bubble layout
            cy.get(".mx_GenericEventListSummary[data-layout=bubble] .mx_GenericEventListSummary_spacer").should(
                "not.be.visible", // See: _GenericEventListSummary.pcss
            );

            // Exclude timestamp from snapshot
            const percyCSS = ".mx_MessageTimestamp { visibility: hidden !important; }";

            // Save snapshot of expanded generic event list summary on bubble layout
            cy.get(".mx_MainSplit").percySnapshotElement("Expanded GELS on bubble layout", { percyCSS });

            cy.get(".mx_GenericEventListSummary").within(() => {
                // Click "collapse" link button on the first hovered info event line
                cy.get(".mx_GenericEventListSummary_unstyledList .mx_EventTile_info:first-of-type")
                    .realHover()
                    .findByRole("toolbar", { name: "Message Actions" })
                    .should("be.visible");
                cy.findByRole("button", { name: "collapse" }).click();

                // Assert that "collapse" link button worked
                cy.findByRole("button", { name: "expand" }).should("exist");
            });

            // Save snapshot of collapsed generic event list summary on bubble layout
            cy.get(".mx_MainSplit").percySnapshotElement("Collapsed GELS on bubble layout", { percyCSS });
        });

        it("should add inline start margin to an event line on IRC layout", () => {
            cy.visit("/#/room/" + roomId);
            cy.setSettingValue("layout", null, SettingLevel.DEVICE, Layout.IRC);

            // Wait until configuration is finished
            cy.get(".mx_RoomView_body .mx_GenericEventListSummary[data-layout='irc']").within(() => {
                cy.get(".mx_GenericEventListSummary_summary")
                    .findByText(OLD_NAME + " created and configured the room.")
                    .should("exist");
            });

            // Click "expand" link button
            cy.get(".mx_GenericEventListSummary").findByRole("button", { name: "expand" }).click();

            // Check the event line has margin instead of inset property
            // cf. _EventTile.pcss
            //  --EventTile_irc_line_info-margin-inline-start
            //  = calc(var(--name-width) + var(--icon-width) + 1 * var(--right-padding))
            //  = 80 + 14 + 5 = 99px

            cy.get(".mx_EventTile[data-layout=irc].mx_EventTile_info:first-of-type .mx_EventTile_line")
                .should("have.css", "margin-inline-start", "99px")
                .should("have.css", "inset-inline-start", "0px");

            // Exclude timestamp and read marker from snapshot
            const percyCSS = ".mx_MessageTimestamp, .mx_MessagePanel_myReadMarker { visibility: hidden !important; }";
            cy.get(".mx_MainSplit").percySnapshotElement("Event line with inline start margin on IRC layout", {
                percyCSS,
            });
            cy.checkA11y();
        });
    });

    describe("message displaying", () => {
        beforeEach(() => {
            cy.injectAxe();
        });

        const messageEdit = () => {
            cy.contains(".mx_EventTile .mx_EventTile_line", "Message")
                .realHover()
                .findByRole("toolbar", { name: "Message Actions" })
                .findByRole("button", { name: "Edit" })
                .click();
            cy.findByRole("textbox", { name: "Edit message" }).type("Edit{enter}");

            // Assert that the edited message and the link button are found
            cy.contains(".mx_EventTile .mx_EventTile_line", "MessageEdit").within(() => {
                // Regex patterns due to the edited date
                cy.findByRole("button", { name: /Edited at .*? Click to view edits./ });
            });
        };

        it("should align generic event list summary with messages and emote on IRC layout", () => {
            // This test aims to check:
            // 1. Alignment of collapsed GELS (generic event list summary) and messages
            // 2. Alignment of expanded GELS and messages
            // 3. Alignment of expanded GELS and placeholder of deleted message
            // 4. Alignment of expanded GELS, placeholder of deleted message, and emote

            // Exclude timestamp from snapshot of mx_MainSplit
            const percyCSS = ".mx_MainSplit .mx_MessageTimestamp { visibility: hidden !important; }";

            cy.visit("/#/room/" + roomId);
            cy.setSettingValue("layout", null, SettingLevel.DEVICE, Layout.IRC);

            // Wait until configuration is finished
            cy.get(".mx_GenericEventListSummary_summary").within(() => {
                cy.findByText(OLD_NAME + " created and configured the room.").should("exist");
            });

            // Send messages
            cy.get(".mx_RoomView_body").within(() => {
                cy.findByRole("textbox", { name: "Send a message…" }).type("Hello Mr. Bot{enter}");
                cy.findByRole("textbox", { name: "Send a message…" }).type("Hello again, Mr. Bot{enter}");
            });

            // Make sure the second message was sent
            cy.get(".mx_RoomView_MessageList > .mx_EventTile_last .mx_EventTile_receiptSent").should("be.visible");

            // 1. Alignment of collapsed GELS (generic event list summary) and messages
            // Check inline start spacing of collapsed GELS
            // See: _EventTile.pcss
            // .mx_GenericEventListSummary[data-layout="irc"] > .mx_EventTile_line
            //  = var(--name-width) + var(--icon-width) + var(--MessageTimestamp-width) + 2 * var(--right-padding)
            //  = 80 + 14 + 46 + 2 * 5
            //  = 150px
            cy.get(".mx_GenericEventListSummary[data-layout=irc] > .mx_EventTile_line").should(
                "have.css",
                "padding-inline-start",
                "150px",
            );
            // Check width and spacing values of elements in .mx_EventTile, which should be equal to 150px
            // --right-padding should be applied
            cy.get(".mx_EventTile > *").should("have.css", "margin-right", "5px");
            // --name-width width zero inline end margin should be applied
            cy.get(".mx_EventTile .mx_DisambiguatedProfile")
                .should("have.css", "width", "80px")
                .should("have.css", "margin-inline-end", "0px");
            // --icon-width should be applied
            cy.get(".mx_EventTile .mx_EventTile_avatar > .mx_BaseAvatar").should("have.css", "width", "14px");
            // var(--MessageTimestamp-width) should be applied
            cy.get(".mx_EventTile > a").should("have.css", "min-width", "46px");
            // Record alignment of collapsed GELS and messages on messagePanel
            cy.get(".mx_MainSplit").percySnapshotElement("Collapsed GELS and messages on IRC layout", { percyCSS });

            // 2. Alignment of expanded GELS and messages
            // Click "expand" link button
            cy.get(".mx_GenericEventListSummary").findByRole("button", { name: "expand" }).click();
            // Check inline start spacing of info line on expanded GELS
            cy.get(".mx_EventTile[data-layout=irc].mx_EventTile_info:first-of-type .mx_EventTile_line")
                // See: _EventTile.pcss
                // --EventTile_irc_line_info-margin-inline-start
                // = 80 + 14 + 1 * 5
                .should("have.css", "margin-inline-start", "99px");
            // Record alignment of expanded GELS and messages on messagePanel
            cy.get(".mx_MainSplit").percySnapshotElement("Expanded GELS and messages on IRC layout", { percyCSS });

            // 3. Alignment of expanded GELS and placeholder of deleted message
            // Delete the second (last) message
            cy.get(".mx_RoomView_MessageList > .mx_EventTile_last")
                .realHover()
                .findByRole("button", { name: "Options" })
                .should("be.visible")
                .click();
            cy.findByRole("menuitem", { name: "Remove" }).should("be.visible").click();
            // Confirm deletion
            cy.get(".mx_Dialog_buttons").within(() => {
                cy.findByRole("button", { name: "Remove" }).click();
            });
            // Make sure the dialog was closed and the second (last) message was redacted
            cy.get(".mx_Dialog").should("not.exist");
            cy.get(".mx_GenericEventListSummary .mx_EventTile_last .mx_RedactedBody").should("be.visible");
            cy.get(".mx_GenericEventListSummary .mx_EventTile_last .mx_EventTile_receiptSent").should("be.visible");
            // Record alignment of expanded GELS and placeholder of deleted message on messagePanel
            cy.get(".mx_MainSplit").percySnapshotElement("Expanded GELS and with placeholder of deleted message", {
                percyCSS,
            });

            // 4. Alignment of expanded GELS, placeholder of deleted message, and emote
            // Send a emote
            cy.get(".mx_RoomView_body").within(() => {
                cy.findByRole("textbox", { name: "Send a message…" }).type("/me says hello to Mr. Bot{enter}");
            });
            // Check inline start margin of its avatar
            // Here --right-padding is for the avatar on the message line
            // See: _IRCLayout.pcss
            // .mx_IRCLayout .mx_EventTile_emote .mx_EventTile_avatar
            // = calc(var(--name-width) + var(--icon-width) + 1 * var(--right-padding))
            // = 80 + 14 + 1 * 5
            cy.get(".mx_EventTile_emote .mx_EventTile_avatar").should("have.css", "margin-left", "99px");
            // Make sure emote was sent
            cy.get(".mx_EventTile_last.mx_EventTile_emote .mx_EventTile_receiptSent").should("be.visible");
            // Record alignment of expanded GELS, placeholder of deleted message, and emote
            cy.get(".mx_MainSplit").percySnapshotElement(
                "Expanded GELS and with emote and placeholder of deleted message",
                {
                    percyCSS,
                },
            );
        });

        it("should render EventTiles on IRC, modern (group), and bubble layout", () => {
            const percyCSS =
                // Hide because flaky - See https://github.com/vector-im/element-web/issues/24957
                ".mx_TopUnreadMessagesBar, " +
                // Exclude timestamp and read marker from snapshots
                ".mx_MessageTimestamp, .mx_MessagePanel_myReadMarker { visibility: hidden !important; }";

            sendEvent(roomId);
            sendEvent(roomId); // check continuation
            sendEvent(roomId); // check the last EventTile

            cy.visit("/#/room/" + roomId);

            ////////////////////////////////////////////////////////////////////////////////////////////////////////////
            // IRC layout
            ////////////////////////////////////////////////////////////////////////////////////////////////////////////

            cy.setSettingValue("layout", null, SettingLevel.DEVICE, Layout.IRC);

            // Wait until configuration is finished
            cy.get(".mx_GenericEventListSummary_summary").within(() => {
                cy.findByText(OLD_NAME + " created and configured the room.").should("exist");
            });

            cy.get(".mx_RoomView_body[data-layout=irc]").within(() => {
                // Ensure CSS declarations which cannot be detected with a screenshot test are applied as expected
                cy.get(".mx_EventTile")
                    .should("have.css", "max-width", "100%")
                    .should("have.css", "clear", "both")
                    .should("have.css", "position", "relative");

                // Check mx_EventTile_continuation
                // Block start padding of the second message should not be overridden
                cy.get(".mx_EventTile_continuation").should("have.css", "padding-block-start", "0px");
                cy.get(".mx_EventTile_continuation .mx_EventTile_line").should("have.css", "clear", "both");

                // Select the last event tile
                cy.get(".mx_EventTile_last")
                    .within(() => {
                        // The last tile is also a continued one
                        cy.get(".mx_EventTile_line").should("have.css", "clear", "both");
                    })
                    // Check that zero block padding is set
                    .should("have.css", "padding-block-start", "0px");
            });

            cy.get(".mx_MainSplit").percySnapshotElement("EventTiles on IRC layout", { percyCSS });

            ////////////////////////////////////////////////////////////////////////////////////////////////////////////
            // Group/modern layout
            ////////////////////////////////////////////////////////////////////////////////////////////////////////////

            cy.setSettingValue("layout", null, SettingLevel.DEVICE, Layout.Group);

            cy.get(".mx_RoomView_body[data-layout=group]").within(() => {
                // Ensure CSS declarations which cannot be detected with a screenshot test are applied as expected
                cy.get(".mx_EventTile")
                    .should("have.css", "max-width", "100%")
                    .should("have.css", "clear", "both")
                    .should("have.css", "position", "relative");

                // Check mx_EventTile_continuation
                // Block start padding of the second message should not be overridden
                cy.get(".mx_EventTile_continuation").should("have.css", "padding-block-start", "0px");
                cy.get(".mx_EventTile_continuation .mx_EventTile_line").should("have.css", "clear", "both");

                // Check that the last EventTile is rendered
                cy.get(".mx_EventTile.mx_EventTile_last").should("exist");
            });

            cy.get(".mx_MainSplit").percySnapshotElement("EventTiles on modern layout", { percyCSS });

            // Check the same thing for compact layout
            cy.setSettingValue("useCompactLayout", null, SettingLevel.DEVICE, true);

            cy.get(".mx_MatrixChat_useCompactLayout").within(() => {
                // Ensure CSS declarations which cannot be detected with a screenshot test are applied as expected
                cy.get(".mx_EventTile")
                    .should("have.css", "max-width", "100%")
                    .should("have.css", "clear", "both")
                    .should("have.css", "position", "relative");

                // Check cascading works
                cy.get(".mx_EventTile_continuation").should("have.css", "padding-block-start", "0px");

                // Check that the last EventTile is rendered
                cy.get(".mx_EventTile.mx_EventTile_last").should("exist");
            });

            cy.get(".mx_MainSplit").percySnapshotElement("EventTiles on compact modern layout", { percyCSS });

            ////////////////////////////////////////////////////////////////////////////////////////////////////////////
            // Message bubble layout
            ////////////////////////////////////////////////////////////////////////////////////////////////////////////

            cy.setSettingValue("layout", null, SettingLevel.DEVICE, Layout.Bubble);

            cy.get(".mx_RoomView_body[data-layout=bubble]").within(() => {
                // Ensure CSS declarations which cannot be detected with a screenshot test are applied as expected
                cy.get(".mx_EventTile")
                    .should("have.css", "max-width", "none")
                    .should("have.css", "clear", "both")
                    .should("have.css", "position", "relative");

                // Check that block start padding of the second message is not overridden
                cy.get(".mx_EventTile.mx_EventTile_continuation").should("have.css", "margin-block-start", "2px");

                // Select the last bubble
                cy.get(".mx_EventTile_last")
                    .within(() => {
                        // calc(var(--gutterSize) - 1px)
                        cy.get(".mx_EventTile_line").should("have.css", "padding-block-start", "10px");
                    })
                    .should("have.css", "margin-block-start", "2px"); // The last bubble is also a continued one
            });

            cy.get(".mx_MainSplit").percySnapshotElement("EventTiles on bubble layout", { percyCSS });
        });

        it("should set inline start padding to a hidden event line", () => {
            sendEvent(roomId);
            cy.visit("/#/room/" + roomId);
            cy.setSettingValue("showHiddenEventsInTimeline", null, SettingLevel.DEVICE, true);
            cy.get(".mx_GenericEventListSummary_summary").within(() => {
                cy.findByText(OLD_NAME + " created and configured the room.").should("exist");
            });

            // Edit message
            messageEdit();

            // Click timestamp to highlight hidden event line
            cy.get(".mx_RoomView_body .mx_EventTile_info .mx_MessageTimestamp").click();

            // Exclude timestamp and read marker from snapshot
            //const percyCSS = ".mx_MessageTimestamp, .mx_MessagePanel_myReadMarker { visibility: hidden !important; }";

            // should not add inline start padding to a hidden event line on IRC layout
            cy.setSettingValue("layout", null, SettingLevel.DEVICE, Layout.IRC);
            cy.get(".mx_EventTile[data-layout=irc].mx_EventTile_info .mx_EventTile_line").should(
                "have.css",
                "padding-inline-start",
                "0px",
            );

            // Disabled because flaky - see https://github.com/vector-im/element-web/issues/24881
            /*cy.get(".mx_MainSplit").percySnapshotElement("Hidden event line with zero padding on IRC layout", {
                percyCSS,
            });*/

            // should add inline start padding to a hidden event line on modern layout
            cy.setSettingValue("layout", null, SettingLevel.DEVICE, Layout.Group);
            cy.get(".mx_EventTile[data-layout=group].mx_EventTile_info .mx_EventTile_line")
                // calc(var(--EventTile_group_line-spacing-inline-start) + 20px) = 64 + 20 = 84px
                .should("have.css", "padding-inline-start", "84px");

            // Disabled because flaky - see https://github.com/vector-im/element-web/issues/24881
            //cy.get(".mx_MainSplit").percySnapshotElement("Hidden event line with padding on modern layout", {
            //    percyCSS,
            //});
        });

        it("should click view source event toggle", () => {
            // This test checks:
            // 1. clickability of top left of view source event toggle
            // 2. clickability of view source toggle on IRC layout

            // Exclude timestamp from snapshot
            const percyCSS = ".mx_MessageTimestamp { visibility: hidden !important; }";

            sendEvent(roomId);
            cy.visit("/#/room/" + roomId);
            cy.setSettingValue("showHiddenEventsInTimeline", null, SettingLevel.DEVICE, true);
            cy.get(".mx_GenericEventListSummary_summary").within(() => {
                cy.findByText(OLD_NAME + " created and configured the room.").should("exist");
            });

            // Edit message
            messageEdit();

            // 1. clickability of top left of view source event toggle

            // Click top left of the event toggle, which should not be covered by MessageActionBar's safe area
            cy.get(".mx_EventTile_last[data-layout=group] .mx_ViewSourceEvent")
                .should("exist")
                .realHover()
                .within(() => {
                    cy.findByRole("button", { name: "toggle event" }).click("topLeft");
                });

            // Make sure the expand toggle works
            cy.get(".mx_EventTile_last[data-layout=group] .mx_ViewSourceEvent_expanded")
                .should("be.visible")
                .realHover()
                .within(() => {
                    cy.findByRole("button", { name: "toggle event" })
                        // Check size and position of toggle on expanded view source event
                        // See: _ViewSourceEvent.pcss
                        .should("have.css", "height", "12px") // --ViewSourceEvent_toggle-size
                        .should("have.css", "align-self", "flex-end")

                        // Click again to collapse the source
                        .click("topLeft");
                });

            // Make sure the collapse toggle works
            cy.get(".mx_EventTile_last[data-layout=group] .mx_ViewSourceEvent_expanded").should("not.exist");

            // 2. clickability of view source toggle on IRC layout

            // Enable IRC layout
            cy.setSettingValue("layout", null, SettingLevel.DEVICE, Layout.IRC);

            // Hover the view source toggle on IRC layout
            cy.get(".mx_GenericEventListSummary[data-layout=irc] .mx_EventTile .mx_ViewSourceEvent")
                .should("exist")
                .realHover()
                .percySnapshotElement("Hovered hidden event line on IRC layout", { percyCSS });

            // Click view source event toggle
            cy.get(".mx_GenericEventListSummary[data-layout=irc] .mx_EventTile .mx_ViewSourceEvent")
                .should("exist")
                .realHover()
                .within(() => {
                    cy.findByRole("button", { name: "toggle event" }).click("topLeft");
                });

            // Make sure the expand toggle worked
            cy.get(".mx_EventTile[data-layout=irc] .mx_ViewSourceEvent_expanded").should("be.visible");
        });

        it("should render file size in kibibytes on a file tile", () => {
            cy.visit("/#/room/" + roomId);
            cy.get(".mx_GenericEventListSummary_summary").within(() => {
                cy.findByText(OLD_NAME + " created and configured the room.").should("exist");
            });

            // Upload a file from the message composer
            cy.get(".mx_MessageComposer_actions input[type='file']").selectFile(
                "cypress/fixtures/matrix-org-client-versions.json",
                { force: true },
            );

            cy.get(".mx_Dialog").within(() => {
                // Click "Upload" button
                cy.findByRole("button", { name: "Upload" }).click();
            });

            // Wait until the file is sent
            cy.get(".mx_RoomView_statusArea_expanded").should("not.exist");
            cy.get(".mx_EventTile.mx_EventTile_last .mx_EventTile_receiptSent").should("exist");

            // Assert that the file size is displayed in kibibytes (1024 bytes), not kilobytes (1000 bytes)
            // See: https://github.com/vector-im/element-web/issues/24866
            cy.get(".mx_EventTile_last").within(() => {
                // actual file size in kibibytes
                cy.get(".mx_MFileBody_info_filename")
                    .findByText(/1.12 KB/)
                    .should("exist");
            });
        });

<<<<<<< HEAD
=======
        it("should highlight search result words regardless of formatting", () => {
            sendEvent(roomId);
            sendEvent(roomId, true);
            cy.visit("/#/room/" + roomId);

            cy.get(".mx_RoomHeader").findByRole("button", { name: "Search" }).click();

            cy.get(".mx_SearchBar").percySnapshotElement("Search bar on the timeline", {
                // Emulate narrow timeline
                widths: [320, 640],
            });

            cy.get(".mx_SearchBar_input").findByRole("textbox").type("Message{enter}");

            cy.get(".mx_EventTile:not(.mx_EventTile_contextual) .mx_EventTile_searchHighlight").should("exist");
            cy.get(".mx_RoomView_searchResultsPanel").percySnapshotElement("Highlighted search results");
        });

>>>>>>> 0e682b6e
        it("should render url previews", () => {
            cy.intercept("**/_matrix/media/r0/thumbnail/matrix.org/2022-08-16_yaiSVSRIsNFfxDnV?*", {
                statusCode: 200,
                fixture: "riot.png",
                headers: {
                    "Content-Type": "image/png",
                },
            }).as("mxc");
            cy.intercept("**/_matrix/media/r0/preview_url?url=https%3A%2F%2Fcall.element.io%2F&ts=*", {
                statusCode: 200,
                body: {
                    "og:title": "Element Call",
                    "og:description": null,
                    "og:image:width": 48,
                    "og:image:height": 48,
                    "og:image": "mxc://matrix.org/2022-08-16_yaiSVSRIsNFfxDnV",
                    "og:image:type": "image/png",
                    "matrix:image:size": 2121,
                },
                headers: {
                    "Content-Type": "application/json",
                },
            }).as("preview_url");

            cy.sendEvent(roomId, null, "m.room.message" as EventType, {
                msgtype: "m.text" as MsgType,
                body: "https://call.element.io/",
            });
            cy.visit("/#/room/" + roomId);

            cy.get(".mx_LinkPreviewWidget").should("exist").findByText("Element Call");

            cy.wait("@preview_url");
            cy.wait("@mxc");

            cy.checkA11y();

            // Exclude timestamp and read marker from snapshot
            const percyCSS = ".mx_MessageTimestamp, .mx_MessagePanel_myReadMarker { visibility: hidden !important; }";
            cy.get(".mx_EventTile_last").percySnapshotElement("URL Preview", {
                percyCSS,
                widths: [800, 400],
            });
        });

        describe("on search results panel", () => {
            it("should highlight search result words regardless of formatting", () => {
                sendEvent(roomId);
                sendEvent(roomId, true);
                cy.visit("/#/room/" + roomId);

                cy.get(".mx_RoomHeader").findByRole("button", { name: "Search" }).click();

                cy.get(".mx_SearchBar").percySnapshotElement("Search bar on the timeline", {
                    // Emulate narrow timeline
                    widths: [320, 640],
                });

                cy.get(".mx_SearchBar_input input").type("Message{enter}");

                cy.get(".mx_EventTile:not(.mx_EventTile_contextual) .mx_EventTile_searchHighlight").should("exist");
                cy.get(".mx_RoomView_searchResultsPanel").percySnapshotElement("Highlighted search results");
            });

            it("should render a fully opaque textual event", () => {
                const stringToSearch = "Message"; // Same with string sent with sendEvent()

                sendEvent(roomId);

                cy.visit("/#/room/" + roomId);

                // Open a room setting dialog
                cy.findByRole("button", { name: "Room options" }).click();
                cy.findByRole("menuitem", { name: "Settings" }).click();

                // Set a room topic to render a TextualEvent
                cy.findByRole("textbox", { name: "Room Topic" }).type(`This is a room for ${stringToSearch}.`);
                cy.findByRole("button", { name: "Save" }).click();

                cy.closeDialog();

                // Assert that the TextualEvent is rendered
                cy.findByText(`${OLD_NAME} changed the topic to "This is a room for ${stringToSearch}.".`)
                    .should("exist")
                    .should("have.class", "mx_TextualEvent");

                // Display the room search bar
                cy.get(".mx_RoomHeader").findByRole("button", { name: "Search" }).click();

                // Search the string to display both the message and TextualEvent on search results panel
                cy.get(".mx_SearchBar").within(() => {
                    cy.findByRole("textbox").type(`${stringToSearch}{enter}`);
                });

                // On search results panel
                cy.get(".mx_RoomView_searchResultsPanel").within(() => {
                    // Assert that contextual event tiles are translucent
                    cy.get(".mx_EventTile.mx_EventTile_contextual").should("have.css", "opacity", "0.4");

                    // Assert that the TextualEvent is fully opaque (visually solid).
                    cy.get(".mx_EventTile .mx_TextualEvent").should("have.css", "opacity", "1");
                });

                cy.get(".mx_RoomView_searchResultsPanel").percySnapshotElement("Search results - with TextualEvent");
            });
        });
    });

    describe("message sending", () => {
        const MESSAGE = "Hello world";
        const reply = "Reply";
        const viewRoomSendMessageAndSetupReply = () => {
            // View room
            cy.visit("/#/room/" + roomId);

            // Send a message
            cy.getComposer().type(`${MESSAGE}{enter}`);

            // Reply to the message
            cy.get(".mx_EventTile_last")
                .within(() => {
                    cy.findByText(MESSAGE);
                })
                .realHover()
                .findByRole("button", { name: "Reply" })
                .click();
        };

        // For clicking the reply button on the last line
        const clickButtonReply = () => {
            cy.get(".mx_RoomView_MessageList").within(() => {
                cy.get(".mx_EventTile_last").realHover().findByRole("button", { name: "Reply" }).click();
            });
        };

        it("can reply with a text message", () => {
            viewRoomSendMessageAndSetupReply();

            cy.getComposer().type(`${reply}{enter}`);

            cy.get(".mx_RoomView_body").within(() => {
                cy.get(".mx_EventTile_last .mx_EventTile_line").within(() => {
                    cy.get(".mx_ReplyTile .mx_MTextBody").within(() => {
                        cy.findByText(MESSAGE).should("exist");
                    });

                    cy.findByText(reply).should("have.length", 1);
                });
            });
        });

        it("can reply with a voice message", () => {
            viewRoomSendMessageAndSetupReply();

            cy.openMessageComposerOptions().within(() => {
                cy.findByRole("menuitem", { name: "Voice Message" }).click();
            });

            // Record an empty message
            cy.wait(3000);

            cy.get(".mx_RoomView_body").within(() => {
                cy.get(".mx_MessageComposer").findByRole("button", { name: "Send voice message" }).click();

                cy.get(".mx_EventTile_last .mx_EventTile_line").within(() => {
                    cy.get(".mx_ReplyTile .mx_MTextBody").within(() => {
                        cy.findByText(MESSAGE).should("exist");
                    });

                    cy.get(".mx_MVoiceMessageBody").should("have.length", 1);
                });
            });
        });

        it("should not be possible to send flag with regional emojis", () => {
            cy.visit("/#/room/" + roomId);

            // Send a message
            cy.getComposer().type(":regional_indicator_a");
            cy.contains(".mx_Autocomplete_Completion_title", ":regional_indicator_a:").click();
            cy.getComposer().type(":regional_indicator_r");
            cy.contains(".mx_Autocomplete_Completion_title", ":regional_indicator_r:").click();
            cy.getComposer().type(" :regional_indicator_z");
            cy.contains(".mx_Autocomplete_Completion_title", ":regional_indicator_z:").click();
            cy.getComposer().type(":regional_indicator_a");
            cy.contains(".mx_Autocomplete_Completion_title", ":regional_indicator_a:").click();
            cy.getComposer().type("{enter}");

            cy.get(".mx_RoomView_body .mx_EventTile .mx_EventTile_line .mx_MTextBody .mx_EventTile_bigEmoji")
                .children()
                .should("have.length", 4);
        });

        it("should display a reply chain", () => {
            let bot: MatrixClient;
            const reply2 = "Reply again";

            cy.visit("/#/room/" + roomId);

            // Wait until configuration is finished
            cy.get(".mx_GenericEventListSummary_summary").within(() => {
                cy.findByText(OLD_NAME + " created and configured the room.").should("exist");
            });

            // Create a bot "BotBob" and invite it
            cy.getBot(homeserver, {
                displayName: "BotBob",
                autoAcceptInvites: false,
            }).then((_bot) => {
                bot = _bot;
                cy.inviteUser(roomId, bot.getUserId());
                bot.joinRoom(roomId);

                // Make sure the bot joined the room
                cy.get(".mx_GenericEventListSummary .mx_EventTile_info.mx_EventTile_last").within(() => {
                    cy.findByText("BotBob joined the room").should("exist");
                });

                // Have bot send MESSAGE to roomId
                cy.botSendMessage(bot, roomId, MESSAGE);
            });

            // Assert that MESSAGE is found
            cy.findByText(MESSAGE);

            // Reply to the message
            clickButtonReply();
            cy.getComposer().type(`${reply}{enter}`);

            // Make sure 'reply' was sent
            cy.get(".mx_RoomView_body .mx_EventTile_last").within(() => {
                cy.findByText(reply).should("exist");
            });

            // Reply again to create a replyChain
            clickButtonReply();
            cy.getComposer().type(`${reply2}{enter}`);

            // Assert that 'reply2' was sent
            cy.get(".mx_RoomView_body .mx_EventTile_last").within(() => {
                cy.findByText(reply2).should("exist");
            });

            cy.get(".mx_EventTile_last .mx_EventTile_receiptSent").should("be.visible");

            // Exclude timestamp and read marker from snapshot
            const percyCSS = ".mx_MessageTimestamp, .mx_MessagePanel_myReadMarker { visibility: hidden !important; }";

            // Check the margin value of ReplyChains of EventTile at the bottom on IRC layout
            cy.setSettingValue("layout", null, SettingLevel.DEVICE, Layout.IRC);
            cy.get(".mx_EventTile_last[data-layout='irc'] .mx_ReplyChain").should("have.css", "margin", "0px");

            // Take a snapshot on IRC layout
            // Note that because zero margin is applied to mx_ReplyChain, the left borders of two mx_ReplyChain
            // components may seem to be connected to one.
            cy.get(".mx_EventTile_last").percySnapshotElement("EventTile with reply chains on IRC layout", {
                percyCSS,
            });

            // Check the margin value of ReplyChains of EventTile at the bottom on group/modern layout
            cy.setSettingValue("layout", null, SettingLevel.DEVICE, Layout.Group);
            cy.get(".mx_EventTile_last[data-layout='group'] .mx_ReplyChain").should("have.css", "margin-bottom", "8px");

            // Take a snapshot on modern layout
            cy.get(".mx_EventTile_last").percySnapshotElement("EventTile with reply chains on modern layout", {
                percyCSS,
            });

            // Check the margin value of ReplyChains of EventTile at the bottom on group/modern compact layout
            cy.setSettingValue("useCompactLayout", null, SettingLevel.DEVICE, true);
            cy.get(".mx_EventTile_last[data-layout='group'] .mx_ReplyChain").should("have.css", "margin-bottom", "4px");

            // Take a snapshot on compact modern layout
            cy.get(".mx_EventTile_last").percySnapshotElement("EventTile with reply chains on compact modern layout", {
                percyCSS,
            });

            // Check the margin value of ReplyChains of EventTile at the bottom on bubble layout
            cy.setSettingValue("layout", null, SettingLevel.DEVICE, Layout.Bubble);
            cy.get(".mx_EventTile_last[data-layout='bubble'] .mx_ReplyChain").should(
                "have.css",
                "margin-bottom",
                "8px",
            );

            // Take a snapshot on bubble layout
            cy.get(".mx_EventTile_last").percySnapshotElement("EventTile with reply chains on bubble layout", {
                percyCSS,
            });
        });

        it("should send, reply, and display long strings without overflowing", () => {
            // Max 256 characters for display name
            const LONG_STRING =
                "Lorem ipsum dolor sit amet, consectetur adipisicing elit, sed do eiusmod tempor incididunt ut " +
                "et dolore magna aliqua. Ut enim ad minim veniam, quis nostrud exercitation ullamco laboris nisi ut " +
                "aliquip";

            // Create a bot with a long display name
            let bot: MatrixClient;
            cy.getBot(homeserver, {
                displayName: LONG_STRING,
                autoAcceptInvites: false,
            }).then((_bot) => {
                bot = _bot;
            });

            // Create another room with a long name, invite the bot, and open the room
            cy.createRoom({ name: LONG_STRING })
                .as("testRoomId")
                .then((_roomId) => {
                    roomId = _roomId;
                    cy.inviteUser(roomId, bot.getUserId());
                    bot.joinRoom(roomId);
                    cy.visit("/#/room/" + roomId);
                });

            // Wait until configuration is finished
            cy.get(".mx_GenericEventListSummary_summary").within(() => {
                cy.findByText(OLD_NAME + " created and configured the room.").should("exist");
            });

            // Set the display name to "LONG_STRING 2" in order to avoid a warning in Percy tests from being triggered
            // due to the generated random mxid being displayed inside the GELS summary.
            cy.setDisplayName(`${LONG_STRING} 2`);

            // Have the bot send a long message
            cy.get<string>("@testRoomId").then((roomId) => {
                bot.sendMessage(roomId, {
                    body: LONG_STRING,
                    msgtype: "m.text",
                });
            });

            // Wait until the message is rendered
            cy.get(".mx_EventTile_last .mx_MTextBody .mx_EventTile_body").within(() => {
                cy.findByText(LONG_STRING);
            });

            // Reply to the message
            clickButtonReply();
            cy.getComposer().type(`${reply}{enter}`);

            // Make sure the reply tile is rendered
            cy.get(".mx_EventTile_last .mx_EventTile_line").within(() => {
                cy.get(".mx_ReplyTile .mx_MTextBody").within(() => {
                    cy.findByText(LONG_STRING).should("exist");
                });

                cy.findByText(reply).should("have.length", 1);
            });

            // Change the viewport size
            cy.viewport(1600, 1200);

            // Exclude timestamp and read marker from snapshots
            //const percyCSS = ".mx_MessageTimestamp, .mx_MessagePanel_myReadMarker { visibility: hidden !important; }";

            // Make sure the strings do not overflow on IRC layout
            cy.setSettingValue("layout", null, SettingLevel.DEVICE, Layout.IRC);
            // Scroll to the bottom to have Percy take a snapshot of the whole viewport
            cy.get(".mx_ScrollPanel").scrollTo("bottom", { ensureScrollable: false });
            // Assert that both avatar in the introduction and the last message are visible at the same time
            cy.get(".mx_NewRoomIntro .mx_BaseAvatar").should("be.visible");
            cy.get(".mx_EventTile_last[data-layout='irc']").within(() => {
                cy.get(".mx_MTextBody").should("be.visible");
                cy.get(".mx_EventTile_receiptSent").should("be.visible"); // rendered at the bottom of EventTile
            });
            // Take a snapshot in IRC layout
            // Disabled because flaky - see https://github.com/vector-im/element-web/issues/24881
            //cy.get(".mx_ScrollPanel").percySnapshotElement("Long strings with a reply on IRC layout", { percyCSS });

            // Make sure the strings do not overflow on modern layout
            cy.setSettingValue("layout", null, SettingLevel.DEVICE, Layout.Group);
            cy.get(".mx_ScrollPanel").scrollTo("bottom", { ensureScrollable: false }); // Scroll again in case
            cy.get(".mx_NewRoomIntro .mx_BaseAvatar").should("be.visible");
            cy.get(".mx_EventTile_last[data-layout='group']").within(() => {
                cy.get(".mx_MTextBody").should("be.visible");
                cy.get(".mx_EventTile_receiptSent").should("be.visible");
            });
            // Disabled because flaky - see https://github.com/vector-im/element-web/issues/24881
            //cy.get(".mx_ScrollPanel").percySnapshotElement("Long strings with a reply on modern layout", { percyCSS });

            // Make sure the strings do not overflow on bubble layout
            cy.setSettingValue("layout", null, SettingLevel.DEVICE, Layout.Bubble);
            cy.get(".mx_ScrollPanel").scrollTo("bottom", { ensureScrollable: false }); // Scroll again in case
            cy.get(".mx_NewRoomIntro .mx_BaseAvatar").should("be.visible");
            cy.get(".mx_EventTile_last[data-layout='bubble']").within(() => {
                cy.get(".mx_MTextBody").should("be.visible");
                cy.get(".mx_EventTile_receiptSent").should("be.visible");
            });
            // Disabled because flaky - see https://github.com/vector-im/element-web/issues/24881
            //cy.get(".mx_ScrollPanel").percySnapshotElement("Long strings with a reply on bubble layout", { percyCSS });
        });
    });
});<|MERGE_RESOLUTION|>--- conflicted
+++ resolved
@@ -718,27 +718,6 @@
             });
         });
 
-<<<<<<< HEAD
-=======
-        it("should highlight search result words regardless of formatting", () => {
-            sendEvent(roomId);
-            sendEvent(roomId, true);
-            cy.visit("/#/room/" + roomId);
-
-            cy.get(".mx_RoomHeader").findByRole("button", { name: "Search" }).click();
-
-            cy.get(".mx_SearchBar").percySnapshotElement("Search bar on the timeline", {
-                // Emulate narrow timeline
-                widths: [320, 640],
-            });
-
-            cy.get(".mx_SearchBar_input").findByRole("textbox").type("Message{enter}");
-
-            cy.get(".mx_EventTile:not(.mx_EventTile_contextual) .mx_EventTile_searchHighlight").should("exist");
-            cy.get(".mx_RoomView_searchResultsPanel").percySnapshotElement("Highlighted search results");
-        });
-
->>>>>>> 0e682b6e
         it("should render url previews", () => {
             cy.intercept("**/_matrix/media/r0/thumbnail/matrix.org/2022-08-16_yaiSVSRIsNFfxDnV?*", {
                 statusCode: 200,
@@ -797,7 +776,7 @@
                     widths: [320, 640],
                 });
 
-                cy.get(".mx_SearchBar_input input").type("Message{enter}");
+                cy.get(".mx_SearchBar_input").findByRole("textbox").type("Message{enter}");
 
                 cy.get(".mx_EventTile:not(.mx_EventTile_contextual) .mx_EventTile_searchHighlight").should("exist");
                 cy.get(".mx_RoomView_searchResultsPanel").percySnapshotElement("Highlighted search results");
