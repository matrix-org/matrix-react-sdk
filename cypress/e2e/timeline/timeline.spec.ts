/*
Copyright 2022 The Matrix.org Foundation C.I.C.

Licensed under the Apache License, Version 2.0 (the "License");
you may not use this file except in compliance with the License.
You may obtain a copy of the License at

    http://www.apache.org/licenses/LICENSE-2.0

Unless required by applicable law or agreed to in writing, software
distributed under the License is distributed on an "AS IS" BASIS,
WITHOUT WARRANTIES OR CONDITIONS OF ANY KIND, either express or implied.
See the License for the specific language governing permissions and
limitations under the License.
*/

/// <reference types="cypress" />

import type { ISendEventResponse } from "matrix-js-sdk/src/@types/requests";
import type { EventType, MsgType } from "matrix-js-sdk/src/@types/event";
import { HomeserverInstance } from "../../plugins/utils/homeserver";
import { SettingLevel } from "../../../src/settings/SettingLevel";
import { Layout } from "../../../src/settings/enums/Layout";
import { MatrixClient } from "../../global";
import Chainable = Cypress.Chainable;

// The avatar size used in the timeline
const AVATAR_SIZE = 30;
// The resize method used in the timeline
const AVATAR_RESIZE_METHOD = "crop";

const ROOM_NAME = "Test room";
const OLD_AVATAR = "avatar_image1";
const NEW_AVATAR = "avatar_image2";
const OLD_NAME = "Alan";
const NEW_NAME = "Alan (away)";

const getEventTilesWithBodies = (): Chainable<JQuery> => {
    return cy.get(".mx_EventTile").filter((_i, e) => e.getElementsByClassName("mx_EventTile_body").length > 0);
};

const expectDisplayName = (e: JQuery<HTMLElement>, displayName: string): void => {
    expect(e.find(".mx_DisambiguatedProfile_displayName").text()).to.equal(displayName);
};

const expectAvatar = (e: JQuery<HTMLElement>, avatarUrl: string): void => {
    cy.all([cy.window({ log: false }), cy.getClient()]).then(([win, cli]) => {
        const size = AVATAR_SIZE * win.devicePixelRatio;
        expect(e.find(".mx_BaseAvatar_image").attr("src")).to.equal(
            // eslint-disable-next-line no-restricted-properties
            cli.mxcUrlToHttp(avatarUrl, size, size, AVATAR_RESIZE_METHOD),
        );
    });
};

const sendEvent = (roomId: string, html = false): Chainable<ISendEventResponse> => {
    const content = {
        msgtype: "m.text" as MsgType,
        body: "Message",
        format: undefined,
        formatted_body: undefined,
    };
    if (html) {
        content.format = "org.matrix.custom.html";
        content.formatted_body = "<b>Message</b>";
    }
    return cy.sendEvent(roomId, null, "m.room.message" as EventType, content);
};

describe("Timeline", () => {
    let homeserver: HomeserverInstance;

    let roomId: string;

    let oldAvatarUrl: string;
    let newAvatarUrl: string;

    beforeEach(() => {
        cy.startHomeserver("default").then((data) => {
            homeserver = data;
            cy.initTestUser(homeserver, OLD_NAME).then(() =>
                cy.createRoom({ name: ROOM_NAME }).then((_room1Id) => {
                    roomId = _room1Id;
                }),
            );
        });
    });

    afterEach(() => {
        cy.stopHomeserver(homeserver);
    });

    describe("useOnlyCurrentProfiles", () => {
        beforeEach(() => {
            cy.uploadContent(OLD_AVATAR).then(({ content_uri: url }) => {
                oldAvatarUrl = url;
                cy.setAvatarUrl(url);
            });
            cy.uploadContent(NEW_AVATAR).then(({ content_uri: url }) => {
                newAvatarUrl = url;
            });
        });

        it("should show historical profiles if disabled", () => {
            cy.setSettingValue("useOnlyCurrentProfiles", null, SettingLevel.ACCOUNT, false);
            sendEvent(roomId);
            cy.setDisplayName("Alan (away)");
            cy.setAvatarUrl(newAvatarUrl);
            // XXX: If we send the second event too quickly, there won't be
            // enough time for the client to register the profile change
            cy.wait(500);
            sendEvent(roomId);
            cy.viewRoomByName(ROOM_NAME);

            const events = getEventTilesWithBodies();

            events.should("have.length", 2);
            events.each((e, i) => {
                if (i === 0) {
                    expectDisplayName(e, OLD_NAME);
                    expectAvatar(e, oldAvatarUrl);
                } else if (i === 1) {
                    expectDisplayName(e, NEW_NAME);
                    expectAvatar(e, newAvatarUrl);
                }
            });
        });

        it("should not show historical profiles if enabled", () => {
            cy.setSettingValue("useOnlyCurrentProfiles", null, SettingLevel.ACCOUNT, true);
            sendEvent(roomId);
            cy.setDisplayName(NEW_NAME);
            cy.setAvatarUrl(newAvatarUrl);
            // XXX: If we send the second event too quickly, there won't be
            // enough time for the client to register the profile change
            cy.wait(500);
            sendEvent(roomId);
            cy.viewRoomByName(ROOM_NAME);

            const events = getEventTilesWithBodies();

            events.should("have.length", 2);
            events.each((e) => {
                expectDisplayName(e, NEW_NAME);
                expectAvatar(e, newAvatarUrl);
            });
        });
    });

    describe("message displaying", () => {
        beforeEach(() => {
            cy.injectAxe();
        });

        it("should create and configure a room on IRC layout", () => {
            cy.visit("/#/room/" + roomId);
            cy.setSettingValue("layout", null, SettingLevel.DEVICE, Layout.IRC);
            cy.contains(
                ".mx_RoomView_body .mx_GenericEventListSummary[data-layout=irc] " +
                    ".mx_GenericEventListSummary_summary",
                "created and configured the room.",
            ).should("exist");

            // Check room name line-height is reset
            cy.get(".mx_IRCLayout .mx_NewRoomIntro h2").should("have.css", "line-height", "normal");

            cy.get(".mx_MainSplit").percySnapshotElement("Configured room on IRC layout");
        });

        it("should add inline start margin to an event line on IRC layout", () => {
            cy.visit("/#/room/" + roomId);
            cy.setSettingValue("layout", null, SettingLevel.DEVICE, Layout.IRC);

            // Wait until configuration is finished
            cy.contains(
                ".mx_RoomView_body .mx_GenericEventListSummary " + ".mx_GenericEventListSummary_summary",
                "created and configured the room.",
            ).should("exist");

            // Click "expand" link button
            cy.get(".mx_GenericEventListSummary_toggle[aria-expanded=false]").click();

            // Check the event line has margin instead of inset property
            // cf. _EventTile.pcss
            //  --EventTile_irc_line_info-margin-inline-start
            //  = calc(var(--name-width) + var(--icon-width) + 1 * var(--right-padding))
            //  = 80 + 14 + 5 = 99px

            cy.get(".mx_EventTile[data-layout=irc].mx_EventTile_info:first-of-type .mx_EventTile_line")
                .should("have.css", "margin-inline-start", "99px")
                .should("have.css", "inset-inline-start", "0px");

            // Exclude timestamp and read marker from snapshot
            const percyCSS = ".mx_MessageTimestamp, .mx_RoomView_myReadMarker { visibility: hidden !important; }";
            cy.get(".mx_MainSplit").percySnapshotElement("Event line with inline start margin on IRC layout", {
                percyCSS,
            });
            cy.checkA11y();
        });

        it("should align generic event list summary with messages and emote on IRC layout", () => {
            // This test aims to check:
            // 1. Alignment of collapsed GELS (generic event list summary) and messages
            // 2. Alignment of expanded GELS and messages
            // 3. Alignment of expanded GELS and placeholder of deleted message
            // 4. Alignment of expanded GELS, placeholder of deleted message, and emote

            // Exclude timestamp from snapshot of mx_MainSplit
            const percyCSS = ".mx_MainSplit .mx_MessageTimestamp { visibility: hidden !important; }";

            cy.visit("/#/room/" + roomId);
            cy.setSettingValue("layout", null, SettingLevel.DEVICE, Layout.IRC);

            // Wait until configuration is finished
            cy.contains(
                ".mx_RoomView_body .mx_GenericEventListSummary .mx_GenericEventListSummary_summary",
                "created and configured the room.",
            ).should("exist");

            // Send messages
            cy.get(".mx_RoomView_body .mx_BasicMessageComposer_input").type("Hello Mr. Bot{enter}");
            cy.get(".mx_RoomView_body .mx_BasicMessageComposer_input").type("Hello again, Mr. Bot{enter}");
            // Make sure the second message was sent
            cy.get(".mx_RoomView_MessageList > .mx_EventTile_last .mx_EventTile_receiptSent").should("be.visible");

            // 1. Alignment of collapsed GELS (generic event list summary) and messages
            // Check inline start spacing of collapsed GELS
            // See: _EventTile.pcss
            // .mx_GenericEventListSummary[data-layout="irc"] > .mx_EventTile_line
            //  = var(--name-width) + var(--icon-width) + $MessageTimestamp_width + 2 * var(--right-padding)
            //  = 80 + 14 + 46 + 2 * 5
            //  = 150px
            cy.get(".mx_GenericEventListSummary[data-layout=irc] > .mx_EventTile_line").should(
                "have.css",
                "padding-inline-start",
                "150px",
            );
            // Check width and spacing values of elements in .mx_EventTile, which should be equal to 150px
            // --right-padding should be applied
            cy.get(".mx_EventTile > *").should("have.css", "margin-right", "5px");
            // --name-width width zero inline end margin should be applied
            cy.get(".mx_EventTile .mx_DisambiguatedProfile")
                .should("have.css", "width", "80px")
                .should("have.css", "margin-inline-end", "0px");
            // --icon-width should be applied
            cy.get(".mx_EventTile .mx_EventTile_avatar > .mx_BaseAvatar").should("have.css", "width", "14px");
            // $MessageTimestamp_width should be applied
            cy.get(".mx_EventTile > a").should("have.css", "min-width", "46px");
            // Record alignment of collapsed GELS and messages on messagePanel
            cy.get(".mx_MainSplit").percySnapshotElement("Collapsed GELS and messages on IRC layout", { percyCSS });

            // 2. Alignment of expanded GELS and messages
            // Click "expand" link button
            cy.get(".mx_GenericEventListSummary_toggle[aria-expanded=false]").click();
            // Check inline start spacing of info line on expanded GELS
            cy.get(".mx_EventTile[data-layout=irc].mx_EventTile_info:first-of-type .mx_EventTile_line")
                // See: _EventTile.pcss
                // --EventTile_irc_line_info-margin-inline-start
                // = 80 + 14 + 1 * 5
                .should("have.css", "margin-inline-start", "99px");
            // Record alignment of expanded GELS and messages on messagePanel
            cy.get(".mx_MainSplit").percySnapshotElement("Expanded GELS and messages on IRC layout", { percyCSS });

            // 3. Alignment of expanded GELS and placeholder of deleted message
            // Delete the second (last) message
            cy.get(".mx_RoomView_MessageList > .mx_EventTile_last").realHover();
            cy.get(".mx_RoomView_MessageList > .mx_EventTile_last [data-testid=message-action-bar-button-options]", {
                timeout: 1000,
            })
                .should("exist")
                .realHover()
                .click({ force: false });
            cy.get(".mx_IconizedContextMenu_item[aria-label=Remove]").should("be.visible").click({ force: false });
            // Confirm deletion
            cy.get(".mx_Dialog_buttons button[data-testid=dialog-primary-button]")
                .should("have.text", "Remove")
                .click({ force: false });
            // Make sure the dialog was closed and the second (last) message was redacted
            cy.get(".mx_Dialog").should("not.exist");
            cy.get(".mx_GenericEventListSummary .mx_EventTile_last .mx_RedactedBody").should("be.visible");
            cy.get(".mx_GenericEventListSummary .mx_EventTile_last .mx_EventTile_receiptSent").should("be.visible");
            // Record alignment of expanded GELS and placeholder of deleted message on messagePanel
            cy.get(".mx_MainSplit").percySnapshotElement("Expanded GELS and with placeholder of deleted message", {
                percyCSS,
            });

            // 4. Alignment of expanded GELS, placeholder of deleted message, and emote
            // Send a emote
            cy.get(".mx_RoomView_body .mx_BasicMessageComposer_input").type("/me says hello to Mr. Bot{enter}");
            // Check inline start margin of its avatar
            // Here --right-padding is for the avatar on the message line
            // See: _IRCLayout.pcss
            // .mx_IRCLayout .mx_EventTile_emote .mx_EventTile_avatar
            // = calc(var(--name-width) + var(--icon-width) + 1 * var(--right-padding))
            // = 80 + 14 + 1 * 5
            cy.get(".mx_EventTile_emote .mx_EventTile_avatar").should("have.css", "margin-left", "99px");
            // Make sure emote was sent
            cy.get(".mx_EventTile_last.mx_EventTile_emote .mx_EventTile_receiptSent").should("be.visible");
            // Record alignment of expanded GELS, placeholder of deleted message, and emote
            cy.get(".mx_MainSplit").percySnapshotElement(
                "Expanded GELS and with emote and placeholder of deleted message",
                {
                    percyCSS,
                },
            );
        });

<<<<<<< HEAD
        it("should redact a message with hidden events enabled on each layout", () => {
            cy.visit("/#/room/" + roomId);

            cy.contains(
                ".mx_RoomView_body .mx_GenericEventListSummary .mx_GenericEventListSummary_summary",
                "created and configured the room.",
            ).should("exist");

            // Send a message
            cy.getComposer().type("Hello{enter}");

            // Confirm the message was sent
            cy.get(".mx_RoomView_MessageList > .mx_EventTile_last .mx_EventTile_receiptSent").should("be.visible");

            // Delete the message
            cy.get(".mx_RoomView_MessageList > .mx_EventTile_last").realHover();
            cy.get(".mx_RoomView_MessageList > .mx_EventTile_last [data-testid=message-action-bar-button-options]", {
                timeout: 1000,
            })
                .should("exist")
                .realHover()
                .click({ force: false });
            cy.get(".mx_IconizedContextMenu_item[aria-label=Remove]", { timeout: 1000 })
                .should("be.visible")
                .click({ force: false });

            // Confirm deletion
            cy.get(".mx_Dialog_buttons button[data-testid=dialog-primary-button]")
                .should("have.text", "Remove")
                .click({ force: false });

            // Make sure the message was redacted
            cy.get(".mx_Dialog").should("not.exist");
            cy.get(".mx_GenericEventListSummary .mx_EventTile_line .mx_RedactedBody").should(
                "have.text",
                "Message deleted",
            );
            cy.get(".mx_GenericEventListSummary .mx_EventTile_last .mx_EventTile_receiptSent").should("be.visible");

            // Display the hidden event for deletion
            cy.setSettingValue("showHiddenEventsInTimeline", null, SettingLevel.DEVICE, true);
            cy.get(".mx_GenericEventListSummary .mx_EventTile.mx_EventTile_info .mx_ViewSourceEvent").contains(
                "m.room.redaction",
            );

            // Exclude timestamp from snapshots
            const percyCSS = ".mx_MessageTimestamp { visibility: hidden !important; }";

            cy.setSettingValue("layout", null, SettingLevel.DEVICE, Layout.Group)
                .get(".mx_GenericEventListSummary .mx_EventTile.mx_EventTile_info")
                .realHover()
                // Snapshot of hovered hidden event line on modern/group layout
                .percySnapshotElement("Hovered hidden event line on modern/group layout", { percyCSS });

            cy.setSettingValue("layout", null, SettingLevel.DEVICE, Layout.IRC)
                .get(".mx_GenericEventListSummary .mx_EventTile.mx_EventTile_info")
                .realHover()
                // Snapshot of hovered hidden event line on IRC layout
                .percySnapshotElement("Hovered hidden event line on IRC layout", { percyCSS });

            cy.setSettingValue("layout", null, SettingLevel.DEVICE, Layout.Bubble)
                .get(".mx_GenericEventListSummary .mx_EventTile.mx_EventTile_info")
                .realHover()
                // Snapshot of hovered hidden event line on bubble layout
                .percySnapshotElement("Hovered hidden event line on bubble layout", { percyCSS });
=======
        it("should render EventTiles on IRC, modern (group), and bubble layout", () => {
            // Exclude timestamp and read marker from snapshots
            const percyCSS = ".mx_MessageTimestamp, .mx_RoomView_myReadMarker { visibility: hidden !important; }";

            sendEvent(roomId);
            sendEvent(roomId); // check continuation
            sendEvent(roomId); // check the last EventTile

            cy.visit("/#/room/" + roomId);

            ////////////////////////////////////////////////////////////////////////////////////////////////////////////
            // IRC layout
            ////////////////////////////////////////////////////////////////////////////////////////////////////////////

            cy.setSettingValue("layout", null, SettingLevel.DEVICE, Layout.IRC);

            // Wait until configuration is finished
            cy.contains(
                ".mx_RoomView_body .mx_GenericEventListSummary[data-layout=irc] .mx_GenericEventListSummary_summary",
                "created and configured the room.",
            ).should("exist");

            cy.get(".mx_RoomView_body[data-layout=irc]").within(() => {
                // Ensure CSS declarations which cannot be detected with a screenshot test are applied as expected
                cy.get(".mx_EventTile")
                    .should("have.css", "max-width", "100%")
                    .should("have.css", "clear", "both")
                    .should("have.css", "position", "relative");

                // Check mx_EventTile_continuation
                // Block start padding of the second message should not be overridden
                cy.get(".mx_EventTile_continuation").should("have.css", "padding-block-start", "0px");
                cy.get(".mx_EventTile_continuation .mx_EventTile_line").should("have.css", "clear", "both");

                // Select the last event tile
                cy.get(".mx_EventTile_last")
                    .within(() => {
                        // The last tile is also a continued one
                        cy.get(".mx_EventTile_line").should("have.css", "clear", "both");
                    })
                    // Check that zero block padding is set
                    .should("have.css", "padding-block-start", "0px");
            });

            cy.get(".mx_MainSplit").percySnapshotElement("EventTiles on IRC layout", { percyCSS });

            ////////////////////////////////////////////////////////////////////////////////////////////////////////////
            // Group/modern layout
            ////////////////////////////////////////////////////////////////////////////////////////////////////////////

            cy.setSettingValue("layout", null, SettingLevel.DEVICE, Layout.Group);

            cy.get(".mx_RoomView_body[data-layout=group]").within(() => {
                // Ensure CSS declarations which cannot be detected with a screenshot test are applied as expected
                cy.get(".mx_EventTile")
                    .should("have.css", "max-width", "100%")
                    .should("have.css", "clear", "both")
                    .should("have.css", "position", "relative");

                // Check mx_EventTile_continuation
                // Block start padding of the second message should not be overridden
                cy.get(".mx_EventTile_continuation").should("have.css", "padding-block-start", "0px");
                cy.get(".mx_EventTile_continuation .mx_EventTile_line").should("have.css", "clear", "both");

                // Check that the last EventTile is rendered
                cy.get(".mx_EventTile.mx_EventTile_last").should("exist");
            });

            cy.get(".mx_MainSplit").percySnapshotElement("EventTiles on modern layout", { percyCSS });

            // Check the same thing for compact layout
            cy.setSettingValue("useCompactLayout", null, SettingLevel.DEVICE, true);

            cy.get(".mx_MatrixChat_useCompactLayout").within(() => {
                // Ensure CSS declarations which cannot be detected with a screenshot test are applied as expected
                cy.get(".mx_EventTile")
                    .should("have.css", "max-width", "100%")
                    .should("have.css", "clear", "both")
                    .should("have.css", "position", "relative");

                // Check cascading works
                cy.get(".mx_EventTile_continuation").should("have.css", "padding-block-start", "0px");

                // Check that the last EventTile is rendered
                cy.get(".mx_EventTile.mx_EventTile_last").should("exist");
            });

            cy.get(".mx_MainSplit").percySnapshotElement("EventTiles on compact modern layout", { percyCSS });

            ////////////////////////////////////////////////////////////////////////////////////////////////////////////
            // Message bubble layout
            ////////////////////////////////////////////////////////////////////////////////////////////////////////////

            cy.setSettingValue("layout", null, SettingLevel.DEVICE, Layout.Bubble);

            cy.get(".mx_RoomView_body[data-layout=bubble]").within(() => {
                // Ensure CSS declarations which cannot be detected with a screenshot test are applied as expected
                cy.get(".mx_EventTile")
                    .should("have.css", "max-width", "none")
                    .should("have.css", "clear", "both")
                    .should("have.css", "position", "relative");

                // Check that block start padding of the second message is not overridden
                cy.get(".mx_EventTile.mx_EventTile_continuation").should("have.css", "margin-block-start", "2px");

                // Select the last bubble
                cy.get(".mx_EventTile_last")
                    .within(() => {
                        // calc(var(--gutterSize) - 1px)
                        cy.get(".mx_EventTile_line").should("have.css", "padding-block-start", "10px");
                    })
                    .should("have.css", "margin-block-start", "2px"); // The last bubble is also a continued one
            });

            cy.get(".mx_MainSplit").percySnapshotElement("EventTiles on bubble layout", { percyCSS });
>>>>>>> 22451901
        });

        it("should set inline start padding to a hidden event line", () => {
            sendEvent(roomId);
            cy.visit("/#/room/" + roomId);
            cy.setSettingValue("showHiddenEventsInTimeline", null, SettingLevel.DEVICE, true);
            cy.contains(
                ".mx_RoomView_body .mx_GenericEventListSummary .mx_GenericEventListSummary_summary",
                "created and configured the room.",
            ).should("exist");

            // Edit message
            cy.contains(".mx_RoomView_body .mx_EventTile .mx_EventTile_line", "Message").within(() => {
                cy.get('[aria-label="Edit"]').click({ force: true }); // Cypress has no ability to hover
                cy.get(".mx_BasicMessageComposer_input").type("Edit{enter}");
            });
            cy.contains(".mx_EventTile[data-scroll-tokens]", "MessageEdit").should("exist");

            // Click timestamp to highlight hidden event line
            cy.get(".mx_RoomView_body .mx_EventTile_info .mx_MessageTimestamp").click();

            // Exclude timestamp and read marker from snapshot
            const percyCSS = ".mx_MessageTimestamp, .mx_RoomView_myReadMarker { visibility: hidden !important; }";

            // should not add inline start padding to a hidden event line on IRC layout
            cy.setSettingValue("layout", null, SettingLevel.DEVICE, Layout.IRC);
            cy.get(".mx_EventTile[data-layout=irc].mx_EventTile_info .mx_EventTile_line").should(
                "have.css",
                "padding-inline-start",
                "0px",
            );

            cy.get(".mx_MainSplit").percySnapshotElement("Hidden event line with zero padding on IRC layout", {
                percyCSS,
            });

            // should add inline start padding to a hidden event line on modern layout
            cy.setSettingValue("layout", null, SettingLevel.DEVICE, Layout.Group);
            cy.get(".mx_EventTile[data-layout=group].mx_EventTile_info .mx_EventTile_line")
                // calc(var(--EventTile_group_line-spacing-inline-start) + 20px) = 64 + 20 = 84px
                .should("have.css", "padding-inline-start", "84px");

            cy.get(".mx_MainSplit").percySnapshotElement("Hidden event line with padding on modern layout", {
                percyCSS,
            });
        });

        it("should click view source event toggle", () => {
            // This test checks:
            // 1. clickability of top left of view source event toggle
            // 2. clickability of view source toggle on IRC layout

            // Exclude timestamp from snapshot
            const percyCSS = ".mx_MessageTimestamp { visibility: hidden !important; }";

            sendEvent(roomId);
            cy.visit("/#/room/" + roomId);
            cy.setSettingValue("showHiddenEventsInTimeline", null, SettingLevel.DEVICE, true);
            cy.contains(
                ".mx_RoomView_body .mx_GenericEventListSummary " + ".mx_GenericEventListSummary_summary",
                "created and configured the room.",
            ).should("exist");

            // Edit message
            cy.contains(".mx_RoomView_body .mx_EventTile .mx_EventTile_line", "Message").within(() => {
                cy.get('[aria-label="Edit"]').click({ force: true }); // Cypress has no ability to hover
                cy.get(".mx_BasicMessageComposer_input").type("Edit{enter}");
            });
            cy.contains(".mx_RoomView_body .mx_EventTile[data-scroll-tokens]", "MessageEdit").should("exist");

            // 1. clickability of top left of view source event toggle

            // Click top left of the event toggle, which should not be covered by MessageActionBar's safe area
            cy.get(".mx_EventTile_last[data-layout=group] .mx_ViewSourceEvent")
                .should("exist")
                .realHover()
                .within(() => {
                    cy.get(".mx_ViewSourceEvent_toggle").click("topLeft", { force: false });
                });

            // Make sure the expand toggle works
            cy.get(".mx_EventTile_last[data-layout=group] .mx_ViewSourceEvent_expanded")
                .should("be.visible")
                .realHover()
                .within(() => {
                    cy.get(".mx_ViewSourceEvent_toggle")
                        // Check size and position of toggle on expanded view source event
                        // See: _ViewSourceEvent.pcss
                        .should("have.css", "height", "12px") // --ViewSourceEvent_toggle-size
                        .should("have.css", "align-self", "flex-end")

                        // Click again to collapse the source
                        .click("topLeft", { force: false });
                });

            // Make sure the collapse toggle works
            cy.get(".mx_EventTile_last[data-layout=group] .mx_ViewSourceEvent_expanded").should("not.exist");

            // 2. clickability of view source toggle on IRC layout

            // Enable IRC layout
            cy.setSettingValue("layout", null, SettingLevel.DEVICE, Layout.IRC);

            // Hover the view source toggle on IRC layout
            cy.get(".mx_GenericEventListSummary[data-layout=irc] .mx_EventTile .mx_ViewSourceEvent")
                .should("exist")
                .realHover()
                .percySnapshotElement("Hovered hidden event line on IRC layout", { percyCSS });

            // Click view source event toggle
            cy.get(".mx_GenericEventListSummary[data-layout=irc] .mx_EventTile .mx_ViewSourceEvent")
                .should("exist")
                .realHover()
                .within(() => {
                    cy.get(".mx_ViewSourceEvent_toggle").click("topLeft", { force: false });
                });

            // Make sure the expand toggle worked
            cy.get(".mx_EventTile[data-layout=irc] .mx_ViewSourceEvent_expanded").should("be.visible");
        });

        it("should click 'collapse' link button on the first hovered info event line on bubble layout", () => {
            cy.visit("/#/room/" + roomId);
            cy.setSettingValue("layout", null, SettingLevel.DEVICE, Layout.Bubble);
            cy.contains(
                ".mx_RoomView_body .mx_GenericEventListSummary[data-layout=bubble] " +
                    ".mx_GenericEventListSummary_summary",
                "created and configured the room.",
            ).should("exist");

            // Click "expand" link button
            cy.get(".mx_GenericEventListSummary_toggle[aria-expanded=false]").click();

            // Click "collapse" link button on the first hovered info event line
            cy.get(".mx_GenericEventListSummary_unstyledList .mx_EventTile_info:first-of-type").realHover();
            cy.get(".mx_GenericEventListSummary_toggle[aria-expanded=true]").click({ force: false });

            // Make sure "collapse" link button worked
            cy.get(".mx_GenericEventListSummary_toggle[aria-expanded=false]").should("exist");
        });

        it("should highlight search result words regardless of formatting", () => {
            sendEvent(roomId);
            sendEvent(roomId, true);
            cy.visit("/#/room/" + roomId);

            cy.get(".mx_RoomHeader_searchButton").click();
            cy.get(".mx_SearchBar_input input").type("Message{enter}");

            cy.get(".mx_EventTile:not(.mx_EventTile_contextual) .mx_EventTile_searchHighlight").should("exist");
            cy.get(".mx_RoomView_searchResultsPanel").percySnapshotElement("Highlighted search results");
        });

        it("should render url previews", () => {
            cy.intercept("**/_matrix/media/r0/thumbnail/matrix.org/2022-08-16_yaiSVSRIsNFfxDnV?*", {
                statusCode: 200,
                fixture: "riot.png",
                headers: {
                    "Content-Type": "image/png",
                },
            }).as("mxc");
            cy.intercept("**/_matrix/media/r0/preview_url?url=https%3A%2F%2Fcall.element.io%2F&ts=*", {
                statusCode: 200,
                body: {
                    "og:title": "Element Call",
                    "og:description": null,
                    "og:image:width": 48,
                    "og:image:height": 48,
                    "og:image": "mxc://matrix.org/2022-08-16_yaiSVSRIsNFfxDnV",
                    "og:image:type": "image/png",
                    "matrix:image:size": 2121,
                },
                headers: {
                    "Content-Type": "application/json",
                },
            }).as("preview_url");

            cy.sendEvent(roomId, null, "m.room.message" as EventType, {
                msgtype: "m.text" as MsgType,
                body: "https://call.element.io/",
            });
            cy.visit("/#/room/" + roomId);

            cy.get(".mx_LinkPreviewWidget").should("exist").should("contain.text", "Element Call");

            cy.wait("@preview_url");
            cy.wait("@mxc");

            cy.checkA11y();

            // Exclude timestamp and read marker from snapshot
            const percyCSS = ".mx_MessageTimestamp, .mx_RoomView_myReadMarker { visibility: hidden !important; }";
            cy.get(".mx_EventTile_last").percySnapshotElement("URL Preview", {
                percyCSS,
                widths: [800, 400],
            });
        });
    });

    describe("message sending", () => {
        const MESSAGE = "Hello world";
        const reply = "Reply";
        const viewRoomSendMessageAndSetupReply = () => {
            // View room
            cy.visit("/#/room/" + roomId);

            // Send a message
            cy.getComposer().type(`${MESSAGE}{enter}`);

            // Reply to the message
            cy.contains(".mx_RoomView_body .mx_EventTile_line", "Hello world").within(() => {
                cy.get('[aria-label="Reply"]').click({ force: true }); // Cypress has no ability to hover
            });
        };

        it("can reply with a text message", () => {
            viewRoomSendMessageAndSetupReply();

            cy.getComposer().type(`${reply}{enter}`);

            cy.get(".mx_RoomView_body .mx_EventTile .mx_EventTile_line .mx_ReplyTile .mx_MTextBody").should(
                "contain",
                MESSAGE,
            );
            cy.contains(".mx_RoomView_body .mx_EventTile > .mx_EventTile_line > .mx_MTextBody", reply).should(
                "have.length",
                1,
            );
        });

        it("can reply with a voice message", () => {
            viewRoomSendMessageAndSetupReply();

            cy.openMessageComposerOptions().within(() => {
                cy.get(`[aria-label="Voice Message"]`).click();
            });
            cy.wait(3000);
            cy.get(".mx_RoomView_body .mx_MessageComposer .mx_MessageComposer_sendMessage").click();

            cy.get(".mx_RoomView_body .mx_EventTile .mx_EventTile_line .mx_ReplyTile .mx_MTextBody").should(
                "contain",
                MESSAGE,
            );
            cy.get(".mx_RoomView_body .mx_EventTile > .mx_EventTile_line > .mx_MVoiceMessageBody").should(
                "have.length",
                1,
            );
        });

        it("should not be possible to send flag with regional emojis", () => {
            cy.visit("/#/room/" + roomId);

            // Send a message
            cy.getComposer().type(":regional_indicator_a");
            cy.contains(".mx_Autocomplete_Completion_title", ":regional_indicator_a:").click();
            cy.getComposer().type(":regional_indicator_r");
            cy.contains(".mx_Autocomplete_Completion_title", ":regional_indicator_r:").click();
            cy.getComposer().type(" :regional_indicator_z");
            cy.contains(".mx_Autocomplete_Completion_title", ":regional_indicator_z:").click();
            cy.getComposer().type(":regional_indicator_a");
            cy.contains(".mx_Autocomplete_Completion_title", ":regional_indicator_a:").click();
            cy.getComposer().type("{enter}");

            cy.get(".mx_RoomView_body .mx_EventTile .mx_EventTile_line .mx_MTextBody .mx_EventTile_bigEmoji")
                .children()
                .should("have.length", 4);
        });

        it("should display a reply chain", () => {
            let bot: MatrixClient;
            const reply2 = "Reply again";

            // For clicking the reply button on the last line
            const clickButtonReply = () => {
                cy.get(".mx_RoomView_MessageList").within(() => {
                    cy.get(".mx_EventTile_last").realHover();
                    cy.get(".mx_EventTile_last .mx_MessageActionBar_optionsButton", {
                        timeout: 1000,
                    })
                        .should("exist")
                        .realHover()
                        .get('.mx_EventTile_last [aria-label="Reply"]')
                        .click({ force: false });
                });
            };

            cy.visit("/#/room/" + roomId);

            // Wait until configuration is finished
            cy.contains(
                ".mx_RoomView_body .mx_GenericEventListSummary .mx_GenericEventListSummary_summary",
                "created and configured the room.",
            ).should("exist");

            // Create a bot "BotBob" and invite it
            cy.getBot(homeserver, {
                displayName: "BotBob",
                autoAcceptInvites: false,
            }).then((_bot) => {
                bot = _bot;
                cy.inviteUser(roomId, bot.getUserId());
                bot.joinRoom(roomId);

                // Make sure the bot joined the room
                cy.contains(
                    ".mx_GenericEventListSummary .mx_EventTile_info.mx_EventTile_last",
                    "BotBob joined the room",
                ).should("exist");

                // Have bot send MESSAGE to roomId
                cy.botSendMessage(bot, roomId, MESSAGE);
            });

            // Reply to the message
            clickButtonReply();
            cy.getComposer().type(`${reply}{enter}`);

            // Make sure 'reply' was sent
            cy.contains(".mx_RoomView_MessageList .mx_EventTile_last", reply).should("exist");

            // Reply again to create a replyChain
            clickButtonReply();
            cy.getComposer().type(`${reply2}{enter}`);

            // Make sure 'reply2' was sent
            cy.contains(".mx_RoomView_MessageList .mx_EventTile_last", reply2).should("exist");

            // Exclude timestamp and read marker from snapshot
            const percyCSS = ".mx_MessageTimestamp, .mx_RoomView_myReadMarker { visibility: hidden !important; }";

            // Check the margin value of ReplyChains of EventTile at the bottom on IRC layout
            cy.setSettingValue("layout", null, SettingLevel.DEVICE, Layout.IRC);
            cy.get(".mx_EventTile_last[data-layout='irc'] .mx_ReplyChain").should("have.css", "margin", "0px");

            // Take a snapshot on IRC layout
            cy.get(".mx_EventTile_last").percySnapshotElement("EventTile with reply chains on IRC layout", {
                percyCSS,
            });

            // Check the margin value of ReplyChains of EventTile at the bottom on group/modern layout
            cy.setSettingValue("layout", null, SettingLevel.DEVICE, Layout.Group);
            cy.get(".mx_EventTile_last[data-layout='group'] .mx_ReplyChain").should("have.css", "margin-bottom", "8px");

            // Take a snapshot on modern layout
            cy.get(".mx_EventTile_last").percySnapshotElement("EventTile with reply chains on modern layout", {
                percyCSS,
            });

            // Check the margin value of ReplyChains of EventTile at the bottom on group/modern compact layout
            cy.setSettingValue("useCompactLayout", null, SettingLevel.DEVICE, true);
            cy.get(".mx_EventTile_last[data-layout='group'] .mx_ReplyChain").should("have.css", "margin-bottom", "4px");

            // Take a snapshot on compact modern layout
            cy.get(".mx_EventTile_last").percySnapshotElement("EventTile with reply chains on compact modern layout", {
                percyCSS,
            });

            // Check the margin value of ReplyChains of EventTile at the bottom on bubble layout
            cy.setSettingValue("layout", null, SettingLevel.DEVICE, Layout.Bubble);
            cy.get(".mx_EventTile_last[data-layout='bubble'] .mx_ReplyChain").should(
                "have.css",
                "margin-bottom",
                "8px",
            );

            // Take a snapshot on bubble layout
            cy.get(".mx_EventTile_last").percySnapshotElement("EventTile with reply chains on bubble layout", {
                percyCSS,
            });
        });

        it("should send, reply, and display long strings without overflowing", () => {
            // Max 256 characters for display name
            const LONG_STRING =
                "Lorem ipsum dolor sit amet, consectetur adipisicing elit, sed do eiusmod tempor incididunt ut " +
                "et dolore magna aliqua. Ut enim ad minim veniam, quis nostrud exercitation ullamco laboris nisi ut " +
                "aliquip";

            // Create a bot with a long display name
            let bot: MatrixClient;
            cy.getBot(homeserver, {
                displayName: LONG_STRING,
                autoAcceptInvites: false,
            }).then((_bot) => {
                bot = _bot;
            });

            // Create another room with a long name, invite the bot, and open the room
            cy.createRoom({ name: LONG_STRING })
                .as("testRoomId")
                .then((_roomId) => {
                    roomId = _roomId;
                    cy.inviteUser(roomId, bot.getUserId());
                    bot.joinRoom(roomId);
                    cy.visit("/#/room/" + roomId);
                });

            // Wait until configuration is finished
            cy.contains(
                ".mx_RoomView_body .mx_GenericEventListSummary .mx_GenericEventListSummary_summary",
                "created and configured the room.",
            ).should("exist");

            // Set the display name to "LONG_STRING 2" in order to avoid a warning in Percy tests from being triggered
            // due to the generated random mxid being displayed inside the GELS summary.
            cy.setDisplayName(`${LONG_STRING} 2`);

            // Have the bot send a long message
            cy.get<string>("@testRoomId").then((roomId) => {
                bot.sendMessage(roomId, {
                    body: LONG_STRING,
                    msgtype: "m.text",
                });
            });

            // Wait until the message is rendered
            cy.get(".mx_EventTile_last .mx_MTextBody .mx_EventTile_body").should("have.text", LONG_STRING);

            // Reply to the message
            cy.get(".mx_EventTile_last")
                .realHover()
                .within(() => {
                    cy.get('[aria-label="Reply"]').click({ force: false });
                });
            cy.getComposer().type(`${reply}{enter}`);

            // Make sure the reply tile and the reply are displayed
            cy.get(".mx_EventTile_last").within(() => {
                cy.get(".mx_ReplyTile .mx_MTextBody").should("have.text", LONG_STRING);
                cy.get(".mx_EventTile_line > .mx_MTextBody").should("have.text", reply);
            });

            // Exclude timestamp and read marker from snapshots
            const percyCSS = ".mx_MessageTimestamp, .mx_RoomView_myReadMarker { visibility: hidden !important; }";

            // Make sure the strings do not overflow on IRC layout
            cy.setSettingValue("layout", null, SettingLevel.DEVICE, Layout.IRC);
            cy.get(".mx_MainSplit").percySnapshotElement("Long strings with a reply on IRC layout", { percyCSS });

            // Make sure the strings do not overflow on modern layout
            cy.setSettingValue("layout", null, SettingLevel.DEVICE, Layout.Group);
            cy.get(".mx_EventTile_last[data-layout='group'] .mx_EventTile_line > .mx_MTextBody").should(
                "have.text",
                reply,
            );
            cy.get(".mx_MainSplit").percySnapshotElement("Long strings with a reply on modern layout", { percyCSS });

            // Make sure the strings do not overflow on bubble layout
            cy.setSettingValue("layout", null, SettingLevel.DEVICE, Layout.Bubble);
            cy.get(".mx_EventTile_last[data-layout='bubble'] .mx_EventTile_line > .mx_MTextBody").should(
                "have.text",
                reply,
            );
            cy.get(".mx_MainSplit").percySnapshotElement("Long strings with a reply on bubble layout", { percyCSS });
        });
    });
});<|MERGE_RESOLUTION|>--- conflicted
+++ resolved
@@ -305,7 +305,123 @@
             );
         });
 
-<<<<<<< HEAD
+        it("should render EventTiles on IRC, modern (group), and bubble layout", () => {
+            // Exclude timestamp and read marker from snapshots
+            const percyCSS = ".mx_MessageTimestamp, .mx_RoomView_myReadMarker { visibility: hidden !important; }";
+
+            sendEvent(roomId);
+            sendEvent(roomId); // check continuation
+            sendEvent(roomId); // check the last EventTile
+
+            cy.visit("/#/room/" + roomId);
+
+            ////////////////////////////////////////////////////////////////////////////////////////////////////////////
+            // IRC layout
+            ////////////////////////////////////////////////////////////////////////////////////////////////////////////
+
+            cy.setSettingValue("layout", null, SettingLevel.DEVICE, Layout.IRC);
+
+            // Wait until configuration is finished
+            cy.contains(
+                ".mx_RoomView_body .mx_GenericEventListSummary[data-layout=irc] .mx_GenericEventListSummary_summary",
+                "created and configured the room.",
+            ).should("exist");
+
+            cy.get(".mx_RoomView_body[data-layout=irc]").within(() => {
+                // Ensure CSS declarations which cannot be detected with a screenshot test are applied as expected
+                cy.get(".mx_EventTile")
+                    .should("have.css", "max-width", "100%")
+                    .should("have.css", "clear", "both")
+                    .should("have.css", "position", "relative");
+
+                // Check mx_EventTile_continuation
+                // Block start padding of the second message should not be overridden
+                cy.get(".mx_EventTile_continuation").should("have.css", "padding-block-start", "0px");
+                cy.get(".mx_EventTile_continuation .mx_EventTile_line").should("have.css", "clear", "both");
+
+                // Select the last event tile
+                cy.get(".mx_EventTile_last")
+                    .within(() => {
+                        // The last tile is also a continued one
+                        cy.get(".mx_EventTile_line").should("have.css", "clear", "both");
+                    })
+                    // Check that zero block padding is set
+                    .should("have.css", "padding-block-start", "0px");
+            });
+
+            cy.get(".mx_MainSplit").percySnapshotElement("EventTiles on IRC layout", { percyCSS });
+
+            ////////////////////////////////////////////////////////////////////////////////////////////////////////////
+            // Group/modern layout
+            ////////////////////////////////////////////////////////////////////////////////////////////////////////////
+
+            cy.setSettingValue("layout", null, SettingLevel.DEVICE, Layout.Group);
+
+            cy.get(".mx_RoomView_body[data-layout=group]").within(() => {
+                // Ensure CSS declarations which cannot be detected with a screenshot test are applied as expected
+                cy.get(".mx_EventTile")
+                    .should("have.css", "max-width", "100%")
+                    .should("have.css", "clear", "both")
+                    .should("have.css", "position", "relative");
+
+                // Check mx_EventTile_continuation
+                // Block start padding of the second message should not be overridden
+                cy.get(".mx_EventTile_continuation").should("have.css", "padding-block-start", "0px");
+                cy.get(".mx_EventTile_continuation .mx_EventTile_line").should("have.css", "clear", "both");
+
+                // Check that the last EventTile is rendered
+                cy.get(".mx_EventTile.mx_EventTile_last").should("exist");
+            });
+
+            cy.get(".mx_MainSplit").percySnapshotElement("EventTiles on modern layout", { percyCSS });
+
+            // Check the same thing for compact layout
+            cy.setSettingValue("useCompactLayout", null, SettingLevel.DEVICE, true);
+
+            cy.get(".mx_MatrixChat_useCompactLayout").within(() => {
+                // Ensure CSS declarations which cannot be detected with a screenshot test are applied as expected
+                cy.get(".mx_EventTile")
+                    .should("have.css", "max-width", "100%")
+                    .should("have.css", "clear", "both")
+                    .should("have.css", "position", "relative");
+
+                // Check cascading works
+                cy.get(".mx_EventTile_continuation").should("have.css", "padding-block-start", "0px");
+
+                // Check that the last EventTile is rendered
+                cy.get(".mx_EventTile.mx_EventTile_last").should("exist");
+            });
+
+            cy.get(".mx_MainSplit").percySnapshotElement("EventTiles on compact modern layout", { percyCSS });
+
+            ////////////////////////////////////////////////////////////////////////////////////////////////////////////
+            // Message bubble layout
+            ////////////////////////////////////////////////////////////////////////////////////////////////////////////
+
+            cy.setSettingValue("layout", null, SettingLevel.DEVICE, Layout.Bubble);
+
+            cy.get(".mx_RoomView_body[data-layout=bubble]").within(() => {
+                // Ensure CSS declarations which cannot be detected with a screenshot test are applied as expected
+                cy.get(".mx_EventTile")
+                    .should("have.css", "max-width", "none")
+                    .should("have.css", "clear", "both")
+                    .should("have.css", "position", "relative");
+
+                // Check that block start padding of the second message is not overridden
+                cy.get(".mx_EventTile.mx_EventTile_continuation").should("have.css", "margin-block-start", "2px");
+
+                // Select the last bubble
+                cy.get(".mx_EventTile_last")
+                    .within(() => {
+                        // calc(var(--gutterSize) - 1px)
+                        cy.get(".mx_EventTile_line").should("have.css", "padding-block-start", "10px");
+                    })
+                    .should("have.css", "margin-block-start", "2px"); // The last bubble is also a continued one
+            });
+
+            cy.get(".mx_MainSplit").percySnapshotElement("EventTiles on bubble layout", { percyCSS });
+        });
+
         it("should redact a message with hidden events enabled on each layout", () => {
             cy.visit("/#/room/" + roomId);
 
@@ -371,123 +487,6 @@
                 .realHover()
                 // Snapshot of hovered hidden event line on bubble layout
                 .percySnapshotElement("Hovered hidden event line on bubble layout", { percyCSS });
-=======
-        it("should render EventTiles on IRC, modern (group), and bubble layout", () => {
-            // Exclude timestamp and read marker from snapshots
-            const percyCSS = ".mx_MessageTimestamp, .mx_RoomView_myReadMarker { visibility: hidden !important; }";
-
-            sendEvent(roomId);
-            sendEvent(roomId); // check continuation
-            sendEvent(roomId); // check the last EventTile
-
-            cy.visit("/#/room/" + roomId);
-
-            ////////////////////////////////////////////////////////////////////////////////////////////////////////////
-            // IRC layout
-            ////////////////////////////////////////////////////////////////////////////////////////////////////////////
-
-            cy.setSettingValue("layout", null, SettingLevel.DEVICE, Layout.IRC);
-
-            // Wait until configuration is finished
-            cy.contains(
-                ".mx_RoomView_body .mx_GenericEventListSummary[data-layout=irc] .mx_GenericEventListSummary_summary",
-                "created and configured the room.",
-            ).should("exist");
-
-            cy.get(".mx_RoomView_body[data-layout=irc]").within(() => {
-                // Ensure CSS declarations which cannot be detected with a screenshot test are applied as expected
-                cy.get(".mx_EventTile")
-                    .should("have.css", "max-width", "100%")
-                    .should("have.css", "clear", "both")
-                    .should("have.css", "position", "relative");
-
-                // Check mx_EventTile_continuation
-                // Block start padding of the second message should not be overridden
-                cy.get(".mx_EventTile_continuation").should("have.css", "padding-block-start", "0px");
-                cy.get(".mx_EventTile_continuation .mx_EventTile_line").should("have.css", "clear", "both");
-
-                // Select the last event tile
-                cy.get(".mx_EventTile_last")
-                    .within(() => {
-                        // The last tile is also a continued one
-                        cy.get(".mx_EventTile_line").should("have.css", "clear", "both");
-                    })
-                    // Check that zero block padding is set
-                    .should("have.css", "padding-block-start", "0px");
-            });
-
-            cy.get(".mx_MainSplit").percySnapshotElement("EventTiles on IRC layout", { percyCSS });
-
-            ////////////////////////////////////////////////////////////////////////////////////////////////////////////
-            // Group/modern layout
-            ////////////////////////////////////////////////////////////////////////////////////////////////////////////
-
-            cy.setSettingValue("layout", null, SettingLevel.DEVICE, Layout.Group);
-
-            cy.get(".mx_RoomView_body[data-layout=group]").within(() => {
-                // Ensure CSS declarations which cannot be detected with a screenshot test are applied as expected
-                cy.get(".mx_EventTile")
-                    .should("have.css", "max-width", "100%")
-                    .should("have.css", "clear", "both")
-                    .should("have.css", "position", "relative");
-
-                // Check mx_EventTile_continuation
-                // Block start padding of the second message should not be overridden
-                cy.get(".mx_EventTile_continuation").should("have.css", "padding-block-start", "0px");
-                cy.get(".mx_EventTile_continuation .mx_EventTile_line").should("have.css", "clear", "both");
-
-                // Check that the last EventTile is rendered
-                cy.get(".mx_EventTile.mx_EventTile_last").should("exist");
-            });
-
-            cy.get(".mx_MainSplit").percySnapshotElement("EventTiles on modern layout", { percyCSS });
-
-            // Check the same thing for compact layout
-            cy.setSettingValue("useCompactLayout", null, SettingLevel.DEVICE, true);
-
-            cy.get(".mx_MatrixChat_useCompactLayout").within(() => {
-                // Ensure CSS declarations which cannot be detected with a screenshot test are applied as expected
-                cy.get(".mx_EventTile")
-                    .should("have.css", "max-width", "100%")
-                    .should("have.css", "clear", "both")
-                    .should("have.css", "position", "relative");
-
-                // Check cascading works
-                cy.get(".mx_EventTile_continuation").should("have.css", "padding-block-start", "0px");
-
-                // Check that the last EventTile is rendered
-                cy.get(".mx_EventTile.mx_EventTile_last").should("exist");
-            });
-
-            cy.get(".mx_MainSplit").percySnapshotElement("EventTiles on compact modern layout", { percyCSS });
-
-            ////////////////////////////////////////////////////////////////////////////////////////////////////////////
-            // Message bubble layout
-            ////////////////////////////////////////////////////////////////////////////////////////////////////////////
-
-            cy.setSettingValue("layout", null, SettingLevel.DEVICE, Layout.Bubble);
-
-            cy.get(".mx_RoomView_body[data-layout=bubble]").within(() => {
-                // Ensure CSS declarations which cannot be detected with a screenshot test are applied as expected
-                cy.get(".mx_EventTile")
-                    .should("have.css", "max-width", "none")
-                    .should("have.css", "clear", "both")
-                    .should("have.css", "position", "relative");
-
-                // Check that block start padding of the second message is not overridden
-                cy.get(".mx_EventTile.mx_EventTile_continuation").should("have.css", "margin-block-start", "2px");
-
-                // Select the last bubble
-                cy.get(".mx_EventTile_last")
-                    .within(() => {
-                        // calc(var(--gutterSize) - 1px)
-                        cy.get(".mx_EventTile_line").should("have.css", "padding-block-start", "10px");
-                    })
-                    .should("have.css", "margin-block-start", "2px"); // The last bubble is also a continued one
-            });
-
-            cy.get(".mx_MainSplit").percySnapshotElement("EventTiles on bubble layout", { percyCSS });
->>>>>>> 22451901
         });
 
         it("should set inline start padding to a hidden event line", () => {
