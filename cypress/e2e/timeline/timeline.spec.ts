/*
Copyright 2022 The Matrix.org Foundation C.I.C.

Licensed under the Apache License, Version 2.0 (the "License");
you may not use this file except in compliance with the License.
You may obtain a copy of the License at

    http://www.apache.org/licenses/LICENSE-2.0

Unless required by applicable law or agreed to in writing, software
distributed under the License is distributed on an "AS IS" BASIS,
WITHOUT WARRANTIES OR CONDITIONS OF ANY KIND, either express or implied.
See the License for the specific language governing permissions and
limitations under the License.
*/

/// <reference types="cypress" />

import type { ISendEventResponse } from "matrix-js-sdk/src/@types/requests";
import type { EventType, MsgType } from "matrix-js-sdk/src/@types/event";
import { HomeserverInstance } from "../../plugins/utils/homeserver";
import { SettingLevel } from "../../../src/settings/SettingLevel";
import { Layout } from "../../../src/settings/enums/Layout";
import { MatrixClient } from "../../global";
import Chainable = Cypress.Chainable;

// The avatar size used in the timeline
const AVATAR_SIZE = 30;
// The resize method used in the timeline
const AVATAR_RESIZE_METHOD = "crop";

const ROOM_NAME = "Test room";
const OLD_AVATAR = "avatar_image1";
const NEW_AVATAR = "avatar_image2";
const OLD_NAME = "Alan";
const NEW_NAME = "Alan (away)";

const getEventTilesWithBodies = (): Chainable<JQuery> => {
    return cy.get(".mx_EventTile").filter((_i, e) => e.getElementsByClassName("mx_EventTile_body").length > 0);
};

const expectDisplayName = (e: JQuery<HTMLElement>, displayName: string): void => {
    expect(e.find(".mx_DisambiguatedProfile_displayName").text()).to.equal(displayName);
};

const expectAvatar = (e: JQuery<HTMLElement>, avatarUrl: string): void => {
    cy.all([cy.window({ log: false }), cy.getClient()]).then(([win, cli]) => {
        const size = AVATAR_SIZE * win.devicePixelRatio;
        expect(e.find(".mx_BaseAvatar_image").attr("src")).to.equal(
            // eslint-disable-next-line no-restricted-properties
            cli.mxcUrlToHttp(avatarUrl, size, size, AVATAR_RESIZE_METHOD),
        );
    });
};

const sendEvent = (roomId: string, html = false): Chainable<ISendEventResponse> => {
    const content = {
        msgtype: "m.text" as MsgType,
        body: "Message",
        format: undefined,
        formatted_body: undefined,
    };
    if (html) {
        content.format = "org.matrix.custom.html";
        content.formatted_body = "<b>Message</b>";
    }
    return cy.sendEvent(roomId, null, "m.room.message" as EventType, content);
};

describe("Timeline", () => {
    let homeserver: HomeserverInstance;

    let roomId: string;

    let oldAvatarUrl: string;
    let newAvatarUrl: string;

    beforeEach(() => {
        cy.startHomeserver("default").then((data) => {
            homeserver = data;
            cy.initTestUser(homeserver, OLD_NAME).then(() =>
                cy.createRoom({ name: ROOM_NAME }).then((_room1Id) => {
                    roomId = _room1Id;
                }),
            );
        });
    });

    afterEach(() => {
        cy.stopHomeserver(homeserver);
    });

    describe("useOnlyCurrentProfiles", () => {
        beforeEach(() => {
            cy.uploadContent(OLD_AVATAR).then(({ content_uri: url }) => {
                oldAvatarUrl = url;
                cy.setAvatarUrl(url);
            });
            cy.uploadContent(NEW_AVATAR).then(({ content_uri: url }) => {
                newAvatarUrl = url;
            });
        });

        it("should show historical profiles if disabled", () => {
            cy.setSettingValue("useOnlyCurrentProfiles", null, SettingLevel.ACCOUNT, false);
            sendEvent(roomId);
            cy.setDisplayName("Alan (away)");
            cy.setAvatarUrl(newAvatarUrl);
            // XXX: If we send the second event too quickly, there won't be
            // enough time for the client to register the profile change
            cy.wait(500);
            sendEvent(roomId);
            cy.viewRoomByName(ROOM_NAME);

            const events = getEventTilesWithBodies();

            events.should("have.length", 2);
            events.each((e, i) => {
                if (i === 0) {
                    expectDisplayName(e, OLD_NAME);
                    expectAvatar(e, oldAvatarUrl);
                } else if (i === 1) {
                    expectDisplayName(e, NEW_NAME);
                    expectAvatar(e, newAvatarUrl);
                }
            });
        });

        it("should not show historical profiles if enabled", () => {
            cy.setSettingValue("useOnlyCurrentProfiles", null, SettingLevel.ACCOUNT, true);
            sendEvent(roomId);
            cy.setDisplayName(NEW_NAME);
            cy.setAvatarUrl(newAvatarUrl);
            // XXX: If we send the second event too quickly, there won't be
            // enough time for the client to register the profile change
            cy.wait(500);
            sendEvent(roomId);
            cy.viewRoomByName(ROOM_NAME);

            const events = getEventTilesWithBodies();

            events.should("have.length", 2);
            events.each((e) => {
                expectDisplayName(e, NEW_NAME);
                expectAvatar(e, newAvatarUrl);
            });
        });
    });

    describe("configure room", () => {
        // Exclude timestamp and read marker from snapshots
        const percyCSS = ".mx_MessageTimestamp, .mx_MessagePanel_myReadMarker { visibility: hidden !important; }";

        beforeEach(() => {
            cy.injectAxe();
        });

        it("should create and configure a room on IRC layout", () => {
            cy.visit("/#/room/" + roomId);
            cy.setSettingValue("layout", null, SettingLevel.DEVICE, Layout.IRC);
            cy.get(".mx_RoomView_body .mx_GenericEventListSummary[data-layout='irc']").within(() => {
                cy.get(".mx_GenericEventListSummary_summary")
                    .findByText(OLD_NAME + " created and configured the room.")
                    .should("exist");
            });

            cy.get(".mx_IRCLayout").within(() => {
                // Check room name line-height is reset
                cy.get(".mx_NewRoomIntro h2").should("have.css", "line-height", "normal");

                // Check the profile resizer's place
                // See: _IRCLayout
                // --RoomView_MessageList-padding = 18px (See: _RoomView.pcss)
                // --MessageTimestamp-width = 46px (See: _MessageTimestamp.pcss)
                // --icon-width = 14px
                // --right-padding = 5px
                // --name-width = 80px
                // --resizer-width = 15px
                // --resizer-a11y = 3px
                // 18px + 46px + 14px + 5px + 80px + 5px - 15px - 3px
                // = 150px
                cy.get(".mx_ProfileResizer").should("have.css", "inset-inline-start", "150px");
            });

            cy.get(".mx_MainSplit").percySnapshotElement("Configured room on IRC layout");
        });

        it("should have an expanded generic event list summary (GELS) on IRC layout", () => {
            cy.visit("/#/room/" + roomId);
            cy.setSettingValue("layout", null, SettingLevel.DEVICE, Layout.IRC);

            // Wait until configuration is finished
            cy.get(".mx_RoomView_body .mx_GenericEventListSummary[data-layout='irc']").within(() => {
                cy.get(".mx_GenericEventListSummary_summary")
                    .findByText(OLD_NAME + " created and configured the room.")
                    .should("exist");
            });

            cy.get(".mx_GenericEventListSummary").within(() => {
                // Click "expand" link button
                cy.findByRole("button", { name: "expand" }).click();

                // Assert that the "expand" link button worked
                cy.findByRole("button", { name: "collapse" }).should("exist");
            });

            // Check the height of expanded GELS line
            cy.get(".mx_GenericEventListSummary[data-layout=irc] .mx_GenericEventListSummary_spacer").should(
                "have.css",
                "line-height",
                "18px", // var(--irc-line-height): $font-18px (See: _IRCLayout.pcss)
            );

            cy.get(".mx_MainSplit").percySnapshotElement("Expanded GELS on IRC layout", { percyCSS });
        });

        it("should have an expanded generic event list summary (GELS) on compact modern/group layout", () => {
            cy.visit("/#/room/" + roomId);

            // Set compact modern layout
            cy.setSettingValue("layout", null, SettingLevel.DEVICE, Layout.Group).setSettingValue(
                "useCompactLayout",
                null,
                SettingLevel.DEVICE,
                true,
            );

            // Wait until configuration is finished
            cy.get(".mx_RoomView_body .mx_GenericEventListSummary[data-layout='group']")
                .findByText(OLD_NAME + " created and configured the room.")
                .should("exist");

            cy.get(".mx_GenericEventListSummary").within(() => {
                // Click "expand" link button
                cy.findByRole("button", { name: "expand" }).click();

                // Assert that the "expand" link button worked
                cy.findByRole("button", { name: "collapse" }).should("exist");
            });

            // Check the height of expanded GELS line
            cy.get(".mx_GenericEventListSummary[data-layout=group] .mx_GenericEventListSummary_spacer").should(
                "have.css",
                "line-height",
                "22px", // $font-22px (See: _GenericEventListSummary.pcss)
            );

            cy.get(".mx_MainSplit").percySnapshotElement("Expanded GELS on modern layout", { percyCSS });
        });

        it("should click 'collapse' on the first hovered info event line inside GELS on bubble layout", () => {
            // This test checks clickability of the "Collapse" link button, which had been covered with
            // MessageActionBar's safe area - https://github.com/vector-im/element-web/issues/22864

            cy.visit("/#/room/" + roomId);
            cy.setSettingValue("layout", null, SettingLevel.DEVICE, Layout.Bubble);
            cy.get(".mx_RoomView_body .mx_GenericEventListSummary[data-layout='bubble']").within(() => {
                cy.get(".mx_GenericEventListSummary_summary")
                    .findByText(OLD_NAME + " created and configured the room.")
                    .should("exist");
            });

            cy.get(".mx_GenericEventListSummary").within(() => {
                // Click "expand" link button
                cy.findByRole("button", { name: "expand" }).click();

                // Assert that the "expand" link button worked
                cy.findByRole("button", { name: "collapse" }).should("exist");
            });

            // Make sure spacer is not visible on bubble layout
            cy.get(".mx_GenericEventListSummary[data-layout=bubble] .mx_GenericEventListSummary_spacer").should(
                "not.be.visible", // See: _GenericEventListSummary.pcss
            );

            // Exclude timestamp from snapshot
            const percyCSS = ".mx_MessageTimestamp { visibility: hidden !important; }";

            // Save snapshot of expanded generic event list summary on bubble layout
            cy.get(".mx_MainSplit").percySnapshotElement("Expanded GELS on bubble layout", { percyCSS });

            cy.get(".mx_GenericEventListSummary").within(() => {
                // Click "collapse" link button on the first hovered info event line
                cy.get(".mx_GenericEventListSummary_unstyledList .mx_EventTile_info:first-of-type")
                    .realHover()
                    .findByRole("toolbar", { name: "Message Actions" })
                    .should("be.visible");
                cy.findByRole("button", { name: "collapse" }).click();

                // Assert that "collapse" link button worked
                cy.findByRole("button", { name: "expand" }).should("exist");
            });

            // Save snapshot of collapsed generic event list summary on bubble layout
            cy.get(".mx_MainSplit").percySnapshotElement("Collapsed GELS on bubble layout", { percyCSS });
        });

        it("should add inline start margin to an event line on IRC layout", () => {
            cy.visit("/#/room/" + roomId);
            cy.setSettingValue("layout", null, SettingLevel.DEVICE, Layout.IRC);

            // Wait until configuration is finished
            cy.get(".mx_RoomView_body .mx_GenericEventListSummary[data-layout='irc']").within(() => {
                cy.get(".mx_GenericEventListSummary_summary")
                    .findByText(OLD_NAME + " created and configured the room.")
                    .should("exist");
            });

            // Click "expand" link button
            cy.get(".mx_GenericEventListSummary").findByRole("button", { name: "expand" }).click();

            // Check the event line has margin instead of inset property
            // cf. _EventTile.pcss
            //  --EventTile_irc_line_info-margin-inline-start
            //  = calc(var(--name-width) + var(--icon-width) + 1 * var(--right-padding))
            //  = 80 + 14 + 5 = 99px

            cy.get(".mx_EventTile[data-layout=irc].mx_EventTile_info:first-of-type .mx_EventTile_line")
                .should("have.css", "margin-inline-start", "99px")
                .should("have.css", "inset-inline-start", "0px");

            // Exclude timestamp and read marker from snapshot
            const percyCSS = ".mx_MessageTimestamp, .mx_MessagePanel_myReadMarker { visibility: hidden !important; }";
            cy.get(".mx_MainSplit").percySnapshotElement("Event line with inline start margin on IRC layout", {
                percyCSS,
            });
            cy.checkA11y();
        });
    });

    describe("message displaying", () => {
        beforeEach(() => {
            cy.injectAxe();
        });

        const messageEdit = () => {
            cy.contains(".mx_EventTile .mx_EventTile_line", "Message")
                .realHover()
                .findByRole("toolbar", { name: "Message Actions" })
                .findByRole("button", { name: "Edit" })
                .click();
            cy.findByRole("textbox", { name: "Edit message" }).type("Edit{enter}");

            // Assert that the edited message and the link button are found
            cy.contains(".mx_EventTile .mx_EventTile_line", "MessageEdit").within(() => {
                // Regex patterns due to the edited date
                cy.findByRole("button", { name: /Edited at .*? Click to view edits./ });
            });
        };

        it("should align generic event list summary with messages and emote on IRC layout", () => {
            // This test aims to check:
            // 1. Alignment of collapsed GELS (generic event list summary) and messages
            // 2. Alignment of expanded GELS and messages
            // 3. Alignment of expanded GELS and placeholder of deleted message
            // 4. Alignment of expanded GELS, placeholder of deleted message, and emote

            // Exclude timestamp from snapshot of mx_MainSplit
            const percyCSS = ".mx_MainSplit .mx_MessageTimestamp { visibility: hidden !important; }";

            cy.visit("/#/room/" + roomId);
            cy.setSettingValue("layout", null, SettingLevel.DEVICE, Layout.IRC);

            // Wait until configuration is finished
            cy.get(".mx_GenericEventListSummary_summary").within(() => {
                cy.findByText(OLD_NAME + " created and configured the room.").should("exist");
            });

            // Send messages
            cy.get(".mx_RoomView_body").within(() => {
                cy.findByRole("textbox", { name: "Send a message…" }).type("Hello Mr. Bot{enter}");
                cy.findByRole("textbox", { name: "Send a message…" }).type("Hello again, Mr. Bot{enter}");
            });

            // Make sure the second message was sent
            cy.get(".mx_RoomView_MessageList > .mx_EventTile_last .mx_EventTile_receiptSent").should("be.visible");

            // 1. Alignment of collapsed GELS (generic event list summary) and messages
            // Check inline start spacing of collapsed GELS
            // See: _EventTile.pcss
            // .mx_GenericEventListSummary[data-layout="irc"] > .mx_EventTile_line
            //  = var(--name-width) + var(--icon-width) + var(--MessageTimestamp-width) + 2 * var(--right-padding)
            //  = 80 + 14 + 46 + 2 * 5
            //  = 150px
            cy.get(".mx_GenericEventListSummary[data-layout=irc] > .mx_EventTile_line").should(
                "have.css",
                "padding-inline-start",
                "150px",
            );
            // Check width and spacing values of elements in .mx_EventTile, which should be equal to 150px
            // --right-padding should be applied
            cy.get(".mx_EventTile > *").should("have.css", "margin-right", "5px");
            // --name-width width zero inline end margin should be applied
            cy.get(".mx_EventTile .mx_DisambiguatedProfile")
                .should("have.css", "width", "80px")
                .should("have.css", "margin-inline-end", "0px");
            // --icon-width should be applied
            cy.get(".mx_EventTile .mx_EventTile_avatar > .mx_BaseAvatar").should("have.css", "width", "14px");
            // var(--MessageTimestamp-width) should be applied
            cy.get(".mx_EventTile > a").should("have.css", "min-width", "46px");
            // Record alignment of collapsed GELS and messages on messagePanel
            cy.get(".mx_MainSplit").percySnapshotElement("Collapsed GELS and messages on IRC layout", { percyCSS });

            // 2. Alignment of expanded GELS and messages
            // Click "expand" link button
            cy.get(".mx_GenericEventListSummary").findByRole("button", { name: "expand" }).click();
            // Check inline start spacing of info line on expanded GELS
            cy.get(".mx_EventTile[data-layout=irc].mx_EventTile_info:first-of-type .mx_EventTile_line")
                // See: _EventTile.pcss
                // --EventTile_irc_line_info-margin-inline-start
                // = 80 + 14 + 1 * 5
                .should("have.css", "margin-inline-start", "99px");
            // Record alignment of expanded GELS and messages on messagePanel
            cy.get(".mx_MainSplit").percySnapshotElement("Expanded GELS and messages on IRC layout", { percyCSS });

            // 3. Alignment of expanded GELS and placeholder of deleted message
            // Delete the second (last) message
            cy.get(".mx_RoomView_MessageList > .mx_EventTile_last")
                .realHover()
                .findByRole("button", { name: "Options" })
                .should("be.visible")
                .click();
            cy.findByRole("menuitem", { name: "Remove" }).should("be.visible").click();
            // Confirm deletion
            cy.get(".mx_Dialog_buttons").within(() => {
                cy.findByRole("button", { name: "Remove" }).click();
            });
            // Make sure the dialog was closed and the second (last) message was redacted
            cy.get(".mx_Dialog").should("not.exist");
            cy.get(".mx_GenericEventListSummary .mx_EventTile_last .mx_RedactedBody").should("be.visible");
            cy.get(".mx_GenericEventListSummary .mx_EventTile_last .mx_EventTile_receiptSent").should("be.visible");
            // Record alignment of expanded GELS and placeholder of deleted message on messagePanel
            cy.get(".mx_MainSplit").percySnapshotElement("Expanded GELS and with placeholder of deleted message", {
                percyCSS,
            });

            // 4. Alignment of expanded GELS, placeholder of deleted message, and emote
            // Send a emote
            cy.get(".mx_RoomView_body").within(() => {
                cy.findByRole("textbox", { name: "Send a message…" }).type("/me says hello to Mr. Bot{enter}");
            });
            // Check inline start margin of its avatar
            // Here --right-padding is for the avatar on the message line
            // See: _IRCLayout.pcss
            // .mx_IRCLayout .mx_EventTile_emote .mx_EventTile_avatar
            // = calc(var(--name-width) + var(--icon-width) + 1 * var(--right-padding))
            // = 80 + 14 + 1 * 5
            cy.get(".mx_EventTile_emote .mx_EventTile_avatar").should("have.css", "margin-left", "99px");
            // Make sure emote was sent
            cy.get(".mx_EventTile_last.mx_EventTile_emote .mx_EventTile_receiptSent").should("be.visible");
            // Record alignment of expanded GELS, placeholder of deleted message, and emote
            cy.get(".mx_MainSplit").percySnapshotElement(
                "Expanded GELS and with emote and placeholder of deleted message",
                {
                    percyCSS,
                },
            );
        });

        it("should render EventTiles on IRC, modern (group), and bubble layout", () => {
            const percyCSS =
                // Hide because flaky - See https://github.com/vector-im/element-web/issues/24957
                ".mx_TopUnreadMessagesBar, " +
                // Exclude timestamp and read marker from snapshots
                ".mx_MessageTimestamp, .mx_MessagePanel_myReadMarker { visibility: hidden !important; }";

            sendEvent(roomId);
            sendEvent(roomId); // check continuation
            sendEvent(roomId); // check the last EventTile

            cy.visit("/#/room/" + roomId);

            ////////////////////////////////////////////////////////////////////////////////////////////////////////////
            // IRC layout
            ////////////////////////////////////////////////////////////////////////////////////////////////////////////

            cy.setSettingValue("layout", null, SettingLevel.DEVICE, Layout.IRC);

            // Wait until configuration is finished
            cy.get(".mx_GenericEventListSummary_summary").within(() => {
                cy.findByText(OLD_NAME + " created and configured the room.").should("exist");
            });

            cy.get(".mx_RoomView_body[data-layout=irc]").within(() => {
                // Ensure CSS declarations which cannot be detected with a screenshot test are applied as expected
                cy.get(".mx_EventTile")
                    .should("have.css", "max-width", "100%")
                    .should("have.css", "clear", "both")
                    .should("have.css", "position", "relative");

                // Check mx_EventTile_continuation
                // Block start padding of the second message should not be overridden
                cy.get(".mx_EventTile_continuation").should("have.css", "padding-block-start", "0px");
                cy.get(".mx_EventTile_continuation .mx_EventTile_line").should("have.css", "clear", "both");

                // Select the last event tile
                cy.get(".mx_EventTile_last")
                    .within(() => {
                        // The last tile is also a continued one
                        cy.get(".mx_EventTile_line").should("have.css", "clear", "both");
                    })
                    // Check that zero block padding is set
                    .should("have.css", "padding-block-start", "0px");
            });

            cy.get(".mx_MainSplit").percySnapshotElement("EventTiles on IRC layout", { percyCSS });

            ////////////////////////////////////////////////////////////////////////////////////////////////////////////
            // Group/modern layout
            ////////////////////////////////////////////////////////////////////////////////////////////////////////////

            cy.setSettingValue("layout", null, SettingLevel.DEVICE, Layout.Group);

            cy.get(".mx_RoomView_body[data-layout=group]").within(() => {
                // Ensure CSS declarations which cannot be detected with a screenshot test are applied as expected
                cy.get(".mx_EventTile")
                    .should("have.css", "max-width", "100%")
                    .should("have.css", "clear", "both")
                    .should("have.css", "position", "relative");

                // Check mx_EventTile_continuation
                // Block start padding of the second message should not be overridden
                cy.get(".mx_EventTile_continuation").should("have.css", "padding-block-start", "0px");
                cy.get(".mx_EventTile_continuation .mx_EventTile_line").should("have.css", "clear", "both");

                // Check that the last EventTile is rendered
                cy.get(".mx_EventTile.mx_EventTile_last").should("exist");
            });

            cy.get(".mx_MainSplit").percySnapshotElement("EventTiles on modern layout", { percyCSS });

            // Check the same thing for compact layout
            cy.setSettingValue("useCompactLayout", null, SettingLevel.DEVICE, true);

            cy.get(".mx_MatrixChat_useCompactLayout").within(() => {
                // Ensure CSS declarations which cannot be detected with a screenshot test are applied as expected
                cy.get(".mx_EventTile")
                    .should("have.css", "max-width", "100%")
                    .should("have.css", "clear", "both")
                    .should("have.css", "position", "relative");

                // Check cascading works
                cy.get(".mx_EventTile_continuation").should("have.css", "padding-block-start", "0px");

                // Check that the last EventTile is rendered
                cy.get(".mx_EventTile.mx_EventTile_last").should("exist");
            });

            cy.get(".mx_MainSplit").percySnapshotElement("EventTiles on compact modern layout", { percyCSS });

            ////////////////////////////////////////////////////////////////////////////////////////////////////////////
            // Message bubble layout
            ////////////////////////////////////////////////////////////////////////////////////////////////////////////

            cy.setSettingValue("layout", null, SettingLevel.DEVICE, Layout.Bubble);

            cy.get(".mx_RoomView_body[data-layout=bubble]").within(() => {
                // Ensure CSS declarations which cannot be detected with a screenshot test are applied as expected
                cy.get(".mx_EventTile")
                    .should("have.css", "max-width", "none")
                    .should("have.css", "clear", "both")
                    .should("have.css", "position", "relative");

                // Check that block start padding of the second message is not overridden
                cy.get(".mx_EventTile.mx_EventTile_continuation").should("have.css", "margin-block-start", "2px");

                // Select the last bubble
                cy.get(".mx_EventTile_last")
                    .within(() => {
                        // calc(var(--gutterSize) - 1px)
                        cy.get(".mx_EventTile_line").should("have.css", "padding-block-start", "10px");
                    })
                    .should("have.css", "margin-block-start", "2px"); // The last bubble is also a continued one
            });

            cy.get(".mx_MainSplit").percySnapshotElement("EventTiles on bubble layout", { percyCSS });
        });

        it("should set inline start padding to a hidden event line", () => {
            sendEvent(roomId);
            cy.visit("/#/room/" + roomId);
            cy.setSettingValue("showHiddenEventsInTimeline", null, SettingLevel.DEVICE, true);
            cy.get(".mx_GenericEventListSummary_summary").within(() => {
                cy.findByText(OLD_NAME + " created and configured the room.").should("exist");
            });

            // Edit message
            messageEdit();

            // Click timestamp to highlight hidden event line
            cy.get(".mx_RoomView_body .mx_EventTile_info .mx_MessageTimestamp").click();

            // Exclude timestamp and read marker from snapshot
            //const percyCSS = ".mx_MessageTimestamp, .mx_MessagePanel_myReadMarker { visibility: hidden !important; }";

            // should not add inline start padding to a hidden event line on IRC layout
            cy.setSettingValue("layout", null, SettingLevel.DEVICE, Layout.IRC);
            cy.get(".mx_EventTile[data-layout=irc].mx_EventTile_info .mx_EventTile_line").should(
                "have.css",
                "padding-inline-start",
                "0px",
            );

            // Disabled because flaky - see https://github.com/vector-im/element-web/issues/24881
            /*cy.get(".mx_MainSplit").percySnapshotElement("Hidden event line with zero padding on IRC layout", {
                percyCSS,
            });*/

            // should add inline start padding to a hidden event line on modern layout
            cy.setSettingValue("layout", null, SettingLevel.DEVICE, Layout.Group);
            cy.get(".mx_EventTile[data-layout=group].mx_EventTile_info .mx_EventTile_line")
                // calc(var(--EventTile_group_line-spacing-inline-start) + 20px) = 64 + 20 = 84px
                .should("have.css", "padding-inline-start", "84px");

            // Disabled because flaky - see https://github.com/vector-im/element-web/issues/24881
            //cy.get(".mx_MainSplit").percySnapshotElement("Hidden event line with padding on modern layout", {
            //    percyCSS,
            //});
        });

        it("should click view source event toggle", () => {
            // This test checks:
            // 1. clickability of top left of view source event toggle
            // 2. clickability of view source toggle on IRC layout

            // Exclude timestamp from snapshot
            const percyCSS = ".mx_MessageTimestamp { visibility: hidden !important; }";

            sendEvent(roomId);
            cy.visit("/#/room/" + roomId);
            cy.setSettingValue("showHiddenEventsInTimeline", null, SettingLevel.DEVICE, true);
            cy.get(".mx_GenericEventListSummary_summary").within(() => {
                cy.findByText(OLD_NAME + " created and configured the room.").should("exist");
            });

            // Edit message
            messageEdit();

            // 1. clickability of top left of view source event toggle

            // Click top left of the event toggle, which should not be covered by MessageActionBar's safe area
            cy.get(".mx_EventTile_last[data-layout=group] .mx_ViewSourceEvent")
                .should("exist")
                .realHover()
                .within(() => {
                    cy.findByRole("button", { name: "toggle event" }).click("topLeft");
                });

            // Make sure the expand toggle works
            cy.get(".mx_EventTile_last[data-layout=group] .mx_ViewSourceEvent_expanded")
                .should("be.visible")
                .realHover()
                .within(() => {
                    cy.findByRole("button", { name: "toggle event" })
                        // Check size and position of toggle on expanded view source event
                        // See: _ViewSourceEvent.pcss
                        .should("have.css", "height", "12px") // --ViewSourceEvent_toggle-size
                        .should("have.css", "align-self", "flex-end")

                        // Click again to collapse the source
                        .click("topLeft");
                });

            // Make sure the collapse toggle works
            cy.get(".mx_EventTile_last[data-layout=group] .mx_ViewSourceEvent_expanded").should("not.exist");

            // 2. clickability of view source toggle on IRC layout

            // Enable IRC layout
            cy.setSettingValue("layout", null, SettingLevel.DEVICE, Layout.IRC);

            // Hover the view source toggle on IRC layout
            cy.get(".mx_GenericEventListSummary[data-layout=irc] .mx_EventTile .mx_ViewSourceEvent")
                .should("exist")
                .realHover()
                .percySnapshotElement("Hovered hidden event line on IRC layout", { percyCSS });

            // Click view source event toggle
            cy.get(".mx_GenericEventListSummary[data-layout=irc] .mx_EventTile .mx_ViewSourceEvent")
                .should("exist")
                .realHover()
                .within(() => {
                    cy.findByRole("button", { name: "toggle event" }).click("topLeft");
                });

            // Make sure the expand toggle worked
            cy.get(".mx_EventTile[data-layout=irc] .mx_ViewSourceEvent_expanded").should("be.visible");
        });

        it("should render file size in kibibytes on a file tile", () => {
            cy.visit("/#/room/" + roomId);
            cy.get(".mx_GenericEventListSummary_summary").within(() => {
                cy.findByText(OLD_NAME + " created and configured the room.").should("exist");
            });

            // Upload a file from the message composer
            cy.get(".mx_MessageComposer_actions input[type='file']").selectFile(
                "cypress/fixtures/matrix-org-client-versions.json",
                { force: true },
            );

            cy.get(".mx_Dialog").within(() => {
                // Click "Upload" button
                cy.findByRole("button", { name: "Upload" }).click();
            });

            // Wait until the file is sent
            cy.get(".mx_RoomView_statusArea_expanded").should("not.exist");
            cy.get(".mx_EventTile.mx_EventTile_last .mx_EventTile_receiptSent").should("exist");

            // Assert that the file size is displayed in kibibytes (1024 bytes), not kilobytes (1000 bytes)
            // See: https://github.com/vector-im/element-web/issues/24866
            cy.get(".mx_EventTile_last").within(() => {
                // actual file size in kibibytes
                cy.get(".mx_MFileBody_info_filename")
                    .findByText(/1.12 KB/)
                    .should("exist");
            });
        });

        it("should highlight search result words regardless of formatting", () => {
            sendEvent(roomId);
            sendEvent(roomId, true);
            cy.visit("/#/room/" + roomId);

            cy.get(".mx_RoomHeader").findByRole("button", { name: "Search" }).click();
<<<<<<< HEAD
            cy.get(".mx_SearchBar_input").findByRole("textbox").type("Message{enter}");
=======

            cy.get(".mx_SearchBar").percySnapshotElement("Search bar on the timeline", {
                // Emulate narrow timeline
                widths: [320, 640],
            });

            cy.get(".mx_SearchBar_input input").type("Message{enter}");
>>>>>>> 9f011b95

            cy.get(".mx_EventTile:not(.mx_EventTile_contextual) .mx_EventTile_searchHighlight").should("exist");
            cy.get(".mx_RoomView_searchResultsPanel").percySnapshotElement("Highlighted search results");
        });

        it("should render url previews", () => {
            cy.intercept("**/_matrix/media/r0/thumbnail/matrix.org/2022-08-16_yaiSVSRIsNFfxDnV?*", {
                statusCode: 200,
                fixture: "riot.png",
                headers: {
                    "Content-Type": "image/png",
                },
            }).as("mxc");
            cy.intercept("**/_matrix/media/r0/preview_url?url=https%3A%2F%2Fcall.element.io%2F&ts=*", {
                statusCode: 200,
                body: {
                    "og:title": "Element Call",
                    "og:description": null,
                    "og:image:width": 48,
                    "og:image:height": 48,
                    "og:image": "mxc://matrix.org/2022-08-16_yaiSVSRIsNFfxDnV",
                    "og:image:type": "image/png",
                    "matrix:image:size": 2121,
                },
                headers: {
                    "Content-Type": "application/json",
                },
            }).as("preview_url");

            cy.sendEvent(roomId, null, "m.room.message" as EventType, {
                msgtype: "m.text" as MsgType,
                body: "https://call.element.io/",
            });
            cy.visit("/#/room/" + roomId);

            cy.get(".mx_LinkPreviewWidget").should("exist").findByText("Element Call");

            cy.wait("@preview_url");
            cy.wait("@mxc");

            cy.checkA11y();

            // Exclude timestamp and read marker from snapshot
            const percyCSS = ".mx_MessageTimestamp, .mx_MessagePanel_myReadMarker { visibility: hidden !important; }";
            cy.get(".mx_EventTile_last").percySnapshotElement("URL Preview", {
                percyCSS,
                widths: [800, 400],
            });
        });
    });

    describe("message sending", () => {
        const MESSAGE = "Hello world";
        const reply = "Reply";
        const viewRoomSendMessageAndSetupReply = () => {
            // View room
            cy.visit("/#/room/" + roomId);

            // Send a message
            cy.getComposer().type(`${MESSAGE}{enter}`);

            // Reply to the message
            cy.get(".mx_EventTile_last")
                .within(() => {
                    cy.findByText(MESSAGE);
                })
                .realHover()
                .findByRole("button", { name: "Reply" })
                .click();
        };

        // For clicking the reply button on the last line
        const clickButtonReply = () => {
            cy.get(".mx_RoomView_MessageList").within(() => {
                cy.get(".mx_EventTile_last").realHover().findByRole("button", { name: "Reply" }).click();
            });
        };

        it("can reply with a text message", () => {
            viewRoomSendMessageAndSetupReply();

            cy.getComposer().type(`${reply}{enter}`);

            cy.get(".mx_RoomView_body").within(() => {
                cy.get(".mx_EventTile_last .mx_EventTile_line").within(() => {
                    cy.get(".mx_ReplyTile .mx_MTextBody").within(() => {
                        cy.findByText(MESSAGE).should("exist");
                    });

                    cy.findByText(reply).should("have.length", 1);
                });
            });
        });

        it("can reply with a voice message", () => {
            viewRoomSendMessageAndSetupReply();

            cy.openMessageComposerOptions().within(() => {
                cy.findByRole("menuitem", { name: "Voice Message" }).click();
            });

            // Record an empty message
            cy.wait(3000);

            cy.get(".mx_RoomView_body").within(() => {
                cy.get(".mx_MessageComposer").findByRole("button", { name: "Send voice message" }).click();

                cy.get(".mx_EventTile_last .mx_EventTile_line").within(() => {
                    cy.get(".mx_ReplyTile .mx_MTextBody").within(() => {
                        cy.findByText(MESSAGE).should("exist");
                    });

                    cy.get(".mx_MVoiceMessageBody").should("have.length", 1);
                });
            });
        });

        it("should not be possible to send flag with regional emojis", () => {
            cy.visit("/#/room/" + roomId);

            // Send a message
            cy.getComposer().type(":regional_indicator_a");
            cy.contains(".mx_Autocomplete_Completion_title", ":regional_indicator_a:").click();
            cy.getComposer().type(":regional_indicator_r");
            cy.contains(".mx_Autocomplete_Completion_title", ":regional_indicator_r:").click();
            cy.getComposer().type(" :regional_indicator_z");
            cy.contains(".mx_Autocomplete_Completion_title", ":regional_indicator_z:").click();
            cy.getComposer().type(":regional_indicator_a");
            cy.contains(".mx_Autocomplete_Completion_title", ":regional_indicator_a:").click();
            cy.getComposer().type("{enter}");

            cy.get(".mx_RoomView_body .mx_EventTile .mx_EventTile_line .mx_MTextBody .mx_EventTile_bigEmoji")
                .children()
                .should("have.length", 4);
        });

        it("should display a reply chain", () => {
            let bot: MatrixClient;
            const reply2 = "Reply again";

            cy.visit("/#/room/" + roomId);

            // Wait until configuration is finished
            cy.get(".mx_GenericEventListSummary_summary").within(() => {
                cy.findByText(OLD_NAME + " created and configured the room.").should("exist");
            });

            // Create a bot "BotBob" and invite it
            cy.getBot(homeserver, {
                displayName: "BotBob",
                autoAcceptInvites: false,
            }).then((_bot) => {
                bot = _bot;
                cy.inviteUser(roomId, bot.getUserId());
                bot.joinRoom(roomId);

                // Make sure the bot joined the room
                cy.get(".mx_GenericEventListSummary .mx_EventTile_info.mx_EventTile_last").within(() => {
                    cy.findByText("BotBob joined the room").should("exist");
                });

                // Have bot send MESSAGE to roomId
                cy.botSendMessage(bot, roomId, MESSAGE);
            });

            // Assert that MESSAGE is found
            cy.findByText(MESSAGE);

            // Reply to the message
            clickButtonReply();
            cy.getComposer().type(`${reply}{enter}`);

            // Make sure 'reply' was sent
            cy.get(".mx_RoomView_body .mx_EventTile_last").within(() => {
                cy.findByText(reply).should("exist");
            });

            // Reply again to create a replyChain
            clickButtonReply();
            cy.getComposer().type(`${reply2}{enter}`);

            // Assert that 'reply2' was sent
            cy.get(".mx_RoomView_body .mx_EventTile_last").within(() => {
                cy.findByText(reply2).should("exist");
            });

            cy.get(".mx_EventTile_last .mx_EventTile_receiptSent").should("be.visible");

            // Exclude timestamp and read marker from snapshot
            const percyCSS = ".mx_MessageTimestamp, .mx_MessagePanel_myReadMarker { visibility: hidden !important; }";

            // Check the margin value of ReplyChains of EventTile at the bottom on IRC layout
            cy.setSettingValue("layout", null, SettingLevel.DEVICE, Layout.IRC);
            cy.get(".mx_EventTile_last[data-layout='irc'] .mx_ReplyChain").should("have.css", "margin", "0px");

            // Take a snapshot on IRC layout
            // Note that because zero margin is applied to mx_ReplyChain, the left borders of two mx_ReplyChain
            // components may seem to be connected to one.
            cy.get(".mx_EventTile_last").percySnapshotElement("EventTile with reply chains on IRC layout", {
                percyCSS,
            });

            // Check the margin value of ReplyChains of EventTile at the bottom on group/modern layout
            cy.setSettingValue("layout", null, SettingLevel.DEVICE, Layout.Group);
            cy.get(".mx_EventTile_last[data-layout='group'] .mx_ReplyChain").should("have.css", "margin-bottom", "8px");

            // Take a snapshot on modern layout
            cy.get(".mx_EventTile_last").percySnapshotElement("EventTile with reply chains on modern layout", {
                percyCSS,
            });

            // Check the margin value of ReplyChains of EventTile at the bottom on group/modern compact layout
            cy.setSettingValue("useCompactLayout", null, SettingLevel.DEVICE, true);
            cy.get(".mx_EventTile_last[data-layout='group'] .mx_ReplyChain").should("have.css", "margin-bottom", "4px");

            // Take a snapshot on compact modern layout
            cy.get(".mx_EventTile_last").percySnapshotElement("EventTile with reply chains on compact modern layout", {
                percyCSS,
            });

            // Check the margin value of ReplyChains of EventTile at the bottom on bubble layout
            cy.setSettingValue("layout", null, SettingLevel.DEVICE, Layout.Bubble);
            cy.get(".mx_EventTile_last[data-layout='bubble'] .mx_ReplyChain").should(
                "have.css",
                "margin-bottom",
                "8px",
            );

            // Take a snapshot on bubble layout
            cy.get(".mx_EventTile_last").percySnapshotElement("EventTile with reply chains on bubble layout", {
                percyCSS,
            });
        });

        it("should send, reply, and display long strings without overflowing", () => {
            // Max 256 characters for display name
            const LONG_STRING =
                "Lorem ipsum dolor sit amet, consectetur adipisicing elit, sed do eiusmod tempor incididunt ut " +
                "et dolore magna aliqua. Ut enim ad minim veniam, quis nostrud exercitation ullamco laboris nisi ut " +
                "aliquip";

            // Create a bot with a long display name
            let bot: MatrixClient;
            cy.getBot(homeserver, {
                displayName: LONG_STRING,
                autoAcceptInvites: false,
            }).then((_bot) => {
                bot = _bot;
            });

            // Create another room with a long name, invite the bot, and open the room
            cy.createRoom({ name: LONG_STRING })
                .as("testRoomId")
                .then((_roomId) => {
                    roomId = _roomId;
                    cy.inviteUser(roomId, bot.getUserId());
                    bot.joinRoom(roomId);
                    cy.visit("/#/room/" + roomId);
                });

            // Wait until configuration is finished
            cy.get(".mx_GenericEventListSummary_summary").within(() => {
                cy.findByText(OLD_NAME + " created and configured the room.").should("exist");
            });

            // Set the display name to "LONG_STRING 2" in order to avoid a warning in Percy tests from being triggered
            // due to the generated random mxid being displayed inside the GELS summary.
            cy.setDisplayName(`${LONG_STRING} 2`);

            // Have the bot send a long message
            cy.get<string>("@testRoomId").then((roomId) => {
                bot.sendMessage(roomId, {
                    body: LONG_STRING,
                    msgtype: "m.text",
                });
            });

            // Wait until the message is rendered
            cy.get(".mx_EventTile_last .mx_MTextBody .mx_EventTile_body").within(() => {
                cy.findByText(LONG_STRING);
            });

            // Reply to the message
            clickButtonReply();
            cy.getComposer().type(`${reply}{enter}`);

            // Make sure the reply tile is rendered
            cy.get(".mx_EventTile_last .mx_EventTile_line").within(() => {
                cy.get(".mx_ReplyTile .mx_MTextBody").within(() => {
                    cy.findByText(LONG_STRING).should("exist");
                });

                cy.findByText(reply).should("have.length", 1);
            });

            // Change the viewport size
            cy.viewport(1600, 1200);

            // Exclude timestamp and read marker from snapshots
            //const percyCSS = ".mx_MessageTimestamp, .mx_MessagePanel_myReadMarker { visibility: hidden !important; }";

            // Make sure the strings do not overflow on IRC layout
            cy.setSettingValue("layout", null, SettingLevel.DEVICE, Layout.IRC);
            // Scroll to the bottom to have Percy take a snapshot of the whole viewport
            cy.get(".mx_ScrollPanel").scrollTo("bottom", { ensureScrollable: false });
            // Assert that both avatar in the introduction and the last message are visible at the same time
            cy.get(".mx_NewRoomIntro .mx_BaseAvatar").should("be.visible");
            cy.get(".mx_EventTile_last[data-layout='irc']").within(() => {
                cy.get(".mx_MTextBody").should("be.visible");
                cy.get(".mx_EventTile_receiptSent").should("be.visible"); // rendered at the bottom of EventTile
            });
            // Take a snapshot in IRC layout
            // Disabled because flaky - see https://github.com/vector-im/element-web/issues/24881
            //cy.get(".mx_ScrollPanel").percySnapshotElement("Long strings with a reply on IRC layout", { percyCSS });

            // Make sure the strings do not overflow on modern layout
            cy.setSettingValue("layout", null, SettingLevel.DEVICE, Layout.Group);
            cy.get(".mx_ScrollPanel").scrollTo("bottom", { ensureScrollable: false }); // Scroll again in case
            cy.get(".mx_NewRoomIntro .mx_BaseAvatar").should("be.visible");
            cy.get(".mx_EventTile_last[data-layout='group']").within(() => {
                cy.get(".mx_MTextBody").should("be.visible");
                cy.get(".mx_EventTile_receiptSent").should("be.visible");
            });
            // Disabled because flaky - see https://github.com/vector-im/element-web/issues/24881
            //cy.get(".mx_ScrollPanel").percySnapshotElement("Long strings with a reply on modern layout", { percyCSS });

            // Make sure the strings do not overflow on bubble layout
            cy.setSettingValue("layout", null, SettingLevel.DEVICE, Layout.Bubble);
            cy.get(".mx_ScrollPanel").scrollTo("bottom", { ensureScrollable: false }); // Scroll again in case
            cy.get(".mx_NewRoomIntro .mx_BaseAvatar").should("be.visible");
            cy.get(".mx_EventTile_last[data-layout='bubble']").within(() => {
                cy.get(".mx_MTextBody").should("be.visible");
                cy.get(".mx_EventTile_receiptSent").should("be.visible");
            });
            // Disabled because flaky - see https://github.com/vector-im/element-web/issues/24881
            //cy.get(".mx_ScrollPanel").percySnapshotElement("Long strings with a reply on bubble layout", { percyCSS });
        });
    });
});<|MERGE_RESOLUTION|>--- conflicted
+++ resolved
@@ -724,17 +724,13 @@
             cy.visit("/#/room/" + roomId);
 
             cy.get(".mx_RoomHeader").findByRole("button", { name: "Search" }).click();
-<<<<<<< HEAD
-            cy.get(".mx_SearchBar_input").findByRole("textbox").type("Message{enter}");
-=======
 
             cy.get(".mx_SearchBar").percySnapshotElement("Search bar on the timeline", {
                 // Emulate narrow timeline
                 widths: [320, 640],
             });
 
-            cy.get(".mx_SearchBar_input input").type("Message{enter}");
->>>>>>> 9f011b95
+            cy.get(".mx_SearchBar_input").findByRole("textbox").type("Message{enter}");
 
             cy.get(".mx_EventTile:not(.mx_EventTile_contextual) .mx_EventTile_searchHighlight").should("exist");
             cy.get(".mx_RoomView_searchResultsPanel").percySnapshotElement("Highlighted search results");
