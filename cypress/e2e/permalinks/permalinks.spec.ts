--- conflicted
+++ resolved
@@ -131,13 +131,8 @@
         cy.get(".mx_NewRoomIntro").invoke("remove");
         cy.get(".mx_GenericEventListSummary").invoke("remove");
 
-<<<<<<< HEAD
-        const percyCSS = ".mx_MessageTimestamp, .mx_MessagePanel_myReadMarker { visibility: hidden !important; }";
-        cy.get(".mx_RoomView_timeline").percySnapshotElement("Permalink rendering", { percyCSS });
-=======
         // Disabled because flaky - see https://github.com/vector-im/element-web/issues/25283
-        //const percyCSS = ".mx_MessageTimestamp, .mx_RoomView_myReadMarker { visibility: hidden !important; }";
+        //const percyCSS = ".mx_MessageTimestamp, .mx_MessagePanel_myReadMarker { visibility: hidden !important; }";
         //cy.get(".mx_RoomView_timeline").percySnapshotElement("Permalink rendering", { percyCSS });
->>>>>>> dbf73f72
     });
 });