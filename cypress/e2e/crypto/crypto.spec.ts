/*
Copyright 2022 The Matrix.org Foundation C.I.C.

Licensed under the Apache License, Version 2.0 (the "License");
you may not use this file except in compliance with the License.
You may obtain a copy of the License at

    http://www.apache.org/licenses/LICENSE-2.0

Unless required by applicable law or agreed to in writing, software
distributed under the License is distributed on an "AS IS" BASIS,
WITHOUT WARRANTIES OR CONDITIONS OF ANY KIND, either express or implied.
See the License for the specific language governing permissions and
limitations under the License.
*/

import type { ISendEventResponse, MatrixClient, Room } from "matrix-js-sdk/src/matrix";
import type { VerificationRequest } from "matrix-js-sdk/src/crypto/verification/request/VerificationRequest";
import type { CypressBot } from "../../support/bot";
import { HomeserverInstance } from "../../plugins/utils/homeserver";
import { UserCredentials } from "../../support/login";
<<<<<<< HEAD
import { deviceIsCrossSigned, EmojiMapping, handleVerificationRequest, waitForVerificationRequest } from "./utils";
=======
import { EmojiMapping, handleVerificationRequest, waitForVerificationRequest } from "./utils";
import { skipIfRustCrypto } from "../../support/util";
>>>>>>> 269a3481

interface CryptoTestContext extends Mocha.Context {
    homeserver: HomeserverInstance;
    bob: CypressBot;
}

const openRoomInfo = () => {
    cy.findByRole("button", { name: "Room info" }).click();
    return cy.get(".mx_RightPanel");
};

const checkDMRoom = () => {
    cy.get(".mx_RoomView_body").within(() => {
        cy.findByText("Alice created this DM.").should("exist");
        cy.findByText("Alice invited Bob", { timeout: 1000 }).should("exist");

        cy.get(".mx_cryptoEvent").within(() => {
            cy.findByText("Encryption enabled").should("exist");
        });
    });
};

const startDMWithBob = function (this: CryptoTestContext) {
    cy.get(".mx_RoomList").within(() => {
        cy.findByRole("button", { name: "Start chat" }).click();
    });
    cy.findByTestId("invite-dialog-input").type(this.bob.getUserId());
    cy.get(".mx_InviteDialog_tile_nameStack_name").within(() => {
        cy.findByText("Bob").click();
    });
    cy.get(".mx_InviteDialog_userTile_pill .mx_InviteDialog_userTile_name").within(() => {
        cy.findByText("Bob").should("exist");
    });
    cy.findByRole("button", { name: "Go" }).click();
};

const testMessages = function (this: CryptoTestContext) {
    // check the invite message
    cy.findByText("Hey!")
        .closest(".mx_EventTile")
        .within(() => {
            cy.get(".mx_EventTile_e2eIcon_warning").should("not.exist");
        });

    // Bob sends a response
    cy.get<Room>("@bobsRoom").then((room) => {
        this.bob.sendTextMessage(room.roomId, "Hoo!");
    });
    cy.findByText("Hoo!").closest(".mx_EventTile").should("not.have.descendants", ".mx_EventTile_e2eIcon_warning");
};

const bobJoin = function (this: CryptoTestContext) {
    cy.window({ log: false })
        .then(async (win) => {
            const bobRooms = this.bob.getRooms();
            if (!bobRooms.length) {
                await new Promise<void>((resolve) => {
                    const onMembership = (_event) => {
                        this.bob.off(win.matrixcs.RoomMemberEvent.Membership, onMembership);
                        resolve();
                    };
                    this.bob.on(win.matrixcs.RoomMemberEvent.Membership, onMembership);
                });
            }
        })
        .then(() => {
            cy.botJoinRoomByName(this.bob, "Alice").as("bobsRoom");
        });

    cy.findByText("Bob joined the room").should("exist");
};

/** configure the given MatrixClient to auto-accept any invites */
function autoJoin(client: MatrixClient) {
    cy.window({ log: false }).then(async (win) => {
        client.on(win.matrixcs.RoomMemberEvent.Membership, (event, member) => {
            if (member.membership === "invite" && member.userId === client.getUserId()) {
                client.joinRoom(member.roomId);
            }
        });
    });
}

function acceptVerificationRequest(promise: Promise<VerificationRequest>) {
    return cy.wrap(promise).then((verificationRequest: VerificationRequest) => {
        verificationRequest.accept();
        return verificationRequest;
    });
}

function verifyEmojiSas(promise: Promise<EmojiMapping[]>) {
    return cy.wrap(promise).then((emojis: EmojiMapping[]) => {
        cy.get(".mx_VerificationShowSas_emojiSas_block").then((emojiBlocks) => {
            emojis.forEach((emoji: EmojiMapping, index: number) => {
                expect(emojiBlocks[index].textContent.toLowerCase()).to.eq(emoji[0] + emoji[1]);
            });
        });
    });
}

const verify = function (this: CryptoTestContext) {
    const bobsVerificationRequestPromise = waitForVerificationRequest(this.bob);

    openRoomInfo().within(() => {
        cy.findByRole("button", { name: /People \d/ }).click(); // \d is the number of the room members
        cy.findByText("Bob").click();
        cy.findByRole("button", { name: "Verify" }).click();
        cy.findByRole("button", { name: "Start Verification" }).click();
        acceptVerificationRequest(bobsVerificationRequestPromise).as("bobsVerificationRequest");
        cy.findByRole("button", { name: "Verify by emoji" }).click();
        cy.get<VerificationRequest>("@bobsVerificationRequest").then((request: VerificationRequest) => {
            return verifyEmojiSas(handleVerificationRequest(request));
        });
        cy.findByRole("button", { name: "They match" }).click();
        cy.findByText("You've successfully verified Bob!").should("exist");
        cy.findByRole("button", { name: "Got it" }).click();
    });
};

describe("Cryptography", function () {
    describe("Cryptography", () => {
        let aliceCredentials: UserCredentials;

        beforeEach(function () {
            cy.startHomeserver("default")
                .as("homeserver")
                .then((homeserver: HomeserverInstance) => {
                    cy.initTestUser(homeserver, "Alice", undefined, "alice_").then((credentials) => {
                        aliceCredentials = credentials;
                    });
                    cy.getBot(homeserver, {
                        displayName: "Bob",
                        autoAcceptInvites: false,
                        userIdPrefix: "bob_",
                    }).as("bob");
                });
        });

        afterEach(function (this: CryptoTestContext) {
            cy.stopHomeserver(this.homeserver);
        });

<<<<<<< HEAD
        it("setting up secure key backup should work", () => {
            cy.openUserSettings("Security & Privacy");
            cy.findByRole("button", { name: "Set up Secure Backup" }).click();
            cy.get(".mx_Dialog").within(() => {
                cy.findByRole("button", { name: "Continue" }).click();
                cy.get(".mx_CreateSecretStorageDialog_recoveryKey code").invoke("text").as("securityKey");
                // Clicking download instead of Copy because of https://github.com/cypress-io/cypress/issues/2851
                cy.findByRole("button", { name: "Download" }).click();
                cy.contains(".mx_Dialog_primary:not([disabled])", "Continue").click();
                cy.get(".mx_InteractiveAuthDialog").within(() => {
                    cy.get(".mx_Dialog_title").within(() => {
                        cy.findByText("Setting up keys").should("exist");
                        cy.findByText("Setting up keys").should("not.exist");
                    });
=======
    it("setting up secure key backup should work", () => {
        skipIfRustCrypto();
        cy.openUserSettings("Security & Privacy");
        cy.findByRole("button", { name: "Set up Secure Backup" }).click();
        cy.get(".mx_Dialog").within(() => {
            cy.findByRole("button", { name: "Continue" }).click();
            cy.get(".mx_CreateSecretStorageDialog_recoveryKey code").invoke("text").as("securityKey");
            // Clicking download instead of Copy because of https://github.com/cypress-io/cypress/issues/2851
            cy.findByRole("button", { name: "Download" }).click();
            cy.contains(".mx_Dialog_primary:not([disabled])", "Continue").click();
            cy.get(".mx_InteractiveAuthDialog").within(() => {
                cy.get(".mx_Dialog_title").within(() => {
                    cy.findByText("Setting up keys").should("exist");
                    cy.findByText("Setting up keys").should("not.exist");
>>>>>>> 269a3481
                });

<<<<<<< HEAD
                cy.findByText("Secure Backup successful").should("exist");
                cy.findByRole("button", { name: "Done" }).click();
                cy.findByText("Secure Backup successful").should("not.exist");
            });
            return;
=======
    it("creating a DM should work, being e2e-encrypted / user verification", function (this: CryptoTestContext) {
        skipIfRustCrypto();
        cy.bootstrapCrossSigning(aliceCredentials);
        startDMWithBob.call(this);
        // send first message
        cy.findByRole("textbox", { name: "Send a message…" }).type("Hey!{enter}");
        checkDMRoom();
        bobJoin.call(this);
        testMessages.call(this);
        verify.call(this);

        // Assert that verified icon is rendered
        cy.findByRole("button", { name: "Room members" }).click();
        cy.findByRole("button", { name: "Room information" }).click();
        cy.get(".mx_RoomSummaryCard_e2ee_verified").should("exist");

        // Take a snapshot of RoomSummaryCard with a verified E2EE icon
        cy.get(".mx_RightPanel").percySnapshotElement("RoomSummaryCard - with a verified E2EE icon", {
            widths: [264], // Emulate the UI. The value is based on minWidth specified on MainSplit.tsx
>>>>>>> 269a3481
        });

<<<<<<< HEAD
        it("creating a DM should work, being e2e-encrypted / user verification", function (this: CryptoTestContext) {
            cy.bootstrapCrossSigning(aliceCredentials);
            startDMWithBob.call(this);
            // send first message
            cy.findByRole("textbox", { name: "Send a message…" }).type("Hey!{enter}");
            checkDMRoom();
            bobJoin.call(this);
            testMessages.call(this);
            verify.call(this);

            // Assert that verified icon is rendered
            cy.findByRole("button", { name: "Room members" }).click();
            cy.findByRole("button", { name: "Room information" }).click();
            cy.get(".mx_RoomSummaryCard_e2ee_verified").should("exist");

            // Take a snapshot of RoomSummaryCard with a verified E2EE icon
            cy.get(".mx_RightPanel").percySnapshotElement("RoomSummaryCard - with a verified E2EE icon", {
                widths: [264], // Emulate the UI. The value is based on minWidth specified on MainSplit.tsx
            });
        });

        it("should allow verification when there is no existing DM", function (this: CryptoTestContext) {
            cy.bootstrapCrossSigning(aliceCredentials);
            autoJoin(this.bob);
=======
    it("should allow verification when there is no existing DM", function (this: CryptoTestContext) {
        skipIfRustCrypto();
        cy.bootstrapCrossSigning(aliceCredentials);
        autoJoin(this.bob);

        // we need to have a room with the other user present, so we can open the verification panel
        let roomId: string;
        cy.createRoom({ name: "TestRoom", invite: [this.bob.getUserId()] }).then((_room1Id) => {
            roomId = _room1Id;
            cy.log(`Created test room ${roomId}`);
            cy.visit(`/#/room/${roomId}`);
            // wait for Bob to join the room, otherwise our attempt to open his user details may race
            // with his join.
            cy.findByText("Bob joined the room").should("exist");
        });

        verify.call(this);
    });

    it("should show the correct shield on edited e2e events", function (this: CryptoTestContext) {
        skipIfRustCrypto();
        cy.bootstrapCrossSigning(aliceCredentials);

        // bob has a second, not cross-signed, device
        cy.loginBot(this.homeserver, this.bob.getUserId(), this.bob.__cypress_password, {}).as("bobSecondDevice");

        autoJoin(this.bob);
>>>>>>> 269a3481

            // we need to have a room with the other user present, so we can open the verification panel
            let roomId: string;
            cy.createRoom({ name: "TestRoom", invite: [this.bob.getUserId()] }).then((_room1Id) => {
                roomId = _room1Id;
                cy.log(`Created test room ${roomId}`);
                cy.visit(`/#/room/${roomId}`);
                // wait for Bob to join the room, otherwise our attempt to open his user details may race
                // with his join.
                cy.findByText("Bob joined the room").should("exist");
            });

            verify.call(this);
        });

        it("should show the correct shield on edited e2e events", function (this: CryptoTestContext) {
            cy.bootstrapCrossSigning(aliceCredentials);

            // bob has a second, not cross-signed, device
            cy.loginBot(this.homeserver, this.bob.getUserId(), this.bob.__cypress_password, {}).as("bobSecondDevice");

            autoJoin(this.bob);

            // first create the room, so that we can open the verification panel
            cy.createRoom({ name: "TestRoom", invite: [this.bob.getUserId()] })
                .as("testRoomId")
                .then((roomId) => {
                    cy.log(`Created test room ${roomId}`);
                    cy.visit(`/#/room/${roomId}`);

                    // enable encryption
                    cy.getClient().then((cli) => {
                        cli.sendStateEvent(roomId, "m.room.encryption", { algorithm: "m.megolm.v1.aes-sha2" });
                    });

                    // wait for Bob to join the room, otherwise our attempt to open his user details may race
                    // with his join.
                    cy.findByText("Bob joined the room").should("exist");
                });

            verify.call(this);

            cy.get<string>("@testRoomId").then((roomId) => {
                // bob sends a valid event
                cy.wrap(this.bob.sendTextMessage(roomId, "Hoo!")).as("testEvent");

                // the message should appear, decrypted, with no warning
                cy.get(".mx_EventTile_last .mx_EventTile_body")
                    .within(() => {
                        cy.findByText("Hoo!");
                    })
                    .closest(".mx_EventTile")
                    .should("have.class", "mx_EventTile_verified")
                    .should("not.have.descendants", ".mx_EventTile_e2eIcon_warning");

                // bob sends an edit to the first message with his unverified device
                cy.get<MatrixClient>("@bobSecondDevice").then((bobSecondDevice) => {
                    cy.get<ISendEventResponse>("@testEvent").then((testEvent) => {
                        bobSecondDevice.sendMessage(roomId, {
                            "m.new_content": {
                                msgtype: "m.text",
                                body: "Haa!",
                            },
                            "m.relates_to": {
                                rel_type: "m.replace",
                                event_id: testEvent.event_id,
                            },
                        });
                    });
                });

                // the edit should have a warning
                cy.contains(".mx_EventTile_body", "Haa!")
                    .closest(".mx_EventTile")
                    .within(() => {
                        cy.get(".mx_EventTile_e2eIcon_warning").should("exist");
                    });

                // a second edit from the verified device should be ok
                cy.get<ISendEventResponse>("@testEvent").then((testEvent) => {
                    this.bob.sendMessage(roomId, {
                        "m.new_content": {
                            msgtype: "m.text",
                            body: "Hee!",
                        },
                        "m.relates_to": {
                            rel_type: "m.replace",
                            event_id: testEvent.event_id,
                        },
                    });
                });

                cy.get(".mx_EventTile_last .mx_EventTile_body")
                    .within(() => {
                        cy.findByText("Hee!");
                    })
                    .closest(".mx_EventTile")
                    .should("have.class", "mx_EventTile_verified")
                    .should("not.have.descendants", ".mx_EventTile_e2eIcon_warning");
            });
        });
    });

    describe("Verify own device", () => {
        let aliceBotClient: CypressBot;

        beforeEach(function () {
            cy.startHomeserver("default")
                .as("homeserver")
                .then((homeserver: HomeserverInstance) => {
                    // Populate `win.matrixcs`
                    cy.intercept("GET", "**/r0/login").as("login");
                    cy.visit("/#/login");
                    cy.wait("@login");

                    // Create a new device for alice
                    cy.getBot(homeserver, { bootstrapCrossSigning: true }).then((bot) => {
                        aliceBotClient = bot;
                    });
                });
        });

        afterEach(function (this: CryptoTestContext) {
            cy.stopHomeserver(this.homeserver);
        });

        function loginAlice(homeserver: HomeserverInstance) {
            // Change homeserver
            cy.findByRole("button", { name: "Edit" }).click();
            // Select homeserver modal
            cy.get(`[aria-labelledby="mx_BaseDialog_title"`).within(() => {
                cy.findByRole("textbox").type(homeserver.baseUrl);
                cy.findByRole("button", { name: "Continue" }).click();
            });
            // Fill credentials
            cy.findByRole("textbox", { name: "Username" }).type(aliceBotClient.getUserId());
            cy.findByLabelText("Password").type(aliceBotClient.__cypress_password);
            // Sign in
            cy.findByRole("button", { name: "Sign in" }).click();
        }

        function doAliceVerificationRequest() {
            // alice bot waits for verification request
            const promiseVerificationRequest = waitForVerificationRequest(aliceBotClient);

            // Click on "Verify with another device"
            cy.get(".mx_AuthPage").within(() => {
                cy.findByRole("button", { name: "Verify with another device" }).click();
            });

            // alice bot responds yes to verification request from alice
            acceptVerificationRequest(promiseVerificationRequest).as("verificationRequest");
        }

        it("with SAS", function (this: CryptoTestContext) {
            loginAlice(this.homeserver);

            // Launch and do the verification request between alice and the bot
            doAliceVerificationRequest();

            // Handle emoji SAS verification
            cy.get(".mx_InfoDialog").within(() => {
                cy.get<VerificationRequest>("@verificationRequest").then((request: VerificationRequest) => {
                    // Handle emoji request and check that emojis are matching
                    return verifyEmojiSas(handleVerificationRequest(request));
                });

                cy.findByRole("button", { name: "They match" }).click();
                cy.findByRole("button", { name: "Got it" }).click();
            });

            // Check that the alice device is cross-signed
            deviceIsCrossSigned(this.homeserver);
        });
    });
});<|MERGE_RESOLUTION|>--- conflicted
+++ resolved
@@ -19,12 +19,8 @@
 import type { CypressBot } from "../../support/bot";
 import { HomeserverInstance } from "../../plugins/utils/homeserver";
 import { UserCredentials } from "../../support/login";
-<<<<<<< HEAD
 import { deviceIsCrossSigned, EmojiMapping, handleVerificationRequest, waitForVerificationRequest } from "./utils";
-=======
-import { EmojiMapping, handleVerificationRequest, waitForVerificationRequest } from "./utils";
 import { skipIfRustCrypto } from "../../support/util";
->>>>>>> 269a3481
 
 interface CryptoTestContext extends Mocha.Context {
     homeserver: HomeserverInstance;
@@ -167,8 +163,8 @@
             cy.stopHomeserver(this.homeserver);
         });
 
-<<<<<<< HEAD
         it("setting up secure key backup should work", () => {
+            skipIfRustCrypto();
             cy.openUserSettings("Security & Privacy");
             cy.findByRole("button", { name: "Set up Secure Backup" }).click();
             cy.get(".mx_Dialog").within(() => {
@@ -182,54 +178,15 @@
                         cy.findByText("Setting up keys").should("exist");
                         cy.findByText("Setting up keys").should("not.exist");
                     });
-=======
-    it("setting up secure key backup should work", () => {
-        skipIfRustCrypto();
-        cy.openUserSettings("Security & Privacy");
-        cy.findByRole("button", { name: "Set up Secure Backup" }).click();
-        cy.get(".mx_Dialog").within(() => {
-            cy.findByRole("button", { name: "Continue" }).click();
-            cy.get(".mx_CreateSecretStorageDialog_recoveryKey code").invoke("text").as("securityKey");
-            // Clicking download instead of Copy because of https://github.com/cypress-io/cypress/issues/2851
-            cy.findByRole("button", { name: "Download" }).click();
-            cy.contains(".mx_Dialog_primary:not([disabled])", "Continue").click();
-            cy.get(".mx_InteractiveAuthDialog").within(() => {
-                cy.get(".mx_Dialog_title").within(() => {
-                    cy.findByText("Setting up keys").should("exist");
-                    cy.findByText("Setting up keys").should("not.exist");
->>>>>>> 269a3481
-                });
-
-<<<<<<< HEAD
+                });
+
                 cy.findByText("Secure Backup successful").should("exist");
                 cy.findByRole("button", { name: "Done" }).click();
                 cy.findByText("Secure Backup successful").should("not.exist");
             });
             return;
-=======
-    it("creating a DM should work, being e2e-encrypted / user verification", function (this: CryptoTestContext) {
-        skipIfRustCrypto();
-        cy.bootstrapCrossSigning(aliceCredentials);
-        startDMWithBob.call(this);
-        // send first message
-        cy.findByRole("textbox", { name: "Send a message…" }).type("Hey!{enter}");
-        checkDMRoom();
-        bobJoin.call(this);
-        testMessages.call(this);
-        verify.call(this);
-
-        // Assert that verified icon is rendered
-        cy.findByRole("button", { name: "Room members" }).click();
-        cy.findByRole("button", { name: "Room information" }).click();
-        cy.get(".mx_RoomSummaryCard_e2ee_verified").should("exist");
-
-        // Take a snapshot of RoomSummaryCard with a verified E2EE icon
-        cy.get(".mx_RightPanel").percySnapshotElement("RoomSummaryCard - with a verified E2EE icon", {
-            widths: [264], // Emulate the UI. The value is based on minWidth specified on MainSplit.tsx
->>>>>>> 269a3481
-        });
-
-<<<<<<< HEAD
+        });
+
         it("creating a DM should work, being e2e-encrypted / user verification", function (this: CryptoTestContext) {
             cy.bootstrapCrossSigning(aliceCredentials);
             startDMWithBob.call(this);
@@ -254,35 +211,6 @@
         it("should allow verification when there is no existing DM", function (this: CryptoTestContext) {
             cy.bootstrapCrossSigning(aliceCredentials);
             autoJoin(this.bob);
-=======
-    it("should allow verification when there is no existing DM", function (this: CryptoTestContext) {
-        skipIfRustCrypto();
-        cy.bootstrapCrossSigning(aliceCredentials);
-        autoJoin(this.bob);
-
-        // we need to have a room with the other user present, so we can open the verification panel
-        let roomId: string;
-        cy.createRoom({ name: "TestRoom", invite: [this.bob.getUserId()] }).then((_room1Id) => {
-            roomId = _room1Id;
-            cy.log(`Created test room ${roomId}`);
-            cy.visit(`/#/room/${roomId}`);
-            // wait for Bob to join the room, otherwise our attempt to open his user details may race
-            // with his join.
-            cy.findByText("Bob joined the room").should("exist");
-        });
-
-        verify.call(this);
-    });
-
-    it("should show the correct shield on edited e2e events", function (this: CryptoTestContext) {
-        skipIfRustCrypto();
-        cy.bootstrapCrossSigning(aliceCredentials);
-
-        // bob has a second, not cross-signed, device
-        cy.loginBot(this.homeserver, this.bob.getUserId(), this.bob.__cypress_password, {}).as("bobSecondDevice");
-
-        autoJoin(this.bob);
->>>>>>> 269a3481
 
             // we need to have a room with the other user present, so we can open the verification panel
             let roomId: string;
