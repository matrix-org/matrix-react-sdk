/*
Copyright 2022 The Matrix.org Foundation C.I.C.

Licensed under the Apache License, Version 2.0 (the "License");
you may not use this file except in compliance with the License.
You may obtain a copy of the License at

    http://www.apache.org/licenses/LICENSE-2.0

Unless required by applicable law or agreed to in writing, software
distributed under the License is distributed on an "AS IS" BASIS,
WITHOUT WARRANTIES OR CONDITIONS OF ANY KIND, either express or implied.
See the License for the specific language governing permissions and
limitations under the License.
*/

/// <reference types="cypress" />

import type { FileType, UploadContentResponseType } from "matrix-js-sdk/src/http-api";
import type { IAbortablePromise } from "matrix-js-sdk/src/@types/partials";
import type { ICreateRoomOpts, ISendEventResponse, IUploadOpts } from "matrix-js-sdk/src/@types/requests";
import type { MatrixClient } from "matrix-js-sdk/src/client";
import type { Room } from "matrix-js-sdk/src/models/room";
import type { IContent } from "matrix-js-sdk/src/models/event";
import Chainable = Cypress.Chainable;

declare global {
    // eslint-disable-next-line @typescript-eslint/no-namespace
    namespace Cypress {
        interface Chainable {
            /**
             * Returns the MatrixClient from the MatrixClientPeg
             */
            getClient(): Chainable<MatrixClient | undefined>;
            /**
             * Create a room with given options.
             * @param options the options to apply when creating the room
             * @return the ID of the newly created room
             */
            createRoom(options: ICreateRoomOpts): Chainable<string>;
            /**
             * Create a space with given options.
             * @param options the options to apply when creating the space
             * @return the ID of the newly created space (room)
             */
            createSpace(options: ICreateRoomOpts): Chainable<string>;
            /**
             * Invites the given user to the given room.
             * @param roomId the id of the room to invite to
             * @param userId the id of the user to invite
             */
            inviteUser(roomId: string, userId: string): Chainable<{}>;
            /**
             * Sets account data for the user.
             * @param type The type of account data.
             * @param data The data to store.
             */
            setAccountData(type: string, data: object): Chainable<{}>;
            /**
<<<<<<< HEAD
             * @param {string} roomId
             * @param {string} threadId
             * @param {string} eventType
             * @param {Object} content
             * @return {module:http-api.MatrixError} Rejects: with an error response.
             */
            sendEvent(
                roomId: string,
                threadId: string | null,
                eventType: string,
                content: IContent
            ): Chainable<ISendEventResponse>;
            /**
             * @param {string} name
             * @param {module:client.callback} callback Optional.
             * @return {Promise} Resolves: {} an empty object.
             * @return {module:http-api.MatrixError} Rejects: with an error response.
             */
            setDisplayName(name: string): Chainable<{}>;
            /**
             * @param {string} url
             * @param {module:client.callback} callback Optional.
             * @return {Promise} Resolves: {} an empty object.
             * @return {module:http-api.MatrixError} Rejects: with an error response.
             */
            setAvatarUrl(url: string): Chainable<{}>;
            /**
             * Upload a file to the media repository on the homeserver.
             *
             * @param {object} file The object to upload. On a browser, something that
             *   can be sent to XMLHttpRequest.send (typically a File).  Under node.js,
             *   a a Buffer, String or ReadStream.
             */
            uploadContent<O extends IUploadOpts>(
                file: FileType,
                opts?: O,
            ): IAbortablePromise<UploadContentResponseType<O>>;
            /**
             * Turn an MXC URL into an HTTP one. <strong>This method is experimental and
             * may change.</strong>
             * @param {string} mxcUrl The MXC URL
             * @param {Number} width The desired width of the thumbnail.
             * @param {Number} height The desired height of the thumbnail.
             * @param {string} resizeMethod The thumbnail resize method to use, either
             * "crop" or "scale".
             * @param {Boolean} allowDirectLinks If true, return any non-mxc URLs
             * directly. Fetching such URLs will leak information about the user to
             * anyone they share a room with. If false, will return null for such URLs.
             * @return {?string} the avatar URL or null.
             */
            mxcUrlToHttp(
                mxcUrl: string,
                width?: number,
                height?: number,
                resizeMethod?: string,
                allowDirectLinks?: boolean,
            ): string | null;
=======
             * Gets the list of DMs with a given user
             * @param userId The ID of the user
             * @return the list of DMs with that user
             */
            getDmRooms(userId: string): Chainable<string[]>;
            /**
             * Boostraps cross-signing.
             */
            bootstrapCrossSigning(): Chainable<void>;
>>>>>>> bb859d58
        }
    }
}

Cypress.Commands.add("getClient", (): Chainable<MatrixClient | undefined> => {
    return cy.window({ log: false }).then(win => win.mxMatrixClientPeg.matrixClient);
});

Cypress.Commands.add("getDmRooms", (userId: string): Chainable<string[]> => {
    return cy.getClient()
        .then(cli => cli.getAccountData("m.direct")?.getContent<Record<string, string[]>>())
        .then(dmRoomMap => dmRoomMap[userId] ?? []);
});

Cypress.Commands.add("createRoom", (options: ICreateRoomOpts): Chainable<string> => {
    return cy.window({ log: false }).then(async win => {
        const cli = win.mxMatrixClientPeg.matrixClient;
        const resp = await cli.createRoom(options);
        const roomId = resp.room_id;

        if (!cli.getRoom(roomId)) {
            await new Promise<void>(resolve => {
                const onRoom = (room: Room) => {
                    if (room.roomId === roomId) {
                        cli.off(win.matrixcs.ClientEvent.Room, onRoom);
                        resolve();
                    }
                };
                cli.on(win.matrixcs.ClientEvent.Room, onRoom);
            });
        }

        return roomId;
    });
});

Cypress.Commands.add("createSpace", (options: ICreateRoomOpts): Chainable<string> => {
    return cy.createRoom({
        ...options,
        creation_content: {
            "type": "m.space",
        },
    });
});

Cypress.Commands.add("inviteUser", (roomId: string, userId: string): Chainable<{}> => {
    return cy.getClient().then(async (cli: MatrixClient) => {
        return cli.invite(roomId, userId);
    });
});

Cypress.Commands.add("setAccountData", (type: string, data: object): Chainable<{}> => {
    return cy.getClient().then(async (cli: MatrixClient) => {
        return cli.setAccountData(type, data);
    });
});

<<<<<<< HEAD
Cypress.Commands.add("sendEvent", (
    roomId: string,
    threadId: string | null,
    eventType: string,
    content: IContent,
): Chainable<ISendEventResponse> => {
    return cy.getClient().then(async (cli: MatrixClient) => {
        return cli.sendEvent(roomId, threadId, eventType, content);
    });
});

Cypress.Commands.add("setDisplayName", (name: string): Chainable<{}> => {
    return cy.getClient().then(async (cli: MatrixClient) => {
        return cli.setDisplayName(name);
    });
});

Cypress.Commands.add("uploadContent", (file: FileType): Chainable<{}> => {
    return cy.getClient().then(async (cli: MatrixClient) => {
        return cli.uploadContent(file);
    });
});

Cypress.Commands.add("setAvatarUrl", (url: string): Chainable<{}> => {
    return cy.getClient().then(async (cli: MatrixClient) => {
        return cli.setAvatarUrl(url);
=======
Cypress.Commands.add("bootstrapCrossSigning", () => {
    cy.window({ log: false }).then(win => {
        win.mxMatrixClientPeg.matrixClient.bootstrapCrossSigning({
            authUploadDeviceSigningKeys: async func => { await func({}); },
        });
>>>>>>> bb859d58
    });
});<|MERGE_RESOLUTION|>--- conflicted
+++ resolved
@@ -57,7 +57,6 @@
              */
             setAccountData(type: string, data: object): Chainable<{}>;
             /**
-<<<<<<< HEAD
              * @param {string} roomId
              * @param {string} threadId
              * @param {string} eventType
@@ -115,7 +114,7 @@
                 resizeMethod?: string,
                 allowDirectLinks?: boolean,
             ): string | null;
-=======
+            /**
              * Gets the list of DMs with a given user
              * @param userId The ID of the user
              * @return the list of DMs with that user
@@ -125,7 +124,6 @@
              * Boostraps cross-signing.
              */
             bootstrapCrossSigning(): Chainable<void>;
->>>>>>> bb859d58
         }
     }
 }
@@ -183,7 +181,6 @@
     });
 });
 
-<<<<<<< HEAD
 Cypress.Commands.add("sendEvent", (
     roomId: string,
     threadId: string | null,
@@ -210,12 +207,13 @@
 Cypress.Commands.add("setAvatarUrl", (url: string): Chainable<{}> => {
     return cy.getClient().then(async (cli: MatrixClient) => {
         return cli.setAvatarUrl(url);
-=======
+    });
+});
+
 Cypress.Commands.add("bootstrapCrossSigning", () => {
     cy.window({ log: false }).then(win => {
         win.mxMatrixClientPeg.matrixClient.bootstrapCrossSigning({
             authUploadDeviceSigningKeys: async func => { await func({}); },
         });
->>>>>>> bb859d58
     });
 });