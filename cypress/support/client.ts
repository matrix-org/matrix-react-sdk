/*
Copyright 2022 The Matrix.org Foundation C.I.C.

Licensed under the Apache License, Version 2.0 (the "License");
you may not use this file except in compliance with the License.
You may obtain a copy of the License at

    http://www.apache.org/licenses/LICENSE-2.0

Unless required by applicable law or agreed to in writing, software
distributed under the License is distributed on an "AS IS" BASIS,
WITHOUT WARRANTIES OR CONDITIONS OF ANY KIND, either express or implied.
See the License for the specific language governing permissions and
limitations under the License.
*/

/// <reference types="cypress" />

import type { ICreateRoomOpts } from "matrix-js-sdk/src/@types/requests";
import type { MatrixClient } from "matrix-js-sdk/src/client";
import type { Room } from "matrix-js-sdk/src/models/room";
import Chainable = Cypress.Chainable;

declare global {
    // eslint-disable-next-line @typescript-eslint/no-namespace
    namespace Cypress {
        interface Chainable {
            /**
             * Returns the MatrixClient from the MatrixClientPeg
             */
            getClient(): Chainable<MatrixClient | undefined>;
            /**
             * Create a room with given options.
             * @param options the options to apply when creating the room
             * @return the ID of the newly created room
             */
            createRoom(options: ICreateRoomOpts): Chainable<string>;
            /**
             * Create a space with given options.
             * @param options the options to apply when creating the space
             * @return the ID of the newly created space (room)
             */
            createSpace(options: ICreateRoomOpts): Chainable<string>;
            /**
             * Invites the given user to the given room.
             * @param roomId the id of the room to invite to
             * @param userId the id of the user to invite
             */
            inviteUser(roomId: string, userId: string): Chainable<{}>;
            /**
<<<<<<< HEAD
             * Sets up key backup
             * @param password the user password
             * @return recovery key
             */
            setupKeyBackup(password: string): Chainable<void>;
=======
             * Sets account data for the user.
             * @param type The type of account data.
             * @param data The data to store.
             */
            setAccountData(type: string, data: object): Chainable<{}>;
>>>>>>> 18d7f7c5
        }
    }
}

Cypress.Commands.add("setupKeyBackup", (password: string): Chainable<void> => {
    cy.get('[data-test-id="user-menu-button"]').click();
    cy.get('[data-test-id="user-menu-security-item"]').click();
    cy.get('[data-test-id="set-up-secure-backup-button"]').click();
    cy.get('[data-test-id="dialog-primary-button"]').click();
    cy.get('[data-test-id="copy-recovery-key-button"]').click();
    cy.get('[data-test-id="dialog-primary-button"]:not([disabled])').click();
    cy.get('#mx_Field_2').type(password);
    cy.get('[data-test-id="submit-password-button"]:not([disabled])').click();
    cy.contains('.mx_Dialog_title', 'Setting up keys').should('exist');
    cy.contains('.mx_Dialog_title', 'Setting up keys').should('not.exist');
    return;
});

Cypress.Commands.add("getClient", (): Chainable<MatrixClient | undefined> => {
    return cy.window({ log: false }).then(win => win.mxMatrixClientPeg.matrixClient);
});

Cypress.Commands.add("createRoom", (options: ICreateRoomOpts): Chainable<string> => {
    return cy.window({ log: false }).then(async win => {
        const cli = win.mxMatrixClientPeg.matrixClient;
        const resp = await cli.createRoom(options);
        const roomId = resp.room_id;

        if (!cli.getRoom(roomId)) {
            await new Promise<void>(resolve => {
                const onRoom = (room: Room) => {
                    if (room.roomId === roomId) {
                        cli.off(win.matrixcs.ClientEvent.Room, onRoom);
                        resolve();
                    }
                };
                cli.on(win.matrixcs.ClientEvent.Room, onRoom);
            });
        }

        return roomId;
    });
});

Cypress.Commands.add("createSpace", (options: ICreateRoomOpts): Chainable<string> => {
    return cy.createRoom({
        ...options,
        creation_content: {
            "type": "m.space",
        },
    });
});

Cypress.Commands.add("inviteUser", (roomId: string, userId: string): Chainable<{}> => {
    return cy.getClient().then(async (cli: MatrixClient) => {
        return cli.invite(roomId, userId);
    });
});

Cypress.Commands.add("setAccountData", (type: string, data: object): Chainable<{}> => {
    return cy.getClient().then(async (cli: MatrixClient) => {
        return cli.setAccountData(type, data);
    });
});<|MERGE_RESOLUTION|>--- conflicted
+++ resolved
@@ -48,19 +48,17 @@
              */
             inviteUser(roomId: string, userId: string): Chainable<{}>;
             /**
-<<<<<<< HEAD
              * Sets up key backup
              * @param password the user password
              * @return recovery key
              */
             setupKeyBackup(password: string): Chainable<void>;
-=======
+            /**
              * Sets account data for the user.
              * @param type The type of account data.
              * @param data The data to store.
              */
             setAccountData(type: string, data: object): Chainable<{}>;
->>>>>>> 18d7f7c5
         }
     }
 }
