--- conflicted
+++ resolved
@@ -54,17 +54,15 @@
              */
             setAccountData(type: string, data: object): Chainable<{}>;
             /**
-<<<<<<< HEAD
              * Gets the list of DMs with a given user
              * @param userId The ID of the user
              * @return the list of DMs with that user
              */
             getDmRooms(userId: string): Chainable<string[]>;
-=======
+            /**
              * Boostraps cross-signing.
              */
             bootstrapCrossSigning(): Chainable<void>;
->>>>>>> 7e47749c
         }
     }
 }
