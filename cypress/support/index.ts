/*
Copyright 2022 The Matrix.org Foundation C.I.C.

Licensed under the Apache License, Version 2.0 (the "License");
you may not use this file except in compliance with the License.
You may obtain a copy of the License at

    http://www.apache.org/licenses/LICENSE-2.0

Unless required by applicable law or agreed to in writing, software
distributed under the License is distributed on an "AS IS" BASIS,
WITHOUT WARRANTIES OR CONDITIONS OF ANY KIND, either express or implied.
See the License for the specific language governing permissions and
limitations under the License.
*/

/// <reference types="cypress" />

import "@percy/cypress";
import "cypress-real-events";

import "./performance";
import "./synapse";
import "./login";
import "./client";
import "./settings";
import "./bot";
<<<<<<< HEAD
import "./app";
=======
import "./clipboard";
import "./util";
>>>>>>> f3f14afb
<|MERGE_RESOLUTION|>--- conflicted
+++ resolved
@@ -25,9 +25,6 @@
 import "./client";
 import "./settings";
 import "./bot";
-<<<<<<< HEAD
-import "./app";
-=======
 import "./clipboard";
 import "./util";
->>>>>>> f3f14afb
+import "./app";