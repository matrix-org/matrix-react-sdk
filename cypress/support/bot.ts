--- conflicted
+++ resolved
@@ -22,11 +22,7 @@
 import { SynapseInstance } from "../plugins/synapsedocker";
 import Chainable = Cypress.Chainable;
 
-<<<<<<< HEAD
-interface ICreateBotOpts {
-=======
 interface CreateBotOpts {
->>>>>>> 78a98415
     /**
      * Whether the bot should automatically accept all invites.
      */
@@ -39,11 +35,7 @@
 
 const defaultCreateBotOptions = {
     autoAcceptInvites: true,
-<<<<<<< HEAD
-} as ICreateBotOpts;
-=======
 } as CreateBotOpts;
->>>>>>> 78a98415
 
 declare global {
     // eslint-disable-next-line @typescript-eslint/no-namespace
@@ -53,31 +45,6 @@
              * Returns a new Bot instance
              * @param synapse the instance on which to register the bot user
              * @param opts create bot options
-<<<<<<< HEAD
-             */
-            getBot(synapse: SynapseInstance, opts: ICreateBotOpts): Chainable<MatrixClient>;
-            botJoinRoom(bot: MatrixClient, roomId: string): Chainable<Room>;
-            botJoinRoomByName(bot: MatrixClient, roomName: string): Chainable<Room>;
-        }
-    }
-}
-
-Cypress.Commands.add("botJoinRoom", (bot: MatrixClient, roomId: string): Chainable<Room> => {
-    return cy.wrap(bot.joinRoom(roomId));
-});
-
-Cypress.Commands.add("botJoinRoomByName", (bot: MatrixClient, roomName: string): Chainable<Room> => {
-    const room = bot.getRooms().find((r) => r.getDefaultRoomName(bot.getUserId()) === roomName);
-
-    if (room) {
-        return cy.botJoinRoom(bot, room.roomId);
-    }
-
-    return cy.wrap(Promise.reject());
-});
-
-Cypress.Commands.add("getBot", (synapse: SynapseInstance, opts: ICreateBotOpts): Chainable<MatrixClient> => {
-=======
              */
             getBot(synapse: SynapseInstance, opts: CreateBotOpts): Chainable<MatrixClient>;
             /**
@@ -97,7 +64,6 @@
 }
 
 Cypress.Commands.add("getBot", (synapse: SynapseInstance, opts: CreateBotOpts): Chainable<MatrixClient> => {
->>>>>>> 78a98415
     opts = Object.assign({}, defaultCreateBotOptions, opts);
     const username = Cypress._.uniqueId("userId_");
     const password = Cypress._.uniqueId("password_");
@@ -114,15 +80,6 @@
                 cryptoStore: new win.matrixcs.MemoryCryptoStore(),
             });
 
-<<<<<<< HEAD
-            cli.on(win.matrixcs.RoomMemberEvent.Membership, (event, member) => {
-                if (member.membership === "invite" && member.userId === cli.getUserId()) {
-                    if (opts.autoAcceptInvites) {
-                        cli.joinRoom(member.roomId);
-                    }
-                }
-            });
-=======
             if (opts.autoAcceptInvites) {
                 cli.on(win.matrixcs.RoomMemberEvent.Membership, (event, member) => {
                     if (member.membership === "invite" && member.userId === cli.getUserId()) {
@@ -130,7 +87,6 @@
                     }
                 });
             }
->>>>>>> 78a98415
 
             return cy.wrap(
                 cli.initCrypto()
