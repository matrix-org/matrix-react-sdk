/*
Copyright 2023 The Matrix.org Foundation C.I.C.

Licensed under the Apache License, Version 2.0 (the "License");
you may not use this file except in compliance with the License.
You may obtain a copy of the License at

    http://www.apache.org/licenses/LICENSE-2.0

Unless required by applicable law or agreed to in writing, software
distributed under the License is distributed on an "AS IS" BASIS,
WITHOUT WARRANTIES OR CONDITIONS OF ANY KIND, either express or implied.
See the License for the specific language governing permissions and
limitations under the License.
*/

/// <reference types="cypress" />

import * as crypto from "crypto";

import Chainable = Cypress.Chainable;
import AUTWindow = Cypress.AUTWindow;
import { HomeserverInstance } from "../plugins/utils/homeserver";

export interface StartHomeserverOpts {
    /** path to template within cypress/plugins/{homeserver}docker/template/ directory. */
    template: string;

    /** Port of an OAuth server to configure the homeserver to use */
    oAuthServerPort?: number;
}

declare global {
    // eslint-disable-next-line @typescript-eslint/no-namespace
    namespace Cypress {
        interface Chainable {
            /**
             * Start a homeserver instance with a given config template.
             * @param opts: either the template path (within cypress/plugins/{homeserver}docker/template/), or
             *   an options object
             */
<<<<<<< HEAD
            startHomeserver(
                template: string,
                variables?: Record<string, string | number>,
            ): Chainable<HomeserverInstance>;
=======
            startHomeserver(opts: string | StartHomeserverOpts): Chainable<HomeserverInstance>;
>>>>>>> 672ad98e

            /**
             * Custom command wrapping task:{homeserver}Stop whilst preventing uncaught exceptions
             * for if Homeserver stopping races with the app's background sync loop.
             * @param homeserver the homeserver instance returned by start{Homeserver}
             */
            stopHomeserver(homeserver: HomeserverInstance): Chainable<AUTWindow>;

            /**
             * Register a user on the given Homeserver using the shared registration secret.
             * @param homeserver the homeserver instance returned by start{Homeserver}
             * @param username the username of the user to register
             * @param password the password of the user to register
             * @param displayName optional display name to set on the newly registered user
             */
            registerUser(
                homeserver: HomeserverInstance,
                username: string,
                password: string,
                displayName?: string,
            ): Chainable<Credentials>;
        }
    }
}

<<<<<<< HEAD
function startHomeserver(template: string, variables?: Record<string, string>): Chainable<HomeserverInstance> {
    const homeserverName = Cypress.env("HOMESERVER");
    return cy.task<HomeserverInstance>(homeserverName + "Start", [template, variables], { log: false }).then((x) => {
=======
function startHomeserver(opts: string | StartHomeserverOpts): Chainable<HomeserverInstance> {
    const homeserverName = Cypress.env("HOMESERVER");
    if (typeof opts === "string") {
        opts = { template: opts };
    }

    return cy.task<HomeserverInstance>(homeserverName + "Start", opts, { log: false }).then((x) => {
>>>>>>> 672ad98e
        Cypress.log({ name: "startHomeserver", message: `Started homeserver instance ${x.serverId}` });
    });
}

function stopHomeserver(homeserver?: HomeserverInstance): Chainable<AUTWindow> {
    if (!homeserver) return;
    // Navigate away from app to stop the background network requests which will race with Homeserver shutting down
    return cy.window({ log: false }).then((win) => {
        win.location.href = "about:blank";
        const homeserverName = Cypress.env("HOMESERVER");
        cy.task(homeserverName + "Stop", homeserver.serverId);
    });
}

export interface Credentials {
    accessToken: string;
    userId: string;
    deviceId: string;
    homeServer: string;
    password: string;
}

function registerUser(
    homeserver: HomeserverInstance,
    username: string,
    password: string,
    displayName?: string,
): Chainable<Credentials> {
    const url = `${homeserver.baseUrl}/_synapse/admin/v1/register`;
    return cy
        .then(() => {
            // get a nonce
            return cy.request<{ nonce: string }>({ url });
        })
        .then((response) => {
            const { nonce } = response.body;
            const mac = crypto
                .createHmac("sha1", homeserver.registrationSecret)
                .update(`${nonce}\0${username}\0${password}\0notadmin`)
                .digest("hex");

            return cy.request<{
                access_token: string;
                user_id: string;
                home_server: string;
                device_id: string;
            }>({
                url,
                method: "POST",
                body: {
                    nonce,
                    username,
                    password,
                    mac,
                    admin: false,
                    displayname: displayName,
                },
            });
        })
        .then((response) => ({
            homeServer: response.body.home_server,
            accessToken: response.body.access_token,
            userId: response.body.user_id,
            deviceId: response.body.device_id,
            password: password,
        }));
}

Cypress.Commands.add("startHomeserver", startHomeserver);
Cypress.Commands.add("stopHomeserver", stopHomeserver);
Cypress.Commands.add("registerUser", registerUser);<|MERGE_RESOLUTION|>--- conflicted
+++ resolved
@@ -28,6 +28,9 @@
 
     /** Port of an OAuth server to configure the homeserver to use */
     oAuthServerPort?: number;
+
+    /** Additional variables to inject into the configuration template **/
+    variables?: Record<string, string | number>;
 }
 
 declare global {
@@ -39,14 +42,7 @@
              * @param opts: either the template path (within cypress/plugins/{homeserver}docker/template/), or
              *   an options object
              */
-<<<<<<< HEAD
-            startHomeserver(
-                template: string,
-                variables?: Record<string, string | number>,
-            ): Chainable<HomeserverInstance>;
-=======
             startHomeserver(opts: string | StartHomeserverOpts): Chainable<HomeserverInstance>;
->>>>>>> 672ad98e
 
             /**
              * Custom command wrapping task:{homeserver}Stop whilst preventing uncaught exceptions
@@ -72,11 +68,6 @@
     }
 }
 
-<<<<<<< HEAD
-function startHomeserver(template: string, variables?: Record<string, string>): Chainable<HomeserverInstance> {
-    const homeserverName = Cypress.env("HOMESERVER");
-    return cy.task<HomeserverInstance>(homeserverName + "Start", [template, variables], { log: false }).then((x) => {
-=======
 function startHomeserver(opts: string | StartHomeserverOpts): Chainable<HomeserverInstance> {
     const homeserverName = Cypress.env("HOMESERVER");
     if (typeof opts === "string") {
@@ -84,7 +75,6 @@
     }
 
     return cy.task<HomeserverInstance>(homeserverName + "Start", opts, { log: false }).then((x) => {
->>>>>>> 672ad98e
         Cypress.log({ name: "startHomeserver", message: `Started homeserver instance ${x.serverId}` });
     });
 }
