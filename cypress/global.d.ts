/*
Copyright 2022 The Matrix.org Foundation C.I.C.

Licensed under the Apache License, Version 2.0 (the "License");
you may not use this file except in compliance with the License.
You may obtain a copy of the License at

    http://www.apache.org/licenses/LICENSE-2.0

Unless required by applicable law or agreed to in writing, software
distributed under the License is distributed on an "AS IS" BASIS,
WITHOUT WARRANTIES OR CONDITIONS OF ANY KIND, either express or implied.
See the License for the specific language governing permissions and
limitations under the License.
*/

import "matrix-js-sdk/src/@types/global";
<<<<<<< HEAD
import type { MatrixClient, ClientEvent } from "matrix-js-sdk/src/client";
import type { Visibility } from "matrix-js-sdk/src/@types/partials";
import type { MatrixScheduler, MemoryCryptoStore, MemoryStore, RoomStateEvent } from "matrix-js-sdk/src/matrix";
import type { RoomMemberEvent } from "matrix-js-sdk/src/models/room-member";
=======
import type {
    MatrixClient,
    ClientEvent,
    MatrixScheduler,
    MemoryCryptoStore,
    MemoryStore,
    Preset,
    RoomStateEvent,
    Visibility,
    RoomMemberEvent,
} from "matrix-js-sdk/src/matrix";
>>>>>>> 79195dea
import type { WebStorageSessionStore } from "matrix-js-sdk/src/store/session/webstorage";
import type { MatrixDispatcher } from "../src/dispatcher/dispatcher";
import type PerformanceMonitor from "../src/performance";

declare global {
    // eslint-disable-next-line @typescript-eslint/no-namespace
    namespace Cypress {
        interface ApplicationWindow {
            mxMatrixClientPeg: {
                matrixClient?: MatrixClient;
            };
            mxDispatcher: MatrixDispatcher;
            mxPerformanceMonitor: PerformanceMonitor;
            beforeReload?: boolean; // for detecting reloads
            // Partial type for the matrix-js-sdk module, exported by browser-matrix
            matrixcs: {
                MatrixClient: typeof MatrixClient;
                ClientEvent: typeof ClientEvent;
                RoomMemberEvent: typeof RoomMemberEvent;
                RoomStateEvent: typeof RoomStateEvent;
                MatrixScheduler: typeof MatrixScheduler;
                MemoryStore: typeof MemoryStore;
                MemoryCryptoStore: typeof MemoryCryptoStore;
                WebStorageSessionStore: typeof WebStorageSessionStore;
                Visibility: typeof Visibility;
<<<<<<< HEAD
=======
                Preset: typeof Preset;
>>>>>>> 79195dea
            };
        }
    }

    interface Window {
        // to appease the MatrixDispatcher import
        mxDispatcher: MatrixDispatcher;
        // to appease the PerformanceMonitor import
        mxPerformanceMonitor: PerformanceMonitor;
        mxPerformanceEntryNames: any;
    }
}

export { MatrixClient };<|MERGE_RESOLUTION|>--- conflicted
+++ resolved
@@ -15,12 +15,6 @@
 */
 
 import "matrix-js-sdk/src/@types/global";
-<<<<<<< HEAD
-import type { MatrixClient, ClientEvent } from "matrix-js-sdk/src/client";
-import type { Visibility } from "matrix-js-sdk/src/@types/partials";
-import type { MatrixScheduler, MemoryCryptoStore, MemoryStore, RoomStateEvent } from "matrix-js-sdk/src/matrix";
-import type { RoomMemberEvent } from "matrix-js-sdk/src/models/room-member";
-=======
 import type {
     MatrixClient,
     ClientEvent,
@@ -32,7 +26,6 @@
     Visibility,
     RoomMemberEvent,
 } from "matrix-js-sdk/src/matrix";
->>>>>>> 79195dea
 import type { WebStorageSessionStore } from "matrix-js-sdk/src/store/session/webstorage";
 import type { MatrixDispatcher } from "../src/dispatcher/dispatcher";
 import type PerformanceMonitor from "../src/performance";
@@ -58,10 +51,7 @@
                 MemoryCryptoStore: typeof MemoryCryptoStore;
                 WebStorageSessionStore: typeof WebStorageSessionStore;
                 Visibility: typeof Visibility;
-<<<<<<< HEAD
-=======
                 Preset: typeof Preset;
->>>>>>> 79195dea
             };
         }
     }
