--- conflicted
+++ resolved
@@ -21,11 +21,8 @@
 import { performance } from "./performance";
 import { synapseDocker } from "./synapsedocker";
 import { webserver } from "./webserver";
-<<<<<<< HEAD
+import { docker } from "./docker";
 import { axe } from "./axe";
-=======
-import { docker } from "./docker";
->>>>>>> bd30b75f
 
 /**
  * @type {Cypress.PluginConfig}
