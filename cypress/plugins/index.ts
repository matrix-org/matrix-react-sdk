--- conflicted
+++ resolved
@@ -20,11 +20,8 @@
 import PluginConfigOptions = Cypress.PluginConfigOptions;
 import { performance } from "./performance";
 import { synapseDocker } from "./synapsedocker";
-<<<<<<< HEAD
 import { slidingSyncProxyDocker } from "./sliding-sync";
-=======
 import { webserver } from "./webserver";
->>>>>>> ca1d9729
 import { docker } from "./docker";
 
 /**
@@ -34,10 +31,6 @@
     docker(on, config);
     performance(on, config);
     synapseDocker(on, config);
-<<<<<<< HEAD
     slidingSyncProxyDocker(on, config);
-    docker(on, config);
-=======
     webserver(on, config);
->>>>>>> ca1d9729
 }