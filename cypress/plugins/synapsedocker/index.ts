/*
Copyright 2022 The Matrix.org Foundation C.I.C.

Licensed under the Apache License, Version 2.0 (the "License");
you may not use this file except in compliance with the License.
You may obtain a copy of the License at

    http://www.apache.org/licenses/LICENSE-2.0

Unless required by applicable law or agreed to in writing, software
distributed under the License is distributed on an "AS IS" BASIS,
WITHOUT WARRANTIES OR CONDITIONS OF ANY KIND, either express or implied.
See the License for the specific language governing permissions and
limitations under the License.
*/

/// <reference types="cypress" />

import * as path from "path";
import * as os from "os";
import * as crypto from "crypto";
import * as fse from "fs-extra";

import PluginEvents = Cypress.PluginEvents;
import PluginConfigOptions = Cypress.PluginConfigOptions;
import { getFreePort } from "../utils/port";
import { dockerExec, dockerLogs, dockerRun, dockerStop } from "../docker";
import { HomeserverConfig, HomeserverInstance } from "../utils/homeserver";
import { StartHomeserverOpts } from "../../support/homeserver";

// A cypress plugins to add command to start & stop synapses in
// docker with preset templates.

const synapses = new Map<string, HomeserverInstance>();

function randB64Bytes(numBytes: number): string {
    return crypto.randomBytes(numBytes).toString("base64").replace(/=*$/, "");
}

<<<<<<< HEAD
async function cfgDirFromTemplate(
    template: string,
    variables?: Record<string, string | number>,
): Promise<HomeserverConfig> {
    const templateDir = path.join(__dirname, "templates", template);
=======
async function cfgDirFromTemplate(opts: StartHomeserverOpts): Promise<HomeserverConfig> {
    const templateDir = path.join(__dirname, "templates", opts.template);
>>>>>>> 672ad98e

    const stats = await fse.stat(templateDir);
    if (!stats?.isDirectory) {
        throw new Error(`No such template: ${opts.template}`);
    }
    const tempDir = await fse.mkdtemp(path.join(os.tmpdir(), "react-sdk-synapsedocker-"));

    // copy the contents of the template dir, omitting homeserver.yaml as we'll template that
    console.log(`Copy ${templateDir} -> ${tempDir}`);
    await fse.copy(templateDir, tempDir, { filter: (f) => path.basename(f) !== "homeserver.yaml" });

    const registrationSecret = randB64Bytes(16);
    const macaroonSecret = randB64Bytes(16);
    const formSecret = randB64Bytes(16);

    const port = await getFreePort();
    const baseUrl = `http://localhost:${port}`;

    // now copy homeserver.yaml, applying substitutions
    console.log(`Gen ${path.join(templateDir, "homeserver.yaml")}`);
    let hsYaml = await fse.readFile(path.join(templateDir, "homeserver.yaml"), "utf8");
    hsYaml = hsYaml.replace(/{{REGISTRATION_SECRET}}/g, registrationSecret);
    hsYaml = hsYaml.replace(/{{MACAROON_SECRET_KEY}}/g, macaroonSecret);
    hsYaml = hsYaml.replace(/{{FORM_SECRET}}/g, formSecret);
    hsYaml = hsYaml.replace(/{{PUBLIC_BASEURL}}/g, baseUrl);
<<<<<<< HEAD
    if (variables) {
        for (const key in variables) {
            hsYaml = hsYaml.replace(new RegExp("%" + key + "%", "g"), String(variables[key]));
        }
    }

=======
    hsYaml = hsYaml.replace(/{{OAUTH_SERVER_PORT}}/g, opts.oAuthServerPort?.toString());
>>>>>>> 672ad98e
    await fse.writeFile(path.join(tempDir, "homeserver.yaml"), hsYaml);

    // now generate a signing key (we could use synapse's config generation for
    // this, or we could just do this...)
    // NB. This assumes the homeserver.yaml specifies the key in this location
    const signingKey = randB64Bytes(32);
    console.log(`Gen ${path.join(templateDir, "localhost.signing.key")}`);
    await fse.writeFile(path.join(tempDir, "localhost.signing.key"), `ed25519 x ${signingKey}`);

    return {
        port,
        baseUrl,
        configDir: tempDir,
        registrationSecret,
    };
}

// Start a synapse instance: the template must be the name of
// one of the templates in the cypress/plugins/synapsedocker/templates
// directory
<<<<<<< HEAD
async function synapseStart([template, variables]: [
    string,
    Record<string, string | number> | undefined,
]): Promise<HomeserverInstance> {
    const synCfg = await cfgDirFromTemplate(template, variables);
=======
async function synapseStart(opts: StartHomeserverOpts): Promise<HomeserverInstance> {
    const synCfg = await cfgDirFromTemplate(opts);
>>>>>>> 672ad98e

    console.log(`Starting synapse with config dir ${synCfg.configDir}...`);

    const synapseId = await dockerRun({
        image: "matrixdotorg/synapse:develop",
        containerName: `react-sdk-cypress-synapse`,
        params: [
            "--rm",
            "-v",
            `${synCfg.configDir}:/data`,
            "-p",
            `${synCfg.port}:8008/tcp`,
            // make host.docker.internal work to allow Synapse to talk to the test OIDC server
            "--add-host",
            "host.docker.internal:host-gateway",
        ],
        cmd: ["run"],
    });

    console.log(`Started synapse with id ${synapseId} on port ${synCfg.port}.`);

    // Await Synapse healthcheck
    await dockerExec({
        containerId: synapseId,
        params: [
            "curl",
            "--connect-timeout",
            "30",
            "--retry",
            "30",
            "--retry-delay",
            "1",
            "--retry-all-errors",
            "--silent",
            "http://localhost:8008/health",
        ],
    });

    const synapse: HomeserverInstance = { serverId: synapseId, ...synCfg };
    synapses.set(synapseId, synapse);
    return synapse;
}

async function synapseStop(id: string): Promise<void> {
    const synCfg = synapses.get(id);

    if (!synCfg) throw new Error("Unknown synapse ID");

    const synapseLogsPath = path.join("cypress", "synapselogs", id);
    await fse.ensureDir(synapseLogsPath);

    await dockerLogs({
        containerId: id,
        stdoutFile: path.join(synapseLogsPath, "stdout.log"),
        stderrFile: path.join(synapseLogsPath, "stderr.log"),
    });

    await dockerStop({
        containerId: id,
    });

    await fse.remove(synCfg.configDir);

    synapses.delete(id);

    console.log(`Stopped synapse id ${id}.`);
    // cypress deliberately fails if you return 'undefined', so
    // return null to signal all is well, and we've handled the task.
    return null;
}

/**
 * @type {Cypress.PluginConfig}
 */
export function synapseDocker(on: PluginEvents, config: PluginConfigOptions) {
    on("task", {
        synapseStart,
        synapseStop,
    });

    on("after:spec", async (spec) => {
        // Cleans up any remaining synapse instances after a spec run
        // This is on the theory that we should avoid re-using synapse
        // instances between spec runs: they should be cheap enough to
        // start that we can have a separate one for each spec run or even
        // test. If we accidentally re-use synapses, we could inadvertently
        // make our tests depend on each other.
        for (const synId of synapses.keys()) {
            console.warn(`Cleaning up synapse ID ${synId} after ${spec.name}`);
            await synapseStop(synId);
        }
    });

    on("before:run", async () => {
        // tidy up old synapse log files before each run
        await fse.emptyDir(path.join("cypress", "synapselogs"));
    });
}<|MERGE_RESOLUTION|>--- conflicted
+++ resolved
@@ -37,16 +37,8 @@
     return crypto.randomBytes(numBytes).toString("base64").replace(/=*$/, "");
 }
 
-<<<<<<< HEAD
-async function cfgDirFromTemplate(
-    template: string,
-    variables?: Record<string, string | number>,
-): Promise<HomeserverConfig> {
-    const templateDir = path.join(__dirname, "templates", template);
-=======
 async function cfgDirFromTemplate(opts: StartHomeserverOpts): Promise<HomeserverConfig> {
     const templateDir = path.join(__dirname, "templates", opts.template);
->>>>>>> 672ad98e
 
     const stats = await fse.stat(templateDir);
     if (!stats?.isDirectory) {
@@ -72,16 +64,13 @@
     hsYaml = hsYaml.replace(/{{MACAROON_SECRET_KEY}}/g, macaroonSecret);
     hsYaml = hsYaml.replace(/{{FORM_SECRET}}/g, formSecret);
     hsYaml = hsYaml.replace(/{{PUBLIC_BASEURL}}/g, baseUrl);
-<<<<<<< HEAD
-    if (variables) {
-        for (const key in variables) {
-            hsYaml = hsYaml.replace(new RegExp("%" + key + "%", "g"), String(variables[key]));
+    hsYaml = hsYaml.replace(/{{OAUTH_SERVER_PORT}}/g, opts.oAuthServerPort?.toString());
+    if (opts.variables) {
+        for (const key in opts.variables) {
+            hsYaml = hsYaml.replace(new RegExp("%" + key + "%", "g"), String(opts.variables[key]));
         }
     }
 
-=======
-    hsYaml = hsYaml.replace(/{{OAUTH_SERVER_PORT}}/g, opts.oAuthServerPort?.toString());
->>>>>>> 672ad98e
     await fse.writeFile(path.join(tempDir, "homeserver.yaml"), hsYaml);
 
     // now generate a signing key (we could use synapse's config generation for
@@ -102,16 +91,8 @@
 // Start a synapse instance: the template must be the name of
 // one of the templates in the cypress/plugins/synapsedocker/templates
 // directory
-<<<<<<< HEAD
-async function synapseStart([template, variables]: [
-    string,
-    Record<string, string | number> | undefined,
-]): Promise<HomeserverInstance> {
-    const synCfg = await cfgDirFromTemplate(template, variables);
-=======
 async function synapseStart(opts: StartHomeserverOpts): Promise<HomeserverInstance> {
     const synCfg = await cfgDirFromTemplate(opts);
->>>>>>> 672ad98e
 
     console.log(`Starting synapse with config dir ${synCfg.configDir}...`);
 
