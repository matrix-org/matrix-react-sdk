--- conflicted
+++ resolved
@@ -55,11 +55,6 @@
               run: |
                   echo "extra-reporter='--reporters=<rootDir>/test/slowReporter.js'" >> $GITHUB_OUTPUT
 
-<<<<<<< HEAD
-            - name: Run tests with coverage
-              if: github.ref != 'refs/heads/develop'
-              run: "yarn coverage --ci --reporters github-actions --max-workers ${{ steps.cpu-cores.outputs.count }}"
-=======
             - name: Run tests
               run: |
                   yarn ${{ inputs.disable_coverage != 'true' && 'coverage' || 'test' }} \
@@ -67,7 +62,6 @@
                       --reporters github-actions ${{ steps.metrics.outputs.extra-reporter }} \
                       --max-workers ${{ steps.cpu-cores.outputs.count }}
 
->>>>>>> ffa047be
             - name: Upload Artifact
               if: inputs.disable_coverage != 'true'
               uses: actions/upload-artifact@v3
