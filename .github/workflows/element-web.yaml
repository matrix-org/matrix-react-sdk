# Produce a build of element-web with this version of react-sdk
# and any matching branches of element-web and js-sdk, output it
# as an artifact and run integration tests.
name: Element Web - Build
on:
    schedule:
        - cron: "17 4 * * 1-5" # every weekday at 04:17 UTC
    pull_request: {}
    merge_group:
        types: [checks_requested]
    push:
        branches: [develop, master]
    repository_dispatch:
        types: [upstream-sdk-notify]
concurrency:
    group: ${{ github.workflow }}-${{ github.ref }}-${{ github.event_name }}
    cancel-in-progress: true
env:
    # These must be set for fetchdep.sh to get the right branch
    REPOSITORY: ${{ github.repository }}
    PR_NUMBER: ${{ github.event.pull_request.number }}
jobs:
    build:
        name: "Build Element-Web"
        runs-on: ubuntu-latest
        steps:
            - uses: actions/checkout@v3

            - uses: actions/setup-node@v3
              with:
                  cache: "yarn"

            - name: Fetch layered build
              id: layered_build
              run: |
                  scripts/ci/layered.sh
                  JSSDK_SHA=$(git -C matrix-js-sdk rev-parse --short=12 HEAD)
                  REACT_SHA=$(git rev-parse --short=12 HEAD)
                  VECTOR_SHA=$(git -C element-web rev-parse --short=12 HEAD)
                  echo "VERSION=$VECTOR_SHA-react-$REACT_SHA-js-$JSSDK_SHA" >> $GITHUB_OUTPUT

            - name: Copy config
              run: cp element.io/develop/config.json config.json
              working-directory: ./element-web

            # After building we write the version file and the react-sdk sha so our cypress tests are from the same sha
            - name: Build
              env:
                  CI_PACKAGE: true
                  VERSION: "${{ steps.layered_build.outputs.VERSION }}"
              run: |
                  yarn build
                  echo $VERSION > webapp/version
                  mv webapp ..
              working-directory: ./element-web

            - name: Upload Artifact
              uses: actions/upload-artifact@v3
              with:
                  name: previewbuild
                  path: |
                      webapp
                      cypress
<<<<<<< HEAD
                      package.json
=======
                      cypress.config.ts
                      package.json
                      yarn.lock
                      .percy.yml
>>>>>>> 1d826671
                  # We'll only use this in a triggered job, then we're done with it
                  retention-days: 1<|MERGE_RESOLUTION|>--- conflicted
+++ resolved
@@ -61,13 +61,9 @@
                   path: |
                       webapp
                       cypress
-<<<<<<< HEAD
-                      package.json
-=======
                       cypress.config.ts
                       package.json
                       yarn.lock
                       .percy.yml
->>>>>>> 1d826671
                   # We'll only use this in a triggered job, then we're done with it
                   retention-days: 1