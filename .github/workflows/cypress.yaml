--- conflicted
+++ resolved
@@ -38,11 +38,7 @@
                   target_url: https://github.com/${{ github.repository }}/actions/runs/${{ github.run_id }}
 
             - id: prdetails
-<<<<<<< HEAD
-              if: github.event.workflow_run.event == 'pull_request' || github.event.workflow_run.event == 'merge_queue'
-=======
               if: github.event.workflow_run.event == 'pull_request' || github.event.workflow_run.event == 'merge_group'
->>>>>>> 700af095
               uses: matrix-org/pr-details-action@v1.2
               with:
                   owner: ${{ github.event.workflow_run.head_repository.owner.login }}
@@ -50,11 +46,7 @@
 
             - name: Get commit details
               id: commit
-<<<<<<< HEAD
-              if: github.event.workflow_run.event == 'pull_request' || github.event.workflow_run.event == 'merge_queue'
-=======
               if: github.event.workflow_run.event == 'pull_request' || github.event.workflow_run.event == 'merge_group'
->>>>>>> 700af095
               uses: actions/github-script@v6
               with:
                   script: |
