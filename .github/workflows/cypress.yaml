--- conflicted
+++ resolved
@@ -6,35 +6,6 @@
         types:
             - completed
 jobs:
-<<<<<<< HEAD
-  prepare:
-    name: Prepare
-    if: github.event.workflow_run.conclusion == 'success'
-    runs-on: ubuntu-latest
-    permissions:
-      actions: read
-      issues: read
-      statuses: write
-      pull-requests: read
-    outputs:
-      uuid: ${{ steps.uuid.outputs.value }}
-      pr_id: ${{ steps.prdetails.outputs.pr_id }}
-      commit_message: ${{ steps.commit.outputs.message }}
-      commit_author: ${{ steps.commit.outputs.author }}
-      commit_email: ${{ steps.commit.outputs.email }}
-      percy_enable: ${{ steps.percy.outputs.value || '1' }}
-      testrail_enable: ${{ steps.testrail.outputs.value || '1' }}
-    steps:
-      # We create the status here and then update it to success/failure in the `report` stage
-      # This provides an easy link to this workflow_run from the PR before Cypress is done.
-      - uses: Sibz/github-status-action@v1
-        with:
-          authToken: ${{ secrets.GITHUB_TOKEN }}
-          state: pending
-          context: ${{ github.workflow }} / cypress (${{ github.event.workflow_run.event }} => ${{ github.event_name }})
-          sha: ${{ github.event.workflow_run.head_sha }}
-          target_url: https://github.com/${{ github.repository }}/actions/runs/${{ github.run_id }}
-=======
     prepare:
         name: Prepare
         if: github.event.workflow_run.conclusion == 'success'
@@ -51,6 +22,7 @@
             commit_author: ${{ steps.commit.outputs.author }}
             commit_email: ${{ steps.commit.outputs.email }}
             percy_enable: ${{ steps.percy.outputs.value || '1' }}
+            testrail_enable: ${{ steps.testrail.outputs.value || '1' }}
         steps:
             # We create the status here and then update it to success/failure in the `report` stage
             # This provides an easy link to this workflow_run from the PR before Cypress is done.
@@ -61,7 +33,6 @@
                   context: ${{ github.workflow }} / cypress (${{ github.event.workflow_run.event }} => ${{ github.event_name }})
                   sha: ${{ github.event.workflow_run.head_sha }}
                   target_url: https://github.com/${{ github.repository }}/actions/runs/${{ github.run_id }}
->>>>>>> 9c5b1f35
 
             - id: prdetails
               if: github.event.workflow_run.event == 'pull_request'
@@ -93,23 +64,17 @@
                   !contains(fromJSON(steps.prdetails.outputs.data).labels.*.name, 'X-Needs-Percy')
               run: echo "::set-output name=value::0"
 
-<<<<<<< HEAD
-      # Only run Testrail when it is demanded or on develop
-      - name: Disable Testrail if not needed
-        id: testrail
-        if: |
-          github.event.workflow_run.event == 'pull_request' &&
-          !contains(fromJSON(steps.prdetails.outputs.data).labels.*.name, 'X-Send-Testrail')
-        run: echo "::set-output name=value::0"
-
-      - name: Generate unique ID 💎
-        id: uuid
-        run: echo "::set-output name=value::sha-$GITHUB_SHA-time-$(date +"%s")"
-=======
+            # Only run Testrail when it is demanded or on develop
+            - name: Disable Testrail if not needed
+              id: testrail
+              if: |
+                  github.event.workflow_run.event == 'pull_request' &&
+                  !contains(fromJSON(steps.prdetails.outputs.data).labels.*.name, 'X-Send-Testrail')
+              run: echo "::set-output name=value::0"
+
             - name: Generate unique ID 💎
               id: uuid
               run: echo "::set-output name=value::sha-$GITHUB_SHA-time-$(date +"%s")"
->>>>>>> 9c5b1f35
 
     tests:
         name: "Run Tests"
@@ -145,24 +110,6 @@
                   name: previewbuild
                   path: webapp
 
-<<<<<<< HEAD
-      - name: Run Cypress tests
-        uses: cypress-io/github-action@v4.1.1
-        with:
-          # The built-in Electron runner seems to grind to a halt trying
-          # to run the tests, so use chrome.
-          browser: chrome
-          start: npx serve -p 8080 webapp
-          wait-on: 'http://localhost:8080'
-          record: true
-          parallel: true
-          command-prefix: 'yarn percy exec --parallel --'
-          config: '{"reporter":"cypress-multi-reporters", "reporterOptions": { "configFile": "cypress-ci-reporter-config.json" } }'
-          ci-build-id: ${{ needs.prepare.outputs.uuid }}
-        env:
-          # pass the Dashboard record key as an environment variable
-          CYPRESS_RECORD_KEY: ${{ secrets.CYPRESS_RECORD_KEY }}
-=======
             - name: Run Cypress tests
               uses: cypress-io/github-action@v4.2.2
               with:
@@ -176,11 +123,11 @@
                       #parallel: true
                       #command-prefix: 'yarn percy exec --parallel --'
                   command-prefix: "yarn percy exec --"
+                  config: '{"reporter":"cypress-multi-reporters", "reporterOptions": { "configFile": "cypress-ci-reporter-config.json" } }'
                   ci-build-id: ${{ needs.prepare.outputs.uuid }}
               env:
                   # pass the Dashboard record key as an environment variable
                   CYPRESS_RECORD_KEY: ${{ secrets.CYPRESS_RECORD_KEY }}
->>>>>>> 9c5b1f35
 
                   # Use existing chromium rather than downloading another
                   PUPPETEER_SKIP_CHROMIUM_DOWNLOAD: true
@@ -211,106 +158,7 @@
                       #PERCY_PARALLEL_TOTAL: ${{ strategy.job-total }}
                   PERCY_PARALLEL_NONCE: ${{ needs.prepare.outputs.uuid }}
 
-<<<<<<< HEAD
-      - name: Upload Artifact
-        if: failure()
-        uses: actions/upload-artifact@v2
-        with:
-          name: cypress-results
-          path: |
-            cypress/screenshots
-            cypress/videos
-            cypress/synapselogs
-      - name: Upload reports
-        if: always()
-        uses: actions/upload-artifact@v2
-        with:
-          name: cypress-junit
-          path: cypress/results
-
-  report:
-    name: Report results
-    needs:
-      - tests
-    runs-on: ubuntu-latest
-    if: always()
-    permissions:
-      statuses: write
-    steps:
-      - uses: Sibz/github-status-action@v1
-        with:
-          authToken: ${{ secrets.GITHUB_TOKEN }}
-          state: ${{ needs.tests.result == 'success' && 'success' || 'failure' }}
-          context: ${{ github.workflow }} / cypress (${{ github.event.workflow_run.event }} => ${{ github.event_name }})
-          sha: ${{ github.event.workflow_run.head_sha }}
-          target_url: https://github.com/${{ github.repository }}/actions/runs/${{ github.run_id }}
-
-  testrail:
-    name: Report results to testrail
-    needs:
-      - prepare
-      - tests
-    environment: Testrail
-    runs-on: ubuntu-latest
-    if: ${{ needs.prepare.outputs.testrail_enable }}
-    steps:
-      - uses: actions/download-artifact@v3
-        with:
-          name: cypress-junit
-      - name: Prepare testrail upload config
-        id: testrailprep
-        env:
-          TESTRAIL_PROJECT_ID: ${{ secrets.TESTRAIL_PROJECT_ID }}
-          TESTRAIL_SUITE_ID: ${{ secrets.TESTRAIL_SUITE_ID }}
-          TEST_ID: ${{ github.run_id }}
-          TESTRAIL_URL: https://elementqa.testrail.io
-          TESTRAIL_USER: ${{ secrets.TESTRAIL_USER }}
-          TESTRAIL_API_KEY: ${{ secrets.TESTRAIL_API_KEY }}
-        run: |
-          echo '{"name": "element-web cypress '$TEST_ID'", "suite_id": '$TESTRAIL_SUITE_ID' }' > body.json # TODO add description with more context?
-          RUN_ID=`curl -X POST -d @body.json -u "$TESTRAIL_USER:$TESTRAIL_API_KEY" -H "Content-Type: application/json" "$TESTRAIL_URL/index.php?/api/v2/add_run/$TESTRAIL_PROJECT_ID" | jq '.id'`
-          PROJECT_NAME=`curl -X GET -u "$TESTRAIL_USER:$TESTRAIL_API_KEY" -H "Content-Type: application/json" "$TESTRAIL_URL/index.php?/api/v2/get_project/$TESTRAIL_PROJECT_ID" | jq '.name'`
-          echo "run_id=$RUN_ID" >> $GITHUB_OUTPUT
-          echo "project_name=$PROJECT_NAME" >> $GITHUB_OUTPUT
-      - name: setup python
-        uses: actions/setup-python@v4
-        with:
-          python-version: "3.11"
-      - run: pip install trcli
-      - name: Upload junit files
-        env:
-          TESTRAIL_PROJECT_ID: ${{ secrets.TESTRAIL_PROJECT_ID }}
-          TESTRAIL_SUITE_ID: ${{ secrets.TESTRAIL_SUITE_ID }}
-          TESTRAIL_URL: https://elementqa.testrail.io
-          TESTRAIL_USER: ${{ secrets.TESTRAIL_USER }}
-          TESTRAIL_API_KEY: ${{ secrets.TESTRAIL_API_KEY }}
-          TESTRAIL_RUN_ID: ${{ steps.testrailprep.outputs.run_id }}
-        run: |
-          for file in results-*.xml; do
-            echo "Handling $file"
-            trcli -y -h $TESTRAIL_URL \
-                  --project-id $TESTRAIL_PROJECT_ID \
-                  --project ${{ steps.testrailprep.outputs.project_name }} \
-                  --username $TESTRAIL_USER \
-                  --password $TESTRAIL_API_KEY \
-                  parse_junit \
-                  --run-id $TESTRAIL_RUN_ID \
-                  --suite-id $TESTRAIL_SUITE_ID \
-                  --title "if you see this please check cypress build for run id not being provisioned" \
-                  -f $file
-          done
-      - name: Close test run
-        id: testrailpost
-        if: always()
-        env:
-          TESTRAIL_URL: https://elementqa.testrail.io
-          TESTRAIL_USER: ${{ secrets.TESTRAIL_USER }}
-          TESTRAIL_API_KEY: ${{ secrets.TESTRAIL_API_KEY }}
-          TESTRAIL_RUN_ID: ${{ steps.testrailprep.outputs.run_id }}
-        run: |
-          CLOSE_RESPONSE=`curl -X POST -d '{}' -u "$TESTRAIL_USER:$TESTRAIL_API_KEY" -H "Content-Type: application/json" "$TESTRAIL_URL/index.php?/api/v2/close_run/$TESTRAIL_RUN_ID"`
-          if [ ! "0" == "`echo $CLOSE_RESPONSE | jq .untested_count`" ] ; then echo "::warning title=Missing Tests::Testrail reported some cypress tests were not run. $CLOSE_RESPONSE"; fi
-=======
+
             - name: Upload Artifact
               if: failure()
               uses: actions/upload-artifact@v3
@@ -321,6 +169,12 @@
                       cypress/videos
                       cypress/synapselogs
 
+            - name: Upload reports
+              if: always()
+              uses: actions/upload-artifact@v2
+              with:
+                  name: cypress-junit
+                  path: cypress/results
     report:
         name: Report results
         needs: tests
@@ -336,4 +190,68 @@
                   context: ${{ github.workflow }} / cypress (${{ github.event.workflow_run.event }} => ${{ github.event_name }})
                   sha: ${{ github.event.workflow_run.head_sha }}
                   target_url: https://github.com/${{ github.repository }}/actions/runs/${{ github.run_id }}
->>>>>>> 9c5b1f35
+    testrail:
+        name: Report results to testrail
+        needs:
+            - prepare
+            - tests
+        environment: Testrail
+        runs-on: ubuntu-latest
+        if: ${{ needs.prepare.outputs.testrail_enable }}
+        steps:
+            - uses: actions/download-artifact@v3
+              with:
+                  name: cypress-junit
+            - name: Prepare testrail upload config
+              id: testrailprep
+              env:
+                  TESTRAIL_PROJECT_ID: ${{ secrets.TESTRAIL_PROJECT_ID }}
+                  TESTRAIL_SUITE_ID: ${{ secrets.TESTRAIL_SUITE_ID }}
+                  TEST_ID: ${{ github.run_id }}
+                  TESTRAIL_URL: https://elementqa.testrail.io
+                  TESTRAIL_USER: ${{ secrets.TESTRAIL_USER }}
+                  TESTRAIL_API_KEY: ${{ secrets.TESTRAIL_API_KEY }}
+              run: |
+                  echo '{"name": "element-web cypress '$TEST_ID'", "suite_id": '$TESTRAIL_SUITE_ID' }' > body.json # TODO add description with more context?
+                  RUN_ID=`curl -X POST -d @body.json -u "$TESTRAIL_USER:$TESTRAIL_API_KEY" -H "Content-Type: application/json" "$TESTRAIL_URL/index.php?/api/v2/add_run/$TESTRAIL_PROJECT_ID" | jq '.id'`
+                  PROJECT_NAME=`curl -X GET -u "$TESTRAIL_USER:$TESTRAIL_API_KEY" -H "Content-Type: application/json" "$TESTRAIL_URL/index.php?/api/v2/get_project/$TESTRAIL_PROJECT_ID" | jq '.name'`
+                  echo "run_id=$RUN_ID" >> $GITHUB_OUTPUT
+                  echo "project_name=$PROJECT_NAME" >> $GITHUB_OUTPUT
+            - name: setup python
+              uses: actions/setup-python@v4
+              with:
+                  python-version: "3.11"
+            - run: pip install trcli
+            - name: Upload junit files
+              env:
+                  TESTRAIL_PROJECT_ID: ${{ secrets.TESTRAIL_PROJECT_ID }}
+                  TESTRAIL_SUITE_ID: ${{ secrets.TESTRAIL_SUITE_ID }}
+                  TESTRAIL_URL: https://elementqa.testrail.io
+                  TESTRAIL_USER: ${{ secrets.TESTRAIL_USER }}
+                  TESTRAIL_API_KEY: ${{ secrets.TESTRAIL_API_KEY }}
+                  TESTRAIL_RUN_ID: ${{ steps.testrailprep.outputs.run_id }}
+              run: |
+                  for file in results-*.xml; do
+                      echo "Handling $file"
+                      trcli -y -h $TESTRAIL_URL \
+                                  --project-id $TESTRAIL_PROJECT_ID \
+                                  --project ${{ steps.testrailprep.outputs.project_name }} \
+                                  --username $TESTRAIL_USER \
+                                  --password $TESTRAIL_API_KEY \
+                                  parse_junit \
+                                  --run-id $TESTRAIL_RUN_ID \
+                                  --suite-id $TESTRAIL_SUITE_ID \
+                                  --title "if you see this please check cypress build for run id not being provisioned" \
+                                  -f $file
+                  done
+            - name: Close test run
+              id: testrailpost
+              if: always()
+              env:
+                  TESTRAIL_URL: https://elementqa.testrail.io
+                  TESTRAIL_USER: ${{ secrets.TESTRAIL_USER }}
+                  TESTRAIL_API_KEY: ${{ secrets.TESTRAIL_API_KEY }}
+                  TESTRAIL_RUN_ID: ${{ steps.testrailprep.outputs.run_id }}
+              run: |
+                  CLOSE_RESPONSE=`curl -X POST -d '{}' -u "$TESTRAIL_USER:$TESTRAIL_API_KEY" -H "Content-Type: application/json" "$TESTRAIL_URL/index.php?/api/v2/close_run/$TESTRAIL_RUN_ID"`
+                  if [ ! "0" == "`echo $CLOSE_RESPONSE | jq .untested_count`" ] ; then echo "::warning title=Missing Tests::Testrail reported some cypress tests were not run. $CLOSE_RESPONSE"; fi