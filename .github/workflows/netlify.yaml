# Triggers after the layered build has finished, taking the artifact
# and uploading it to netlify
name: Upload Preview Build to Netlify
on:
  workflow_run:
    workflows: [ "Element Web - Build and Test" ]
    types:
      - completed
jobs:
  deploy:
    runs-on: ubuntu-latest
    if: github.event.workflow_run.conclusion == 'success' && github.event.workflow_run.event == 'pull_request'
    steps:
      - name: "🔍 Read PR details"
        id: readctx
        # we need to find the PR number that corresponds to the branch, which we do by searching the GH API
        # The workflow_run event includes a list of pull requests, but it doesn't get populated for
        # forked PRs: https://docs.github.com/en/rest/reference/checks#create-a-check-run
        run: |
          head_branch='${{github.event.workflow_run.head_repository.owner.login}}:${{github.event.workflow_run.head_branch}}'
          echo "Head branch: $head_branch"
          head_ref='${{github.event.workflow_run.head_sha}}'
          echo "Head ref: $head_ref"
          pulls_uri="https://api.github.com/repos/${{ github.repository }}/pulls?head=$(jq -Rr '@uri' <<<$head_branch)"
<<<<<<< HEAD
          read -d"" pr_number head_ref < <(curl -s -H 'Authorization: Bearer ${{ secrets.GITHUB_TOKEN }}' "$pulls_uri" |
              jq -r '.[] | .number, .head.ref')
=======
          pr_number = $(curl -s -H 'Authorization: Bearer ${{ secrets.GITHUB_TOKEN }}' "$pulls_uri" | jq -r .[] | .number)
>>>>>>> 8f7e2651
          echo "PR number: $pr_number"
          echo "::set-output name=prnumber::$pr_number"
          echo "::set-output name=headref::$head_ref"

      - name: Create Deployment ID
        uses: altinukshini/deployment-action@v1.2.6
        id: deployment
        with:
          token: "${{ secrets.ELEMENT_BOT_TOKEN }}"
          pr: true
          pr_id: ${{ steps.readctx.outputs.prnumber }}
          transient_environment: true
          environment: Netlify
          initial_status: in_progress
          ref: ${{ steps.readctx.outputs.headref }}

      # There's a 'download artifact' action but it hasn't been updated for the
      # workflow_run action (https://github.com/actions/download-artifact/issues/60)
      # so instead we get this mess:
      - name: 'Download artifact'
        uses: actions/github-script@v3.1.0
        with:
          script: |
            var artifacts = await github.actions.listWorkflowRunArtifacts({
               owner: context.repo.owner,
               repo: context.repo.repo,
               run_id: ${{github.event.workflow_run.id }},
            });
            var matchArtifact = artifacts.data.artifacts.filter((artifact) => {
              return artifact.name == "previewbuild"
            })[0];
            var download = await github.actions.downloadArtifact({
               owner: context.repo.owner,
               repo: context.repo.repo,
               artifact_id: matchArtifact.id,
               archive_format: 'zip',
            });
            var fs = require('fs');
            fs.writeFileSync('${{github.workspace}}/previewbuild.zip', Buffer.from(download.data));

      - name: Extract Artifacts
        run: unzip -d webapp previewbuild.zip && rm previewbuild.zip

      - name: Deploy to Netlify
        id: netlify
        uses: nwtgck/actions-netlify@v1.2
        with:
          publish-dir: webapp
          deploy-message: "Deploy from GitHub Actions"
          # These don't work because we're in workflow_run
          enable-pull-request-comment: false
          enable-commit-comment: false
          alias: pr${{ steps.readctx.outputs.prnumber }}
        env:
          NETLIFY_AUTH_TOKEN: ${{ secrets.NETLIFY_AUTH_TOKEN }}
          NETLIFY_SITE_ID: ${{ secrets.NETLIFY_SITE_ID }}
        timeout-minutes: 1

      - name: Update deployment status (success)
        if: success()
        uses: altinukshini/deployment-status@v1.0.1
        with:
          token: "${{ secrets.ELEMENT_BOT_TOKEN }}"
          environment_url: ${{ steps.netlify.outputs.deploy-url }}
          state: "success"
          deployment_id: ${{ steps.deployment.outputs.deployment_id }}
          pr: true
          pr_id: ${{ steps.readctx.outputs.prnumber }}
          description: |
            Do you trust the author of this PR? Maybe this build will steal your keys or give you malware.
            Exercise caution. Use test accounts.
      - name: Update deployment status (failure)
        if: failure()
        uses: altinukshini/deployment-status@v1.0.1
        with:
          token: "${{ secrets.ELEMENT_BOT_TOKEN }}"
          state: "failure"
          deployment_id: ${{ steps.deployment.outputs.deployment_id }}
          pr: true
          pr_id: ${{ steps.readctx.outputs.prnumber }}<|MERGE_RESOLUTION|>--- conflicted
+++ resolved
@@ -22,12 +22,7 @@
           head_ref='${{github.event.workflow_run.head_sha}}'
           echo "Head ref: $head_ref"
           pulls_uri="https://api.github.com/repos/${{ github.repository }}/pulls?head=$(jq -Rr '@uri' <<<$head_branch)"
-<<<<<<< HEAD
-          read -d"" pr_number head_ref < <(curl -s -H 'Authorization: Bearer ${{ secrets.GITHUB_TOKEN }}' "$pulls_uri" |
-              jq -r '.[] | .number, .head.ref')
-=======
           pr_number = $(curl -s -H 'Authorization: Bearer ${{ secrets.GITHUB_TOKEN }}' "$pulls_uri" | jq -r .[] | .number)
->>>>>>> 8f7e2651
           echo "PR number: $pr_number"
           echo "::set-output name=prnumber::$pr_number"
           echo "::set-output name=headref::$head_ref"
