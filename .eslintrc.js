--- conflicted
+++ resolved
@@ -67,13 +67,14 @@
                         message: "Please use matrix-js-sdk/src/matrix instead",
                     },
                     {
-<<<<<<< HEAD
                         name: "matrix-js-sdk/src/models/room",
                         message: "Please use matrix-js-sdk/src/matrix instead",
                     },
                     {
-=======
->>>>>>> 47877ba2
+                        name: "matrix-js-sdk/src/models/typed-event-emitter",
+                        message: "Please use matrix-js-sdk/src/matrix instead",
+                    },
+                    {
                         name: "matrix-react-sdk",
                         message: "Please use matrix-react-sdk/src/index instead",
                     },
@@ -90,7 +91,6 @@
                 ],
             },
         ],
-        "import/no-duplicates": ["error"],
 
         // There are too many a11y violations to fix at once
         // Turn violated rules off until they are fixed
