--- conflicted
+++ resolved
@@ -186,15 +186,11 @@
         });
     };
 
-<<<<<<< HEAD
     filterConsole(
         "Starting load of AsyncWrapper for modal",
         // expected for some tests
         "Unable to load broadcast playback",
     );
-=======
-    filterConsole("Starting load of AsyncWrapper for modal");
->>>>>>> c1c50ec1
 
     beforeEach(() => {
         client = stubClient();
