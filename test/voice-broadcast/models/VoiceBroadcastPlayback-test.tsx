/*
Copyright 2022 The Matrix.org Foundation C.I.C.

Licensed under the Apache License, Version 2.0 (the "License");
you may not use this file except in compliance with the License.
You may obtain a copy of the License at

    http://www.apache.org/licenses/LICENSE-2.0

Unless required by applicable law or agreed to in writing, software
distributed under the License is distributed on an "AS IS" BASIS,
WITHOUT WARRANTIES OR CONDITIONS OF ANY KIND, either express or implied.
See the License for the specific language governing permissions and
limitations under the License.
*/

import { mocked } from "jest-mock";
import { screen } from "@testing-library/react";
import userEvent from "@testing-library/user-event";
import { MatrixClient, MatrixEvent, MatrixEventEvent, Room } from "matrix-js-sdk/src/matrix";
import { defer } from "matrix-js-sdk/src/utils";

import { Playback, PlaybackState } from "../../../src/audio/Playback";
import { PlaybackManager } from "../../../src/audio/PlaybackManager";
import { SdkContextClass } from "../../../src/contexts/SDKContext";
import { MediaEventHelper } from "../../../src/utils/MediaEventHelper";
import {
    VoiceBroadcastInfoState,
    VoiceBroadcastLiveness,
    VoiceBroadcastPlayback,
    VoiceBroadcastPlaybackEvent,
    VoiceBroadcastPlaybackState,
    VoiceBroadcastRecording,
} from "../../../src/voice-broadcast";
import { filterConsole, flushPromises, flushPromisesWithFakeTimers, stubClient } from "../../test-utils";
import { createTestPlayback } from "../../test-utils/audio";
import { mkVoiceBroadcastChunkEvent, mkVoiceBroadcastInfoStateEvent } from "../utils/test-utils";
import { LazyValue } from "../../../src/utils/LazyValue";

jest.mock("../../../src/utils/MediaEventHelper", () => ({
    MediaEventHelper: jest.fn(),
}));

describe("VoiceBroadcastPlayback", () => {
    const userId = "@user:example.com";
    let deviceId: string;
    const roomId = "!room:example.com";
    let room: Room;
    let client: MatrixClient;
    let infoEvent: MatrixEvent;
    let playback: VoiceBroadcastPlayback;
    let onStateChanged: (state: VoiceBroadcastPlaybackState) => void;
    let chunk1Event: MatrixEvent;
    let deplayedChunk1Event: MatrixEvent;
    let chunk2Event: MatrixEvent;
    let chunk2BEvent: MatrixEvent;
    let chunk3Event: MatrixEvent;
    const chunk1Length = 2300;
    const chunk2Length = 4200;
    const chunk3Length = 6900;
    const chunk1Data = new ArrayBuffer(2);
    const chunk2Data = new ArrayBuffer(3);
    const chunk3Data = new ArrayBuffer(3);
    let delayedChunk1Helper: MediaEventHelper;
    let chunk1Helper: MediaEventHelper;
    let chunk2Helper: MediaEventHelper;
    let chunk3Helper: MediaEventHelper;
    let chunk1Playback: Playback;
    let chunk2Playback: Playback;
    let chunk3Playback: Playback;
    let middleOfSecondChunk!: number;
    let middleOfThirdChunk!: number;

    const queryConfirmListeningDialog = () => {
        return screen.queryByText(
            "If you start listening to this live broadcast, your current live broadcast recording will be ended.",
        );
    };

    const waitForDialog = async () => {
        await flushPromises();
        await flushPromises();
    };

    const itShouldSetTheStateTo = (state: VoiceBroadcastPlaybackState) => {
        it(`should set the state to ${state}`, () => {
            expect(playback.getState()).toBe(state);
        });
    };

    const itShouldEmitAStateChangedEvent = (state: VoiceBroadcastPlaybackState) => {
        it(`should emit a ${state} state changed event`, () => {
            expect(mocked(onStateChanged)).toHaveBeenCalledWith(state, playback);
        });
    };

    const itShouldHaveLiveness = (liveness: VoiceBroadcastLiveness): void => {
        it(`should have liveness ${liveness}`, () => {
            expect(playback.getLiveness()).toBe(liveness);
        });
    };

    const startPlayback = () => {
        beforeEach(() => {
            playback.start();
        });
    };

    const pausePlayback = () => {
        beforeEach(() => {
            playback.pause();
        });
    };

    const stopPlayback = () => {
        beforeEach(() => {
            playback.stop();
        });
    };

    const mkChunkHelper = (data: ArrayBuffer): MediaEventHelper => {
        return {
            sourceBlob: {
                cachedValue: new Blob(),
                done: false,
                value: {
                    // @ts-ignore
                    arrayBuffer: jest.fn().mockResolvedValue(data),
                },
            },
        };
    };

    const mkDeplayedChunkHelper = (data: ArrayBuffer): MediaEventHelper => {
        const deferred = defer<LazyValue<Blob>>();

        setTimeout(() => {
            deferred.resolve({
                // @ts-ignore
                arrayBuffer: jest.fn().mockResolvedValue(data),
            });
        }, 7500);

        return {
            sourceBlob: {
                cachedValue: new Blob(),
                done: false,
                // @ts-ignore
                value: deferred.promise,
            },
        };
    };

    const simulateFirstChunkArrived = async (): Promise<void> => {
        jest.advanceTimersByTime(10000);
        await flushPromisesWithFakeTimers();
    };

    const mkInfoEvent = (state: VoiceBroadcastInfoState) => {
        return mkVoiceBroadcastInfoStateEvent(roomId, state, userId, deviceId);
    };

    const mkPlayback = async (fakeTimers = false): Promise<VoiceBroadcastPlayback> => {
        const playback = new VoiceBroadcastPlayback(
            infoEvent,
            client,
            SdkContextClass.instance.voiceBroadcastRecordingsStore,
        );
        jest.spyOn(playback, "removeAllListeners");
        jest.spyOn(playback, "destroy");
        playback.on(VoiceBroadcastPlaybackEvent.StateChanged, onStateChanged);
        fakeTimers ? await flushPromisesWithFakeTimers() : await flushPromises();
        return playback;
    };

    const setUpChunkEvents = (chunkEvents: MatrixEvent[]) => {
        mocked(client.relations).mockResolvedValueOnce({
            events: chunkEvents,
        });
    };

    const createChunkEvents = () => {
        chunk1Event = mkVoiceBroadcastChunkEvent(infoEvent.getId()!, userId, roomId, chunk1Length, 1);
        deplayedChunk1Event = mkVoiceBroadcastChunkEvent(infoEvent.getId()!, userId, roomId, chunk1Length, 1);
        chunk2Event = mkVoiceBroadcastChunkEvent(infoEvent.getId()!, userId, roomId, chunk2Length, 2);
        chunk2Event.setTxnId("tx-id-1");
        chunk2BEvent = mkVoiceBroadcastChunkEvent(infoEvent.getId()!, userId, roomId, chunk2Length, 2);
        chunk2BEvent.setTxnId("tx-id-1");
        chunk3Event = mkVoiceBroadcastChunkEvent(infoEvent.getId()!, userId, roomId, chunk3Length, 3);

        chunk1Helper = mkChunkHelper(chunk1Data);
        delayedChunk1Helper = mkDeplayedChunkHelper(chunk1Data);
        chunk2Helper = mkChunkHelper(chunk2Data);
        chunk3Helper = mkChunkHelper(chunk3Data);

        chunk1Playback = createTestPlayback();
        chunk2Playback = createTestPlayback();
        chunk3Playback = createTestPlayback();

        middleOfSecondChunk = (chunk1Length + chunk2Length / 2) / 1000;
        middleOfThirdChunk = (chunk1Length + chunk2Length + chunk3Length / 2) / 1000;

        jest.spyOn(PlaybackManager.instance, "createPlaybackInstance").mockImplementation(
            (buffer: ArrayBuffer, _waveForm?: number[]) => {
                if (buffer === chunk1Data) return chunk1Playback;
                if (buffer === chunk2Data) return chunk2Playback;
                if (buffer === chunk3Data) return chunk3Playback;

                throw new Error("unexpected buffer");
            },
        );

        mocked(MediaEventHelper).mockImplementation((event: MatrixEvent): any => {
            if (event === chunk1Event) return chunk1Helper;
            if (event === deplayedChunk1Event) return delayedChunk1Helper;
            if (event === chunk2Event) return chunk2Helper;
            if (event === chunk3Event) return chunk3Helper;
        });
    };

    filterConsole(
        "Starting load of AsyncWrapper for modal",
        // expected for some tests
        "Unable to load broadcast playback",
    );

    beforeEach(() => {
        client = stubClient();
        deviceId = client.getDeviceId() || "";
        room = new Room(roomId, client, client.getSafeUserId());
        mocked(client.getRoom).mockImplementation((roomId: string): Room | null => {
            if (roomId === room.roomId) return room;
            return null;
        });
        onStateChanged = jest.fn();
    });

    afterEach(async () => {
        SdkContextClass.instance.voiceBroadcastPlaybacksStore.getCurrent()?.stop();
        SdkContextClass.instance.voiceBroadcastPlaybacksStore.clearCurrent();
        await SdkContextClass.instance.voiceBroadcastRecordingsStore.getCurrent()?.stop();
        SdkContextClass.instance.voiceBroadcastRecordingsStore.clearCurrent();
        playback.destroy();
    });

    describe(`when there is a ${VoiceBroadcastInfoState.Resumed} broadcast without chunks yet`, () => {
        beforeEach(async () => {
            infoEvent = mkInfoEvent(VoiceBroadcastInfoState.Resumed);
            createChunkEvents();
            room.addLiveEvents([infoEvent]);
            playback = await mkPlayback();
        });

        describe("and calling start", () => {
            startPlayback();

            itShouldHaveLiveness("live");

            it("should be in buffering state", () => {
                expect(playback.getState()).toBe(VoiceBroadcastPlaybackState.Buffering);
            });

            it("should have duration 0", () => {
                expect(playback.durationSeconds).toBe(0);
            });

            it("should be at time 0", () => {
                expect(playback.timeSeconds).toBe(0);
            });

            describe("and calling stop", () => {
                stopPlayback();
                itShouldSetTheStateTo(VoiceBroadcastPlaybackState.Stopped);

                describe("and calling pause", () => {
                    pausePlayback();
                    // stopped voice broadcasts cannot be paused
                    itShouldSetTheStateTo(VoiceBroadcastPlaybackState.Stopped);
                });
            });

            describe("and calling pause", () => {
                pausePlayback();
                itShouldSetTheStateTo(VoiceBroadcastPlaybackState.Paused);
            });

            describe("and receiving the first chunk", () => {
                beforeEach(() => {
                    room.relations.aggregateChildEvent(chunk1Event);
                });

                itShouldSetTheStateTo(VoiceBroadcastPlaybackState.Playing);
                itShouldHaveLiveness("live");

                it("should update the duration", () => {
                    expect(playback.durationSeconds).toBe(2.3);
                });

                it("should play the first chunk", () => {
                    expect(chunk1Playback.play).toHaveBeenCalled();
                });
            });

            describe("and receiving the first undecryptable chunk", () => {
                beforeEach(() => {
                    jest.spyOn(chunk1Event, "isDecryptionFailure").mockReturnValue(true);
                    room.relations.aggregateChildEvent(chunk1Event);
                });

                itShouldSetTheStateTo(VoiceBroadcastPlaybackState.Error);

                it("should not update the duration", () => {
                    expect(playback.durationSeconds).toBe(0);
                });

                describe("and the chunk is decrypted", () => {
                    beforeEach(() => {
                        mocked(chunk1Event.isDecryptionFailure).mockReturnValue(false);
                        chunk1Event.emit(MatrixEventEvent.Decrypted, chunk1Event);
                    });

                    itShouldSetTheStateTo(VoiceBroadcastPlaybackState.Paused);

                    it("should not update the duration", () => {
                        expect(playback.durationSeconds).toBe(2.3);
                    });
                });
            });
        });
    });

    describe(`when there is a ${VoiceBroadcastInfoState.Resumed} voice broadcast with some chunks`, () => {
        beforeEach(async () => {
            mocked(client.relations).mockResolvedValueOnce({ events: [] });
            infoEvent = mkInfoEvent(VoiceBroadcastInfoState.Resumed);
            createChunkEvents();
            setUpChunkEvents([chunk2Event, chunk1Event]);
            room.addLiveEvents([infoEvent, chunk1Event, chunk2Event]);
            room.relations.aggregateChildEvent(chunk2Event);
            room.relations.aggregateChildEvent(chunk1Event);
            playback = await mkPlayback();
        });

        it("durationSeconds should have the length of the known chunks", () => {
            expect(playback.durationSeconds).toEqual(6.5);
        });

        describe("and starting a playback with a broken chunk", () => {
            beforeEach(async () => {
                mocked(chunk2Playback.prepare).mockRejectedValue("Error decoding chunk");
                await playback.start();
            });

            itShouldSetTheStateTo(VoiceBroadcastPlaybackState.Error);

            it("start() should keep it in the error state)", async () => {
                await playback.start();
                expect(playback.getState()).toBe(VoiceBroadcastPlaybackState.Error);
            });

            it("stop() should keep it in the error state)", () => {
                playback.stop();
                expect(playback.getState()).toBe(VoiceBroadcastPlaybackState.Error);
            });

            it("toggle() should keep it in the error state)", async () => {
                await playback.toggle();
                expect(playback.getState()).toBe(VoiceBroadcastPlaybackState.Error);
            });

            it("pause() should keep it in the error state)", () => {
                playback.pause();
                expect(playback.getState()).toBe(VoiceBroadcastPlaybackState.Error);
            });
        });

        describe("and an event with the same transaction Id occurs", () => {
            beforeEach(() => {
                room.addLiveEvents([chunk2BEvent]);
                room.relations.aggregateChildEvent(chunk2BEvent);
            });

            it("durationSeconds should not change", () => {
                expect(playback.durationSeconds).toEqual(6.5);
            });
        });

        describe("and calling start", () => {
            startPlayback();

            it("should play the last chunk", () => {
                expect(playback.getState()).toBe(VoiceBroadcastPlaybackState.Playing);
                // assert that the last chunk is played first
                expect(chunk2Playback.play).toHaveBeenCalled();
                expect(chunk1Playback.play).not.toHaveBeenCalled();
            });

            describe(
                "and receiving a stop info event with last_chunk_sequence = 2 and " +
                    "the playback of the last available chunk ends",
                () => {
                    beforeEach(() => {
                        const stoppedEvent = mkVoiceBroadcastInfoStateEvent(
                            roomId,
                            VoiceBroadcastInfoState.Stopped,
                            client.getSafeUserId(),
                            client.deviceId!,
                            infoEvent,
                            2,
                        );
                        room.addLiveEvents([stoppedEvent]);
                        room.relations.aggregateChildEvent(stoppedEvent);
                        chunk2Playback.emit(PlaybackState.Stopped);
                    });

                    itShouldSetTheStateTo(VoiceBroadcastPlaybackState.Stopped);
                },
            );

            describe(
                "and receiving a stop info event with last_chunk_sequence = 3 and " +
                    "the playback of the last available chunk ends",
                () => {
                    beforeEach(() => {
                        const stoppedEvent = mkVoiceBroadcastInfoStateEvent(
                            roomId,
                            VoiceBroadcastInfoState.Stopped,
                            client.getSafeUserId(),
                            client.deviceId!,
                            infoEvent,
                            3,
                        );
                        room.addLiveEvents([stoppedEvent]);
                        room.relations.aggregateChildEvent(stoppedEvent);
                        chunk2Playback.emit(PlaybackState.Stopped);
                    });

                    itShouldSetTheStateTo(VoiceBroadcastPlaybackState.Buffering);

                    describe("and the next chunk arrives", () => {
                        beforeEach(() => {
                            room.addLiveEvents([chunk3Event]);
                            room.relations.aggregateChildEvent(chunk3Event);
                        });

                        itShouldSetTheStateTo(VoiceBroadcastPlaybackState.Playing);

                        it("should play the next chunk", () => {
                            expect(chunk3Playback.play).toHaveBeenCalled();
                        });
                    });
                },
            );

            describe("and the info event is deleted", () => {
                beforeEach(() => {
                    infoEvent.makeRedacted(new MatrixEvent({}));
                });

                it("should stop and destroy the playback", () => {
                    expect(playback.getState()).toBe(VoiceBroadcastPlaybackState.Stopped);
                    expect(playback.destroy).toHaveBeenCalled();
                });
            });
        });

        describe("and currently recording a broadcast", () => {
            let recording: VoiceBroadcastRecording;

            beforeEach(async () => {
                recording = new VoiceBroadcastRecording(
                    mkVoiceBroadcastInfoStateEvent(
                        roomId,
                        VoiceBroadcastInfoState.Started,
                        client.getSafeUserId(),
                        client.deviceId,
                    ),
                    client,
                );
                jest.spyOn(recording, "stop");
                SdkContextClass.instance.voiceBroadcastRecordingsStore.setCurrent(recording);
                playback.start();
                await waitForDialog();
            });

            it("should display a confirm modal", () => {
                expect(queryConfirmListeningDialog()).toBeInTheDocument();
            });

            describe("when confirming the dialog", () => {
                beforeEach(async () => {
                    await userEvent.click(screen.getByText("Yes, end my recording"));
                });

                it("should stop the recording", () => {
                    expect(recording.stop).toHaveBeenCalled();
                    expect(SdkContextClass.instance.voiceBroadcastRecordingsStore.getCurrent()).toBeNull();
                });

                it("should not start the playback", () => {
                    expect(playback.getState()).toBe(VoiceBroadcastPlaybackState.Playing);
                });
            });

            describe("when not confirming the dialog", () => {
                beforeEach(async () => {
                    await userEvent.click(screen.getByText("No"));
                });

                it("should not stop the recording", () => {
                    expect(recording.stop).not.toHaveBeenCalled();
                });

                it("should start the playback", () => {
                    expect(playback.getState()).toBe(VoiceBroadcastPlaybackState.Stopped);
                });
            });
        });
    });

    describe("when there is a stopped voice broadcast", () => {
        beforeEach(async () => {
            jest.useFakeTimers();
            infoEvent = mkInfoEvent(VoiceBroadcastInfoState.Stopped);
            createChunkEvents();
            // use delayed first chunk here to simulate loading time
            setUpChunkEvents([chunk2Event, deplayedChunk1Event, chunk3Event]);
            room.addLiveEvents([infoEvent, deplayedChunk1Event, chunk2Event, chunk3Event]);
            playback = await mkPlayback(true);
        });

        afterEach(() => {
            jest.useRealTimers();
        });

        it("should expose the info event", () => {
            expect(playback.infoEvent).toBe(infoEvent);
        });

        itShouldSetTheStateTo(VoiceBroadcastPlaybackState.Stopped);

        describe("and calling start", () => {
            startPlayback();

            itShouldSetTheStateTo(VoiceBroadcastPlaybackState.Buffering);

            describe("and the first chunk data has been loaded", () => {
                beforeEach(async () => {
                    await simulateFirstChunkArrived();
                });

                itShouldSetTheStateTo(VoiceBroadcastPlaybackState.Playing);

<<<<<<< HEAD
                it("should play the chunks beginning with the first one", () => {
                    // assert that the first chunk is being played
                    expect(chunk1Playback.play).toHaveBeenCalled();
                    expect(chunk2Playback.play).not.toHaveBeenCalled();
=======
                it("should update the time", () => {
                    expect(playback.timeSeconds).toBe(11);
                    expect(playback.timeLeftSeconds).toBe(2);
                });
            });

            describe("and the chunk playback progresses across the actual time", () => {
                // This can be the case if the meta data is out of sync with the actual audio data.

                beforeEach(() => {
                    chunk1Playback.clockInfo.liveData.update([15]);
                });

                it("should update the time", () => {
                    expect(playback.timeSeconds).toBe(15);
                    expect(playback.timeLeftSeconds).toBe(0);
>>>>>>> 39fe72e5
                });

                describe("and calling start again", () => {
                    it("should not play the first chunk a second time", () => {
                        expect(chunk1Playback.play).toHaveBeenCalledTimes(1);
                    });
                });

                describe("and the chunk playback progresses", () => {
                    beforeEach(() => {
                        chunk1Playback.clockInfo.liveData.update([11]);
                    });

                    it("should update the time", () => {
                        expect(playback.timeSeconds).toBe(11);
                    });
                });

                describe("and skipping to the middle of the second chunk", () => {
                    const middleOfSecondChunk = (chunk1Length + chunk2Length / 2) / 1000;

                    beforeEach(async () => {
                        await playback.skipTo(middleOfSecondChunk);
                    });

                    it("should play the second chunk", () => {
                        expect(chunk1Playback.stop).toHaveBeenCalled();
                        expect(chunk1Playback.destroy).toHaveBeenCalled();
                        expect(chunk2Playback.play).toHaveBeenCalled();
                    });

                    it("should update the time", () => {
                        expect(playback.timeSeconds).toBe(middleOfSecondChunk);
                    });

                    describe("and skipping to the start", () => {
                        beforeEach(async () => {
                            await playback.skipTo(0);
                        });

                        it("should play the first chunk", () => {
                            expect(chunk2Playback.stop).toHaveBeenCalled();
                            expect(chunk2Playback.destroy).toHaveBeenCalled();
                            expect(chunk1Playback.play).toHaveBeenCalled();
                        });

                        it("should update the time", () => {
                            expect(playback.timeSeconds).toBe(0);
                        });
                    });
                });

                describe("and skipping multiple times", () => {
                    beforeEach(async () => {
                        return Promise.all([
                            playback.skipTo(middleOfSecondChunk),
                            playback.skipTo(middleOfThirdChunk),
                            playback.skipTo(0),
                        ]);
                    });

                    it("should only skip to the first and last position", () => {
                        expect(chunk1Playback.stop).toHaveBeenCalled();
                        expect(chunk1Playback.destroy).toHaveBeenCalled();
                        expect(chunk2Playback.play).toHaveBeenCalled();

                        expect(chunk3Playback.play).not.toHaveBeenCalled();

                        expect(chunk2Playback.stop).toHaveBeenCalled();
                        expect(chunk2Playback.destroy).toHaveBeenCalled();
                        expect(chunk1Playback.play).toHaveBeenCalled();
                    });
                });

                describe("and the first chunk ends", () => {
                    beforeEach(() => {
                        chunk1Playback.emit(PlaybackState.Stopped);
                    });

                    it("should play until the end", () => {
                        // assert first chunk was unloaded
                        expect(chunk1Playback.destroy).toHaveBeenCalled();

                        // assert that the second chunk is being played
                        expect(chunk2Playback.play).toHaveBeenCalled();

                        // simulate end of second and third chunk
                        chunk2Playback.emit(PlaybackState.Stopped);
                        chunk3Playback.emit(PlaybackState.Stopped);

                        // assert that the entire playback is now in stopped state
                        expect(playback.getState()).toBe(VoiceBroadcastPlaybackState.Stopped);
                    });
                });

                describe("and calling pause", () => {
                    pausePlayback();
                    itShouldSetTheStateTo(VoiceBroadcastPlaybackState.Paused);
                    itShouldEmitAStateChangedEvent(VoiceBroadcastPlaybackState.Paused);
                });

                describe("and calling stop", () => {
                    stopPlayback();
                    itShouldSetTheStateTo(VoiceBroadcastPlaybackState.Stopped);

                    it("should stop the playback", () => {
                        expect(chunk1Playback.stop).toHaveBeenCalled();
                    });

                    describe("and skipping to somewhere in the middle of the first chunk", () => {
                        beforeEach(async () => {
                            mocked(chunk1Playback.play).mockClear();
                            await playback.skipTo(1);
                        });

                        it("should not start the playback", () => {
                            expect(chunk1Playback.play).not.toHaveBeenCalled();
                        });
                    });
                });

                describe("and calling destroy", () => {
                    beforeEach(() => {
                        playback.destroy();
                    });

                    it("should call removeAllListeners", () => {
                        expect(playback.removeAllListeners).toHaveBeenCalled();
                    });

                    it("should call destroy on the playbacks", () => {
                        expect(chunk1Playback.destroy).toHaveBeenCalled();
                        expect(chunk2Playback.destroy).toHaveBeenCalled();
                    });
                });
            });
        });

        describe("and calling toggle for the first time", () => {
            beforeEach(async () => {
                playback.toggle();
                await simulateFirstChunkArrived();
            });

            itShouldSetTheStateTo(VoiceBroadcastPlaybackState.Playing);

            describe("and calling toggle a second time", () => {
                beforeEach(async () => {
                    await playback.toggle();
                });

                itShouldSetTheStateTo(VoiceBroadcastPlaybackState.Paused);

                describe("and calling toggle a third time", () => {
                    beforeEach(async () => {
                        await playback.toggle();
                    });

                    itShouldSetTheStateTo(VoiceBroadcastPlaybackState.Playing);
                });
            });
        });

        describe("and calling stop", () => {
            stopPlayback();

            itShouldSetTheStateTo(VoiceBroadcastPlaybackState.Stopped);

            describe("and calling toggle", () => {
                beforeEach(async () => {
                    mocked(onStateChanged).mockReset();
                    playback.toggle();
                    await simulateFirstChunkArrived();
                });

                itShouldSetTheStateTo(VoiceBroadcastPlaybackState.Playing);
                itShouldEmitAStateChangedEvent(VoiceBroadcastPlaybackState.Playing);
            });
        });
    });
});<|MERGE_RESOLUTION|>--- conflicted
+++ resolved
@@ -551,29 +551,10 @@
 
                 itShouldSetTheStateTo(VoiceBroadcastPlaybackState.Playing);
 
-<<<<<<< HEAD
                 it("should play the chunks beginning with the first one", () => {
                     // assert that the first chunk is being played
                     expect(chunk1Playback.play).toHaveBeenCalled();
                     expect(chunk2Playback.play).not.toHaveBeenCalled();
-=======
-                it("should update the time", () => {
-                    expect(playback.timeSeconds).toBe(11);
-                    expect(playback.timeLeftSeconds).toBe(2);
-                });
-            });
-
-            describe("and the chunk playback progresses across the actual time", () => {
-                // This can be the case if the meta data is out of sync with the actual audio data.
-
-                beforeEach(() => {
-                    chunk1Playback.clockInfo.liveData.update([15]);
-                });
-
-                it("should update the time", () => {
-                    expect(playback.timeSeconds).toBe(15);
-                    expect(playback.timeLeftSeconds).toBe(0);
->>>>>>> 39fe72e5
                 });
 
                 describe("and calling start again", () => {
@@ -589,6 +570,19 @@
 
                     it("should update the time", () => {
                         expect(playback.timeSeconds).toBe(11);
+                    });
+                });
+
+                describe("and the chunk playback progresses across the actual time", () => {
+                    // This can be the case if the meta data is out of sync with the actual audio data.
+
+                    beforeEach(() => {
+                        chunk1Playback.clockInfo.liveData.update([15]);
+                    });
+
+                    it("should update the time", () => {
+                        expect(playback.timeSeconds).toBe(15);
+                        expect(playback.timeLeftSeconds).toBe(0);
                     });
                 });
 
