/*
Copyright 2022 The Matrix.org Foundation C.I.C.

Licensed under the Apache License, Version 2.0 (the "License");
you may not use this file except in compliance with the License.
You may obtain a copy of the License at

    http://www.apache.org/licenses/LICENSE-2.0

Unless required by applicable law or agreed to in writing, software
distributed under the License is distributed on an "AS IS" BASIS,
WITHOUT WARRANTIES OR CONDITIONS OF ANY KIND, either express or implied.
See the License for the specific language governing permissions and
limitations under the License.
*/

import { Optional } from "matrix-events-sdk";
<<<<<<< HEAD
import { EventType, IContent, MatrixEvent, MsgType, RelationType } from "matrix-js-sdk/src/matrix";
=======
import { EventType, MatrixEvent, MsgType, RelationType, Room, RoomMember } from "matrix-js-sdk/src/matrix";
>>>>>>> 27bd04a8

import { SdkContextClass } from "../../../src/contexts/SDKContext";
import {
    VoiceBroadcastPlayback,
    VoiceBroadcastPreRecording,
    VoiceBroadcastRecording,
} from "../../../src/voice-broadcast";
import {
    VoiceBroadcastChunkEventType,
    VoiceBroadcastInfoEventType,
    VoiceBroadcastInfoState,
} from "../../../src/voice-broadcast/types";
import { mkEvent } from "../../test-utils";

// timestamp incremented on each call to prevent duplicate timestamp
let timestamp = new Date().getTime();

export const mkVoiceBroadcastInfoStateEvent = (
    roomId: Optional<string>,
    state: Optional<VoiceBroadcastInfoState>,
    senderId: Optional<string>,
    senderDeviceId: Optional<string>,
    startedInfoEvent?: MatrixEvent,
    lastChunkSequence?: number,
): MatrixEvent => {
    const relationContent: IContent = {};

    if (startedInfoEvent) {
        relationContent["m.relates_to"] = {
            event_id: startedInfoEvent.getId(),
            rel_type: "m.reference",
        };
    }

    const lastChunkSequenceContent = lastChunkSequence ? { last_chunk_sequence: lastChunkSequence } : {};

    return mkEvent({
        event: true,
        // @ts-ignore allow everything here for edge test cases
        room: roomId,
        // @ts-ignore allow everything here for edge test cases
        user: senderId,
        type: VoiceBroadcastInfoEventType,
        // @ts-ignore allow everything here for edge test cases
        skey: senderId,
        content: {
            state,
            device_id: senderDeviceId,
            ...relationContent,
            ...lastChunkSequenceContent,
        },
        ts: timestamp++,
    });
};

export const mkVoiceBroadcastChunkEvent = (
    infoEventId: string,
    userId: string,
    roomId: string,
    duration: number,
    sequence?: number,
    timestamp?: number,
): MatrixEvent => {
    return mkEvent({
        event: true,
        user: userId,
        room: roomId,
        type: EventType.RoomMessage,
        content: {
            msgtype: MsgType.Audio,
            ["org.matrix.msc1767.audio"]: {
                duration,
            },
            info: {
                duration,
            },
            [VoiceBroadcastChunkEventType]: {
                ...(sequence ? { sequence } : {}),
            },
            ["m.relates_to"]: {
                rel_type: RelationType.Reference,
                event_id: infoEventId,
            },
        },
        ts: timestamp,
    });
};

export const mkVoiceBroadcastPlayback = (stores: SdkContextClass): VoiceBroadcastPlayback => {
    const infoEvent = mkVoiceBroadcastInfoStateEvent(
        "!room:example.com",
        VoiceBroadcastInfoState.Started,
        "@user:example.com",
        "ASD123",
    );
    return new VoiceBroadcastPlayback(infoEvent, stores.client!, stores.voiceBroadcastRecordingsStore);
};

export const mkVoiceBroadcastRecording = (stores: SdkContextClass): VoiceBroadcastRecording => {
    const infoEvent = mkVoiceBroadcastInfoStateEvent(
        "!room:example.com",
        VoiceBroadcastInfoState.Started,
        "@user:example.com",
        "ASD123",
    );
    return new VoiceBroadcastRecording(infoEvent, stores.client!);
};

export const mkVoiceBroadcastPreRecording = (stores: SdkContextClass): VoiceBroadcastPreRecording => {
    const roomId = "!room:example.com";
    const userId = "@user:example.com";
    const room = new Room(roomId, stores.client!, userId);
    const roomMember = new RoomMember(roomId, userId);
    return new VoiceBroadcastPreRecording(
        room,
        roomMember,
        stores.client!,
        stores.voiceBroadcastPlaybacksStore,
        stores.voiceBroadcastRecordingsStore,
    );
};<|MERGE_RESOLUTION|>--- conflicted
+++ resolved
@@ -15,11 +15,7 @@
 */
 
 import { Optional } from "matrix-events-sdk";
-<<<<<<< HEAD
-import { EventType, IContent, MatrixEvent, MsgType, RelationType } from "matrix-js-sdk/src/matrix";
-=======
 import { EventType, MatrixEvent, MsgType, RelationType, Room, RoomMember } from "matrix-js-sdk/src/matrix";
->>>>>>> 27bd04a8
 
 import { SdkContextClass } from "../../../src/contexts/SDKContext";
 import {
@@ -45,7 +41,7 @@
     startedInfoEvent?: MatrixEvent,
     lastChunkSequence?: number,
 ): MatrixEvent => {
-    const relationContent: IContent = {};
+    const relationContent = {};
 
     if (startedInfoEvent) {
         relationContent["m.relates_to"] = {
