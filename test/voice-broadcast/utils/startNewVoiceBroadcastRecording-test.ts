--- conflicted
+++ resolved
@@ -129,13 +129,8 @@
                     _eventType: string,
                     _content: any,
                     _stateKey = "",
-<<<<<<< HEAD
-                ) => {
+                ): Promise<ISendEventResponse> => {
                     window.setTimeout(() => {
-=======
-                ): Promise<ISendEventResponse> => {
-                    setTimeout(() => {
->>>>>>> d0fd0cfe
                         // emit state events after resolving the promise
                         room.currentState.setStateEvents([otherEvent]);
                         room.currentState.setStateEvents([infoEvent]);
