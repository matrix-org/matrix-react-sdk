/*
Copyright 2022 The Matrix.org Foundation C.I.C.

Licensed under the Apache License, Version 2.0 (the "License");
you may not use this file except in compliance with the License.
You may obtain a copy of the License at

    http://www.apache.org/licenses/LICENSE-2.0

Unless required by applicable law or agreed to in writing, software
distributed under the License is distributed on an "AS IS" BASIS,
WITHOUT WARRANTIES OR CONDITIONS OF ANY KIND, either express or implied.
See the License for the specific language governing permissions and
limitations under the License.
*/

import React from "react";
import { mocked } from "jest-mock";
import { MatrixClient, Room, RoomMember } from "matrix-js-sdk/src/matrix";
import { act, render, RenderResult, screen } from "@testing-library/react";
import userEvent from "@testing-library/user-event";

import {
    VoiceBroadcastPlaybacksStore,
    VoiceBroadcastPreRecording,
    VoiceBroadcastPreRecordingPip,
    VoiceBroadcastRecordingsStore,
} from "../../../../src/voice-broadcast";
import { flushPromises, stubClient } from "../../../test-utils";
import { requestMediaPermissions } from "../../../../src/utils/media/requestMediaPermissions";
import MediaDeviceHandler, { MediaDeviceKindEnum } from "../../../../src/MediaDeviceHandler";
import dis from "../../../../src/dispatcher/dispatcher";
import { Action } from "../../../../src/dispatcher/actions";

jest.mock("../../../../src/dispatcher/dispatcher");
jest.mock("../../../../src/utils/media/requestMediaPermissions");

// mock RoomAvatar, because it is doing too much fancy stuff
jest.mock("../../../../src/components/views/avatars/RoomAvatar", () => ({
    __esModule: true,
    default: jest.fn().mockImplementation(({ room }) => {
        return <div data-testid="room-avatar">room avatar: {room.name}</div>;
    }),
}));

describe("VoiceBroadcastPreRecordingPip", () => {
    let renderResult: RenderResult;
    let preRecording: VoiceBroadcastPreRecording;
    let playbacksStore: VoiceBroadcastPlaybacksStore;
    let recordingsStore: VoiceBroadcastRecordingsStore;
    let client: MatrixClient;
    let room: Room;
    let sender: RoomMember;

    const itShouldShowTheBroadcastRoom = () => {
        it("should show the broadcast room", () => {
            expect(dis.dispatch).toHaveBeenCalledWith({
                action: Action.ViewRoom,
                room_id: room.roomId,
                metricsTrigger: undefined,
            });
        });
    };

    beforeEach(() => {
        client = stubClient();
        room = new Room("!room@example.com", client, client.getUserId() || "");
        sender = new RoomMember(room.roomId, client.getUserId() || "");
        playbacksStore = new VoiceBroadcastPlaybacksStore();
        recordingsStore = new VoiceBroadcastRecordingsStore();
        mocked(requestMediaPermissions).mockResolvedValue({
            getTracks: (): Array<MediaStreamTrack> => [],
        } as unknown as MediaStream);
        jest.spyOn(MediaDeviceHandler, "getDevices").mockResolvedValue({
            [MediaDeviceKindEnum.AudioInput]: [
                {
                    deviceId: "d1",
                    label: "Device 1",
                } as MediaDeviceInfo,
                {
                    deviceId: "d2",
                    label: "Device 2",
                } as MediaDeviceInfo,
            ],
            [MediaDeviceKindEnum.AudioOutput]: [],
            [MediaDeviceKindEnum.VideoInput]: [],
        });
        jest.spyOn(MediaDeviceHandler.instance, "setDevice").mockImplementation();
        preRecording = new VoiceBroadcastPreRecording(room, sender, client, playbacksStore, recordingsStore);
        jest.spyOn(preRecording, "start").mockResolvedValue();
    });

    afterAll(() => {
        jest.resetAllMocks();
    });

    describe("when rendered", () => {
        beforeEach(async () => {
            renderResult = render(<VoiceBroadcastPreRecordingPip voiceBroadcastPreRecording={preRecording} />);

            await act(async () => {
                flushPromises();
            });
        });

        it("should match the snapshot", () => {
            expect(renderResult.container).toMatchSnapshot();
        });

<<<<<<< HEAD
        describe("and double clicking »Go live«", () => {
            beforeEach(async () => {
                await act(async () => {
                    await userEvent.click(screen.getByText("Go live"));
                    await userEvent.click(screen.getByText("Go live"));
                });
            });

            it("should call start once", () => {
                expect(preRecording.start).toHaveBeenCalledTimes(1);
            });
=======
        describe("and clicking the room name", () => {
            beforeEach(async () => {
                await userEvent.click(screen.getByText(room.name));
            });

            itShouldShowTheBroadcastRoom();
        });

        describe("and clicking the room avatar", () => {
            beforeEach(async () => {
                await userEvent.click(screen.getByText(`room avatar: ${room.name}`));
            });

            itShouldShowTheBroadcastRoom();
>>>>>>> aeb9f437
        });

        describe("and clicking the device label", () => {
            beforeEach(async () => {
                await act(async () => {
                    await userEvent.click(screen.getByText("Default Device"));
                });
            });

            it("should display the device selection", () => {
                expect(screen.queryAllByText("Default Device").length).toBe(2);
                expect(screen.queryByText("Device 1")).toBeInTheDocument();
                expect(screen.queryByText("Device 2")).toBeInTheDocument();
            });

            describe("and selecting a device", () => {
                beforeEach(async () => {
                    await act(async () => {
                        await userEvent.click(screen.getByText("Device 1"));
                    });
                });

                it("should set it as current device", () => {
                    expect(MediaDeviceHandler.instance.setDevice).toHaveBeenCalledWith(
                        "d1",
                        MediaDeviceKindEnum.AudioInput,
                    );
                });

                it("should not show the device selection", () => {
                    expect(screen.queryByText("Default Device")).not.toBeInTheDocument();
                    // expected to be one in the document, displayed in the pip directly
                    expect(screen.queryByText("Device 1")).toBeInTheDocument();
                    expect(screen.queryByText("Device 2")).not.toBeInTheDocument();
                });
            });
        });
    });
});<|MERGE_RESOLUTION|>--- conflicted
+++ resolved
@@ -107,7 +107,6 @@
             expect(renderResult.container).toMatchSnapshot();
         });
 
-<<<<<<< HEAD
         describe("and double clicking »Go live«", () => {
             beforeEach(async () => {
                 await act(async () => {
@@ -119,7 +118,8 @@
             it("should call start once", () => {
                 expect(preRecording.start).toHaveBeenCalledTimes(1);
             });
-=======
+        });
+
         describe("and clicking the room name", () => {
             beforeEach(async () => {
                 await userEvent.click(screen.getByText(room.name));
@@ -134,7 +134,6 @@
             });
 
             itShouldShowTheBroadcastRoom();
->>>>>>> aeb9f437
         });
 
         describe("and clicking the device label", () => {
