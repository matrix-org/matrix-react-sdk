/*
Copyright 2021 The Matrix.org Foundation C.I.C.

Licensed under the Apache License, Version 2.0 (the "License");
you may not use this file except in compliance with the License.
You may obtain a copy of the License at

    http://www.apache.org/licenses/LICENSE-2.0

Unless required by applicable law or agreed to in writing, software
distributed under the License is distributed on an "AS IS" BASIS,
WITHOUT WARRANTIES OR CONDITIONS OF ANY KIND, either express or implied.
See the License for the specific language governing permissions and
limitations under the License.
*/

import { mocked } from "jest-mock";
import { PostHog } from "posthog-js";

import { Anonymity, getRedactedCurrentLocation, IPosthogEvent, PosthogAnalytics } from "../src/PosthogAnalytics";
import SdkConfig from "../src/SdkConfig";
import { getMockClientWithEventEmitter } from "./test-utils";
import SettingsStore from "../src/settings/SettingsStore";
import { Layout } from "../src/settings/enums/Layout";
import defaultDispatcher from "../src/dispatcher/dispatcher";
import { Action } from "../src/dispatcher/actions";
import { SettingLevel } from "../src/settings/SettingLevel";

const getFakePosthog = (): PostHog =>
    ({
        capture: jest.fn(),
        init: jest.fn(),
        identify: jest.fn(),
        reset: jest.fn(),
        register: jest.fn(),
    } as unknown as PostHog);

interface ITestEvent extends IPosthogEvent {
    eventName: "JestTestEvents";
    foo?: string;
}

describe("PosthogAnalytics", () => {
    let fakePosthog: PostHog;
    const shaHashes: Record<string, string> = {
        "42": "73475cb40a568e8da8a045ced110137e159f890ac4da883b6b17dc651b3a8049",
        "some": "a6b46dd0d1ae5e86cbc8f37e75ceeb6760230c1ca4ffbcb0c97b96dd7d9c464b",
        "pii": "bd75b3e080945674c0351f75e0db33d1e90986fa07b318ea7edf776f5eef38d4",
        "foo": "2c26b46b68ffc68ff99b453c1d30413413422d706483bfa0f98a5e886266e7ae",
    };

    beforeEach(() => {
        fakePosthog = getFakePosthog();

        Object.defineProperty(window, "crypto", {
            value: {
                subtle: {
                    digest: async (_: AlgorithmIdentifier, encodedMessage: BufferSource) => {
                        const message = new TextDecoder().decode(encodedMessage);
                        const hexHash = shaHashes[message];
                        const bytes: number[] = [];
                        for (let c = 0; c < hexHash.length; c += 2) {
                            bytes.push(parseInt(hexHash.slice(c, c + 2), 16));
                        }
<<<<<<< HEAD
                        return bytes as unknown as ArrayBuffer;
                    },
                } as unknown as SubtleCrypto,
            },
            writable: true,
=======
                        return bytes;
                    },
                },
            },
>>>>>>> 2cec8b5a
        });
    });

    afterEach(() => {
        Object.defineProperty(window, "crypto", {
<<<<<<< HEAD
            value: undefined,
            writable: true,
=======
            value: null,
>>>>>>> 2cec8b5a
        });
        SdkConfig.unset(); // we touch the config, so clean up
    });

    describe("Initialisation", () => {
        it("Should not be enabled without config being set", () => {
            // force empty/invalid state for posthog options
            SdkConfig.put({ brand: "Testing" });
            const analytics = new PosthogAnalytics(fakePosthog);
            expect(analytics.isEnabled()).toBe(false);
        });

        it("Should be enabled if config is set", () => {
            SdkConfig.put({
                brand: "Testing",
                posthog: {
                    project_api_key: "foo",
                    api_host: "bar",
                },
            });
            const analytics = new PosthogAnalytics(fakePosthog);
            analytics.setAnonymity(Anonymity.Pseudonymous);
            expect(analytics.isEnabled()).toBe(true);
        });
    });

    describe("Tracking", () => {
        let analytics: PosthogAnalytics;

        beforeEach(() => {
            SdkConfig.put({
                brand: "Testing",
                posthog: {
                    project_api_key: "foo",
                    api_host: "bar",
                },
            });

            analytics = new PosthogAnalytics(fakePosthog);
        });

        it("Should pass event to posthog", () => {
            analytics.setAnonymity(Anonymity.Pseudonymous);
            analytics.trackEvent<ITestEvent>({
                eventName: "JestTestEvents",
                foo: "bar",
            });
            expect(mocked(fakePosthog).capture.mock.calls[0][0]).toBe("JestTestEvents");
            expect(mocked(fakePosthog).capture.mock.calls[0][1]!["foo"]).toEqual("bar");
        });

        it("Should not track events if anonymous", async () => {
            analytics.setAnonymity(Anonymity.Anonymous);
            await analytics.trackEvent<ITestEvent>({
                eventName: "JestTestEvents",
                foo: "bar",
            });
            expect(fakePosthog.capture).not.toHaveBeenCalled();
        });

        it("Should not track any events if disabled", async () => {
            analytics.setAnonymity(Anonymity.Disabled);
            analytics.trackEvent<ITestEvent>({
                eventName: "JestTestEvents",
                foo: "bar",
            });
            expect(fakePosthog.capture).not.toHaveBeenCalled();
        });

        it("Should anonymise location of a known screen", async () => {
            const location = getRedactedCurrentLocation("https://foo.bar", "#/register/some/pii", "/");
            expect(location).toBe("https://foo.bar/#/register/<redacted>");
        });

        it("Should anonymise location of an unknown screen", async () => {
            const location = getRedactedCurrentLocation("https://foo.bar", "#/not_a_screen_name/some/pii", "/");
            expect(location).toBe("https://foo.bar/#/<redacted_screen_name>/<redacted>");
        });

        it("Should handle an empty hash", async () => {
            const location = getRedactedCurrentLocation("https://foo.bar", "", "/");
            expect(location).toBe("https://foo.bar/");
        });

        it("Should identify the user to posthog if pseudonymous", async () => {
            analytics.setAnonymity(Anonymity.Pseudonymous);
            const client = getMockClientWithEventEmitter({
                getAccountDataFromServer: jest.fn().mockResolvedValue(null),
                setAccountData: jest.fn().mockResolvedValue({}),
            });
            await analytics.identifyUser(client, () => "analytics_id");
            expect(mocked(fakePosthog).identify.mock.calls[0][0]).toBe("analytics_id");
        });

        it("Should not identify the user to posthog if anonymous", async () => {
            analytics.setAnonymity(Anonymity.Anonymous);
            const client = getMockClientWithEventEmitter({});
            await analytics.identifyUser(client, () => "analytics_id");
            expect(mocked(fakePosthog).identify.mock.calls.length).toBe(0);
        });

        it("Should identify using the server's analytics id if present", async () => {
            analytics.setAnonymity(Anonymity.Pseudonymous);

            const client = getMockClientWithEventEmitter({
                getAccountDataFromServer: jest.fn().mockResolvedValue({ id: "existing_analytics_id" }),
                setAccountData: jest.fn().mockResolvedValue({}),
            });
            await analytics.identifyUser(client, () => "new_analytics_id");
            expect(mocked(fakePosthog).identify.mock.calls[0][0]).toBe("existing_analytics_id");
        });
    });

    describe("WebLayout", () => {
        let analytics: PosthogAnalytics;

        beforeEach(() => {
            SdkConfig.put({
                brand: "Testing",
                posthog: {
                    project_api_key: "foo",
                    api_host: "bar",
                },
            });

            analytics = new PosthogAnalytics(fakePosthog);
            analytics.setAnonymity(Anonymity.Pseudonymous);
        });

        it("should send layout IRC correctly", async () => {
            await SettingsStore.setValue("layout", null, SettingLevel.DEVICE, Layout.IRC);
            defaultDispatcher.dispatch(
                {
                    action: Action.SettingUpdated,
                    settingName: "layout",
                },
                true,
            );
            analytics.trackEvent<ITestEvent>({
                eventName: "JestTestEvents",
            });
            expect(mocked(fakePosthog).capture.mock.calls[0][1]!["$set"]).toStrictEqual({
                WebLayout: "IRC",
            });
        });

        it("should send layout Bubble correctly", async () => {
            await SettingsStore.setValue("layout", null, SettingLevel.DEVICE, Layout.Bubble);
            defaultDispatcher.dispatch(
                {
                    action: Action.SettingUpdated,
                    settingName: "layout",
                },
                true,
            );
            analytics.trackEvent<ITestEvent>({
                eventName: "JestTestEvents",
            });
            expect(mocked(fakePosthog).capture.mock.calls[0][1]!["$set"]).toStrictEqual({
                WebLayout: "Bubble",
            });
        });

        it("should send layout Group correctly", async () => {
            await SettingsStore.setValue("layout", null, SettingLevel.DEVICE, Layout.Group);
            defaultDispatcher.dispatch(
                {
                    action: Action.SettingUpdated,
                    settingName: "layout",
                },
                true,
            );
            analytics.trackEvent<ITestEvent>({
                eventName: "JestTestEvents",
            });
            expect(mocked(fakePosthog).capture.mock.calls[0][1]!["$set"]).toStrictEqual({
                WebLayout: "Group",
            });
        });

        it("should send layout Compact correctly", async () => {
            await SettingsStore.setValue("layout", null, SettingLevel.DEVICE, Layout.Group);
            await SettingsStore.setValue("useCompactLayout", null, SettingLevel.DEVICE, true);
            defaultDispatcher.dispatch(
                {
                    action: Action.SettingUpdated,
                    settingName: "useCompactLayout",
                },
                true,
            );
            analytics.trackEvent<ITestEvent>({
                eventName: "JestTestEvents",
            });
            expect(mocked(fakePosthog).capture.mock.calls[0][1]!["$set"]).toStrictEqual({
                WebLayout: "Compact",
            });
        });
    });
});<|MERGE_RESOLUTION|>--- conflicted
+++ resolved
@@ -62,29 +62,16 @@
                         for (let c = 0; c < hexHash.length; c += 2) {
                             bytes.push(parseInt(hexHash.slice(c, c + 2), 16));
                         }
-<<<<<<< HEAD
-                        return bytes as unknown as ArrayBuffer;
-                    },
-                } as unknown as SubtleCrypto,
-            },
-            writable: true,
-=======
                         return bytes;
                     },
                 },
             },
->>>>>>> 2cec8b5a
         });
     });
 
     afterEach(() => {
         Object.defineProperty(window, "crypto", {
-<<<<<<< HEAD
-            value: undefined,
-            writable: true,
-=======
             value: null,
->>>>>>> 2cec8b5a
         });
         SdkConfig.unset(); // we touch the config, so clean up
     });
