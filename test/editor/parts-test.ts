--- conflicted
+++ resolved
@@ -14,12 +14,8 @@
 limitations under the License.
 */
 
-<<<<<<< HEAD
 import { EmojiPart, PlainPart, PartCreator } from "../../src/editor/parts";
-=======
-import { EmojiPart, PlainPart } from "../../src/editor/parts";
 import { createPartCreator } from "./mock";
->>>>>>> 516b4f0f
 
 describe("editor/parts", () => {
     describe("appendUntilRejected", () => {
@@ -37,8 +33,6 @@
             expect(part.text).toEqual(femaleFacepalmEmoji);
         });
     });
-
-<<<<<<< HEAD
     describe("plainWithEmoji", () => {
         it("should append an hair space after a regional emoji", () => {
             const regionalEmojiF = String.fromCodePoint(127467);
@@ -49,11 +43,10 @@
             expect(parts[0].text).toBe(regionalEmojiF);
             expect(parts[1].text).toBe(hairSpace);
         });
-=======
+    });
     it("should not explode on room pills for unknown rooms", () => {
         const pc = createPartCreator();
         const part = pc.roomPill("#room:server");
         expect(() => part.toDOMNode()).not.toThrow();
->>>>>>> 516b4f0f
     });
 });