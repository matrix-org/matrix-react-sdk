/*
Copyright 2022 - 2023 The Matrix.org Foundation C.I.C.

Licensed under the Apache License, Version 2.0 (the "License");
you may not use this file except in compliance with the License.
You may obtain a copy of the License at

    http://www.apache.org/licenses/LICENSE-2.0

Unless required by applicable law or agreed to in writing, software
distributed under the License is distributed on an "AS IS" BASIS,
WITHOUT WARRANTIES OR CONDITIONS OF ANY KIND, either express or implied.
See the License for the specific language governing permissions and
limitations under the License.
*/

<<<<<<< HEAD
import { Mocked, mocked } from "jest-mock";
import { ConditionKind, PushRuleActionName, TweakName } from "matrix-js-sdk/src/@types/PushRules";
import { NotificationCountType, Room } from "matrix-js-sdk/src/models/room";
import { MatrixClient } from "matrix-js-sdk/src/matrix";
=======
import { mocked } from "jest-mock";
import { PushRuleActionName, TweakName } from "matrix-js-sdk/src/@types/PushRules";
import { NotificationCountType, Room } from "matrix-js-sdk/src/models/room";
import { EventStatus, EventType, MatrixEvent, PendingEventOrdering } from "matrix-js-sdk/src/matrix";
>>>>>>> 27bd04a8

import type { MatrixClient } from "matrix-js-sdk/src/matrix";
import { mkEvent, mkRoom, muteRoom, stubClient, upsertRoomStateEvents } from "./test-utils";
import {
    getRoomNotifsState,
    RoomNotifState,
    getUnreadNotificationCount,
    determineUnreadState,
} from "../src/RoomNotifs";
import { NotificationColor } from "../src/stores/notifications/NotificationColor";
import SettingsStore from "../src/settings/SettingsStore";

describe("RoomNotifs test", () => {
    let client: jest.Mocked<MatrixClient>;

    beforeEach(() => {
        client = stubClient() as jest.Mocked<MatrixClient>;
    });

    it("getRoomNotifsState handles rules with no conditions", () => {
        mocked(client).pushRules = {
            global: {
                override: [
                    {
                        rule_id: "!roomId:server",
                        enabled: true,
                        default: false,
                        actions: [],
                    },
                ],
            },
        };
        expect(getRoomNotifsState(client, "!roomId:server")).toBe(null);
    });

    it("getRoomNotifsState handles guest users", () => {
        mocked(client).isGuest.mockReturnValue(true);
        expect(getRoomNotifsState(client, "!roomId:server")).toBe(RoomNotifState.AllMessages);
    });

    it("getRoomNotifsState handles mute state", () => {
        const room = mkRoom(client, "!roomId:server");
        muteRoom(room);
        expect(getRoomNotifsState(client, room.roomId)).toBe(RoomNotifState.Mute);
    });

    it("getRoomNotifsState handles mentions only", () => {
        (client as any).getRoomPushRule = () => ({
            rule_id: "!roomId:server",
            enabled: true,
            default: false,
            actions: [PushRuleActionName.DontNotify],
        });
        expect(getRoomNotifsState(client, "!roomId:server")).toBe(RoomNotifState.MentionsOnly);
    });

    it("getRoomNotifsState handles noisy", () => {
        (client as any).getRoomPushRule = () => ({
            rule_id: "!roomId:server",
            enabled: true,
            default: false,
            actions: [{ set_tweak: TweakName.Sound, value: "default" }],
        });
        expect(getRoomNotifsState(client, "!roomId:server")).toBe(RoomNotifState.AllMessagesLoud);
    });

    describe("getUnreadNotificationCount", () => {
        const ROOM_ID = "!roomId:example.org";
        const THREAD_ID = "$threadId";

<<<<<<< HEAD
        let cli: Mocked<MatrixClient>;
        let room: Room;
        beforeEach(() => {
            cli = MatrixClientPeg.get() as Mocked<MatrixClient>;
            room = new Room(ROOM_ID, cli, cli.getUserId());
=======
        let room: Room;
        beforeEach(() => {
            room = new Room(ROOM_ID, client, client.getUserId()!);
>>>>>>> 27bd04a8
        });

        it("counts room notification type", () => {
            expect(getUnreadNotificationCount(room, NotificationCountType.Total)).toBe(0);
            expect(getUnreadNotificationCount(room, NotificationCountType.Highlight)).toBe(0);
        });

        it("counts notifications type", () => {
            room.setUnreadNotificationCount(NotificationCountType.Total, 2);
            room.setUnreadNotificationCount(NotificationCountType.Highlight, 1);

            expect(getUnreadNotificationCount(room, NotificationCountType.Total)).toBe(2);
            expect(getUnreadNotificationCount(room, NotificationCountType.Highlight)).toBe(1);
        });

        describe("when there is a room predecessor", () => {
            const OLD_ROOM_ID = "!oldRoomId:example.org";
            const mkCreateEvent = (predecessorId?: string): MatrixEvent => {
                return mkEvent({
                    event: true,
                    type: "m.room.create",
                    room: ROOM_ID,
                    user: client.getUserId()!,
                    content: {
                        ...(predecessorId ? { predecessor: { room_id: predecessorId, event_id: "$someevent" } } : {}),
                        creator: client.getUserId(),
                        room_version: "5",
                    },
                    ts: Date.now(),
                });
            };

            const mkPredecessorEvent = (predecessorId: string): MatrixEvent => {
                return mkEvent({
                    event: true,
                    type: EventType.RoomPredecessor,
                    room: ROOM_ID,
                    user: client.getUserId()!,
                    skey: "",
                    content: {
                        predecessor_room_id: predecessorId,
                    },
                    ts: Date.now(),
                });
            };

            const itShouldCountPredecessorHighlightWhenThereIsAPredecessorInTheCreateEvent = (): void => {
                it("and there is a predecessor in the create event, it should count predecessor highlight", () => {
                    room.addLiveEvents([mkCreateEvent(OLD_ROOM_ID)]);

                    expect(getUnreadNotificationCount(room, NotificationCountType.Total)).toBe(8);
                    expect(getUnreadNotificationCount(room, NotificationCountType.Highlight)).toBe(7);
                });
            };

            const itShouldCountPredecessorHighlightWhenThereIsAPredecessorEvent = (): void => {
                it("and there is a predecessor event, it should count predecessor highlight", () => {
                    client.getVisibleRooms();
                    room.addLiveEvents([mkCreateEvent(OLD_ROOM_ID)]);
                    upsertRoomStateEvents(room, [mkPredecessorEvent(OLD_ROOM_ID)]);

                    expect(getUnreadNotificationCount(room, NotificationCountType.Total)).toBe(8);
                    expect(getUnreadNotificationCount(room, NotificationCountType.Highlight)).toBe(7);
                });
            };

            beforeEach(() => {
                room.setUnreadNotificationCount(NotificationCountType.Total, 2);
                room.setUnreadNotificationCount(NotificationCountType.Highlight, 1);

                const oldRoom = new Room(OLD_ROOM_ID, client, client.getUserId()!);
                oldRoom.setUnreadNotificationCount(NotificationCountType.Total, 10);
                oldRoom.setUnreadNotificationCount(NotificationCountType.Highlight, 6);

                client.getRoom.mockImplementation((roomId: string | undefined): Room | null => {
                    if (roomId === room.roomId) return room;
                    if (roomId === OLD_ROOM_ID) return oldRoom;
                    return null;
                });
            });

            describe("and dynamic room predecessors are disabled", () => {
                itShouldCountPredecessorHighlightWhenThereIsAPredecessorInTheCreateEvent();
                itShouldCountPredecessorHighlightWhenThereIsAPredecessorEvent();

                it("and there is only a predecessor event, it should not count predecessor highlight", () => {
                    room.addLiveEvents([mkCreateEvent()]);
                    upsertRoomStateEvents(room, [mkPredecessorEvent(OLD_ROOM_ID)]);

                    expect(getUnreadNotificationCount(room, NotificationCountType.Total)).toBe(2);
                    expect(getUnreadNotificationCount(room, NotificationCountType.Highlight)).toBe(1);
                });
            });

            describe("and dynamic room predecessors are enabled", () => {
                beforeEach(() => {
                    jest.spyOn(SettingsStore, "getValue").mockImplementation(
                        (settingName) => settingName === "feature_dynamic_room_predecessors",
                    );
                });

                itShouldCountPredecessorHighlightWhenThereIsAPredecessorInTheCreateEvent();
                itShouldCountPredecessorHighlightWhenThereIsAPredecessorEvent();

                it("and there is only a predecessor event, it should count predecessor highlight", () => {
                    room.addLiveEvents([mkCreateEvent()]);
                    upsertRoomStateEvents(room, [mkPredecessorEvent(OLD_ROOM_ID)]);

                    expect(getUnreadNotificationCount(room, NotificationCountType.Total)).toBe(8);
                    expect(getUnreadNotificationCount(room, NotificationCountType.Highlight)).toBe(7);
                });

                it("and there is an unknown room in the predecessor event, it should not count predecessor highlight", () => {
                    room.addLiveEvents([mkCreateEvent()]);
                    upsertRoomStateEvents(room, [mkPredecessorEvent("!unknon:example.com")]);

                    expect(getUnreadNotificationCount(room, NotificationCountType.Total)).toBe(2);
                    expect(getUnreadNotificationCount(room, NotificationCountType.Highlight)).toBe(1);
                });
            });
        });

        it("counts thread notification type", () => {
            expect(getUnreadNotificationCount(room, NotificationCountType.Total, THREAD_ID)).toBe(0);
            expect(getUnreadNotificationCount(room, NotificationCountType.Highlight, THREAD_ID)).toBe(0);
        });

        it("counts notifications type", () => {
            room.setThreadUnreadNotificationCount(THREAD_ID, NotificationCountType.Total, 2);
            room.setThreadUnreadNotificationCount(THREAD_ID, NotificationCountType.Highlight, 1);

            expect(getUnreadNotificationCount(room, NotificationCountType.Total, THREAD_ID)).toBe(2);
            expect(getUnreadNotificationCount(room, NotificationCountType.Highlight, THREAD_ID)).toBe(1);
        });
    });

    describe("determineUnreadState", () => {
        let room: Room;

        beforeEach(() => {
            room = new Room("!room-id:example.com", client, "@user:example.com", {
                pendingEventOrdering: PendingEventOrdering.Detached,
            });
        });

        it("shows nothing by default", async () => {
            const { color, symbol, count } = determineUnreadState(room);

            expect(symbol).toBe(null);
            expect(color).toBe(NotificationColor.None);
            expect(count).toBe(0);
        });

        it("indicates if there are unsent messages", async () => {
            const event = mkEvent({
                event: true,
                type: "m.message",
                user: "@user:example.org",
                content: {},
            });
            event.status = EventStatus.NOT_SENT;
            room.addPendingEvent(event, "txn");

            const { color, symbol, count } = determineUnreadState(room);

            expect(symbol).toBe("!");
            expect(color).toBe(NotificationColor.Unsent);
            expect(count).toBeGreaterThan(0);
        });

        it("indicates the user has been invited to a channel", async () => {
            room.updateMyMembership("invite");

            const { color, symbol, count } = determineUnreadState(room);

            expect(symbol).toBe("!");
            expect(color).toBe(NotificationColor.Red);
            expect(count).toBeGreaterThan(0);
        });

        it("shows nothing for muted channels", async () => {
            room.setUnreadNotificationCount(NotificationCountType.Highlight, 99);
            room.setUnreadNotificationCount(NotificationCountType.Total, 99);
            muteRoom(room);

            const { color, count } = determineUnreadState(room);

            expect(color).toBe(NotificationColor.None);
            expect(count).toBe(0);
        });

        it("uses the correct number of unreads", async () => {
            room.setUnreadNotificationCount(NotificationCountType.Total, 999);

            const { color, count } = determineUnreadState(room);

            expect(color).toBe(NotificationColor.Grey);
            expect(count).toBe(999);
        });

        it("uses the correct number of highlights", async () => {
            room.setUnreadNotificationCount(NotificationCountType.Highlight, 888);

            const { color, count } = determineUnreadState(room);

            expect(color).toBe(NotificationColor.Red);
            expect(count).toBe(888);
        });
    });
});<|MERGE_RESOLUTION|>--- conflicted
+++ resolved
@@ -14,17 +14,10 @@
 limitations under the License.
 */
 
-<<<<<<< HEAD
 import { Mocked, mocked } from "jest-mock";
-import { ConditionKind, PushRuleActionName, TweakName } from "matrix-js-sdk/src/@types/PushRules";
-import { NotificationCountType, Room } from "matrix-js-sdk/src/models/room";
-import { MatrixClient } from "matrix-js-sdk/src/matrix";
-=======
-import { mocked } from "jest-mock";
 import { PushRuleActionName, TweakName } from "matrix-js-sdk/src/@types/PushRules";
 import { NotificationCountType, Room } from "matrix-js-sdk/src/models/room";
 import { EventStatus, EventType, MatrixEvent, PendingEventOrdering } from "matrix-js-sdk/src/matrix";
->>>>>>> 27bd04a8
 
 import type { MatrixClient } from "matrix-js-sdk/src/matrix";
 import { mkEvent, mkRoom, muteRoom, stubClient, upsertRoomStateEvents } from "./test-utils";
@@ -95,17 +88,9 @@
         const ROOM_ID = "!roomId:example.org";
         const THREAD_ID = "$threadId";
 
-<<<<<<< HEAD
-        let cli: Mocked<MatrixClient>;
-        let room: Room;
-        beforeEach(() => {
-            cli = MatrixClientPeg.get() as Mocked<MatrixClient>;
-            room = new Room(ROOM_ID, cli, cli.getUserId());
-=======
         let room: Room;
         beforeEach(() => {
             room = new Room(ROOM_ID, client, client.getUserId()!);
->>>>>>> 27bd04a8
         });
 
         it("counts room notification type", () => {
