<<<<<<< HEAD
/*
Copyright 2017 - 2022 The Matrix.org Foundation C.I.C.

Licensed under the Apache License, Version 2.0 (the "License");
you may not use this file except in compliance with the License.
You may obtain a copy of the License at

    http://www.apache.org/licenses/LICENSE-2.0

Unless required by applicable law or agreed to in writing, software
distributed under the License is distributed on an "AS IS" BASIS,
WITHOUT WARRANTIES OR CONDITIONS OF ANY KIND, either express or implied.
See the License for the specific language governing permissions and
limitations under the License.
*/

=======
import '../skinned-sdk'; // Must be first for skinning to work
>>>>>>> 8d4e8308
import RoomViewStore from '../../src/stores/RoomViewStore';
import { Action } from '../../src/dispatcher/actions';
import { MatrixClientPeg as peg } from '../../src/MatrixClientPeg';
import * as testUtils from '../test-utils';

const dispatch = testUtils.getDispatchForStore(RoomViewStore);

jest.mock('../../src/utils/DMRoomMap', () => {
    const mock = {
        getUserIdForRoomId: jest.fn(),
        getDMRoomsForUserId: jest.fn(),
    };

    return {
        shared: jest.fn().mockReturnValue(mock),
        sharedInstance: mock,
    };
});

describe('RoomViewStore', function() {
    beforeEach(function() {
        testUtils.stubClient();
        peg.get().credentials = { userId: "@test:example.com" };

        // Reset the state of the store
        RoomViewStore.reset();
    });

    it('can be used to view a room by ID and join', function(done) {
        peg.get().joinRoom = async (roomAddress) => {
            expect(roomAddress).toBe("!randomcharacters:aser.ver");
            done();
        };

        dispatch({ action: Action.ViewRoom, room_id: '!randomcharacters:aser.ver' });
        dispatch({ action: 'join_room' });
        expect(RoomViewStore.isJoining()).toBe(true);
    });

    it('can be used to view a room by alias and join', function(done) {
        const token = RoomViewStore.addListener(() => {
            // Wait until the room alias has resolved and the room ID is
            if (!RoomViewStore.isRoomLoading()) {
                expect(RoomViewStore.getRoomId()).toBe("!randomcharacters:aser.ver");
                dispatch({ action: 'join_room' });
                expect(RoomViewStore.isJoining()).toBe(true);
            }
        });

        peg.get().getRoomIdForAlias.mockResolvedValue({ room_id: "!randomcharacters:aser.ver" });
        peg.get().joinRoom = async (roomAddress) => {
            token.remove(); // stop RVS listener
            expect(roomAddress).toBe("#somealias2:aser.ver");
            done();
        };

        dispatch({ action: Action.ViewRoom, room_alias: '#somealias2:aser.ver' });
    });
});<|MERGE_RESOLUTION|>--- conflicted
+++ resolved
@@ -1,4 +1,3 @@
-<<<<<<< HEAD
 /*
 Copyright 2017 - 2022 The Matrix.org Foundation C.I.C.
 
@@ -15,9 +14,7 @@
 limitations under the License.
 */
 
-=======
 import '../skinned-sdk'; // Must be first for skinning to work
->>>>>>> 8d4e8308
 import RoomViewStore from '../../src/stores/RoomViewStore';
 import { Action } from '../../src/dispatcher/actions';
 import { MatrixClientPeg as peg } from '../../src/MatrixClientPeg';
