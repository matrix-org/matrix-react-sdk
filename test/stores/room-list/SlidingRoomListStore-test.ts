/*
Copyright 2022 The Matrix.org Foundation C.I.C.

Licensed under the Apache License, Version 2.0 (the "License");
you may not use this file except in compliance with the License.
You may obtain a copy of the License at

    http://www.apache.org/licenses/LICENSE-2.0

Unless required by applicable law or agreed to in writing, software
distributed under the License is distributed on an "AS IS" BASIS,
WITHOUT WARRANTIES OR CONDITIONS OF ANY KIND, either express or implied.
See the License for the specific language governing permissions and
limitations under the License.
*/
import { mocked } from "jest-mock";
import { SlidingSync, SlidingSyncEvent } from "matrix-js-sdk/src/sliding-sync";
import { Room } from "matrix-js-sdk/src/matrix";

import {
    LISTS_UPDATE_EVENT,
    SlidingRoomListStoreClass,
    SlidingSyncSortToFilter,
} from "../../../src/stores/room-list/SlidingRoomListStore";
import { SpaceStoreClass } from "../../../src/stores/spaces/SpaceStore";
import { MockEventEmitter, stubClient, untilEmission } from "../../test-utils";
import { TestSdkContext } from "../../TestSdkContext";
import { SlidingSyncManager } from "../../../src/SlidingSyncManager";
import { RoomViewStore } from "../../../src/stores/RoomViewStore";
import { MatrixDispatcher } from "../../../src/dispatcher/dispatcher";
import { SortAlgorithm } from "../../../src/stores/room-list/algorithms/models";
import { DefaultTagID, TagID } from "../../../src/stores/room-list/models";
import { MetaSpace, UPDATE_SELECTED_SPACE } from "../../../src/stores/spaces";
import { LISTS_LOADING_EVENT } from "../../../src/stores/room-list/RoomListStore";
import { UPDATE_EVENT } from "../../../src/stores/AsyncStore";

jest.mock("../../../src/SlidingSyncManager");
const MockSlidingSyncManager = <jest.Mock<SlidingSyncManager>>(<unknown>SlidingSyncManager);

describe("SlidingRoomListStore", () => {
    let store: SlidingRoomListStoreClass;
    let context: TestSdkContext;
    let dis: MatrixDispatcher;
    let activeSpace: string;
<<<<<<< HEAD
    let tagIdToIndex: Record<string, number> = {};
=======
>>>>>>> 27bd04a8

    beforeEach(async () => {
        context = new TestSdkContext();
        context.client = stubClient();
        context._SpaceStore = new MockEventEmitter<SpaceStoreClass>({
            traverseSpace: jest.fn(),
            get activeSpace() {
                return activeSpace;
            },
        }) as SpaceStoreClass;
        context._SlidingSyncManager = new MockSlidingSyncManager();
        context._SlidingSyncManager.slidingSync = mocked(
            new MockEventEmitter({
                getListData: jest.fn(),
            }) as unknown as SlidingSync,
        );
        context._RoomViewStore = mocked(
            new MockEventEmitter({
                getRoomId: jest.fn(),
            }) as unknown as RoomViewStore,
        );
        mocked(context._SlidingSyncManager.ensureListRegistered).mockResolvedValue({
            ranges: [[0, 10]],
        });

        dis = new MatrixDispatcher();
        store = new SlidingRoomListStoreClass(dis, context);
    });

    describe("spaces", () => {
        it("alters 'filters.spaces' on the DefaultTagID.Untagged list when the selected space changes", async () => {
            await store.start(); // call onReady
            const spaceRoomId = "!foo:bar";

            const p = untilEmission(store, LISTS_LOADING_EVENT, (listName, isLoading) => {
                return listName === DefaultTagID.Untagged && !isLoading;
            });

            // change the active space
            activeSpace = spaceRoomId;
            context._SpaceStore!.emit(UPDATE_SELECTED_SPACE, spaceRoomId, false);
            await p;

            expect(context._SlidingSyncManager!.ensureListRegistered).toHaveBeenCalledWith(DefaultTagID.Untagged, {
                filters: expect.objectContaining({
                    spaces: [spaceRoomId],
                }),
            });
        });

        it("gracefully handles subspaces in the home metaspace", async () => {
            const subspace = "!sub:space";
            mocked(context._SpaceStore!.traverseSpace).mockImplementation(
                (spaceId: string, fn: (roomId: string) => void) => {
                    fn(subspace);
                },
            );
            activeSpace = MetaSpace.Home;
            await store.start(); // call onReady

            expect(context._SlidingSyncManager!.ensureListRegistered).toHaveBeenCalledWith(DefaultTagID.Untagged, {
                filters: expect.objectContaining({
                    spaces: [subspace],
                }),
            });
        });

        it("alters 'filters.spaces' on the DefaultTagID.Untagged list if it loads with an active space", async () => {
            // change the active space before we are ready
            const spaceRoomId = "!foo2:bar";
            activeSpace = spaceRoomId;
            const p = untilEmission(store, LISTS_LOADING_EVENT, (listName, isLoading) => {
                return listName === DefaultTagID.Untagged && !isLoading;
            });
            await store.start(); // call onReady
            await p;
            expect(context._SlidingSyncManager!.ensureListRegistered).toHaveBeenCalledWith(
                DefaultTagID.Untagged,
                expect.objectContaining({
                    filters: expect.objectContaining({
                        spaces: [spaceRoomId],
                    }),
                }),
            );
        });

        it("includes subspaces in 'filters.spaces' when the selected space has subspaces", async () => {
            await store.start(); // call onReady
            const spaceRoomId = "!foo:bar";
            const subSpace1 = "!ss1:bar";
            const subSpace2 = "!ss2:bar";

            const p = untilEmission(store, LISTS_LOADING_EVENT, (listName, isLoading) => {
                return listName === DefaultTagID.Untagged && !isLoading;
            });

            mocked(context._SpaceStore!.traverseSpace).mockImplementation(
                (spaceId: string, fn: (roomId: string) => void) => {
                    if (spaceId === spaceRoomId) {
                        fn(subSpace1);
                        fn(subSpace2);
                    }
                },
            );

            // change the active space
            activeSpace = spaceRoomId;
            context._SpaceStore!.emit(UPDATE_SELECTED_SPACE, spaceRoomId, false);
            await p;

            expect(context._SlidingSyncManager!.ensureListRegistered).toHaveBeenCalledWith(DefaultTagID.Untagged, {
                filters: expect.objectContaining({
                    spaces: [spaceRoomId, subSpace1, subSpace2],
                }),
            });
        });
    });

    it("setTagSorting alters the 'sort' option in the list", async () => {
        const tagId: TagID = "foo";
        await store.setTagSorting(tagId, SortAlgorithm.Alphabetic);
        expect(context._SlidingSyncManager!.ensureListRegistered).toBeCalledWith(tagId, {
            sort: SlidingSyncSortToFilter[SortAlgorithm.Alphabetic],
        });
        expect(store.getTagSorting(tagId)).toEqual(SortAlgorithm.Alphabetic);

        await store.setTagSorting(tagId, SortAlgorithm.Recent);
        expect(context._SlidingSyncManager!.ensureListRegistered).toBeCalledWith(tagId, {
            sort: SlidingSyncSortToFilter[SortAlgorithm.Recent],
        });
        expect(store.getTagSorting(tagId)).toEqual(SortAlgorithm.Recent);
    });

    it("getTagsForRoom gets the tags for the room", async () => {
        await store.start();
        const roomA = "!a:localhost";
        const roomB = "!b:localhost";
        const keyToListData: Record<string, { joinedCount: number; roomIndexToRoomId: Record<number, string> }> = {
            [DefaultTagID.Untagged]: {
                joinedCount: 10,
                roomIndexToRoomId: {
                    0: roomA,
                    1: roomB,
                },
            },
            [DefaultTagID.Favourite]: {
                joinedCount: 2,
                roomIndexToRoomId: {
                    0: roomB,
                },
            },
        };
        mocked(context._SlidingSyncManager!.slidingSync.getListData).mockImplementation((key: string) => {
            return keyToListData[key] || null;
        });

        expect(store.getTagsForRoom(new Room(roomA, context.client!, context.client!.getUserId()))).toEqual([
            DefaultTagID.Untagged,
        ]);
        expect(store.getTagsForRoom(new Room(roomB, context.client!, context.client!.getUserId()))).toEqual([
            DefaultTagID.Favourite,
            DefaultTagID.Untagged,
        ]);
    });

    it("emits LISTS_UPDATE_EVENT when slidingSync lists update", async () => {
        await store.start();
        const roomA = "!a:localhost";
        const roomB = "!b:localhost";
        const roomC = "!c:localhost";
        const tagId = DefaultTagID.Favourite;
        const joinCount = 10;
        const roomIndexToRoomId = {
            // mixed to ensure we sort
            1: roomB,
            2: roomC,
            0: roomA,
        };
        const rooms = [
            new Room(roomA, context.client!, context.client!.getUserId()),
            new Room(roomB, context.client!, context.client!.getUserId()),
            new Room(roomC, context.client!, context.client!.getUserId()),
        ];
        mocked(context.client!.getRoom).mockImplementation((roomId: string) => {
            switch (roomId) {
                case roomA:
                    return rooms[0];
                case roomB:
                    return rooms[1];
                case roomC:
                    return rooms[2];
            }
            return null;
        });
        const p = untilEmission(store, LISTS_UPDATE_EVENT);
        context.slidingSyncManager.slidingSync.emit(SlidingSyncEvent.List, tagId, joinCount, roomIndexToRoomId);
        await p;
        expect(store.getCount(tagId)).toEqual(joinCount);
        expect(store.orderedLists[tagId]).toEqual(rooms);
    });

    it("sets the sticky room on the basis of the viewed room in RoomViewStore", async () => {
        await store.start();
        // seed the store with 3 rooms
        const roomIdA = "!a:localhost";
        const roomIdB = "!b:localhost";
        const roomIdC = "!c:localhost";
        const tagId = DefaultTagID.Favourite;
        const joinCount = 10;
        const roomIndexToRoomId = {
            // mixed to ensure we sort
            1: roomIdB,
            2: roomIdC,
            0: roomIdA,
        };
        const roomA = new Room(roomIdA, context.client!, context.client!.getUserId());
        const roomB = new Room(roomIdB, context.client!, context.client!.getUserId());
        const roomC = new Room(roomIdC, context.client!, context.client!.getUserId());
        mocked(context.client!.getRoom).mockImplementation((roomId: string) => {
            switch (roomId) {
                case roomIdA:
                    return roomA;
                case roomIdB:
                    return roomB;
                case roomIdC:
                    return roomC;
            }
            return null;
        });
        mocked(context._SlidingSyncManager!.slidingSync.getListData).mockImplementation((key: string) => {
            if (key !== tagId) {
                return null;
            }
            return {
                roomIndexToRoomId: roomIndexToRoomId,
                joinedCount: joinCount,
            };
        });
        let p = untilEmission(store, LISTS_UPDATE_EVENT);
        context.slidingSyncManager.slidingSync.emit(SlidingSyncEvent.List, tagId, joinCount, roomIndexToRoomId);
        await p;
        expect(store.orderedLists[tagId]).toEqual([roomA, roomB, roomC]);

        // make roomB sticky and inform the store
        mocked(context.roomViewStore.getRoomId).mockReturnValue(roomIdB);
        context.roomViewStore.emit(UPDATE_EVENT);

        // bump room C to the top, room B should not move from i=1 despite the list update saying to
        roomIndexToRoomId[0] = roomIdC;
        roomIndexToRoomId[1] = roomIdA;
        roomIndexToRoomId[2] = roomIdB;
        p = untilEmission(store, LISTS_UPDATE_EVENT);
        context.slidingSyncManager.slidingSync.emit(SlidingSyncEvent.List, tagId, joinCount, roomIndexToRoomId);
        await p;

        // check that B didn't move and that A was put below B
        expect(store.orderedLists[tagId]).toEqual([roomC, roomB, roomA]);

        // make room C sticky: rooms should move as a result, without needing an additional list update
        mocked(context.roomViewStore.getRoomId).mockReturnValue(roomIdC);
        p = untilEmission(store, LISTS_UPDATE_EVENT);
        context.roomViewStore.emit(UPDATE_EVENT);
        await p;
        expect(store.orderedLists[tagId].map((r) => r.roomId)).toEqual([roomC, roomA, roomB].map((r) => r.roomId));
    });

    it("gracefully handles unknown room IDs", async () => {
        await store.start();
        const roomIdA = "!a:localhost";
        const roomIdB = "!b:localhost"; // does not exist
        const roomIdC = "!c:localhost";
        const roomIndexToRoomId = {
            0: roomIdA,
            1: roomIdB, // does not exist
            2: roomIdC,
        };
        const tagId = DefaultTagID.Favourite;
        const joinCount = 10;
        // seed the store with 2 rooms
        const roomA = new Room(roomIdA, context.client!, context.client!.getUserId());
        const roomC = new Room(roomIdC, context.client!, context.client!.getUserId());
        mocked(context.client!.getRoom).mockImplementation((roomId: string) => {
            switch (roomId) {
                case roomIdA:
                    return roomA;
                case roomIdC:
                    return roomC;
            }
            return null;
        });
        mocked(context._SlidingSyncManager!.slidingSync.getListData).mockImplementation((key: string) => {
            if (key !== tagId) {
                return null;
            }
            return {
                roomIndexToRoomId: roomIndexToRoomId,
                joinedCount: joinCount,
            };
        });
        const p = untilEmission(store, LISTS_UPDATE_EVENT);
        context.slidingSyncManager.slidingSync.emit(SlidingSyncEvent.List, tagId, joinCount, roomIndexToRoomId);
        await p;
        expect(store.orderedLists[tagId]).toEqual([roomA, roomC]);
    });
});<|MERGE_RESOLUTION|>--- conflicted
+++ resolved
@@ -42,10 +42,6 @@
     let context: TestSdkContext;
     let dis: MatrixDispatcher;
     let activeSpace: string;
-<<<<<<< HEAD
-    let tagIdToIndex: Record<string, number> = {};
-=======
->>>>>>> 27bd04a8
 
     beforeEach(async () => {
         context = new TestSdkContext();
