/*
Copyright 2022 The Matrix.org Foundation C.I.C.

Licensed under the Apache License, Version 2.0 (the "License");
you may not use this file except in compliance with the License.
You may obtain a copy of the License at

    http://www.apache.org/licenses/LICENSE-2.0

Unless required by applicable law or agreed to in writing, software
distributed under the License is distributed on an "AS IS" BASIS,
WITHOUT WARRANTIES OR CONDITIONS OF ANY KIND, either express or implied.
See the License for the specific language governing permissions and
limitations under the License.
*/

import { mocked, MockedObject } from "jest-mock";
import { MatrixClient, ClientEvent, ITurnServer as IClientTurnServer } from "matrix-js-sdk/src/client";
import { DeviceInfo } from "matrix-js-sdk/src/crypto/deviceinfo";
import { Direction, EventType, MatrixEvent, MsgType, RelationType } from "matrix-js-sdk/src/matrix";
import {
    Widget,
    MatrixWidgetType,
    WidgetKind,
    WidgetDriver,
    ITurnServer,
    SimpleObservable,
    OpenIDRequestState,
    IOpenIDUpdate,
} from "matrix-widget-api";
import {
    ApprovalOpts,
    CapabilitiesOpts,
    WidgetLifecycle,
} from "@matrix-org/react-sdk-module-api/lib/lifecycles/WidgetLifecycle";

import { SdkContextClass } from "../../../src/contexts/SDKContext";
import { MatrixClientPeg } from "../../../src/MatrixClientPeg";
import { StopGapWidgetDriver } from "../../../src/stores/widgets/StopGapWidgetDriver";
import { stubClient } from "../../test-utils";
import { ModuleRunner } from "../../../src/modules/ModuleRunner";
import dis from "../../../src/dispatcher/dispatcher";
import SettingsStore from "../../../src/settings/SettingsStore";

describe("StopGapWidgetDriver", () => {
    let client: MockedObject<MatrixClient>;

    const mkDefaultDriver = (): WidgetDriver =>
        new StopGapWidgetDriver(
            [],
            new Widget({
                id: "test",
                creatorUserId: "@alice:example.org",
                type: "example",
                url: "https://example.org",
            }),
            WidgetKind.Room,
            false,
            "!1:example.org",
        );

    beforeEach(() => {
        stubClient();
        client = mocked(MatrixClientPeg.get());
        client.getUserId.mockReturnValue("@alice:example.org");
    });

    it("auto-approves capabilities of virtual Element Call widgets", async () => {
        const driver = new StopGapWidgetDriver(
            [],
            new Widget({
                id: "group_call",
                creatorUserId: "@alice:example.org",
                type: MatrixWidgetType.Custom,
                url: "https://call.element.io",
            }),
            WidgetKind.Room,
            true,
            "!1:example.org",
        );

        // These are intentionally raw identifiers rather than constants, so it's obvious what's being requested
        const requestedCapabilities = new Set([
            "m.always_on_screen",
            "town.robin.msc3846.turn_servers",
            "org.matrix.msc2762.timeline:!1:example.org",
            "org.matrix.msc2762.send.event:org.matrix.rageshake_request",
            "org.matrix.msc2762.receive.event:org.matrix.rageshake_request",
            "org.matrix.msc2762.receive.state_event:m.room.member",
            "org.matrix.msc2762.receive.state_event:org.matrix.msc3401.call",
            "org.matrix.msc2762.send.state_event:org.matrix.msc3401.call.member#@alice:example.org",
            "org.matrix.msc2762.receive.state_event:org.matrix.msc3401.call.member",
            "org.matrix.msc3819.send.to_device:m.call.invite",
            "org.matrix.msc3819.receive.to_device:m.call.invite",
            "org.matrix.msc3819.send.to_device:m.call.candidates",
            "org.matrix.msc3819.receive.to_device:m.call.candidates",
            "org.matrix.msc3819.send.to_device:m.call.answer",
            "org.matrix.msc3819.receive.to_device:m.call.answer",
            "org.matrix.msc3819.send.to_device:m.call.hangup",
            "org.matrix.msc3819.receive.to_device:m.call.hangup",
            "org.matrix.msc3819.send.to_device:m.call.reject",
            "org.matrix.msc3819.receive.to_device:m.call.reject",
            "org.matrix.msc3819.send.to_device:m.call.select_answer",
            "org.matrix.msc3819.receive.to_device:m.call.select_answer",
            "org.matrix.msc3819.send.to_device:m.call.negotiate",
            "org.matrix.msc3819.receive.to_device:m.call.negotiate",
            "org.matrix.msc3819.send.to_device:m.call.sdp_stream_metadata_changed",
            "org.matrix.msc3819.receive.to_device:m.call.sdp_stream_metadata_changed",
            "org.matrix.msc3819.send.to_device:org.matrix.call.sdp_stream_metadata_changed",
            "org.matrix.msc3819.receive.to_device:org.matrix.call.sdp_stream_metadata_changed",
            "org.matrix.msc3819.send.to_device:m.call.replaces",
            "org.matrix.msc3819.receive.to_device:m.call.replaces",
        ]);

        // As long as this resolves, we'll know that it didn't try to pop up a modal
        const approvedCapabilities = await driver.validateCapabilities(requestedCapabilities);
        expect(approvedCapabilities).toEqual(requestedCapabilities);
    });

    it("approves capabilities via module api", async () => {
        const driver = mkDefaultDriver();

        const requestedCapabilities = new Set(["org.matrix.msc2931.navigate", "org.matrix.msc2762.timeline:*"]);

        jest.spyOn(ModuleRunner.instance, "invoke").mockImplementation(
            (lifecycleEvent, opts, widgetInfo, requested) => {
                if (lifecycleEvent === WidgetLifecycle.CapabilitiesRequest) {
                    (opts as CapabilitiesOpts).approvedCapabilities = requested;
                }
            },
        );

        const approvedCapabilities = await driver.validateCapabilities(requestedCapabilities);
        expect(approvedCapabilities).toEqual(requestedCapabilities);
    });

    it("approves identity via module api", async () => {
        const driver = mkDefaultDriver();

        jest.spyOn(ModuleRunner.instance, "invoke").mockImplementation((lifecycleEvent, opts, widgetInfo) => {
            if (lifecycleEvent === WidgetLifecycle.IdentityRequest) {
                (opts as ApprovalOpts).approved = true;
            }
        });

        const listener = jest.fn();
        const observer = new SimpleObservable<IOpenIDUpdate>();
        observer.onUpdate(listener);
        await driver.askOpenID(observer);

        const openIdUpdate: IOpenIDUpdate = {
            state: OpenIDRequestState.Allowed,
            token: await client.getOpenIdToken(),
        };
        expect(listener).toHaveBeenCalledWith(openIdUpdate);
    });

    describe("sendToDevice", () => {
        const contentMap = {
            "@alice:example.org": {
                "*": {
                    hello: "alice",
                },
            },
            "@bob:example.org": {
                bobDesktop: {
                    hello: "bob",
                },
            },
        };

        let driver: WidgetDriver;

        beforeEach(() => {
            driver = mkDefaultDriver();
        });

        it("sends unencrypted messages", async () => {
            await driver.sendToDevice("org.example.foo", false, contentMap);
            expect(client.queueToDevice.mock.calls).toMatchSnapshot();
        });

        it("sends encrypted messages", async () => {
            const aliceWeb = new DeviceInfo("aliceWeb");
            const aliceMobile = new DeviceInfo("aliceMobile");
            const bobDesktop = new DeviceInfo("bobDesktop");

            mocked(client.crypto!.deviceList).downloadKeys.mockResolvedValue({
                "@alice:example.org": { aliceWeb, aliceMobile },
                "@bob:example.org": { bobDesktop },
            });

            await driver.sendToDevice("org.example.foo", true, contentMap);
            expect(client.encryptAndSendToDevices.mock.calls).toMatchSnapshot();
        });
    });

    describe("getTurnServers", () => {
        let driver: WidgetDriver;

        beforeEach(() => {
            driver = mkDefaultDriver();
        });

        it("stops if VoIP isn't supported", async () => {
            jest.spyOn(client, "pollingTurnServers", "get").mockReturnValue(false);
            const servers = driver.getTurnServers();
            expect(await servers.next()).toEqual({ value: undefined, done: true });
        });

        it("stops if the homeserver provides no TURN servers", async () => {
            const servers = driver.getTurnServers();
            expect(await servers.next()).toEqual({ value: undefined, done: true });
        });

        it("gets TURN servers", async () => {
            const server1: ITurnServer = {
                uris: [
                    "turn:turn.example.com:3478?transport=udp",
                    "turn:10.20.30.40:3478?transport=tcp",
                    "turns:10.20.30.40:443?transport=tcp",
                ],
                username: "1443779631:@user:example.com",
                password: "JlKfBy1QwLrO20385QyAtEyIv0=",
            };
            const server2: ITurnServer = {
                uris: [
                    "turn:turn.example.com:3478?transport=udp",
                    "turn:10.20.30.40:3478?transport=tcp",
                    "turns:10.20.30.40:443?transport=tcp",
                ],
                username: "1448999322:@user:example.com",
                password: "hunter2",
            };
            const clientServer1: IClientTurnServer = {
                urls: server1.uris,
                username: server1.username,
                credential: server1.password,
            };
            const clientServer2: IClientTurnServer = {
                urls: server2.uris,
                username: server2.username,
                credential: server2.password,
            };

            client.getTurnServers.mockReturnValue([clientServer1]);
            const servers = driver.getTurnServers();
            expect(await servers.next()).toEqual({ value: server1, done: false });

            const nextServer = servers.next();
            client.getTurnServers.mockReturnValue([clientServer2]);
            client.emit(ClientEvent.TurnServers, [clientServer2]);
            expect(await nextServer).toEqual({ value: server2, done: false });

            await servers.return(undefined);
        });
    });

    describe("readEventRelations", () => {
        let driver: WidgetDriver;

        beforeEach(() => {
            driver = mkDefaultDriver();
        });

        it("reads related events from the current room", async () => {
            jest.spyOn(SdkContextClass.instance.roomViewStore, "getRoomId").mockReturnValue("!this-room-id");

            client.relations.mockResolvedValue({
                originalEvent: new MatrixEvent(),
                events: [],
            });

            await expect(driver.readEventRelations("$event")).resolves.toEqual({
                chunk: [],
                nextBatch: undefined,
                prevBatch: undefined,
            });

            expect(client.relations).toHaveBeenCalledWith("!this-room-id", "$event", null, null, {});
        });

        it("reads related events from a selected room", async () => {
            client.relations.mockResolvedValue({
                originalEvent: new MatrixEvent(),
                events: [new MatrixEvent(), new MatrixEvent()],
                nextBatch: "next-batch-token",
            });

            await expect(driver.readEventRelations("$event", "!room-id")).resolves.toEqual({
                chunk: [expect.objectContaining({ content: {} }), expect.objectContaining({ content: {} })],
                nextBatch: "next-batch-token",
                prevBatch: undefined,
            });

            expect(client.relations).toHaveBeenCalledWith("!room-id", "$event", null, null, {});
        });

        it("reads related events with custom parameters", async () => {
            client.relations.mockResolvedValue({
                originalEvent: new MatrixEvent(),
                events: [],
            });

            await expect(
                driver.readEventRelations(
                    "$event",
                    "!room-id",
                    "m.reference",
                    "m.room.message",
                    "from-token",
                    "to-token",
                    25,
                    "f",
                ),
            ).resolves.toEqual({
                chunk: [],
                nextBatch: undefined,
                prevBatch: undefined,
            });

            expect(client.relations).toHaveBeenCalledWith("!room-id", "$event", "m.reference", "m.room.message", {
                limit: 25,
                from: "from-token",
                to: "to-token",
                dir: Direction.Forward,
            });
        });
    });

    describe("chat effects", () => {
        let driver: WidgetDriver;
        // let client: MatrixClient;

        beforeEach(() => {
            stubClient();
            driver = mkDefaultDriver();
            jest.spyOn(dis, "dispatch").mockReset();
        });

        it("sends chat effects", async () => {
            await driver.sendEvent(
                EventType.RoomMessage,
                {
                    msgtype: MsgType.Text,
                    body: "🎉",
                },
                null,
            );

            expect(dis.dispatch).toHaveBeenCalled();
        });

        it("does not send chat effects in threads", async () => {
            await driver.sendEvent(
                EventType.RoomMessage,
                {
                    "body": "🎉",
                    "m.relates_to": {
                        rel_type: RelationType.Thread,
                        event_id: "$123",
                    },
                },
                null,
            );

            expect(dis.dispatch).not.toHaveBeenCalled();
        });
    });

<<<<<<< HEAD
    describe("searchUserDirectory", () => {
        let driver: WidgetDriver;

        beforeEach(() => {
            driver = mkDefaultDriver();
        });

        it("searches for users in the user directory", async () => {
            client.searchUserDirectory.mockResolvedValue({
                limited: false,
                results: [],
            });

            await expect(driver.searchUserDirectory("foo")).resolves.toEqual({
                limited: false,
                results: [],
            });

            expect(client.searchUserDirectory).toHaveBeenCalledWith({ term: "foo", limit: undefined });
        });

        it("searches for users with a custom limit", async () => {
            client.searchUserDirectory.mockResolvedValue({
                limited: true,
                results: [],
            });

            await expect(driver.searchUserDirectory("foo", 25)).resolves.toEqual({
                limited: true,
                results: [],
            });

            expect(client.searchUserDirectory).toHaveBeenCalledWith({ term: "foo", limit: 25 });
=======
    describe("If the feature_dynamic_room_predecessors feature is not enabled", () => {
        beforeEach(() => {
            jest.spyOn(SettingsStore, "getValue").mockReturnValue(false);
        });

        it("passes the flag through to getVisibleRooms", () => {
            const driver = mkDefaultDriver();
            driver.readRoomEvents(EventType.CallAnswer, "", 0, ["*"]);
            expect(client.getVisibleRooms).toHaveBeenCalledWith(false);
        });
    });

    describe("If the feature_dynamic_room_predecessors is enabled", () => {
        beforeEach(() => {
            // Turn on feature_dynamic_room_predecessors setting
            jest.spyOn(SettingsStore, "getValue").mockImplementation(
                (settingName) => settingName === "feature_dynamic_room_predecessors",
            );
        });

        it("passes the flag through to getVisibleRooms", () => {
            const driver = mkDefaultDriver();
            driver.readRoomEvents(EventType.CallAnswer, "", 0, ["*"]);
            expect(client.getVisibleRooms).toHaveBeenCalledWith(true);
>>>>>>> c9e7aaf2
        });
    });
});<|MERGE_RESOLUTION|>--- conflicted
+++ resolved
@@ -368,7 +368,33 @@
         });
     });
 
-<<<<<<< HEAD
+    describe("If the feature_dynamic_room_predecessors feature is not enabled", () => {
+        beforeEach(() => {
+            jest.spyOn(SettingsStore, "getValue").mockReturnValue(false);
+        });
+
+        it("passes the flag through to getVisibleRooms", () => {
+            const driver = mkDefaultDriver();
+            driver.readRoomEvents(EventType.CallAnswer, "", 0, ["*"]);
+            expect(client.getVisibleRooms).toHaveBeenCalledWith(false);
+        });
+    });
+
+    describe("If the feature_dynamic_room_predecessors is enabled", () => {
+        beforeEach(() => {
+            // Turn on feature_dynamic_room_predecessors setting
+            jest.spyOn(SettingsStore, "getValue").mockImplementation(
+                (settingName) => settingName === "feature_dynamic_room_predecessors",
+            );
+        });
+
+        it("passes the flag through to getVisibleRooms", () => {
+            const driver = mkDefaultDriver();
+            driver.readRoomEvents(EventType.CallAnswer, "", 0, ["*"]);
+            expect(client.getVisibleRooms).toHaveBeenCalledWith(true);
+        });
+    });
+
     describe("searchUserDirectory", () => {
         let driver: WidgetDriver;
 
@@ -402,32 +428,6 @@
             });
 
             expect(client.searchUserDirectory).toHaveBeenCalledWith({ term: "foo", limit: 25 });
-=======
-    describe("If the feature_dynamic_room_predecessors feature is not enabled", () => {
-        beforeEach(() => {
-            jest.spyOn(SettingsStore, "getValue").mockReturnValue(false);
-        });
-
-        it("passes the flag through to getVisibleRooms", () => {
-            const driver = mkDefaultDriver();
-            driver.readRoomEvents(EventType.CallAnswer, "", 0, ["*"]);
-            expect(client.getVisibleRooms).toHaveBeenCalledWith(false);
-        });
-    });
-
-    describe("If the feature_dynamic_room_predecessors is enabled", () => {
-        beforeEach(() => {
-            // Turn on feature_dynamic_room_predecessors setting
-            jest.spyOn(SettingsStore, "getValue").mockImplementation(
-                (settingName) => settingName === "feature_dynamic_room_predecessors",
-            );
-        });
-
-        it("passes the flag through to getVisibleRooms", () => {
-            const driver = mkDefaultDriver();
-            driver.readRoomEvents(EventType.CallAnswer, "", 0, ["*"]);
-            expect(client.getVisibleRooms).toHaveBeenCalledWith(true);
->>>>>>> c9e7aaf2
         });
     });
 });