/*
Copyright 2016 OpenMarket Ltd

Licensed under the Apache License, Version 2.0 (the "License");
you may not use this file except in compliance with the License.
You may obtain a copy of the License at

    http://www.apache.org/licenses/LICENSE-2.0

Unless required by applicable law or agreed to in writing, software
distributed under the License is distributed on an "AS IS" BASIS,
WITHOUT WARRANTIES OR CONDITIONS OF ANY KIND, either express or implied.
See the License for the specific language governing permissions and
limitations under the License.
*/

import SettingsStore from "../../../src/settings/SettingsStore";

const React = require('react');
const ReactDOM = require("react-dom");
import PropTypes from "prop-types";
const TestUtils = require('react-addons-test-utils');
const expect = require('expect');
import sinon from 'sinon';
import { EventEmitter } from "events";

const sdk = require('matrix-react-sdk');

const MessagePanel = sdk.getComponent('structures.MessagePanel');
import MatrixClientPeg from '../../../src/MatrixClientPeg';
import Matrix from 'matrix-js-sdk';

const test_utils = require('test-utils');
const mockclock = require('mock-clock');

import Velocity from 'velocity-animate';

let client;
const room = new Matrix.Room();

// wrap MessagePanel with a component which provides the MatrixClient in the context.
const WrappedMessagePanel = React.createClass({
    childContextTypes: {
<<<<<<< HEAD
        matrixClient: PropTypes.object,
=======
        matrixClient: React.PropTypes.object,
        room: React.PropTypes.object,
>>>>>>> 678c9a72
    },

    getChildContext: function() {
        return {
            matrixClient: client,
            room: {
                canReact: true,
                canReply: true,
            },
        };
    },

    getInitialState: function() {
        return {
            resizeNotifier: new EventEmitter(),
        };
    },

    render: function() {
        return <MessagePanel room={room} {...this.props} resizeNotifier={this.state.resizeNotifier} />;
    },
});

describe('MessagePanel', function() {
    const clock = mockclock.clock();
    const realSetTimeout = window.setTimeout;
    const events = mkEvents();
    let sandbox = null;

    beforeEach(function() {
        test_utils.beforeEach(this);
        sandbox = test_utils.stubClient();
        client = MatrixClientPeg.get();
        client.credentials = {userId: '@me:here'};

        // HACK: We assume all settings want to be disabled
        SettingsStore.getValue = sinon.stub().returns(false);

        // This option clobbers the duration of all animations to be 1ms
        // which makes unit testing a lot simpler (the animation doesn't
        // complete without this even if we mock the clock and tick it
        // what should be the correct amount of time).
        Velocity.mock = true;
    });

    afterEach(function() {
        delete Velocity.mock;

        clock.uninstall();
        sandbox.restore();
    });

    function mkEvents() {
        const events = [];
        const ts0 = Date.now();
        for (let i = 0; i < 10; i++) {
            events.push(test_utils.mkMessage(
                {
                    event: true, room: "!room:id", user: "@user:id",
                    ts: ts0 + i*1000,
                }));
        }
        return events;
    }

    it('should show the events', function() {
        const res = TestUtils.renderIntoDocument(
                <WrappedMessagePanel className="cls" events={events} />,
        );

        // just check we have the right number of tiles for now
        const tiles = TestUtils.scryRenderedComponentsWithType(
            res, sdk.getComponent('rooms.EventTile'));
        expect(tiles.length).toEqual(10);
    });

    it('should show the read-marker in the right place', function() {
        const res = TestUtils.renderIntoDocument(
                <WrappedMessagePanel className="cls" events={events} readMarkerEventId={events[4].getId()}
                    readMarkerVisible={true} />,
        );

        const tiles = TestUtils.scryRenderedComponentsWithType(
            res, sdk.getComponent('rooms.EventTile'));

        // find the <li> which wraps the read marker
        const rm = TestUtils.findRenderedDOMComponentWithClass(res, 'mx_RoomView_myReadMarker_container');

        // it should follow the <li> which wraps the event tile for event 4
        const eventContainer = ReactDOM.findDOMNode(tiles[4]).parentNode;
        expect(rm.previousSibling).toEqual(eventContainer);
    });

    it('shows a ghost read-marker when the read-marker moves', function(done) {
        // fake the clock so that we can test the velocity animation.
        clock.install();
        clock.mockDate();

        const parentDiv = document.createElement('div');

        // first render with the RM in one place
        let mp = ReactDOM.render(
                <WrappedMessagePanel className="cls" events={events} readMarkerEventId={events[4].getId()}
                    readMarkerVisible={true}
                />, parentDiv);

        const tiles = TestUtils.scryRenderedComponentsWithType(
            mp, sdk.getComponent('rooms.EventTile'));
        const tileContainers = tiles.map(function(t) {
            return ReactDOM.findDOMNode(t).parentNode;
        });

        // find the <li> which wraps the read marker
        const rm = TestUtils.findRenderedDOMComponentWithClass(mp, 'mx_RoomView_myReadMarker_container');
        expect(rm.previousSibling).toEqual(tileContainers[4]);

        // now move the RM
        mp = ReactDOM.render(
                <WrappedMessagePanel className="cls" events={events} readMarkerEventId={events[6].getId()}
                    readMarkerVisible={true}
                />, parentDiv);

        // now there should be two RM containers
        const found = TestUtils.scryRenderedDOMComponentsWithClass(mp, 'mx_RoomView_myReadMarker_container');
        expect(found.length).toEqual(2);

        // the first should be the ghost
        expect(found[0].previousSibling).toEqual(tileContainers[4]);
        const hr = found[0].children[0];

        // the second should be the real thing
        expect(found[1].previousSibling).toEqual(tileContainers[6]);

        // advance the clock, and then let the browser run an animation frame,
        // to let the animation start
        clock.tick(1500);

        realSetTimeout(() => {
            // then advance it again to let it complete
            clock.tick(1000);
            realSetTimeout(() => {
                // the ghost should now have finished
                expect(hr.style.opacity).toEqual('0');
                done();
            }, 100);
        }, 100);
    });

    it('shows only one ghost when the RM moves twice', function() {
        const parentDiv = document.createElement('div');

        // first render with the RM in one place
        let mp = ReactDOM.render(
                <WrappedMessagePanel className="cls" events={events} readMarkerEventId={events[4].getId()}
                    readMarkerVisible={true}
                />, parentDiv);

        const tiles = TestUtils.scryRenderedComponentsWithType(
            mp, sdk.getComponent('rooms.EventTile'));
        const tileContainers = tiles.map(function(t) {
            return ReactDOM.findDOMNode(t).parentNode;
        });

        // now move the RM
        mp = ReactDOM.render(
                <WrappedMessagePanel className="cls" events={events} readMarkerEventId={events[6].getId()}
                    readMarkerVisible={true}
                />, parentDiv);

        // now there should be two RM containers
        let found = TestUtils.scryRenderedDOMComponentsWithClass(mp, 'mx_RoomView_myReadMarker_container');
        expect(found.length).toEqual(2);

        // the first should be the ghost
        expect(tileContainers.indexOf(found[0].previousSibling)).toEqual(4);

        // the second should be the real RM
        expect(tileContainers.indexOf(found[1].previousSibling)).toEqual(6);

        // and move the RM again
        mp = ReactDOM.render(
                <WrappedMessagePanel className="cls" events={events} readMarkerEventId={events[8].getId()}
                    readMarkerVisible={true}
                />, parentDiv);

        // still two RM containers
        found = TestUtils.scryRenderedDOMComponentsWithClass(mp, 'mx_RoomView_myReadMarker_container');
        expect(found.length).toEqual(2);

        // they should have moved
        expect(tileContainers.indexOf(found[0].previousSibling)).toEqual(6);
        expect(tileContainers.indexOf(found[1].previousSibling)).toEqual(8);
    });
});<|MERGE_RESOLUTION|>--- conflicted
+++ resolved
@@ -41,12 +41,8 @@
 // wrap MessagePanel with a component which provides the MatrixClient in the context.
 const WrappedMessagePanel = React.createClass({
     childContextTypes: {
-<<<<<<< HEAD
         matrixClient: PropTypes.object,
-=======
-        matrixClient: React.PropTypes.object,
-        room: React.PropTypes.object,
->>>>>>> 678c9a72
+        room: PropTypes.object,
     },
 
     getChildContext: function() {
