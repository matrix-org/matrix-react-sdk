--- conflicted
+++ resolved
@@ -329,16 +329,6 @@
             client = MatrixClientPeg.get();
 
             Thread.hasServerSideSupport = FeatureSupport.Stable;
-<<<<<<< HEAD
-=======
-            client.supportsThreads = () => true;
-            const getValueCopy = SettingsStore.getValue;
-            SettingsStore.getValue = jest.fn().mockImplementation((name: string) => {
-                if (name === "feature_threadenabled") return true;
-                return getValueCopy(name);
-            });
->>>>>>> 5b088f98
-
             room = new Room("roomId", client, "userId");
             allThreads = new EventTimelineSet(
                 room,
