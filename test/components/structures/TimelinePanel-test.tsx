/*
Copyright 2022 - 2023 The Matrix.org Foundation C.I.C.

Licensed under the Apache License, Version 2.0 (the "License");
you may not use this file except in compliance with the License.
You may obtain a copy of the License at

    http://www.apache.org/licenses/LICENSE-2.0

Unless required by applicable law or agreed to in writing, software
distributed under the License is distributed on an "AS IS" BASIS,
WITHOUT WARRANTIES OR CONDITIONS OF ANY KIND, either express or implied.
See the License for the specific language governing permissions and
limitations under the License.
*/

import { render, waitFor, screen } from "@testing-library/react";
import { ReceiptType } from "matrix-js-sdk/src/@types/read_receipts";
import {
    EventTimelineSet,
    EventType,
    MatrixClient,
    MatrixEvent,
    PendingEventOrdering,
    RelationType,
    Room,
    RoomEvent,
    RoomMember,
    RoomState,
    TimelineWindow,
} from "matrix-js-sdk/src/matrix";
import { EventTimeline } from "matrix-js-sdk/src/models/event-timeline";
import {
    FeatureSupport,
    Thread,
    THREAD_RELATION_TYPE,
    ThreadEvent,
    ThreadFilterType,
} from "matrix-js-sdk/src/models/thread";
import React, { createRef } from "react";
<<<<<<< HEAD
import { Mocked, mocked } from "jest-mock";
=======
import { mocked } from "jest-mock";
import { forEachRight } from "lodash";
>>>>>>> fb3f20f7

import TimelinePanel from "../../../src/components/structures/TimelinePanel";
import MatrixClientContext from "../../../src/contexts/MatrixClientContext";
import { MatrixClientPeg } from "../../../src/MatrixClientPeg";
import { isCallEvent } from "../../../src/components/structures/LegacyCallEventGrouper";
import { filterConsole, flushPromises, mkMembership, mkRoom, stubClient } from "../../test-utils";
import { mkThread } from "../../test-utils/threads";
import { createMessageEventContent } from "../../test-utils/events";
<<<<<<< HEAD
import SettingsStore from "../../../src/settings/SettingsStore";
=======
import ScrollPanel from "../../../src/components/structures/ScrollPanel";

// ScrollPanel calls this, but jsdom doesn't mock it for us
HTMLDivElement.prototype.scrollBy = () => {};
>>>>>>> fb3f20f7

const newReceipt = (eventId: string, userId: string, readTs: number, fullyReadTs: number): MatrixEvent => {
    const receiptContent = {
        [eventId]: {
            [ReceiptType.Read]: { [userId]: { ts: readTs } },
            [ReceiptType.ReadPrivate]: { [userId]: { ts: readTs } },
            [ReceiptType.FullyRead]: { [userId]: { ts: fullyReadTs } },
        },
    };
    return new MatrixEvent({ content: receiptContent, type: EventType.Receipt });
};

<<<<<<< HEAD
const getProps = (room: Room, events: MatrixEvent[]): TimelinePanel["props"] => {
    const timelineSet = { room: room as Room, findEventById: (eventId: string) => undefined } as EventTimelineSet;
=======
const mkTimeline = (room: Room, events: MatrixEvent[]): [EventTimeline, EventTimelineSet] => {
    const timelineSet = {
        room: room as Room,
        getLiveTimeline: () => timeline,
        getTimelineForEvent: () => timeline,
        getPendingEvents: () => [],
    } as unknown as EventTimelineSet;
>>>>>>> fb3f20f7
    const timeline = new EventTimeline(timelineSet);
    events.forEach((event) => timeline.addEvent(event, { toStartOfTimeline: false }));

    return [timeline, timelineSet];
};

const getProps = (room: Room, events: MatrixEvent[]): TimelinePanel["props"] => {
    const [, timelineSet] = mkTimeline(room, events);

    return {
        timelineSet,
        manageReadReceipts: true,
        sendReadReceiptOnLoad: true,
    };
};

const mockEvents = (room: Room, count = 2): MatrixEvent[] => {
    const events: MatrixEvent[] = [];
    for (let index = 0; index < count; index++) {
        events.push(
            new MatrixEvent({
                room_id: room.roomId,
                event_id: `${room.roomId}_event_${index}`,
                type: EventType.RoomMessage,
                sender: "userId",
                content: createMessageEventContent("`Event${index}`"),
            }),
        );
    }

    return events;
};

const setupTestData = (): [MatrixClient, Room, MatrixEvent[]] => {
    const client = MatrixClientPeg.get();
    const room = mkRoom(client, "roomId");
    const events = mockEvents(room);
    return [client, room, events];
};

const setupOverlayTestData = (client: MatrixClient, mainEvents: MatrixEvent[]): [Room, MatrixEvent[]] => {
    const virtualRoom = mkRoom(client, "virtualRoomId");
    const overlayEvents = mockEvents(virtualRoom, 5);

    // Set the event order that we'll be looking for in the timeline
    overlayEvents[0].localTimestamp = 1000;
    mainEvents[0].localTimestamp = 2000;
    overlayEvents[1].localTimestamp = 3000;
    overlayEvents[2].localTimestamp = 4000;
    overlayEvents[3].localTimestamp = 5000;
    mainEvents[1].localTimestamp = 6000;
    overlayEvents[4].localTimestamp = 7000;

    return [virtualRoom, overlayEvents];
};

const expectEvents = (container: HTMLElement, events: MatrixEvent[]): void => {
    const eventTiles = container.querySelectorAll(".mx_EventTile");
    const eventTileIds = [...eventTiles].map((tileElement) => tileElement.getAttribute("data-event-id"));
    expect(eventTileIds).toEqual(events.map((ev) => ev.getId()));
};

const withScrollPanelMountSpy = async (
    continuation: (mountSpy: jest.SpyInstance<void, []>) => Promise<void>,
): Promise<void> => {
    const mountSpy = jest.spyOn(ScrollPanel.prototype, "componentDidMount");
    try {
        await continuation(mountSpy);
    } finally {
        mountSpy.mockRestore();
    }
};

const setupPagination = (
    client: MatrixClient,
    timeline: EventTimeline,
    previousPage: MatrixEvent[] | null,
    nextPage: MatrixEvent[] | null,
): void => {
    timeline.setPaginationToken(previousPage === null ? null : "start", EventTimeline.BACKWARDS);
    timeline.setPaginationToken(nextPage === null ? null : "end", EventTimeline.FORWARDS);
    mocked(client).paginateEventTimeline.mockImplementation(async (tl, { backwards }) => {
        if (tl === timeline) {
            if (backwards) {
                forEachRight(previousPage ?? [], (event) => tl.addEvent(event, { toStartOfTimeline: true }));
            } else {
                (nextPage ?? []).forEach((event) => tl.addEvent(event, { toStartOfTimeline: false }));
            }
            // Prevent any further pagination attempts in this direction
            tl.setPaginationToken(null, backwards ? EventTimeline.BACKWARDS : EventTimeline.FORWARDS);
            return true;
        } else {
            return false;
        }
    });
};

describe("TimelinePanel", () => {
    let client: Mocked<MatrixClient>;
    let userId: string;

    filterConsole("checkForPreJoinUISI: showing all messages, skipping check");

    beforeEach(() => {
        client = mocked(stubClient());
        userId = client.getSafeUserId();
    });

    describe("read receipts and markers", () => {
        const roomId = "#room:example.com";
        let room: Room;
        let timelineSet: EventTimelineSet;
        let timelinePanel: TimelinePanel;

        const ev1 = new MatrixEvent({
            event_id: "ev1",
            sender: "@u2:m.org",
            origin_server_ts: 111,
            type: EventType.RoomMessage,
            content: createMessageEventContent("hello 1"),
        });

        const ev2 = new MatrixEvent({
            event_id: "ev2",
            sender: "@u2:m.org",
            origin_server_ts: 222,
            type: EventType.RoomMessage,
            content: createMessageEventContent("hello 2"),
        });

        const renderTimelinePanel = async (): Promise<void> => {
            const ref = createRef<TimelinePanel>();
            render(
                <TimelinePanel
                    timelineSet={timelineSet}
                    manageReadMarkers={true}
                    manageReadReceipts={true}
                    ref={ref}
                />,
            );
            await flushPromises();
            timelinePanel = ref.current!;
        };

        const setUpTimelineSet = (threadRoot?: MatrixEvent) => {
            let thread: Thread | undefined = undefined;

            if (threadRoot) {
                thread = new Thread(threadRoot.getId()!, threadRoot, {
                    client: client,
                    room,
                });
            }

            timelineSet = new EventTimelineSet(room, {}, client, thread);
            timelineSet.on(RoomEvent.Timeline, (...args) => {
                // TimelinePanel listens for live events on the client.
                // → Re-emit on the client.
                client.emit(RoomEvent.Timeline, ...args);
            });
        };

        beforeEach(() => {
            room = new Room(roomId, client, userId, { pendingEventOrdering: PendingEventOrdering.Detached });
        });

        afterEach(() => {
            TimelinePanel.roomReadMarkerTsMap = {};
        });

        describe("when there is a non-threaded timeline", () => {
            beforeEach(() => {
                setUpTimelineSet();
            });

            describe("and reading the timeline", () => {
                beforeEach(async () => {
                    await renderTimelinePanel();
                    timelineSet.addLiveEvent(ev1, {});
                    await flushPromises();

                    // @ts-ignore
                    await timelinePanel.sendReadReceipts();
                    // @ts-ignore Simulate user activity by calling updateReadMarker on the TimelinePanel.
                    await timelinePanel.updateReadMarker();
                });

                it("should send a fully read marker and a public receipt", async () => {
                    expect(client.setRoomReadMarkers).toHaveBeenCalledWith(roomId, ev1.getId());
                    expect(client.sendReadReceipt).toHaveBeenCalledWith(ev1, ReceiptType.Read);
                });

                describe("and reading the timeline again", () => {
                    beforeEach(async () => {
                        client.sendReadReceipt.mockClear();
                        client.setRoomReadMarkers.mockClear();

                        // @ts-ignore Simulate user activity by calling updateReadMarker on the TimelinePanel.
                        await timelinePanel.updateReadMarker();
                    });

                    it("should not send receipts again", () => {
                        expect(client.sendReadReceipt).not.toHaveBeenCalled();
                        expect(client.setRoomReadMarkers).not.toHaveBeenCalled();
                    });

                    it("and forgetting the read markers, should send the stored marker again", async () => {
                        timelineSet.addLiveEvent(ev2, {});
                        room.addEphemeralEvents([newReceipt(ev2.getId()!, userId, 222, 200)]);
                        await timelinePanel.forgetReadMarker();
                        expect(client.setRoomReadMarkers).toHaveBeenCalledWith(roomId, ev2.getId());
                    });
                });
            });

            describe("and sending receipts is disabled", () => {
                beforeEach(async () => {
                    client.isVersionSupported.mockResolvedValue(true);
                    client.doesServerSupportUnstableFeature.mockResolvedValue(true);

                    jest.spyOn(SettingsStore, "getValue").mockImplementation((setting: string) => {
                        if (setting === "sendReadReceipt") return false;

                        return undefined;
                    });
                });

                afterEach(() => {
                    mocked(SettingsStore.getValue).mockReset();
                });

                it("should send a fully read marker and a private receipt", async () => {
                    await renderTimelinePanel();
                    timelineSet.addLiveEvent(ev1, {});
                    await flushPromises();

                    // @ts-ignore
                    await timelinePanel.sendReadReceipts();

                    // Expect the private reception to be sent directly
                    expect(client.sendReadReceipt).toHaveBeenCalledWith(ev1, ReceiptType.ReadPrivate);
                    // Expect the fully_read marker not to be send yet
                    expect(client.setRoomReadMarkers).not.toHaveBeenCalled();

                    client.sendReadReceipt.mockClear();

                    // @ts-ignore simulate user activity
                    await timelinePanel.updateReadMarker();

                    // It should not send the receipt again.
                    expect(client.sendReadReceipt).not.toHaveBeenCalledWith(ev1, ReceiptType.ReadPrivate);
                    // Expect the fully_read marker to be sent after user activity.
                    expect(client.setRoomReadMarkers).toHaveBeenCalledWith(roomId, ev1.getId());
                });
            });
        });

        describe("and there is a thread timeline", () => {
            const threadEv1 = new MatrixEvent({
                event_id: "thread_ev1",
                sender: "@u2:m.org",
                origin_server_ts: 222,
                type: EventType.RoomMessage,
                content: {
                    ...createMessageEventContent("hello 2"),
                    "m.relates_to": {
                        event_id: ev1.getId(),
                        rel_type: RelationType.Thread,
                    },
                },
            });

            beforeEach(() => {
                client.supportsThreads.mockReturnValue(true);
                setUpTimelineSet(ev1);
            });

            it("should send receipts but no fully_read when reading the thread timeline", async () => {
                await renderTimelinePanel();
                timelineSet.addLiveEvent(threadEv1, {});
                await flushPromises();

                // @ts-ignore
                await timelinePanel.sendReadReceipts();

                // fully_read is not supported for threads per spec
                expect(client.setRoomReadMarkers).not.toHaveBeenCalled();
                expect(client.sendReadReceipt).toHaveBeenCalledWith(threadEv1, ReceiptType.Read);
            });
        });
    });

    it("should scroll event into view when props.eventId changes", () => {
        const client = MatrixClientPeg.get();
        const room = mkRoom(client, "roomId");
        const events = mockEvents(room);

        const props = {
            ...getProps(room, events),
            onEventScrolledIntoView: jest.fn(),
        };

        const { rerender } = render(<TimelinePanel {...props} />);
        expect(props.onEventScrolledIntoView).toHaveBeenCalledWith(undefined);
        props.eventId = events[1].getId();
        rerender(<TimelinePanel {...props} />);
        expect(props.onEventScrolledIntoView).toHaveBeenCalledWith(events[1].getId());
    });

    it("paginates", async () => {
        const [client, room, events] = setupTestData();
        const eventsPage1 = events.slice(0, 1);
        const eventsPage2 = events.slice(1, 2);

        // Start with only page 2 of the main events in the window
        const [timeline, timelineSet] = mkTimeline(room, eventsPage2);
        setupPagination(client, timeline, eventsPage1, null);

        await withScrollPanelMountSpy(async (mountSpy) => {
            const { container } = render(<TimelinePanel {...getProps(room, events)} timelineSet={timelineSet} />);

            await waitFor(() => expectEvents(container, [events[1]]));

            // ScrollPanel has no chance of working in jsdom, so we've no choice
            // but to do some shady stuff to trigger the fill callback by hand
            const scrollPanel = mountSpy.mock.contexts[0] as ScrollPanel;
            scrollPanel.props.onFillRequest!(true);

            await waitFor(() => expectEvents(container, [events[0], events[1]]));
        });
    });

    it("unpaginates", async () => {
        const [, room, events] = setupTestData();

        await withScrollPanelMountSpy(async (mountSpy) => {
            const { container } = render(<TimelinePanel {...getProps(room, events)} />);

            await waitFor(() => expectEvents(container, [events[0], events[1]]));

            // ScrollPanel has no chance of working in jsdom, so we've no choice
            // but to do some shady stuff to trigger the unfill callback by hand
            const scrollPanel = mountSpy.mock.contexts[0] as ScrollPanel;
            scrollPanel.props.onUnfillRequest!(true, events[0].getId()!);

            await waitFor(() => expectEvents(container, [events[1]]));
        });
    });

    describe("onRoomTimeline", () => {
        it("ignores events for other timelines", () => {
            const [client, room, events] = setupTestData();

            const otherTimelineSet = { room: room as Room } as EventTimelineSet;
            const otherTimeline = new EventTimeline(otherTimelineSet);

            const props = {
                ...getProps(room, events),
                onEventScrolledIntoView: jest.fn(),
            };

            const paginateSpy = jest.spyOn(TimelineWindow.prototype, "paginate").mockClear();

            render(<TimelinePanel {...props} />);

            const event = new MatrixEvent({ type: RoomEvent.Timeline });
            const data = { timeline: otherTimeline, liveEvent: true };
            client.emit(RoomEvent.Timeline, event, room, false, false, data);

            expect(paginateSpy).not.toHaveBeenCalled();
        });

        it("ignores timeline updates without a live event", () => {
            const [client, room, events] = setupTestData();

            const props = getProps(room, events);

            const paginateSpy = jest.spyOn(TimelineWindow.prototype, "paginate").mockClear();

            render(<TimelinePanel {...props} />);

            const event = new MatrixEvent({ type: RoomEvent.Timeline });
            const data = { timeline: props.timelineSet.getLiveTimeline(), liveEvent: false };
            client.emit(RoomEvent.Timeline, event, room, false, false, data);

            expect(paginateSpy).not.toHaveBeenCalled();
        });

        it("ignores timeline where toStartOfTimeline is true", () => {
            const [client, room, events] = setupTestData();

            const props = getProps(room, events);

            const paginateSpy = jest.spyOn(TimelineWindow.prototype, "paginate").mockClear();

            render(<TimelinePanel {...props} />);

            const event = new MatrixEvent({ type: RoomEvent.Timeline });
            const data = { timeline: props.timelineSet.getLiveTimeline(), liveEvent: false };
            const toStartOfTimeline = true;
            client.emit(RoomEvent.Timeline, event, room, toStartOfTimeline, false, data);

            expect(paginateSpy).not.toHaveBeenCalled();
        });

        it("advances the timeline window", () => {
            const [client, room, events] = setupTestData();

            const props = getProps(room, events);

            const paginateSpy = jest.spyOn(TimelineWindow.prototype, "paginate").mockClear();

            render(<TimelinePanel {...props} />);

            const event = new MatrixEvent({ type: RoomEvent.Timeline });
            const data = { timeline: props.timelineSet.getLiveTimeline(), liveEvent: true };
            client.emit(RoomEvent.Timeline, event, room, false, false, data);

            expect(paginateSpy).toHaveBeenCalledWith(EventTimeline.FORWARDS, 1, false);
        });

        it("advances the overlay timeline window", async () => {
            const [client, room, events] = setupTestData();

            const virtualRoom = mkRoom(client, "virtualRoomId");
            const virtualEvents = mockEvents(virtualRoom);
            const { timelineSet: overlayTimelineSet } = getProps(virtualRoom, virtualEvents);

            const props = {
                ...getProps(room, events),
                overlayTimelineSet,
            };

            const paginateSpy = jest.spyOn(TimelineWindow.prototype, "paginate").mockClear();

            render(<TimelinePanel {...props} />);

            await flushPromises();

            const event = new MatrixEvent({ type: RoomEvent.Timeline });
            const data = { timeline: props.timelineSet.getLiveTimeline(), liveEvent: true };
            client.emit(RoomEvent.Timeline, event, room, false, false, data);

            await flushPromises();

            expect(paginateSpy).toHaveBeenCalledTimes(2);
        });
    });

    describe("with overlayTimeline", () => {
        it("renders merged timeline", async () => {
            const [client, room, events] = setupTestData();
            const virtualRoom = mkRoom(client, "virtualRoomId");
            const virtualCallInvite = new MatrixEvent({
                type: "m.call.invite",
                room_id: virtualRoom.roomId,
                event_id: `virtualCallEvent1`,
            });
            const virtualCallMetaEvent = new MatrixEvent({
                type: "org.matrix.call.sdp_stream_metadata_changed",
                room_id: virtualRoom.roomId,
                event_id: `virtualCallEvent2`,
            });
            const virtualEvents = [virtualCallInvite, ...mockEvents(virtualRoom), virtualCallMetaEvent];
            const { timelineSet: overlayTimelineSet } = getProps(virtualRoom, virtualEvents);

            const { container } = render(
                <TimelinePanel
                    {...getProps(room, events)}
                    overlayTimelineSet={overlayTimelineSet}
                    overlayTimelineSetFilter={isCallEvent}
                />,
            );

            await waitFor(() =>
                expectEvents(container, [
                    // main timeline events are included
                    events[0],
                    events[1],
                    // virtual timeline call event is included
                    virtualCallInvite,
                    // virtual call event has no tile renderer => not rendered
                ]),
            );
        });

        it.each([
            ["when it starts with no overlay events", true],
            ["to get enough overlay events", false],
        ])("expands the initial window %s", async (_s, startWithEmptyOverlayWindow) => {
            const [client, room, events] = setupTestData();
            const [virtualRoom, overlayEvents] = setupOverlayTestData(client, events);

            let overlayEventsPage1: MatrixEvent[];
            let overlayEventsPage2: MatrixEvent[];
            let overlayEventsPage3: MatrixEvent[];
            if (startWithEmptyOverlayWindow) {
                overlayEventsPage1 = overlayEvents.slice(0, 3);
                overlayEventsPage2 = [];
                overlayEventsPage3 = overlayEvents.slice(3, 5);
            } else {
                overlayEventsPage1 = overlayEvents.slice(0, 2);
                overlayEventsPage2 = overlayEvents.slice(2, 3);
                overlayEventsPage3 = overlayEvents.slice(3, 5);
            }

            // Start with only page 2 of the overlay events in the window
            const [overlayTimeline, overlayTimelineSet] = mkTimeline(virtualRoom, overlayEventsPage2);
            setupPagination(client, overlayTimeline, overlayEventsPage1, overlayEventsPage3);

            const { container } = render(
                <TimelinePanel {...getProps(room, events)} overlayTimelineSet={overlayTimelineSet} />,
            );

            await waitFor(() =>
                expectEvents(container, [
                    overlayEvents[0],
                    events[0],
                    overlayEvents[1],
                    overlayEvents[2],
                    overlayEvents[3],
                    events[1],
                    overlayEvents[4],
                ]),
            );
        });

        it("extends overlay window beyond main window at the start of the timeline", async () => {
            const [client, room, events] = setupTestData();
            const [virtualRoom, overlayEvents] = setupOverlayTestData(client, events);
            // Delete event 0 so the TimelinePanel will still leave some stuff
            // unloaded for us to test with
            events.shift();

            const overlayEventsPage1 = overlayEvents.slice(0, 2);
            const overlayEventsPage2 = overlayEvents.slice(2, 5);

            // Start with only page 2 of the overlay events in the window
            const [overlayTimeline, overlayTimelineSet] = mkTimeline(virtualRoom, overlayEventsPage2);
            setupPagination(client, overlayTimeline, overlayEventsPage1, null);

            const { container } = render(
                <TimelinePanel {...getProps(room, events)} overlayTimelineSet={overlayTimelineSet} />,
            );

            await waitFor(() =>
                expectEvents(container, [
                    // These first two are the newly loaded events
                    overlayEvents[0],
                    overlayEvents[1],
                    overlayEvents[2],
                    overlayEvents[3],
                    events[0],
                    overlayEvents[4],
                ]),
            );
        });

        it("extends overlay window beyond main window at the end of the timeline", async () => {
            const [client, room, events] = setupTestData();
            const [virtualRoom, overlayEvents] = setupOverlayTestData(client, events);
            // Delete event 1 so the TimelinePanel will still leave some stuff
            // unloaded for us to test with
            events.pop();

            const overlayEventsPage1 = overlayEvents.slice(0, 2);
            const overlayEventsPage2 = overlayEvents.slice(2, 5);

            // Start with only page 1 of the overlay events in the window
            const [overlayTimeline, overlayTimelineSet] = mkTimeline(virtualRoom, overlayEventsPage1);
            setupPagination(client, overlayTimeline, null, overlayEventsPage2);

            const { container } = render(
                <TimelinePanel {...getProps(room, events)} overlayTimelineSet={overlayTimelineSet} />,
            );

            await waitFor(() =>
                expectEvents(container, [
                    overlayEvents[0],
                    events[0],
                    overlayEvents[1],
                    // These are the newly loaded events
                    overlayEvents[2],
                    overlayEvents[3],
                    overlayEvents[4],
                ]),
            );
        });

        it("paginates", async () => {
            const [client, room, events] = setupTestData();
            const [virtualRoom, overlayEvents] = setupOverlayTestData(client, events);

            const eventsPage1 = events.slice(0, 1);
            const eventsPage2 = events.slice(1, 2);

            // Start with only page 1 of the main events in the window
            const [timeline, timelineSet] = mkTimeline(room, eventsPage1);
            const [, overlayTimelineSet] = mkTimeline(virtualRoom, overlayEvents);
            setupPagination(client, timeline, null, eventsPage2);

            await withScrollPanelMountSpy(async (mountSpy) => {
                const { container } = render(
                    <TimelinePanel
                        {...getProps(room, events)}
                        timelineSet={timelineSet}
                        overlayTimelineSet={overlayTimelineSet}
                    />,
                );

                await waitFor(() => expectEvents(container, [overlayEvents[0], events[0]]));

                // ScrollPanel has no chance of working in jsdom, so we've no choice
                // but to do some shady stuff to trigger the fill callback by hand
                const scrollPanel = mountSpy.mock.contexts[0] as ScrollPanel;
                scrollPanel.props.onFillRequest!(false);

                await waitFor(() =>
                    expectEvents(container, [
                        overlayEvents[0],
                        events[0],
                        overlayEvents[1],
                        overlayEvents[2],
                        overlayEvents[3],
                        events[1],
                        overlayEvents[4],
                    ]),
                );
            });
        });

        it.each([
            ["down", "main", true, false],
            ["down", "overlay", true, true],
            ["up", "main", false, false],
            ["up", "overlay", false, true],
        ])("unpaginates %s to an event from the %s timeline", async (_s1, _s2, backwards, fromOverlay) => {
            const [client, room, events] = setupTestData();
            const [virtualRoom, overlayEvents] = setupOverlayTestData(client, events);

            let marker: MatrixEvent;
            let expectedEvents: MatrixEvent[];
            if (backwards) {
                if (fromOverlay) {
                    marker = overlayEvents[1];
                    // Overlay events 0−1 and event 0 should be unpaginated
                    // Overlay events 2−3 should be hidden since they're at the edge of the window
                    expectedEvents = [events[1], overlayEvents[4]];
                } else {
                    marker = events[0];
                    // Overlay event 0 and event 0 should be unpaginated
                    // Overlay events 1−3 should be hidden since they're at the edge of the window
                    expectedEvents = [events[1], overlayEvents[4]];
                }
            } else {
                if (fromOverlay) {
                    marker = overlayEvents[4];
                    // Only the last overlay event should be unpaginated
                    expectedEvents = [
                        overlayEvents[0],
                        events[0],
                        overlayEvents[1],
                        overlayEvents[2],
                        overlayEvents[3],
                        events[1],
                    ];
                } else {
                    // Get rid of overlay event 4 so we can test the case where no overlay events get unpaginated
                    overlayEvents.pop();
                    marker = events[1];
                    // Only event 1 should be unpaginated
                    // Overlay events 1−2 should be hidden since they're at the edge of the window
                    expectedEvents = [overlayEvents[0], events[0]];
                }
            }

            const [, overlayTimelineSet] = mkTimeline(virtualRoom, overlayEvents);

            await withScrollPanelMountSpy(async (mountSpy) => {
                const { container } = render(
                    <TimelinePanel {...getProps(room, events)} overlayTimelineSet={overlayTimelineSet} />,
                );

                await waitFor(() =>
                    expectEvents(container, [
                        overlayEvents[0],
                        events[0],
                        overlayEvents[1],
                        overlayEvents[2],
                        overlayEvents[3],
                        events[1],
                        ...(!backwards && !fromOverlay ? [] : [overlayEvents[4]]),
                    ]),
                );

                // ScrollPanel has no chance of working in jsdom, so we've no choice
                // but to do some shady stuff to trigger the unfill callback by hand
                const scrollPanel = mountSpy.mock.contexts[0] as ScrollPanel;
                scrollPanel.props.onUnfillRequest!(backwards, marker.getId()!);

                await waitFor(() => expectEvents(container, expectedEvents));
            });
        });
    });

    describe("when a thread updates", () => {
        let client: MatrixClient;
        let room: Room;
        let allThreads: EventTimelineSet;
        let root: MatrixEvent;
        let reply1: MatrixEvent;
        let reply2: MatrixEvent;

        beforeEach(() => {
            client = MatrixClientPeg.get();

            Thread.hasServerSideSupport = FeatureSupport.Stable;
            room = new Room("roomId", client, "userId");
            allThreads = new EventTimelineSet(
                room,
                {
                    pendingEvents: false,
                },
                undefined,
                undefined,
                ThreadFilterType.All,
            );
            const timeline = new EventTimeline(allThreads);
            allThreads.getLiveTimeline = () => timeline;
            allThreads.getTimelineForEvent = () => timeline;

            reply1 = new MatrixEvent({
                room_id: room.roomId,
                event_id: "event_reply_1",
                type: EventType.RoomMessage,
                sender: "userId",
                content: createMessageEventContent("ReplyEvent1"),
            });

            reply2 = new MatrixEvent({
                room_id: room.roomId,
                event_id: "event_reply_2",
                type: EventType.RoomMessage,
                sender: "userId",
                content: createMessageEventContent("ReplyEvent2"),
            });

            root = new MatrixEvent({
                room_id: room.roomId,
                event_id: "event_root_1",
                type: EventType.RoomMessage,
                sender: "userId",
                content: createMessageEventContent("RootEvent"),
            });

            const eventMap: { [key: string]: MatrixEvent } = {
                [root.getId()!]: root,
                [reply1.getId()!]: reply1,
                [reply2.getId()!]: reply2,
            };

            room.findEventById = (eventId: string) => eventMap[eventId];
            client.fetchRoomEvent = async (roomId: string, eventId: string) =>
                roomId === room.roomId ? eventMap[eventId]?.event : {};
        });

        it("updates thread previews", async () => {
            root.setUnsigned({
                "m.relations": {
                    [THREAD_RELATION_TYPE.name]: {
                        latest_event: reply1.event,
                        count: 1,
                        current_user_participated: true,
                    },
                },
            });

            const thread = room.createThread(root.getId()!, root, [], true);
            // So that we do not have to mock the thread loading
            thread.initialEventsFetched = true;
            // @ts-ignore
            thread.fetchEditsWhereNeeded = () => Promise.resolve();
            await thread.addEvent(reply1, true);
            await allThreads.getLiveTimeline().addEvent(thread.rootEvent!, { toStartOfTimeline: true });
            const replyToEvent = jest.spyOn(thread, "replyToEvent", "get");

            const dom = render(
                <MatrixClientContext.Provider value={client}>
                    <TimelinePanel timelineSet={allThreads} manageReadReceipts sendReadReceiptOnLoad />
                </MatrixClientContext.Provider>,
            );
            await dom.findByText("RootEvent");
            await dom.findByText("ReplyEvent1");
            expect(replyToEvent).toHaveBeenCalled();

            root.setUnsigned({
                "m.relations": {
                    [THREAD_RELATION_TYPE.name]: {
                        latest_event: reply2.event,
                        count: 2,
                        current_user_participated: true,
                    },
                },
            });

            replyToEvent.mockClear();
            await thread.addEvent(reply2, false, true);
            await dom.findByText("RootEvent");
            await dom.findByText("ReplyEvent2");
            expect(replyToEvent).toHaveBeenCalled();
        });

        it("ignores thread updates for unknown threads", async () => {
            root.setUnsigned({
                "m.relations": {
                    [THREAD_RELATION_TYPE.name]: {
                        latest_event: reply1.event,
                        count: 1,
                        current_user_participated: true,
                    },
                },
            });

            const realThread = room.createThread(root.getId()!, root, [], true);
            // So that we do not have to mock the thread loading
            realThread.initialEventsFetched = true;
            // @ts-ignore
            realThread.fetchEditsWhereNeeded = () => Promise.resolve();
            await realThread.addEvent(reply1, true);
            await allThreads.getLiveTimeline().addEvent(realThread.rootEvent!, { toStartOfTimeline: true });
            const replyToEvent = jest.spyOn(realThread, "replyToEvent", "get");

            // @ts-ignore
            const fakeThread1: Thread = {
                id: undefined!,
                get roomId(): string {
                    return room.roomId;
                },
            };

            const fakeRoom = new Room("thisroomdoesnotexist", client, "userId");
            // @ts-ignore
            const fakeThread2: Thread = {
                id: root.getId()!,
                get roomId(): string {
                    return fakeRoom.roomId;
                },
            };

            const dom = render(
                <MatrixClientContext.Provider value={client}>
                    <TimelinePanel timelineSet={allThreads} manageReadReceipts sendReadReceiptOnLoad />
                </MatrixClientContext.Provider>,
            );
            await dom.findByText("RootEvent");
            await dom.findByText("ReplyEvent1");
            expect(replyToEvent).toHaveBeenCalled();

            replyToEvent.mockClear();
            room.emit(ThreadEvent.Update, fakeThread1);
            room.emit(ThreadEvent.Update, fakeThread2);
            await dom.findByText("ReplyEvent1");
            expect(replyToEvent).not.toHaveBeenCalled();
            replyToEvent.mockClear();
        });
    });

    it("renders when the last message is an undecryptable thread root", async () => {
        const client = MatrixClientPeg.get();
        client.isRoomEncrypted = () => true;
        client.supportsThreads = () => true;
        client.decryptEventIfNeeded = () => Promise.resolve();
        const authorId = client.getUserId()!;
        const room = new Room("roomId", client, authorId, {
            lazyLoadMembers: false,
            pendingEventOrdering: PendingEventOrdering.Detached,
        });

        const events = mockEvents(room);
        const timelineSet = room.getUnfilteredTimelineSet();

        const { rootEvent } = mkThread({
            room,
            client,
            authorId,
            participantUserIds: [authorId],
        });

        events.push(rootEvent);

        events.forEach((event) => timelineSet.getLiveTimeline().addEvent(event, { toStartOfTimeline: true }));

        const roomMembership = mkMembership({
            mship: "join",
            prevMship: "join",
            user: authorId,
            room: room.roomId,
            event: true,
            skey: "123",
        });

        events.push(roomMembership);

        const member = new RoomMember(room.roomId, authorId);
        member.membership = "join";

        const roomState = new RoomState(room.roomId);
        jest.spyOn(roomState, "getMember").mockReturnValue(member);

        jest.spyOn(timelineSet.getLiveTimeline(), "getState").mockReturnValue(roomState);
        timelineSet.addEventToTimeline(roomMembership, timelineSet.getLiveTimeline(), { toStartOfTimeline: false });

        for (const event of events) {
            jest.spyOn(event, "isDecryptionFailure").mockReturnValue(true);
            jest.spyOn(event, "shouldAttemptDecryption").mockReturnValue(false);
        }

        const { container } = render(
            <MatrixClientContext.Provider value={client}>
                <TimelinePanel timelineSet={timelineSet} manageReadReceipts={true} sendReadReceiptOnLoad={true} />
            </MatrixClientContext.Provider>,
        );

        await waitFor(() => expect(screen.queryByRole("progressbar")).toBeNull());
        await waitFor(() => expect(container.querySelector(".mx_RoomView_MessageList")).not.toBeEmptyDOMElement());
    });
});<|MERGE_RESOLUTION|>--- conflicted
+++ resolved
@@ -38,12 +38,8 @@
     ThreadFilterType,
 } from "matrix-js-sdk/src/models/thread";
 import React, { createRef } from "react";
-<<<<<<< HEAD
 import { Mocked, mocked } from "jest-mock";
-=======
-import { mocked } from "jest-mock";
 import { forEachRight } from "lodash";
->>>>>>> fb3f20f7
 
 import TimelinePanel from "../../../src/components/structures/TimelinePanel";
 import MatrixClientContext from "../../../src/contexts/MatrixClientContext";
@@ -52,14 +48,11 @@
 import { filterConsole, flushPromises, mkMembership, mkRoom, stubClient } from "../../test-utils";
 import { mkThread } from "../../test-utils/threads";
 import { createMessageEventContent } from "../../test-utils/events";
-<<<<<<< HEAD
 import SettingsStore from "../../../src/settings/SettingsStore";
-=======
 import ScrollPanel from "../../../src/components/structures/ScrollPanel";
 
 // ScrollPanel calls this, but jsdom doesn't mock it for us
 HTMLDivElement.prototype.scrollBy = () => {};
->>>>>>> fb3f20f7
 
 const newReceipt = (eventId: string, userId: string, readTs: number, fullyReadTs: number): MatrixEvent => {
     const receiptContent = {
@@ -72,10 +65,6 @@
     return new MatrixEvent({ content: receiptContent, type: EventType.Receipt });
 };
 
-<<<<<<< HEAD
-const getProps = (room: Room, events: MatrixEvent[]): TimelinePanel["props"] => {
-    const timelineSet = { room: room as Room, findEventById: (eventId: string) => undefined } as EventTimelineSet;
-=======
 const mkTimeline = (room: Room, events: MatrixEvent[]): [EventTimeline, EventTimelineSet] => {
     const timelineSet = {
         room: room as Room,
@@ -83,7 +72,6 @@
         getTimelineForEvent: () => timeline,
         getPendingEvents: () => [],
     } as unknown as EventTimelineSet;
->>>>>>> fb3f20f7
     const timeline = new EventTimeline(timelineSet);
     events.forEach((event) => timeline.addEvent(event, { toStartOfTimeline: false }));
 
