/*
Copyright 2022 The Matrix.org Foundation C.I.C.

Licensed under the Apache License, Version 2.0 (the "License");
you may not use this file except in compliance with the License.
You may obtain a copy of the License at

    http://www.apache.org/licenses/LICENSE-2.0

Unless required by applicable law or agreed to in writing, software
distributed under the License is distributed on an "AS IS" BASIS,
WITHOUT WARRANTIES OR CONDITIONS OF ANY KIND, either express or implied.
See the License for the specific language governing permissions and
limitations under the License.
*/

<<<<<<< HEAD
import React from "react";
=======
import React from 'react';
// eslint-disable-next-line deprecate/import
>>>>>>> db72558f
import { mount, ReactWrapper } from "enzyme";
import { EventTimeline } from "matrix-js-sdk/src/models/event-timeline";
import { MessageEvent } from 'matrix-events-sdk';
<<<<<<< HEAD
import { EventTimelineSet, MatrixEvent, PendingEventOrdering, Room } from 'matrix-js-sdk/src/matrix';
import { EventType } from "matrix-js-sdk/src/@types/event";
import { ReceiptType } from "matrix-js-sdk/src/@types/read_receipts";

import TimelinePanel from "../../../src/components/structures/TimelinePanel";
import { MatrixClientPeg } from "../../../src/MatrixClientPeg";
import { mkRoom, stubClient } from "../../test-utils";
import SettingsStore from "../../../src/settings/SettingsStore";

describe("TimelinePanel", () => {
    beforeAll(() => {
        stubClient();
    });

    describe("read receipts and read markers", () => {
        it("sends public read receipt when enabled", () => {
            const client = MatrixClientPeg.get();
            const room = mkRoom(client, "roomId");
            const events = mockEvents(room);

            const getValueCopy = SettingsStore.getValue;
            SettingsStore.getValue = jest.fn().mockImplementation((name: string) => {
                if (name === "sendReadReceipts") return true;
                return getValueCopy(name);
            });

            mountPanel(room, events);
            expect(client.setRoomReadMarkers).toHaveBeenCalledWith(room.roomId, null, events[0], events[0]);
        });

        it("does not send public read receipt when enabled", () => {
            const client = MatrixClientPeg.get();
            const room = mkRoom(client, "roomId");
            const events = mockEvents(room);

            const getValueCopy = SettingsStore.getValue;
            SettingsStore.getValue = jest.fn().mockImplementation((name: string) => {
                if (name === "sendReadReceipts") return false;
                return getValueCopy(name);
            });

            mountPanel(room, events);
            expect(client.setRoomReadMarkers).toHaveBeenCalledWith(room.roomId, null, null, events[0]);
        });

        it('forgets the read marker when asked to', () => {
            stubClient();
=======
import {
    EventTimeline,
    EventTimelineSet,
    EventType,
    MatrixEvent,
    PendingEventOrdering,
    Room,
} from 'matrix-js-sdk/src/matrix';
import { ReceiptType } from "matrix-js-sdk/src/@types/read_receipts";
import { render, RenderResult } from "@testing-library/react";

import { mkRoom, stubClient } from "../../test-utils";
import TimelinePanel from '../../../src/components/structures/TimelinePanel';
import { MatrixClientPeg } from '../../../src/MatrixClientPeg';
import SettingsStore from "../../../src/settings/SettingsStore";

const newReceipt = (eventId: string, userId: string, readTs: number, fullyReadTs: number): MatrixEvent => {
    const receiptContent = {
        [eventId]: {
            [ReceiptType.Read]: { [userId]: { ts: readTs } },
            [ReceiptType.ReadPrivate]: { [userId]: { ts: readTs } },
            [ReceiptType.FullyRead]: { [userId]: { ts: fullyReadTs } },
        },
    };
    return new MatrixEvent({ content: receiptContent, type: "m.receipt" });
};

const renderPanel = (room: Room, events: MatrixEvent[]): RenderResult => {
    const timelineSet = { room: room as Room } as EventTimelineSet;
    const timeline = new EventTimeline(timelineSet);
    events.forEach((event) => timeline.addEvent(event, true));
    timelineSet.getLiveTimeline = () => timeline;
    timelineSet.getTimelineForEvent = () => timeline;
    timelineSet.getPendingEvents = () => events;
    timelineSet.room.getEventReadUpTo = () => events[1].getId();

    return render(
        <TimelinePanel
            timelineSet={timelineSet}
            manageReadReceipts
            sendReadReceiptOnLoad
        />,
    );
};

const mockEvents = (room: Room, count = 2): MatrixEvent[] => {
    const events = [];
    for (let index = 0; index < count; index++) {
        events.push(new MatrixEvent({
            room_id: room.roomId,
            event_id: `event_${index}`,
            type: EventType.RoomMessage,
            user_id: "userId",
            content: MessageEvent.from(`Event${index}`).serialize().content,
        }));
    }

    return events;
};

describe('TimelinePanel', () => {
    beforeEach(() => {
        stubClient();
    });

    describe('read receipts and markers', () => {
        it('should forget the read marker when asked to', () => {
>>>>>>> db72558f
            const cli = MatrixClientPeg.get();
            const readMarkersSent = [];

            // Track calls to setRoomReadMarkers
            cli.setRoomReadMarkers = (_roomId, rmEventId, _a, _b) => {
                readMarkersSent.push(rmEventId);
                return Promise.resolve({});
            };

            const ev0 = new MatrixEvent({
                event_id: "ev0",
                sender: "@u2:m.org",
                origin_server_ts: 111,
                ...MessageEvent.from("hello 1").serialize(),
            });
            const ev1 = new MatrixEvent({
                event_id: "ev1",
                sender: "@u2:m.org",
                origin_server_ts: 222,
                ...MessageEvent.from("hello 2").serialize(),
            });

            const roomId = "#room:example.com";
            const userId = cli.credentials.userId;
            const room = new Room(
                roomId,
                cli,
                userId,
                { pendingEventOrdering: PendingEventOrdering.Detached },
            );

            // Create a TimelinePanel with ev0 already present
            const timelineSet = new EventTimelineSet(room, {});
            timelineSet.addLiveEvent(ev0);
            const component: ReactWrapper<TimelinePanel> = mount(<TimelinePanel
                timelineSet={timelineSet}
                manageReadMarkers={true}
                manageReadReceipts={true}
                eventId={ev0.getId()}
            />);
            const timelinePanel = component.instance() as TimelinePanel;

            // An event arrived, and we read it
            timelineSet.addLiveEvent(ev1);
            room.addEphemeralEvents([newReceipt("ev1", userId, 222, 220)]);

            // Sanity: We have not sent any read marker yet
            expect(readMarkersSent).toEqual([]);

            // This is what we are testing: forget the read marker - this should
            // update our read marker to match the latest receipt we sent
            timelinePanel.forgetReadMarker();

            // We sent off a read marker for the new event
            expect(readMarkersSent).toEqual(["ev1"]);
        });

        it("sends public read receipt when enabled", () => {
            const client = MatrixClientPeg.get();
            const room = mkRoom(client, "roomId");
            const events = mockEvents(room);

            const getValueCopy = SettingsStore.getValue;
            SettingsStore.getValue = jest.fn().mockImplementation((name: string) => {
                if (name === "feature_hidden_read_receipts") return false;
                return getValueCopy(name);
            });

            renderPanel(room, events);
            expect(client.setRoomReadMarkers).toHaveBeenCalledWith(room.roomId, null, events[0], events[0]);
        });

        it("does not send public read receipt when enabled", () => {
            const client = MatrixClientPeg.get();
            const room = mkRoom(client, "roomId");
            const events = mockEvents(room);

            const getValueCopy = SettingsStore.getValue;
            SettingsStore.getValue = jest.fn().mockImplementation((name: string) => {
                if (name === "feature_hidden_read_receipts") return true;
                return getValueCopy(name);
            });

            renderPanel(room, events);
            expect(client.setRoomReadMarkers).toHaveBeenCalledWith(room.roomId, null, null, events[0]);
        });
    });
});

const newReceipt = (eventId: string, userId: string, readTs: number, fullyReadTs: number): MatrixEvent => {
    const receiptContent = {
        [eventId]: {
            [ReceiptType.Read]: { [userId]: { ts: readTs } },
            [ReceiptType.ReadPrivate]: { [userId]: { ts: readTs } },
            [ReceiptType.FullyRead]: { [userId]: { ts: fullyReadTs } },
        },
    };
    return new MatrixEvent({ content: receiptContent, type: "m.receipt" });
};

const mountPanel = (room: Room, events: MatrixEvent[]): ReactWrapper => {
    const timelineSet = { room: room as Room } as EventTimelineSet;
    const timeline = new EventTimeline(timelineSet);
    events.forEach((event) => timeline.addEvent(event, true));
    timelineSet.getLiveTimeline = () => timeline;
    timelineSet.getTimelineForEvent = () => timeline;
    timelineSet.getPendingEvents = () => events;
    timelineSet.room.getEventReadUpTo = () => events[1].getId();

    return mount(
        <TimelinePanel
            timelineSet={timelineSet}
            manageReadReceipts
            sendReadReceiptOnLoad
        />,
    );
};

const mockEvents = (room: Room, count = 2): MatrixEvent[] => {
    const events = [];
    for (let index = 0; index < count; index++) {
        events.push(new MatrixEvent({
            room_id: room.roomId,
            event_id: `event_${index}`,
            type: EventType.RoomMessage,
            user_id: "userId",
            content: MessageEvent.from(`Event${index}`).serialize().content,
        }));
    }

    return events;
};<|MERGE_RESOLUTION|>--- conflicted
+++ resolved
@@ -14,66 +14,12 @@
 limitations under the License.
 */
 
-<<<<<<< HEAD
-import React from "react";
-=======
 import React from 'react';
 // eslint-disable-next-line deprecate/import
->>>>>>> db72558f
 import { mount, ReactWrapper } from "enzyme";
 import { EventTimeline } from "matrix-js-sdk/src/models/event-timeline";
 import { MessageEvent } from 'matrix-events-sdk';
-<<<<<<< HEAD
-import { EventTimelineSet, MatrixEvent, PendingEventOrdering, Room } from 'matrix-js-sdk/src/matrix';
-import { EventType } from "matrix-js-sdk/src/@types/event";
-import { ReceiptType } from "matrix-js-sdk/src/@types/read_receipts";
-
-import TimelinePanel from "../../../src/components/structures/TimelinePanel";
-import { MatrixClientPeg } from "../../../src/MatrixClientPeg";
-import { mkRoom, stubClient } from "../../test-utils";
-import SettingsStore from "../../../src/settings/SettingsStore";
-
-describe("TimelinePanel", () => {
-    beforeAll(() => {
-        stubClient();
-    });
-
-    describe("read receipts and read markers", () => {
-        it("sends public read receipt when enabled", () => {
-            const client = MatrixClientPeg.get();
-            const room = mkRoom(client, "roomId");
-            const events = mockEvents(room);
-
-            const getValueCopy = SettingsStore.getValue;
-            SettingsStore.getValue = jest.fn().mockImplementation((name: string) => {
-                if (name === "sendReadReceipts") return true;
-                return getValueCopy(name);
-            });
-
-            mountPanel(room, events);
-            expect(client.setRoomReadMarkers).toHaveBeenCalledWith(room.roomId, null, events[0], events[0]);
-        });
-
-        it("does not send public read receipt when enabled", () => {
-            const client = MatrixClientPeg.get();
-            const room = mkRoom(client, "roomId");
-            const events = mockEvents(room);
-
-            const getValueCopy = SettingsStore.getValue;
-            SettingsStore.getValue = jest.fn().mockImplementation((name: string) => {
-                if (name === "sendReadReceipts") return false;
-                return getValueCopy(name);
-            });
-
-            mountPanel(room, events);
-            expect(client.setRoomReadMarkers).toHaveBeenCalledWith(room.roomId, null, null, events[0]);
-        });
-
-        it('forgets the read marker when asked to', () => {
-            stubClient();
-=======
 import {
-    EventTimeline,
     EventTimelineSet,
     EventType,
     MatrixEvent,
@@ -139,7 +85,6 @@
 
     describe('read receipts and markers', () => {
         it('should forget the read marker when asked to', () => {
->>>>>>> db72558f
             const cli = MatrixClientPeg.get();
             const readMarkersSent = [];
 
@@ -204,7 +149,7 @@
 
             const getValueCopy = SettingsStore.getValue;
             SettingsStore.getValue = jest.fn().mockImplementation((name: string) => {
-                if (name === "feature_hidden_read_receipts") return false;
+                if (name === "sendReadReceipts") return true;
                 return getValueCopy(name);
             });
 
@@ -219,7 +164,7 @@
 
             const getValueCopy = SettingsStore.getValue;
             SettingsStore.getValue = jest.fn().mockImplementation((name: string) => {
-                if (name === "feature_hidden_read_receipts") return true;
+                if (name === "sendReadReceipts") return false;
                 return getValueCopy(name);
             });
 
@@ -227,48 +172,4 @@
             expect(client.setRoomReadMarkers).toHaveBeenCalledWith(room.roomId, null, null, events[0]);
         });
     });
-});
-
-const newReceipt = (eventId: string, userId: string, readTs: number, fullyReadTs: number): MatrixEvent => {
-    const receiptContent = {
-        [eventId]: {
-            [ReceiptType.Read]: { [userId]: { ts: readTs } },
-            [ReceiptType.ReadPrivate]: { [userId]: { ts: readTs } },
-            [ReceiptType.FullyRead]: { [userId]: { ts: fullyReadTs } },
-        },
-    };
-    return new MatrixEvent({ content: receiptContent, type: "m.receipt" });
-};
-
-const mountPanel = (room: Room, events: MatrixEvent[]): ReactWrapper => {
-    const timelineSet = { room: room as Room } as EventTimelineSet;
-    const timeline = new EventTimeline(timelineSet);
-    events.forEach((event) => timeline.addEvent(event, true));
-    timelineSet.getLiveTimeline = () => timeline;
-    timelineSet.getTimelineForEvent = () => timeline;
-    timelineSet.getPendingEvents = () => events;
-    timelineSet.room.getEventReadUpTo = () => events[1].getId();
-
-    return mount(
-        <TimelinePanel
-            timelineSet={timelineSet}
-            manageReadReceipts
-            sendReadReceiptOnLoad
-        />,
-    );
-};
-
-const mockEvents = (room: Room, count = 2): MatrixEvent[] => {
-    const events = [];
-    for (let index = 0; index < count; index++) {
-        events.push(new MatrixEvent({
-            room_id: room.roomId,
-            event_id: `event_${index}`,
-            type: EventType.RoomMessage,
-            user_id: "userId",
-            content: MessageEvent.from(`Event${index}`).serialize().content,
-        }));
-    }
-
-    return events;
-};+});