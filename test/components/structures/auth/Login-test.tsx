--- conflicted
+++ resolved
@@ -21,10 +21,7 @@
 import { DELEGATED_OIDC_COMPATIBILITY, IdentityProviderBrand } from "matrix-js-sdk/src/@types/auth";
 import { logger } from "matrix-js-sdk/src/logger";
 import { createClient, MatrixClient } from "matrix-js-sdk/src/matrix";
-<<<<<<< HEAD
 import { OidcError } from "matrix-js-sdk/src/oidc/error";
-=======
->>>>>>> d935da28
 
 import SdkConfig from "../../../../src/SdkConfig";
 import { mkServerConfig, mockPlatformPeg, unmockPlatformPeg } from "../../../test-utils";
@@ -32,14 +29,8 @@
 import BasePlatform from "../../../../src/BasePlatform";
 import SettingsStore from "../../../../src/settings/SettingsStore";
 import { Features } from "../../../../src/settings/Settings";
-<<<<<<< HEAD
-import { ValidatedServerConfig } from "../../../../src/utils/ValidatedServerConfig";
-import * as registerClientUtils from "../../../../src/utils/oidc/registerClient";
-=======
 import { ValidatedDelegatedAuthConfig } from "../../../../src/utils/ValidatedServerConfig";
 import * as registerClientUtils from "../../../../src/utils/oidc/registerClient";
-import { OidcClientError } from "../../../../src/utils/oidc/error";
->>>>>>> d935da28
 
 jest.mock("matrix-js-sdk/src/matrix");
 
@@ -61,11 +52,7 @@
         SdkConfig.put({
             brand: "test-brand",
             disable_custom_urls: true,
-<<<<<<< HEAD
-            oidc_static_clients: oidcStaticClientsConfig,
-=======
             oidc_static_client_ids: oidcStaticClientsConfig,
->>>>>>> d935da28
         });
         mockClient.login.mockClear().mockResolvedValue({});
         mockClient.loginFlows.mockClear().mockResolvedValue({ flows: [{ type: "m.login.password" }] });
@@ -94,11 +81,7 @@
     function getRawComponent(
         hsUrl = "https://matrix.org",
         isUrl = "https://vector.im",
-<<<<<<< HEAD
-        delegatedAuthentication?: ValidatedServerConfig["delegatedAuthentication"],
-=======
         delegatedAuthentication?: ValidatedDelegatedAuthConfig,
->>>>>>> d935da28
     ) {
         return (
             <Login
@@ -110,15 +93,7 @@
         );
     }
 
-<<<<<<< HEAD
-    function getComponent(
-        hsUrl?: string,
-        isUrl?: string,
-        delegatedAuthentication?: ValidatedServerConfig["delegatedAuthentication"],
-    ) {
-=======
     function getComponent(hsUrl?: string, isUrl?: string, delegatedAuthentication?: ValidatedDelegatedAuthConfig) {
->>>>>>> d935da28
         return render(getRawComponent(hsUrl, isUrl, delegatedAuthentication));
     }
 
@@ -373,23 +348,16 @@
             authorizationEndpoint: issuer + "authorization",
         };
         beforeEach(() => {
-<<<<<<< HEAD
-            jest.spyOn(logger, "error").mockClear();
-=======
             jest.spyOn(logger, "error");
->>>>>>> d935da28
             jest.spyOn(SettingsStore, "getValue").mockImplementation(
                 (settingName) => settingName === Features.OidcNativeFlow,
             );
         });
 
-<<<<<<< HEAD
-=======
         afterEach(() => {
             jest.spyOn(logger, "error").mockRestore();
         });
 
->>>>>>> d935da28
         it("should not attempt registration when oidc native flow setting is disabled", async () => {
             jest.spyOn(SettingsStore, "getValue").mockReturnValue(false);
 
@@ -397,11 +365,8 @@
 
             await waitForElementToBeRemoved(() => screen.queryAllByLabelText("Loading…"));
 
-<<<<<<< HEAD
             // didn't try to register
             expect(fetchMock).not.toHaveBeenCalledWith(delegatedAuth.registrationEndpoint);
-=======
->>>>>>> d935da28
             // continued with normal setup
             expect(mockClient.loginFlows).toHaveBeenCalled();
             // normal password login rendered
@@ -411,19 +376,13 @@
         it("should attempt to register oidc client", async () => {
             // dont mock, spy so we can check config values were correctly passed
             jest.spyOn(registerClientUtils, "getOidcClientId");
-<<<<<<< HEAD
             fetchMock.post(delegatedAuth.registrationEndpoint, { status: 500 });
-=======
->>>>>>> d935da28
             getComponent(hsUrl, isUrl, delegatedAuth);
 
             await waitForElementToBeRemoved(() => screen.queryAllByLabelText("Loading…"));
 
-<<<<<<< HEAD
             // tried to register
             expect(fetchMock).toHaveBeenCalledWith(delegatedAuth.registrationEndpoint, expect.any(Object));
-=======
->>>>>>> d935da28
             // called with values from config
             expect(registerClientUtils.getOidcClientId).toHaveBeenCalledWith(
                 delegatedAuth,
@@ -433,23 +392,15 @@
             );
         });
 
-<<<<<<< HEAD
         it("should fallback to normal login when client registration fails", async () => {
             fetchMock.post(delegatedAuth.registrationEndpoint, { status: 500 });
-=======
-        it("should fallback to normal login when client does not have static clientId", async () => {
->>>>>>> d935da28
             getComponent(hsUrl, isUrl, delegatedAuth);
 
             await waitForElementToBeRemoved(() => screen.queryAllByLabelText("Loading…"));
 
-<<<<<<< HEAD
             // tried to register
             expect(fetchMock).toHaveBeenCalledWith(delegatedAuth.registrationEndpoint, expect.any(Object));
             expect(logger.error).toHaveBeenCalledWith(new Error(OidcError.DynamicRegistrationFailed));
-=======
-            expect(logger.error).toHaveBeenCalledWith(new Error(OidcClientError.DynamicRegistrationNotSupported));
->>>>>>> d935da28
 
             // continued with normal setup
             expect(mockClient.loginFlows).toHaveBeenCalled();
@@ -459,16 +410,8 @@
 
         // short term during active development, UI will be added in next PRs
         it("should show error when oidc native flow is correctly configured but not supported by UI", async () => {
-<<<<<<< HEAD
             fetchMock.post(delegatedAuth.registrationEndpoint, { client_id: "abc123" });
             getComponent(hsUrl, isUrl, delegatedAuth);
-=======
-            const delegatedAuthWithStaticClientId = {
-                ...delegatedAuth,
-                issuer: "https://staticallyregisteredissuer.org/",
-            };
-            getComponent(hsUrl, isUrl, delegatedAuthWithStaticClientId);
->>>>>>> d935da28
 
             await waitForElementToBeRemoved(() => screen.queryAllByLabelText("Loading…"));
 
@@ -501,11 +444,8 @@
 
             await waitForElementToBeRemoved(() => screen.queryAllByLabelText("Loading…"));
 
-<<<<<<< HEAD
             // didn't try to register
             expect(fetchMock).not.toHaveBeenCalledWith(delegatedAuth.registrationEndpoint);
-=======
->>>>>>> d935da28
             // continued with normal setup
             expect(mockClient.loginFlows).toHaveBeenCalled();
             // oidc-aware 'continue' button displayed
