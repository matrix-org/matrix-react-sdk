/*
Copyright 2019, 2023 New Vector Ltd

Licensed under the Apache License, Version 2.0 (the "License");
you may not use this file except in compliance with the License.
You may obtain a copy of the License at

    http://www.apache.org/licenses/LICENSE-2.0

Unless required by applicable law or agreed to in writing, software
distributed under the License is distributed on an "AS IS" BASIS,
WITHOUT WARRANTIES OR CONDITIONS OF ANY KIND, either express or implied.
See the License for the specific language governing permissions and
limitations under the License.
*/

import React from "react";
import { fireEvent, render, screen, waitForElementToBeRemoved } from "@testing-library/react";
import { mocked, MockedObject } from "jest-mock";
import fetchMock from "fetch-mock-jest";
import { DELEGATED_OIDC_COMPATIBILITY, IdentityProviderBrand } from "matrix-js-sdk/src/@types/auth";
import { logger } from "matrix-js-sdk/src/logger";
import { createClient, MatrixClient } from "matrix-js-sdk/src/matrix";
<<<<<<< HEAD
=======
import { OidcError } from "matrix-js-sdk/src/oidc/error";
>>>>>>> 358c37ad

import SdkConfig from "../../../../src/SdkConfig";
import { mkServerConfig, mockPlatformPeg, unmockPlatformPeg } from "../../../test-utils";
import Login from "../../../../src/components/structures/auth/Login";
import BasePlatform from "../../../../src/BasePlatform";
import SettingsStore from "../../../../src/settings/SettingsStore";
import { Features } from "../../../../src/settings/Settings";
<<<<<<< HEAD
import { ValidatedServerConfig } from "../../../../src/utils/ValidatedServerConfig";
import * as registerClientUtils from "../../../../src/utils/oidc/registerClient";
import { OidcClientError } from "../../../../src/utils/oidc/error";
=======
import { ValidatedDelegatedAuthConfig } from "../../../../src/utils/ValidatedServerConfig";
import * as registerClientUtils from "../../../../src/utils/oidc/registerClient";
>>>>>>> 358c37ad

jest.mock("matrix-js-sdk/src/matrix");

jest.useRealTimers();

const oidcStaticClientsConfig = {
    "https://staticallyregisteredissuer.org/": "static-clientId-123",
};

describe("Login", function () {
    let platform: MockedObject<BasePlatform>;

    const mockClient = mocked({
        login: jest.fn().mockResolvedValue({}),
        loginFlows: jest.fn(),
    } as unknown as MatrixClient);

    beforeEach(function () {
        SdkConfig.put({
            brand: "test-brand",
            disable_custom_urls: true,
<<<<<<< HEAD
            oidc_static_clients: oidcStaticClientsConfig,
=======
            oidc_static_client_ids: oidcStaticClientsConfig,
>>>>>>> 358c37ad
        });
        mockClient.login.mockClear().mockResolvedValue({});
        mockClient.loginFlows.mockClear().mockResolvedValue({ flows: [{ type: "m.login.password" }] });
        mocked(createClient).mockImplementation((opts) => {
            mockClient.idBaseUrl = opts.idBaseUrl;
            mockClient.baseUrl = opts.baseUrl;
            return mockClient;
        });
        fetchMock.resetBehavior();
        fetchMock.resetHistory();
        fetchMock.get("https://matrix.org/_matrix/client/versions", {
            unstable_features: {},
            versions: [],
        });
        platform = mockPlatformPeg({
            startSingleSignOn: jest.fn(),
        });
    });

    afterEach(function () {
        fetchMock.restore();
        SdkConfig.reset(); // we touch the config, so clean up
        unmockPlatformPeg();
    });

    function getRawComponent(
        hsUrl = "https://matrix.org",
        isUrl = "https://vector.im",
<<<<<<< HEAD
        delegatedAuthentication?: ValidatedServerConfig["delegatedAuthentication"],
=======
        delegatedAuthentication?: ValidatedDelegatedAuthConfig,
>>>>>>> 358c37ad
    ) {
        return (
            <Login
                serverConfig={mkServerConfig(hsUrl, isUrl, delegatedAuthentication)}
                onLoggedIn={() => {}}
                onRegisterClick={() => {}}
                onServerConfigChange={() => {}}
            />
        );
    }

<<<<<<< HEAD
    function getComponent(
        hsUrl?: string,
        isUrl?: string,
        delegatedAuthentication?: ValidatedServerConfig["delegatedAuthentication"],
    ) {
=======
    function getComponent(hsUrl?: string, isUrl?: string, delegatedAuthentication?: ValidatedDelegatedAuthConfig) {
>>>>>>> 358c37ad
        return render(getRawComponent(hsUrl, isUrl, delegatedAuthentication));
    }

    it("should show form with change server link", async () => {
        SdkConfig.put({
            brand: "test-brand",
            disable_custom_urls: false,
        });
        const { container } = getComponent();
        await waitForElementToBeRemoved(() => screen.queryAllByLabelText("Loading…"));

        expect(container.querySelector("form")).toBeTruthy();

        expect(container.querySelector(".mx_ServerPicker_change")).toBeTruthy();
    });

    it("should show form without change server link when custom URLs disabled", async () => {
        const { container } = getComponent();
        await waitForElementToBeRemoved(() => screen.queryAllByLabelText("Loading…"));

        expect(container.querySelector("form")).toBeTruthy();
        expect(container.querySelectorAll(".mx_ServerPicker_change")).toHaveLength(0);
    });

    it("should show SSO button if that flow is available", async () => {
        mockClient.loginFlows.mockResolvedValue({ flows: [{ type: "m.login.sso" }] });

        const { container } = getComponent();
        await waitForElementToBeRemoved(() => screen.queryAllByLabelText("Loading…"));

        const ssoButton = container.querySelector(".mx_SSOButton");
        expect(ssoButton).toBeTruthy();
    });

    it("should show both SSO button and username+password if both are available", async () => {
        mockClient.loginFlows.mockResolvedValue({ flows: [{ type: "m.login.password" }, { type: "m.login.sso" }] });

        const { container } = getComponent();
        await waitForElementToBeRemoved(() => screen.queryAllByLabelText("Loading…"));

        expect(container.querySelector("form")).toBeTruthy();

        const ssoButton = container.querySelector(".mx_SSOButton");
        expect(ssoButton).toBeTruthy();
    });

    it("should show multiple SSO buttons if multiple identity_providers are available", async () => {
        mockClient.loginFlows.mockResolvedValue({
            flows: [
                {
                    type: "m.login.sso",
                    identity_providers: [
                        {
                            id: "a",
                            name: "Provider 1",
                        },
                        {
                            id: "b",
                            name: "Provider 2",
                        },
                        {
                            id: "c",
                            name: "Provider 3",
                        },
                    ],
                },
            ],
        });

        const { container } = getComponent();
        await waitForElementToBeRemoved(() => screen.queryAllByLabelText("Loading…"));

        const ssoButtons = container.querySelectorAll(".mx_SSOButton");
        expect(ssoButtons.length).toBe(3);
    });

    it("should show single SSO button if identity_providers is null", async () => {
        mockClient.loginFlows.mockResolvedValue({
            flows: [
                {
                    type: "m.login.sso",
                },
            ],
        });

        const { container } = getComponent();
        await waitForElementToBeRemoved(() => screen.queryAllByLabelText("Loading…"));

        const ssoButtons = container.querySelectorAll(".mx_SSOButton");
        expect(ssoButtons.length).toBe(1);
    });

    it("should handle serverConfig updates correctly", async () => {
        mockClient.loginFlows.mockResolvedValue({
            flows: [
                {
                    type: "m.login.sso",
                },
            ],
        });

        const { container, rerender } = render(getRawComponent());
        await waitForElementToBeRemoved(() => screen.queryAllByLabelText("Loading…"));

        fireEvent.click(container.querySelector(".mx_SSOButton")!);
        expect(platform.startSingleSignOn.mock.calls[0][0].baseUrl).toBe("https://matrix.org");

        fetchMock.get("https://server2/_matrix/client/versions", {
            unstable_features: {},
            versions: [],
        });
        rerender(getRawComponent("https://server2"));
        await waitForElementToBeRemoved(() => screen.queryAllByLabelText("Loading…"));

        fireEvent.click(container.querySelector(".mx_SSOButton")!);
        expect(platform.startSingleSignOn.mock.calls[1][0].baseUrl).toBe("https://server2");
    });

    it("should show single Continue button if OIDC MSC3824 compatibility is given by server", async () => {
        mockClient.loginFlows.mockResolvedValue({
            flows: [
                {
                    type: "m.login.sso",
                    [DELEGATED_OIDC_COMPATIBILITY.name]: true,
                },
                {
                    type: "m.login.password",
                },
            ],
        });

        const { container } = getComponent();
        await waitForElementToBeRemoved(() => screen.queryAllByLabelText("Loading…"));

        const ssoButtons = container.querySelectorAll(".mx_SSOButton");

        expect(ssoButtons.length).toBe(1);
        expect(ssoButtons[0].textContent).toBe("Continue");

        // no password form visible
        expect(container.querySelector("form")).toBeFalsy();
    });

    it("should show branded SSO buttons", async () => {
        const idpsWithIcons = Object.values(IdentityProviderBrand).map((brand) => ({
            id: brand,
            brand,
            name: `Provider ${brand}`,
        }));

        mockClient.loginFlows.mockResolvedValue({
            flows: [
                {
                    type: "m.login.sso",
                    identity_providers: [
                        ...idpsWithIcons,
                        {
                            id: "foo",
                            name: "Provider foo",
                        },
                    ],
                },
            ],
        });

        const { container } = getComponent();
        await waitForElementToBeRemoved(() => screen.queryAllByLabelText("Loading…"));

        for (const idp of idpsWithIcons) {
            const ssoButton = container.querySelector(`.mx_SSOButton.mx_SSOButton_brand_${idp.brand}`);
            expect(ssoButton).toBeTruthy();
            expect(ssoButton?.querySelector(`img[alt="${idp.brand}"]`)).toBeTruthy();
        }

        const ssoButtons = container.querySelectorAll(".mx_SSOButton");
        expect(ssoButtons.length).toBe(idpsWithIcons.length + 1);
    });

    it("should display an error when homeserver doesn't offer any supported login flows", async () => {
        mockClient.loginFlows.mockResolvedValue({
            flows: [
                {
                    type: "just something weird",
                },
            ],
        });

        getComponent();
        await waitForElementToBeRemoved(() => screen.queryAllByLabelText("Loading…"));

        expect(
            screen.getByText("This homeserver doesn't offer any login flows which are supported by this client."),
        ).toBeInTheDocument();
    });

    it("should display a connection error when getting login flows fails", async () => {
        mockClient.loginFlows.mockRejectedValue("oups");

        getComponent();
        await waitForElementToBeRemoved(() => screen.queryAllByLabelText("Loading…"));

        expect(
            screen.getByText("There was a problem communicating with the homeserver, please try again later."),
        ).toBeInTheDocument();
    });

    it("should display an error when homeserver fails liveliness check", async () => {
        fetchMock.resetBehavior();
        fetchMock.get("https://matrix.org/_matrix/client/versions", {
            status: 400,
        });
        getComponent();
        await waitForElementToBeRemoved(() => screen.queryAllByLabelText("Loading…"));

        // error displayed
        expect(screen.getByText("Your test-brand is misconfigured")).toBeInTheDocument();
    });

    it("should reset liveliness error when server config changes", async () => {
        fetchMock.resetBehavior();
        // matrix.org is not alive
        fetchMock.get("https://matrix.org/_matrix/client/versions", {
            status: 400,
        });
        // but server2 is
        fetchMock.get("https://server2/_matrix/client/versions", {
            unstable_features: {},
            versions: [],
        });
        const { rerender } = render(getRawComponent());
        await waitForElementToBeRemoved(() => screen.queryAllByLabelText("Loading…"));

        // error displayed
        expect(screen.getByText("Your test-brand is misconfigured")).toBeInTheDocument();

        rerender(getRawComponent("https://server2"));

        await waitForElementToBeRemoved(() => screen.queryAllByLabelText("Loading…"));

        // error cleared
        expect(screen.queryByText("Your test-brand is misconfigured")).not.toBeInTheDocument();
    });

    describe("OIDC native flow", () => {
        const hsUrl = "https://matrix.org";
        const isUrl = "https://vector.im";
        const issuer = "https://test.com/";
        const delegatedAuth = {
            issuer,
            registrationEndpoint: issuer + "register",
            tokenEndpoint: issuer + "token",
            authorizationEndpoint: issuer + "authorization",
        };
        beforeEach(() => {
<<<<<<< HEAD
            jest.spyOn(logger, "error").mockClear();
=======
            jest.spyOn(logger, "error");
>>>>>>> 358c37ad
            jest.spyOn(SettingsStore, "getValue").mockImplementation(
                (settingName) => settingName === Features.OidcNativeFlow,
            );
        });

<<<<<<< HEAD
=======
        afterEach(() => {
            jest.spyOn(logger, "error").mockRestore();
        });

>>>>>>> 358c37ad
        it("should not attempt registration when oidc native flow setting is disabled", async () => {
            jest.spyOn(SettingsStore, "getValue").mockReturnValue(false);

            getComponent(hsUrl, isUrl, delegatedAuth);

            await waitForElementToBeRemoved(() => screen.queryAllByLabelText("Loading…"));

            // didn't try to register
            expect(fetchMock).not.toHaveBeenCalledWith(delegatedAuth.registrationEndpoint);
            // continued with normal setup
            expect(mockClient.loginFlows).toHaveBeenCalled();
            // normal password login rendered
            expect(screen.getByLabelText("Username")).toBeInTheDocument();
        });

        it("should attempt to register oidc client", async () => {
            // dont mock, spy so we can check config values were correctly passed
            jest.spyOn(registerClientUtils, "getOidcClientId");
            fetchMock.post(delegatedAuth.registrationEndpoint, { status: 500 });
            getComponent(hsUrl, isUrl, delegatedAuth);

            await waitForElementToBeRemoved(() => screen.queryAllByLabelText("Loading…"));

            // tried to register
            expect(fetchMock).toHaveBeenCalledWith(delegatedAuth.registrationEndpoint, expect.any(Object));
            // called with values from config
            expect(registerClientUtils.getOidcClientId).toHaveBeenCalledWith(
                delegatedAuth,
                "test-brand",
                "http://localhost",
                oidcStaticClientsConfig,
            );
        });

        it("should fallback to normal login when client registration fails", async () => {
            fetchMock.post(delegatedAuth.registrationEndpoint, { status: 500 });
            getComponent(hsUrl, isUrl, delegatedAuth);

            await waitForElementToBeRemoved(() => screen.queryAllByLabelText("Loading…"));

            // tried to register
            expect(fetchMock).toHaveBeenCalledWith(delegatedAuth.registrationEndpoint, expect.any(Object));
<<<<<<< HEAD
            expect(logger.error).toHaveBeenCalledWith(new Error(OidcClientError.DynamicRegistrationFailed));
=======
            expect(logger.error).toHaveBeenCalledWith(new Error(OidcError.DynamicRegistrationFailed));
>>>>>>> 358c37ad

            // continued with normal setup
            expect(mockClient.loginFlows).toHaveBeenCalled();
            // normal password login rendered
            expect(screen.getByLabelText("Username")).toBeInTheDocument();
        });

        // short term during active development, UI will be added in next PRs
<<<<<<< HEAD
        it("should show continue button when oidc native flow is correctly configured", async () => {
=======
        it("should show error when oidc native flow is correctly configured but not supported by UI", async () => {
>>>>>>> 358c37ad
            fetchMock.post(delegatedAuth.registrationEndpoint, { client_id: "abc123" });
            getComponent(hsUrl, isUrl, delegatedAuth);

            await waitForElementToBeRemoved(() => screen.queryAllByLabelText("Loading…"));

            // did not continue with matrix login
            expect(mockClient.loginFlows).not.toHaveBeenCalled();
<<<<<<< HEAD
            expect(screen.getByText("Continue")).toBeInTheDocument();
=======
            // no oidc native UI yet
            expect(
                screen.getByText("This homeserver doesn't offer any login flows which are supported by this client."),
            ).toBeInTheDocument();
>>>>>>> 358c37ad
        });

        /**
         * Oidc-aware flows still work while the oidc-native feature flag is disabled
         */
        it("should show oidc-aware flow for oidc-enabled homeserver when oidc native flow setting is disabled", async () => {
            jest.spyOn(SettingsStore, "getValue").mockReturnValue(false);
            mockClient.loginFlows.mockResolvedValue({
                flows: [
                    {
                        type: "m.login.sso",
                        [DELEGATED_OIDC_COMPATIBILITY.name]: true,
                    },
                    {
                        type: "m.login.password",
                    },
                ],
            });

            const { container } = getComponent(hsUrl, isUrl, delegatedAuth);

            await waitForElementToBeRemoved(() => screen.queryAllByLabelText("Loading…"));

            // didn't try to register
            expect(fetchMock).not.toHaveBeenCalledWith(delegatedAuth.registrationEndpoint);
            // continued with normal setup
            expect(mockClient.loginFlows).toHaveBeenCalled();
            // oidc-aware 'continue' button displayed
            const ssoButtons = container.querySelectorAll(".mx_SSOButton");
            expect(ssoButtons.length).toBe(1);
            expect(ssoButtons[0].textContent).toBe("Continue");
            // no password form visible
            expect(container.querySelector("form")).toBeFalsy();
        });
    });
});<|MERGE_RESOLUTION|>--- conflicted
+++ resolved
@@ -21,10 +21,7 @@
 import { DELEGATED_OIDC_COMPATIBILITY, IdentityProviderBrand } from "matrix-js-sdk/src/@types/auth";
 import { logger } from "matrix-js-sdk/src/logger";
 import { createClient, MatrixClient } from "matrix-js-sdk/src/matrix";
-<<<<<<< HEAD
-=======
 import { OidcError } from "matrix-js-sdk/src/oidc/error";
->>>>>>> 358c37ad
 
 import SdkConfig from "../../../../src/SdkConfig";
 import { mkServerConfig, mockPlatformPeg, unmockPlatformPeg } from "../../../test-utils";
@@ -32,14 +29,8 @@
 import BasePlatform from "../../../../src/BasePlatform";
 import SettingsStore from "../../../../src/settings/SettingsStore";
 import { Features } from "../../../../src/settings/Settings";
-<<<<<<< HEAD
-import { ValidatedServerConfig } from "../../../../src/utils/ValidatedServerConfig";
-import * as registerClientUtils from "../../../../src/utils/oidc/registerClient";
-import { OidcClientError } from "../../../../src/utils/oidc/error";
-=======
 import { ValidatedDelegatedAuthConfig } from "../../../../src/utils/ValidatedServerConfig";
 import * as registerClientUtils from "../../../../src/utils/oidc/registerClient";
->>>>>>> 358c37ad
 
 jest.mock("matrix-js-sdk/src/matrix");
 
@@ -61,11 +52,7 @@
         SdkConfig.put({
             brand: "test-brand",
             disable_custom_urls: true,
-<<<<<<< HEAD
-            oidc_static_clients: oidcStaticClientsConfig,
-=======
             oidc_static_client_ids: oidcStaticClientsConfig,
->>>>>>> 358c37ad
         });
         mockClient.login.mockClear().mockResolvedValue({});
         mockClient.loginFlows.mockClear().mockResolvedValue({ flows: [{ type: "m.login.password" }] });
@@ -94,11 +81,7 @@
     function getRawComponent(
         hsUrl = "https://matrix.org",
         isUrl = "https://vector.im",
-<<<<<<< HEAD
-        delegatedAuthentication?: ValidatedServerConfig["delegatedAuthentication"],
-=======
         delegatedAuthentication?: ValidatedDelegatedAuthConfig,
->>>>>>> 358c37ad
     ) {
         return (
             <Login
@@ -110,15 +93,7 @@
         );
     }
 
-<<<<<<< HEAD
-    function getComponent(
-        hsUrl?: string,
-        isUrl?: string,
-        delegatedAuthentication?: ValidatedServerConfig["delegatedAuthentication"],
-    ) {
-=======
     function getComponent(hsUrl?: string, isUrl?: string, delegatedAuthentication?: ValidatedDelegatedAuthConfig) {
->>>>>>> 358c37ad
         return render(getRawComponent(hsUrl, isUrl, delegatedAuthentication));
     }
 
@@ -373,23 +348,16 @@
             authorizationEndpoint: issuer + "authorization",
         };
         beforeEach(() => {
-<<<<<<< HEAD
-            jest.spyOn(logger, "error").mockClear();
-=======
             jest.spyOn(logger, "error");
->>>>>>> 358c37ad
             jest.spyOn(SettingsStore, "getValue").mockImplementation(
                 (settingName) => settingName === Features.OidcNativeFlow,
             );
         });
 
-<<<<<<< HEAD
-=======
         afterEach(() => {
             jest.spyOn(logger, "error").mockRestore();
         });
 
->>>>>>> 358c37ad
         it("should not attempt registration when oidc native flow setting is disabled", async () => {
             jest.spyOn(SettingsStore, "getValue").mockReturnValue(false);
 
@@ -432,11 +400,7 @@
 
             // tried to register
             expect(fetchMock).toHaveBeenCalledWith(delegatedAuth.registrationEndpoint, expect.any(Object));
-<<<<<<< HEAD
-            expect(logger.error).toHaveBeenCalledWith(new Error(OidcClientError.DynamicRegistrationFailed));
-=======
             expect(logger.error).toHaveBeenCalledWith(new Error(OidcError.DynamicRegistrationFailed));
->>>>>>> 358c37ad
 
             // continued with normal setup
             expect(mockClient.loginFlows).toHaveBeenCalled();
@@ -445,11 +409,7 @@
         });
 
         // short term during active development, UI will be added in next PRs
-<<<<<<< HEAD
         it("should show continue button when oidc native flow is correctly configured", async () => {
-=======
-        it("should show error when oidc native flow is correctly configured but not supported by UI", async () => {
->>>>>>> 358c37ad
             fetchMock.post(delegatedAuth.registrationEndpoint, { client_id: "abc123" });
             getComponent(hsUrl, isUrl, delegatedAuth);
 
@@ -457,14 +417,7 @@
 
             // did not continue with matrix login
             expect(mockClient.loginFlows).not.toHaveBeenCalled();
-<<<<<<< HEAD
             expect(screen.getByText("Continue")).toBeInTheDocument();
-=======
-            // no oidc native UI yet
-            expect(
-                screen.getByText("This homeserver doesn't offer any login flows which are supported by this client."),
-            ).toBeInTheDocument();
->>>>>>> 358c37ad
         });
 
         /**
