/*
Copyright 2022 The Matrix.org Foundation C.I.C.

Licensed under the Apache License, Version 2.0 (the "License");
you may not use this file except in compliance with the License.
You may obtain a copy of the License at

    http://www.apache.org/licenses/LICENSE-2.0

Unless required by applicable law or agreed to in writing, software
distributed under the License is distributed on an "AS IS" BASIS,
WITHOUT WARRANTIES OR CONDITIONS OF ANY KIND, either express or implied.
See the License for the specific language governing permissions and
limitations under the License.
*/

import React from "react";
import { mocked, Mocked } from "jest-mock";
import { screen, render, act, cleanup } from "@testing-library/react";
import userEvent from "@testing-library/user-event";
import { MatrixClient, PendingEventOrdering } from "matrix-js-sdk/src/client";
import { Room } from "matrix-js-sdk/src/models/room";
import { RoomStateEvent } from "matrix-js-sdk/src/models/room-state";
import { Widget, ClientWidgetApi } from "matrix-widget-api";
import { MatrixEvent } from "matrix-js-sdk/src/matrix";
import { UserEvent } from "@testing-library/user-event/dist/types/setup/setup";

import type { RoomMember } from "matrix-js-sdk/src/models/room-member";
import {
    useMockedCalls,
    MockedCall,
    mkRoomMember,
    stubClient,
    setupAsyncStoreWithClient,
    resetAsyncStoreWithClient,
    wrapInMatrixClientContext,
    wrapInSdkContext,
    mkRoomCreateEvent,
    mockPlatformPeg,
    flushPromises,
} from "../../test-utils";
import { MatrixClientPeg } from "../../../src/MatrixClientPeg";
import { CallStore } from "../../../src/stores/CallStore";
import { WidgetMessagingStore } from "../../../src/stores/widgets/WidgetMessagingStore";
import { PipContainer as UnwrappedPipContainer } from "../../../src/components/structures/PipContainer";
import ActiveWidgetStore from "../../../src/stores/ActiveWidgetStore";
import DMRoomMap from "../../../src/utils/DMRoomMap";
import defaultDispatcher from "../../../src/dispatcher/dispatcher";
import { Action } from "../../../src/dispatcher/actions";
import { ViewRoomPayload } from "../../../src/dispatcher/payloads/ViewRoomPayload";
import { TestSdkContext } from "../../TestSdkContext";
import {
    VoiceBroadcastInfoState,
    VoiceBroadcastPlaybacksStore,
    VoiceBroadcastPreRecording,
    VoiceBroadcastPreRecordingStore,
    VoiceBroadcastRecording,
    VoiceBroadcastRecordingsStore,
} from "../../../src/voice-broadcast";
import { mkVoiceBroadcastInfoStateEvent } from "../../voice-broadcast/utils/test-utils";
import { RoomViewStore } from "../../../src/stores/RoomViewStore";
import { IRoomStateEventsActionPayload } from "../../../src/actions/MatrixActionCreators";
import { Container, WidgetLayoutStore } from "../../../src/stores/widgets/WidgetLayoutStore";
import WidgetStore from "../../../src/stores/WidgetStore";
import { WidgetType } from "../../../src/widgets/WidgetType";
import { SdkContextClass } from "../../../src/contexts/SDKContext";
import { ElementWidgetActions } from "../../../src/stores/widgets/ElementWidgetActions";

describe("PipContainer", () => {
    useMockedCalls();
    jest.spyOn(HTMLMediaElement.prototype, "play").mockImplementation(async () => {});

    let user: UserEvent;
    let sdkContext: TestSdkContext;
    let client: Mocked<MatrixClient>;
    let room: Room;
    let room2: Room;
    let alice: RoomMember;
    let voiceBroadcastRecordingsStore: VoiceBroadcastRecordingsStore;
    let voiceBroadcastPreRecordingStore: VoiceBroadcastPreRecordingStore;
    let voiceBroadcastPlaybacksStore: VoiceBroadcastPlaybacksStore;

    const actFlushPromises = async () => {
        await act(async () => {
            await flushPromises();
        });
    };

    beforeEach(async () => {
        user = userEvent.setup();

        stubClient();
<<<<<<< HEAD
        client = mocked(MatrixClientPeg.get());
=======
        client = mocked(MatrixClientPeg.safeGet());
>>>>>>> 44f51fd1
        DMRoomMap.makeShared(client);

        room = new Room("!1:example.org", client, "@alice:example.org", {
            pendingEventOrdering: PendingEventOrdering.Detached,
        });
        alice = mkRoomMember(room.roomId, "@alice:example.org");

        room2 = new Room("!2:example.com", client, "@alice:example.org", {
            pendingEventOrdering: PendingEventOrdering.Detached,
        });
        client.getRoom.mockImplementation((roomId: string) => {
            if (roomId === room.roomId) return room;
            if (roomId === room2.roomId) return room2;
            return null;
        });
        client.getRooms.mockReturnValue([room, room2]);
        client.reEmitter.reEmit(room, [RoomStateEvent.Events]);

        room.currentState.setStateEvents([mkRoomCreateEvent(alice.userId, room.roomId)]);
        jest.spyOn(room, "getMember").mockImplementation((userId) => (userId === alice.userId ? alice : null));

        room2.currentState.setStateEvents([mkRoomCreateEvent(alice.userId, room2.roomId)]);

        await Promise.all(
            [CallStore.instance, WidgetMessagingStore.instance].map((store) =>
                setupAsyncStoreWithClient(store, client),
            ),
        );

        sdkContext = new TestSdkContext();
        // @ts-ignore PipContainer uses SDKContext in the constructor
        SdkContextClass.instance = sdkContext;
        voiceBroadcastRecordingsStore = new VoiceBroadcastRecordingsStore();
        voiceBroadcastPreRecordingStore = new VoiceBroadcastPreRecordingStore();
        voiceBroadcastPlaybacksStore = new VoiceBroadcastPlaybacksStore(voiceBroadcastRecordingsStore);
        sdkContext.client = client;
        sdkContext._VoiceBroadcastRecordingsStore = voiceBroadcastRecordingsStore;
        sdkContext._VoiceBroadcastPreRecordingStore = voiceBroadcastPreRecordingStore;
        sdkContext._VoiceBroadcastPlaybacksStore = voiceBroadcastPlaybacksStore;
    });

    afterEach(async () => {
        cleanup();
        await Promise.all([CallStore.instance, WidgetMessagingStore.instance].map(resetAsyncStoreWithClient));
        client.reEmitter.stopReEmitting(room, [RoomStateEvent.Events]);
        jest.restoreAllMocks();
    });

    const renderPip = () => {
        const PipContainer = wrapInMatrixClientContext(wrapInSdkContext(UnwrappedPipContainer, sdkContext));
        render(<PipContainer />);
    };

    const viewRoom = (roomId: string) => {
        defaultDispatcher.dispatch<ViewRoomPayload>(
            {
                action: Action.ViewRoom,
                room_id: roomId,
                metricsTrigger: undefined,
            },
            true,
        );
    };

    const withCall = async (fn: (call: MockedCall) => Promise<void>): Promise<void> => {
        MockedCall.create(room, "1");
        const call = CallStore.instance.getCall(room.roomId);
        if (!(call instanceof MockedCall)) throw new Error("Failed to create call");

        const widget = new Widget(call.widget);
        WidgetMessagingStore.instance.storeMessaging(widget, room.roomId, {
            stop: () => {},
        } as unknown as ClientWidgetApi);

        await act(async () => {
            await call.connect();
            ActiveWidgetStore.instance.setWidgetPersistence(widget.id, room.roomId, true);
        });

        await fn(call);

        cleanup();
        call.destroy();
        ActiveWidgetStore.instance.destroyPersistentWidget(widget.id, room.roomId);
    };

    const withWidget = async (fn: () => Promise<void>): Promise<void> => {
        act(() => ActiveWidgetStore.instance.setWidgetPersistence("1", room.roomId, true));
        await fn();
        cleanup();
        ActiveWidgetStore.instance.destroyPersistentWidget("1", room.roomId);
    };

    const makeVoiceBroadcastInfoStateEvent = (): MatrixEvent => {
        return mkVoiceBroadcastInfoStateEvent(
            room.roomId,
            VoiceBroadcastInfoState.Started,
            alice.userId,
            client.getDeviceId() || "",
        );
    };

    const setUpVoiceBroadcastRecording = () => {
        const infoEvent = makeVoiceBroadcastInfoStateEvent();
        const voiceBroadcastRecording = new VoiceBroadcastRecording(infoEvent, client);
        voiceBroadcastRecordingsStore.setCurrent(voiceBroadcastRecording);
    };

    const setUpVoiceBroadcastPreRecording = () => {
        const voiceBroadcastPreRecording = new VoiceBroadcastPreRecording(
            room,
            alice,
            client,
            voiceBroadcastPlaybacksStore,
            voiceBroadcastRecordingsStore,
        );
        voiceBroadcastPreRecordingStore.setCurrent(voiceBroadcastPreRecording);
    };

    const setUpRoomViewStore = () => {
        sdkContext._RoomViewStore = new RoomViewStore(defaultDispatcher, sdkContext);
    };

    const mkVoiceBroadcast = (room: Room): MatrixEvent => {
        const infoEvent = makeVoiceBroadcastInfoStateEvent();
        room.currentState.setStateEvents([infoEvent]);
        defaultDispatcher.dispatch<IRoomStateEventsActionPayload>(
            {
                action: "MatrixActions.RoomState.events",
                event: infoEvent,
                state: room.currentState,
                lastStateEvent: null,
            },
            true,
        );
        return infoEvent;
    };

    it("hides if there's no content", () => {
        renderPip();
        expect(screen.queryByRole("complementary")).toBeNull();
    });

    it("shows an active call with back and leave buttons", async () => {
        renderPip();

        await withCall(async (call) => {
            screen.getByRole("complementary");

            // The return button should jump to the call
            const dispatcherSpy = jest.fn();
            const dispatcherRef = defaultDispatcher.register(dispatcherSpy);
            await user.click(screen.getByRole("button", { name: "Back" }));
            expect(dispatcherSpy).toHaveBeenCalledWith({
                action: Action.ViewRoom,
                room_id: room.roomId,
                view_call: true,
                metricsTrigger: expect.any(String),
            });
            defaultDispatcher.unregister(dispatcherRef);

            // The leave button should disconnect from the call
            const disconnectSpy = jest.spyOn(call, "disconnect");
            await user.click(screen.getByRole("button", { name: "Leave" }));
            expect(disconnectSpy).toHaveBeenCalled();
        });
    });

    it("shows a persistent widget with back button when viewing the room", async () => {
        setUpRoomViewStore();
        viewRoom(room.roomId);
        const widget = WidgetStore.instance.addVirtualWidget(
            {
                id: "1",
                creatorUserId: "@alice:exaxmple.org",
                type: WidgetType.CUSTOM.preferred,
                url: "https://example.org",
                name: "Example widget",
            },
            room.roomId,
        );
        renderPip();

        await withWidget(async () => {
            screen.getByRole("complementary");

            // The return button should maximize the widget
            const moveSpy = jest.spyOn(WidgetLayoutStore.instance, "moveToContainer");
            await user.click(screen.getByRole("button", { name: "Back" }));
            expect(moveSpy).toHaveBeenCalledWith(room, widget, Container.Center);

            expect(screen.queryByRole("button", { name: "Leave" })).toBeNull();
        });

        WidgetStore.instance.removeVirtualWidget("1", room.roomId);
    });

    it("shows a persistent Jitsi widget with back and leave buttons when not viewing the room", async () => {
        mockPlatformPeg({ supportsJitsiScreensharing: () => true });
        setUpRoomViewStore();
        viewRoom(room2.roomId);
        const widget = WidgetStore.instance.addVirtualWidget(
            {
                id: "1",
                creatorUserId: "@alice:exaxmple.org",
                type: WidgetType.JITSI.preferred,
                url: "https://meet.example.org",
                name: "Jitsi example",
            },
            room.roomId,
        );
        renderPip();

        await withWidget(async () => {
            screen.getByRole("complementary");

            // The return button should view the room
            const dispatcherSpy = jest.fn();
            const dispatcherRef = defaultDispatcher.register(dispatcherSpy);
            await user.click(screen.getByRole("button", { name: "Back" }));
            expect(dispatcherSpy).toHaveBeenCalledWith({
                action: Action.ViewRoom,
                room_id: room.roomId,
                metricsTrigger: expect.any(String),
            });
            defaultDispatcher.unregister(dispatcherRef);

            // The leave button should hangup the call
            const sendSpy = jest
                .fn<
                    ReturnType<ClientWidgetApi["transport"]["send"]>,
                    Parameters<ClientWidgetApi["transport"]["send"]>
                >()
                .mockResolvedValue({});
            const mockMessaging = { transport: { send: sendSpy }, stop: () => {} } as unknown as ClientWidgetApi;
            WidgetMessagingStore.instance.storeMessaging(new Widget(widget), room.roomId, mockMessaging);
            await user.click(screen.getByRole("button", { name: "Leave" }));
            expect(sendSpy).toHaveBeenCalledWith(ElementWidgetActions.HangupCall, {});
        });

        WidgetStore.instance.removeVirtualWidget("1", room.roomId);
    });

    describe("when there is a voice broadcast recording and pre-recording", () => {
        beforeEach(async () => {
            setUpVoiceBroadcastPreRecording();
            setUpVoiceBroadcastRecording();
            renderPip();
            await actFlushPromises();
        });

        it("should render the voice broadcast recording PiP", () => {
            // check for the „Live“ badge to be present
            expect(screen.queryByText("Live")).toBeInTheDocument();
        });

        it("and a call it should show both, the call and the recording", async () => {
            await withCall(async () => {
                // Broadcast: Check for the „Live“ badge to be present
                expect(screen.queryByText("Live")).toBeInTheDocument();
                // Call: Check for the „Leave“ button to be present
                screen.getByRole("button", { name: "Leave" });
            });
        });
    });

    describe("when there is a voice broadcast playback and pre-recording", () => {
        beforeEach(async () => {
            mkVoiceBroadcast(room);
            setUpVoiceBroadcastPreRecording();
            renderPip();
            await actFlushPromises();
        });

        it("should render the voice broadcast pre-recording PiP", () => {
            // check for the „Go live“ button
            expect(screen.queryByText("Go live")).toBeInTheDocument();
        });
    });

    describe("when there is a voice broadcast pre-recording", () => {
        beforeEach(async () => {
            setUpVoiceBroadcastPreRecording();
            renderPip();
            await actFlushPromises();
        });

        it("should render the voice broadcast pre-recording PiP", () => {
            // check for the „Go live“ button
            expect(screen.queryByText("Go live")).toBeInTheDocument();
        });
    });

    describe("when listening to a voice broadcast in a room and then switching to another room", () => {
        beforeEach(async () => {
            setUpRoomViewStore();
            viewRoom(room.roomId);
            mkVoiceBroadcast(room);
            await actFlushPromises();

            expect(voiceBroadcastPlaybacksStore.getCurrent()).toBeTruthy();

            await voiceBroadcastPlaybacksStore.getCurrent()?.start();
            viewRoom(room2.roomId);
            renderPip();
        });

        it("should render the small voice broadcast playback PiP", () => {
            // check for the „pause voice broadcast“ button
            expect(screen.getByLabelText("pause voice broadcast")).toBeInTheDocument();
            // check for the absence of the „30s forward“ button
            expect(screen.queryByLabelText("30s forward")).not.toBeInTheDocument();
        });
    });

    describe("when viewing a room with a live voice broadcast", () => {
        let startEvent!: MatrixEvent;

        beforeEach(async () => {
            setUpRoomViewStore();
            viewRoom(room.roomId);
            startEvent = mkVoiceBroadcast(room);
            renderPip();
            await actFlushPromises();
        });

        it("should render the voice broadcast playback pip", () => {
            // check for the „resume voice broadcast“ button
            expect(screen.queryByLabelText("play voice broadcast")).toBeInTheDocument();
        });

        describe("and the broadcast stops", () => {
            beforeEach(async () => {
                const stopEvent = mkVoiceBroadcastInfoStateEvent(
                    room.roomId,
                    VoiceBroadcastInfoState.Stopped,
                    alice.userId,
                    client.getDeviceId() || "",
                    startEvent,
                );

                await act(async () => {
                    room.currentState.setStateEvents([stopEvent]);
                    defaultDispatcher.dispatch<IRoomStateEventsActionPayload>(
                        {
                            action: "MatrixActions.RoomState.events",
                            event: stopEvent,
                            state: room.currentState,
                            lastStateEvent: stopEvent,
                        },
                        true,
                    );
                    await flushPromises();
                });
            });

            it("should not render the voice broadcast playback pip", () => {
                // check for the „resume voice broadcast“ button
                expect(screen.queryByLabelText("play voice broadcast")).not.toBeInTheDocument();
            });
        });

        describe("and leaving the room", () => {
            beforeEach(async () => {
                await act(async () => {
                    viewRoom(room2.roomId);
                    await flushPromises();
                });
            });

            it("should not render the voice broadcast playback pip", () => {
                // check for the „resume voice broadcast“ button
                expect(screen.queryByLabelText("play voice broadcast")).not.toBeInTheDocument();
            });
        });
    });
});<|MERGE_RESOLUTION|>--- conflicted
+++ resolved
@@ -90,11 +90,7 @@
         user = userEvent.setup();
 
         stubClient();
-<<<<<<< HEAD
-        client = mocked(MatrixClientPeg.get());
-=======
         client = mocked(MatrixClientPeg.safeGet());
->>>>>>> 44f51fd1
         DMRoomMap.makeShared(client);
 
         room = new Room("!1:example.org", client, "@alice:example.org", {
