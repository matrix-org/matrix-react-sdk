--- conflicted
+++ resolved
@@ -32,11 +32,7 @@
     };
     const getComponent = (
         props: {
-<<<<<<< HEAD
-            activeTabId: "GENERAL" | "LABS" | "SECURITY" | "bad-tab-id";
-=======
             activeTabId: "GENERAL" | "LABS" | "SECURITY";
->>>>>>> 9684dd51
             onChange?: () => any;
             tabs?: NonEmptyArray<Tab<any>>;
         } = {
@@ -55,15 +51,6 @@
         expect(container).toMatchSnapshot();
     });
 
-<<<<<<< HEAD
-    it("renders first tab as active tab when activeTabId is not valid", () => {
-        const { container } = render(getComponent({ activeTabId: "bad-tab-id" }));
-        expect(getActiveTab(container)?.textContent).toEqual(_t(generalTab.label));
-        expect(getActiveTabBody(container)?.textContent).toEqual("general");
-    });
-
-=======
->>>>>>> 9684dd51
     it("renders activeTabId tab as active when valid", () => {
         const { container } = render(getComponent({ activeTabId: securityTab.id }));
         expect(getActiveTab(container)?.textContent).toEqual(_t(securityTab.label));
