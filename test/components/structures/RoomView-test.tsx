/*
Copyright 2022 The Matrix.org Foundation C.I.C.

Licensed under the Apache License, Version 2.0 (the "License");
you may not use this file except in compliance with the License.
You may obtain a copy of the License at

    http://www.apache.org/licenses/LICENSE-2.0

Unless required by applicable law or agreed to in writing, software
distributed under the License is distributed on an "AS IS" BASIS,
WITHOUT WARRANTIES OR CONDITIONS OF ANY KIND, either express or implied.
See the License for the specific language governing permissions and
limitations under the License.
*/

import React, { createRef, RefObject } from "react";
import { mocked, MockedObject } from "jest-mock";
import {
    ClientEvent,
    MatrixClient,
    Room,
    RoomEvent,
    EventType,
    JoinRule,
    MatrixError,
    RoomStateEvent,
    MatrixEvent,
    SearchResult,
    IEvent,
} from "matrix-js-sdk/src/matrix";
import { MEGOLM_ALGORITHM } from "matrix-js-sdk/src/crypto/olmlib";
import { fireEvent, render, screen, RenderResult, waitForElementToBeRemoved, waitFor } from "@testing-library/react";
import userEvent from "@testing-library/user-event";

import {
    stubClient,
    mockPlatformPeg,
    unmockPlatformPeg,
    wrapInMatrixClientContext,
    flushPromises,
    mkEvent,
    setupAsyncStoreWithClient,
    filterConsole,
    mkRoomMemberJoinEvent,
    mkThirdPartyInviteEvent,
    emitPromise,
    createTestClient,
    untilDispatch,
} from "../../test-utils";
import { MatrixClientPeg } from "../../../src/MatrixClientPeg";
import { Action } from "../../../src/dispatcher/actions";
import dis, { defaultDispatcher } from "../../../src/dispatcher/dispatcher";
import { ViewRoomPayload } from "../../../src/dispatcher/payloads/ViewRoomPayload";
import { RoomView as _RoomView } from "../../../src/components/structures/RoomView";
import ResizeNotifier from "../../../src/utils/ResizeNotifier";
import SettingsStore from "../../../src/settings/SettingsStore";
import { SettingLevel } from "../../../src/settings/SettingLevel";
import DMRoomMap from "../../../src/utils/DMRoomMap";
import { NotificationState } from "../../../src/stores/notifications/NotificationState";
import { RightPanelPhases } from "../../../src/stores/right-panel/RightPanelStorePhases";
import { LocalRoom, LocalRoomState } from "../../../src/models/LocalRoom";
import { DirectoryMember } from "../../../src/utils/direct-messages";
import { createDmLocalRoom } from "../../../src/utils/dm/createDmLocalRoom";
import { UPDATE_EVENT } from "../../../src/stores/AsyncStore";
import { SDKContext, SdkContextClass } from "../../../src/contexts/SDKContext";
import VoipUserMapper from "../../../src/VoipUserMapper";
import WidgetUtils from "../../../src/utils/WidgetUtils";
import { WidgetType } from "../../../src/widgets/WidgetType";
import WidgetStore from "../../../src/stores/WidgetStore";
import { ViewRoomErrorPayload } from "../../../src/dispatcher/payloads/ViewRoomErrorPayload";
import { SearchScope } from "../../../src/components/views/rooms/SearchBar";

const RoomView = wrapInMatrixClientContext(_RoomView);

describe("RoomView", () => {
    let cli: MockedObject<MatrixClient>;
    let room: Room;
    let rooms: Map<string, Room>;
    let roomCount = 0;
    let stores: SdkContextClass;

    // mute some noise
    filterConsole("RVS update", "does not have an m.room.create event", "Current version: 1", "Version capability");

    beforeEach(() => {
        mockPlatformPeg({ reload: () => {} });
        stubClient();
        cli = mocked(MatrixClientPeg.safeGet());

        room = new Room(`!${roomCount++}:example.org`, cli, "@alice:example.org");
        jest.spyOn(room, "findPredecessor");
        room.getPendingEvents = () => [];
        rooms = new Map();
        rooms.set(room.roomId, room);
        cli.getRoom.mockImplementation((roomId: string | undefined) => rooms.get(roomId || "") || null);
        // Re-emit certain events on the mocked client
        room.on(RoomEvent.Timeline, (...args) => cli.emit(RoomEvent.Timeline, ...args));
        room.on(RoomEvent.TimelineReset, (...args) => cli.emit(RoomEvent.TimelineReset, ...args));

        DMRoomMap.makeShared(cli);
        stores = new SdkContextClass();
        stores.client = cli;
        stores.rightPanelStore.useUnitTestClient(cli);

        jest.spyOn(VoipUserMapper.sharedInstance(), "getVirtualRoomForRoom").mockResolvedValue(undefined);
    });

    afterEach(() => {
        unmockPlatformPeg();
        jest.clearAllMocks();
    });

    const mountRoomView = async (ref?: RefObject<_RoomView>): Promise<RenderResult> => {
        if (stores.roomViewStore.getRoomId() !== room.roomId) {
            const switchedRoom = new Promise<void>((resolve) => {
                const subFn = () => {
                    if (stores.roomViewStore.getRoomId()) {
                        stores.roomViewStore.off(UPDATE_EVENT, subFn);
                        resolve();
                    }
                };
                stores.roomViewStore.on(UPDATE_EVENT, subFn);
            });

            defaultDispatcher.dispatch<ViewRoomPayload>({
                action: Action.ViewRoom,
                room_id: room.roomId,
                metricsTrigger: undefined,
            });

            await switchedRoom;
        }

        const roomView = render(
            <SDKContext.Provider value={stores}>
                <RoomView
                    // threepidInvite should be optional on RoomView props
                    // it is treated as optional in RoomView
                    threepidInvite={undefined as any}
                    resizeNotifier={new ResizeNotifier()}
                    forceTimeline={false}
                    wrappedRef={ref as any}
                />
            </SDKContext.Provider>,
        );
        await flushPromises();
        return roomView;
    };

    const renderRoomView = async (switchRoom = true): Promise<ReturnType<typeof render>> => {
        if (switchRoom && stores.roomViewStore.getRoomId() !== room.roomId) {
            const switchedRoom = new Promise<void>((resolve) => {
                const subFn = () => {
                    if (stores.roomViewStore.getRoomId()) {
                        stores.roomViewStore.off(UPDATE_EVENT, subFn);
                        resolve();
                    }
                };
                stores.roomViewStore.on(UPDATE_EVENT, subFn);
            });

            defaultDispatcher.dispatch<ViewRoomPayload>({
                action: Action.ViewRoom,
                room_id: room.roomId,
                metricsTrigger: undefined,
            });

            await switchedRoom;
        }

        const roomView = render(
            <SDKContext.Provider value={stores}>
                <RoomView
                    // threepidInvite should be optional on RoomView props
                    // it is treated as optional in RoomView
                    threepidInvite={undefined as any}
                    resizeNotifier={new ResizeNotifier()}
                    forceTimeline={false}
                    onRegistered={jest.fn()}
                />
            </SDKContext.Provider>,
        );
        await flushPromises();
        return roomView;
    };
    const getRoomViewInstance = async (): Promise<_RoomView> => {
        const ref = createRef<_RoomView>();
        await mountRoomView(ref);
        return ref.current!;
    };

    it("when there is no room predecessor, getHiddenHighlightCount should return 0", async () => {
        const instance = await getRoomViewInstance();
        expect(instance.getHiddenHighlightCount()).toBe(0);
    });

    describe("when there is an old room", () => {
        let instance: _RoomView;
        let oldRoom: Room;

        beforeEach(async () => {
            instance = await getRoomViewInstance();
            oldRoom = new Room("!old:example.com", cli, cli.getSafeUserId());
            rooms.set(oldRoom.roomId, oldRoom);
            jest.spyOn(room, "findPredecessor").mockReturnValue({ roomId: oldRoom.roomId });
        });

        it("and it has 0 unreads, getHiddenHighlightCount should return 0", async () => {
            jest.spyOn(oldRoom, "getUnreadNotificationCount").mockReturnValue(0);
            expect(instance.getHiddenHighlightCount()).toBe(0);
            // assert that msc3946ProcessDynamicPredecessor is false by default
            expect(room.findPredecessor).toHaveBeenCalledWith(false);
        });

        it("and it has 23 unreads, getHiddenHighlightCount should return 23", async () => {
            jest.spyOn(oldRoom, "getUnreadNotificationCount").mockReturnValue(23);
            expect(instance.getHiddenHighlightCount()).toBe(23);
        });

        describe("and feature_dynamic_room_predecessors is enabled", () => {
            beforeEach(() => {
                instance.setState({ msc3946ProcessDynamicPredecessor: true });
            });

            afterEach(() => {
                instance.setState({ msc3946ProcessDynamicPredecessor: false });
            });

            it("should pass the setting to findPredecessor", async () => {
                expect(instance.getHiddenHighlightCount()).toBe(0);
                expect(room.findPredecessor).toHaveBeenCalledWith(true);
            });
        });
    });

    it("updates url preview visibility on encryption state change", async () => {
        room.getMyMembership = jest.fn().mockReturnValue("join");
        // we should be starting unencrypted
        expect(cli.isCryptoEnabled()).toEqual(false);
        expect(cli.isRoomEncrypted(room.roomId)).toEqual(false);

        const roomViewInstance = await getRoomViewInstance();

        // in a default (non-encrypted room, it should start out with url previews enabled)
        // This is a white-box test in that we're asserting things about the state, which
        // is not ideal, but asserting that a URL preview just isn't there could risk the
        // test being invalid because the previews just hasn't rendered yet. This feels
        // like the safest way I think?
        // This also relies on the default settings being URL previews on normally and
        // off for e2e rooms because 1) it's probably useful to assert this and
        // 2) SettingsStore is a static class and so very hard to mock out.
        expect(roomViewInstance.state.showUrlPreview).toBe(true);

        // now enable encryption
        cli.isCryptoEnabled.mockReturnValue(true);
        cli.isRoomEncrypted.mockReturnValue(true);

        // and fake an encryption event into the room to prompt it to re-check
        room.addLiveEvents([
            new MatrixEvent({
                type: "m.room.encryption",
                sender: cli.getUserId()!,
                content: {},
                event_id: "someid",
                room_id: room.roomId,
            }),
        ]);

        // URL previews should now be disabled
        expect(roomViewInstance.state.showUrlPreview).toBe(false);
    });

    it("updates live timeline when a timeline reset happens", async () => {
        const roomViewInstance = await getRoomViewInstance();
        const oldTimeline = roomViewInstance.state.liveTimeline;

        room.getUnfilteredTimelineSet().resetLiveTimeline();
        expect(roomViewInstance.state.liveTimeline).not.toEqual(oldTimeline);
    });

    describe("with virtual rooms", () => {
        it("checks for a virtual room on initial load", async () => {
            const { container } = await renderRoomView();
            expect(VoipUserMapper.sharedInstance().getVirtualRoomForRoom).toHaveBeenCalledWith(room.roomId);

            // quick check that rendered without error
            expect(container.querySelector(".mx_ErrorBoundary")).toBeFalsy();
        });

        it("checks for a virtual room on room event", async () => {
            await renderRoomView();
            expect(VoipUserMapper.sharedInstance().getVirtualRoomForRoom).toHaveBeenCalledWith(room.roomId);

            cli.emit(ClientEvent.Room, room);

            // called again after room event
            expect(VoipUserMapper.sharedInstance().getVirtualRoomForRoom).toHaveBeenCalledTimes(2);
        });
    });

    describe("video rooms", () => {
        beforeEach(async () => {
            // Make it a video room
            room.isElementVideoRoom = () => true;
            await SettingsStore.setValue("feature_video_rooms", null, SettingLevel.DEVICE, true);
        });

        it("normally doesn't open the chat panel", async () => {
            jest.spyOn(NotificationState.prototype, "isUnread", "get").mockReturnValue(false);
            await mountRoomView();
            expect(stores.rightPanelStore.isOpen).toEqual(false);
        });

        it("opens the chat panel if there are unread messages", async () => {
            jest.spyOn(NotificationState.prototype, "isUnread", "get").mockReturnValue(true);
            await mountRoomView();
            expect(stores.rightPanelStore.isOpen).toEqual(true);
            expect(stores.rightPanelStore.currentCard.phase).toEqual(RightPanelPhases.Timeline);
        });
    });

    describe("for a local room", () => {
        let localRoom: LocalRoom;

        beforeEach(async () => {
            localRoom = room = await createDmLocalRoom(cli, [new DirectoryMember({ user_id: "@user:example.com" })]);
            rooms.set(localRoom.roomId, localRoom);
            cli.store.storeRoom(room);
        });

        it("should remove the room from the store on unmount", async () => {
            const { unmount } = await renderRoomView();
            unmount();
            expect(cli.store.removeRoom).toHaveBeenCalledWith(room.roomId);
        });

        describe("in state NEW", () => {
            it("should match the snapshot", async () => {
                const { container } = await renderRoomView();
                expect(container).toMatchSnapshot();
            });

            describe("that is encrypted", () => {
                beforeEach(() => {
                    mocked(cli.isRoomEncrypted).mockReturnValue(true);
                    localRoom.encrypted = true;
                    localRoom.currentState.setStateEvents([
                        new MatrixEvent({
                            event_id: `~${localRoom.roomId}:${cli.makeTxnId()}`,
                            type: EventType.RoomEncryption,
                            content: {
                                algorithm: MEGOLM_ALGORITHM,
                            },
                            user_id: cli.getUserId()!,
                            sender: cli.getUserId()!,
                            state_key: "",
                            room_id: localRoom.roomId,
                            origin_server_ts: Date.now(),
                        }),
                    ]);
                });

                it("should match the snapshot", async () => {
                    const { container } = await renderRoomView();
                    expect(container).toMatchSnapshot();
                });
            });
        });

        it("in state CREATING should match the snapshot", async () => {
            localRoom.state = LocalRoomState.CREATING;
            const { container } = await renderRoomView();
            expect(container).toMatchSnapshot();
        });

        describe("in state ERROR", () => {
            beforeEach(async () => {
                localRoom.state = LocalRoomState.ERROR;
            });

            it("should match the snapshot", async () => {
                const { container } = await renderRoomView();
                expect(container).toMatchSnapshot();
            });

            it("clicking retry should set the room state to new dispatch a local room event", async () => {
                jest.spyOn(defaultDispatcher, "dispatch");
                const { getByText } = await renderRoomView();
                fireEvent.click(getByText("Retry"));
                expect(localRoom.state).toBe(LocalRoomState.NEW);
                expect(defaultDispatcher.dispatch).toHaveBeenCalledWith({
                    action: "local_room_event",
                    roomId: room.roomId,
                });
            });
        });
    });

    describe("when rendering a DM room with a single third-party invite", () => {
        beforeEach(async () => {
            room.currentState.setStateEvents([
                mkRoomMemberJoinEvent(cli.getSafeUserId(), room.roomId),
                mkThirdPartyInviteEvent(cli.getSafeUserId(), "user@example.com", room.roomId),
            ]);
            jest.spyOn(DMRoomMap.shared(), "getUserIdForRoomId").mockReturnValue(cli.getSafeUserId());
            jest.spyOn(DMRoomMap.shared(), "getRoomIds").mockReturnValue(new Set([room.roomId]));
            mocked(cli).isRoomEncrypted.mockReturnValue(true);
            await renderRoomView();
        });

        it("should render the »waiting for third-party« view", () => {
            expect(screen.getByText("Waiting for users to join Element")).toBeInTheDocument();
            expect(
                screen.getByText(
                    "Once invited users have joined Element, you will be able to chat and the room will be end-to-end encrypted",
                ),
            ).toBeInTheDocument();

            // no message composer
            expect(screen.queryByText("Send an encrypted message…")).not.toBeInTheDocument();
            expect(screen.queryByText("Send a message…")).not.toBeInTheDocument();
        });
    });

    describe("when there is a RoomView", () => {
        const widget1Id = "widget1";
        const widget2Id = "widget2";
        const otherUserId = "@other:example.com";

        const addJitsiWidget = async (id: string, user: string, ts?: number): Promise<void> => {
            const widgetEvent = mkEvent({
                event: true,
                room: room.roomId,
                user,
                type: "im.vector.modular.widgets",
                content: {
                    id,
                    name: "Jitsi",
                    type: WidgetType.JITSI.preferred,
                    url: "https://example.com",
                },
                skey: id,
                ts,
            });
            room.addLiveEvents([widgetEvent]);
            room.currentState.setStateEvents([widgetEvent]);
            cli.emit(RoomStateEvent.Events, widgetEvent, room.currentState, null);
            await flushPromises();
        };

        beforeEach(async () => {
            jest.spyOn(WidgetUtils, "setRoomWidget");
            const widgetStore = WidgetStore.instance;
            await setupAsyncStoreWithClient(widgetStore, cli);
            getRoomViewInstance();
        });

        const itShouldNotRemoveTheLastWidget = (): void => {
            it("should not remove the last widget", (): void => {
                expect(WidgetUtils.setRoomWidget).not.toHaveBeenCalledWith(room.roomId, widget2Id);
            });
        };

        describe("and there is a Jitsi widget from another user", () => {
            beforeEach(async () => {
                await addJitsiWidget(widget1Id, otherUserId, 10_000);
            });

            describe("and the current user adds a Jitsi widget after 10s", () => {
                beforeEach(async () => {
                    await addJitsiWidget(widget2Id, cli.getSafeUserId(), 20_000);
                });

                it("the last Jitsi widget should be removed", () => {
                    expect(WidgetUtils.setRoomWidget).toHaveBeenCalledWith(cli, room.roomId, widget2Id);
                });
            });

            describe("and the current user adds a Jitsi widget after two minutes", () => {
                beforeEach(async () => {
                    await addJitsiWidget(widget2Id, cli.getSafeUserId(), 130_000);
                });

                itShouldNotRemoveTheLastWidget();
            });

            describe("and the current user adds a Jitsi widget without timestamp", () => {
                beforeEach(async () => {
                    await addJitsiWidget(widget2Id, cli.getSafeUserId());
                });

                itShouldNotRemoveTheLastWidget();
            });
        });

        describe("and there is a Jitsi widget from another user without timestamp", () => {
            beforeEach(async () => {
                await addJitsiWidget(widget1Id, otherUserId);
            });

            describe("and the current user adds a Jitsi widget", () => {
                beforeEach(async () => {
                    await addJitsiWidget(widget2Id, cli.getSafeUserId(), 10_000);
                });

                itShouldNotRemoveTheLastWidget();
            });
        });
    });

    it("should show error view if failed to look up room alias", async () => {
        const { asFragment, findByText } = await renderRoomView(false);

        defaultDispatcher.dispatch<ViewRoomErrorPayload>({
            action: Action.ViewRoomError,
            room_alias: "#addy:server",
            room_id: null,
            err: new MatrixError({ errcode: "M_NOT_FOUND" }),
        });
        await emitPromise(stores.roomViewStore, UPDATE_EVENT);

        await findByText("Are you sure you're at the right place?");
        expect(asFragment()).toMatchSnapshot();
    });

    describe("Peeking", () => {
        beforeEach(() => {
            // Make room peekable
            room.currentState.setStateEvents([
                new MatrixEvent({
                    type: "m.room.history_visibility",
                    state_key: "",
                    content: {
                        history_visibility: "world_readable",
                    },
                    room_id: room.roomId,
                }),
            ]);
        });

        it("should show forget room button for non-guests", async () => {
            mocked(cli.isGuest).mockReturnValue(false);
            await mountRoomView();

            expect(screen.getByLabelText("Forget room")).toBeInTheDocument();
        });

        it("should not show forget room button for guests", async () => {
            mocked(cli.isGuest).mockReturnValue(true);
            await mountRoomView();
            expect(screen.queryByLabelText("Forget room")).not.toBeInTheDocument();
        });
    });

    describe("knock rooms", () => {
        const client = createTestClient();

        beforeEach(() => {
            jest.spyOn(SettingsStore, "getValue").mockImplementation((setting) => setting === "feature_ask_to_join");
            jest.spyOn(room, "getJoinRule").mockReturnValue(JoinRule.Knock);
            jest.spyOn(dis, "dispatch");
        });

        it("allows to request to join", async () => {
            jest.spyOn(MatrixClientPeg, "safeGet").mockReturnValue(client);
            jest.spyOn(client, "knockRoom").mockResolvedValue({ room_id: room.roomId });

            await mountRoomView();
            fireEvent.click(screen.getByRole("button", { name: "Request access" }));
            await untilDispatch(Action.SubmitAskToJoin, dis);

            expect(dis.dispatch).toHaveBeenCalledWith({
                action: "submit_ask_to_join",
                roomId: room.roomId,
                opts: { reason: undefined },
            });
        });

        it("allows to cancel a join request", async () => {
            jest.spyOn(MatrixClientPeg, "safeGet").mockReturnValue(client);
            jest.spyOn(client, "leave").mockResolvedValue({});
            jest.spyOn(room, "getMyMembership").mockReturnValue("knock");

            await mountRoomView();
            fireEvent.click(screen.getByRole("button", { name: "Cancel request" }));
            await untilDispatch(Action.CancelAskToJoin, dis);

            expect(dis.dispatch).toHaveBeenCalledWith({ action: "cancel_ask_to_join", roomId: room.roomId });
        });
    });
<<<<<<< HEAD

    it("fires Action.RoomLoaded", async () => {
        jest.spyOn(dis, "dispatch");
        await mountRoomView();
        expect(dis.dispatch).toHaveBeenCalledWith({ action: Action.RoomLoaded });
    });

    it("should close search results when edit is clicked", async () => {
        room.getMyMembership = jest.fn().mockReturnValue("join");

        const eventMapper = (obj: Partial<IEvent>) => new MatrixEvent(obj);

        const roomViewRef = createRef<_RoomView>();
        const { container, getByText, findByLabelText } = await mountRoomView(roomViewRef);
        // @ts-ignore - triggering a search organically is a lot of work
        roomViewRef.current!.setState({
            search: {
                searchId: 1,
                roomId: room.roomId,
                term: "search term",
                scope: SearchScope.Room,
                promise: Promise.resolve({
                    results: [
                        SearchResult.fromJson(
                            {
                                rank: 1,
                                result: {
                                    content: {
                                        body: "search term",
                                        msgtype: "m.text",
                                    },
                                    type: "m.room.message",
                                    event_id: "$eventId",
                                    sender: cli.getSafeUserId(),
                                    origin_server_ts: 123456789,
                                    room_id: room.roomId,
                                },
                                context: {
                                    events_before: [],
                                    events_after: [],
                                    profile_info: {},
                                },
                            },
                            eventMapper,
                        ),
                    ],
                    highlights: [],
                    count: 1,
                }),
                inProgress: false,
                count: 1,
            },
        });

        await waitFor(() => {
            expect(container.querySelector(".mx_RoomView_searchResultsPanel")).toBeVisible();
        });
        const prom = waitForElementToBeRemoved(() => container.querySelector(".mx_RoomView_searchResultsPanel"));

        await userEvent.hover(getByText("search term"));
        await userEvent.click(await findByLabelText("Edit"));

        await prom;
    });
=======
>>>>>>> 3acd648e
});<|MERGE_RESOLUTION|>--- conflicted
+++ resolved
@@ -588,13 +588,6 @@
 
             expect(dis.dispatch).toHaveBeenCalledWith({ action: "cancel_ask_to_join", roomId: room.roomId });
         });
-    });
-<<<<<<< HEAD
-
-    it("fires Action.RoomLoaded", async () => {
-        jest.spyOn(dis, "dispatch");
-        await mountRoomView();
-        expect(dis.dispatch).toHaveBeenCalledWith({ action: Action.RoomLoaded });
     });
 
     it("should close search results when edit is clicked", async () => {
@@ -654,6 +647,4 @@
 
         await prom;
     });
-=======
->>>>>>> 3acd648e
 });