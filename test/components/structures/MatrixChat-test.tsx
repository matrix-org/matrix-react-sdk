--- conflicted
+++ resolved
@@ -455,16 +455,11 @@
                 await screen.findByLabelText("User menu");
             });
 
-<<<<<<< HEAD
             describe("when server supports cross signing and user does not have cross signing setup", () => {
                 beforeEach(() => {
                     loginClient.doesServerSupportUnstableFeature.mockResolvedValue(true);
                     loginClient.userHasCrossSigningKeys.mockResolvedValue(false);
                 });
-=======
-            it("should show complete security screen when user has cross signing setup", async () => {
-                loginClient.userHasCrossSigningKeys.mockResolvedValue(true);
->>>>>>> 544e9593
 
                 describe("when encryption is force disabled", () => {
                     const unencryptedRoom = new Room("!unencrypted:server.org", loginClient, userId);
