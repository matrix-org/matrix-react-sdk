/*
Copyright 2023 The Matrix.org Foundation C.I.C.

Licensed under the Apache License, Version 2.0 (the "License");
you may not use this file except in compliance with the License.
You may obtain a copy of the License at

    http://www.apache.org/licenses/LICENSE-2.0

Unless required by applicable law or agreed to in writing, software
distributed under the License is distributed on an "AS IS" BASIS,
WITHOUT WARRANTIES OR CONDITIONS OF ANY KIND, either express or implied.
See the License for the specific language governing permissions and
limitations under the License.
*/

import React, { ComponentProps } from "react";
import { fireEvent, render, RenderResult, screen, within } from "@testing-library/react";
import fetchMockJest from "fetch-mock-jest";
import { ClientEvent, MatrixClient } from "matrix-js-sdk/src/client";
import { SyncState } from "matrix-js-sdk/src/sync";
import { MediaHandler } from "matrix-js-sdk/src/webrtc/mediaHandler";
import * as MatrixJs from "matrix-js-sdk/src/matrix";
import { MatrixEvent, Room } from "matrix-js-sdk/src/matrix";

import MatrixChat from "../../../src/components/structures/MatrixChat";
import * as StorageManager from "../../../src/utils/StorageManager";
import defaultDispatcher from "../../../src/dispatcher/dispatcher";
import { Action } from "../../../src/dispatcher/actions";
import { UserTab } from "../../../src/components/views/dialogs/UserTab";
import {
    clearAllModals,
    filterConsole,
    flushPromises,
    getMockClientWithEventEmitter,
    mockClientMethodsUser,
} from "../../test-utils";
import * as leaveRoomUtils from "../../../src/utils/leave-behaviour";

describe("<MatrixChat />", () => {
    const userId = "@alice:server.org";
    const deviceId = "qwertyui";
    const accessToken = "abc123";
    // reused in createClient mock below
    const getMockClientMethods = () => ({
        ...mockClientMethodsUser(userId),
        startClient: jest.fn(),
        stopClient: jest.fn(),
        setCanResetTimelineCallback: jest.fn(),
        isInitialSyncComplete: jest.fn(),
        getSyncState: jest.fn(),
        getSyncStateData: jest.fn().mockReturnValue(null),
        getThirdpartyProtocols: jest.fn().mockResolvedValue({}),
        getClientWellKnown: jest.fn().mockReturnValue({}),
        isVersionSupported: jest.fn().mockResolvedValue(false),
        isCryptoEnabled: jest.fn().mockReturnValue(false),
        getRoom: jest.fn(),
        getMediaHandler: jest.fn().mockReturnValue({
            setVideoInput: jest.fn(),
            setAudioInput: jest.fn(),
            setAudioSettings: jest.fn(),
            stopAllStreams: jest.fn(),
        } as unknown as MediaHandler),
        setAccountData: jest.fn(),
        store: {
            destroy: jest.fn(),
        },
        login: jest.fn(),
        loginFlows: jest.fn(),
        isGuest: jest.fn().mockReturnValue(false),
        clearStores: jest.fn(),
        setGuest: jest.fn(),
        setNotifTimelineSet: jest.fn(),
        getAccountData: jest.fn(),
        doesServerSupportUnstableFeature: jest.fn(),
        getDevices: jest.fn().mockResolvedValue({ devices: [] }),
        getProfileInfo: jest.fn(),
        getVisibleRooms: jest.fn().mockReturnValue([]),
        getRooms: jest.fn().mockReturnValue([]),
        userHasCrossSigningKeys: jest.fn(),
        setGlobalBlacklistUnverifiedDevices: jest.fn(),
        setGlobalErrorOnUnknownDevices: jest.fn(),
        getCrypto: jest.fn(),
        secretStorage: {
            isStored: jest.fn().mockReturnValue(null),
        },
        getDehydratedDevice: jest.fn(),
<<<<<<< HEAD
        isRoomEncrypted: jest.fn(),
=======
>>>>>>> 358c37ad
    });
    let mockClient = getMockClientWithEventEmitter(getMockClientMethods());
    const serverConfig = {
        hsUrl: "https://test.com",
        hsName: "Test Server",
        hsNameIsDifferent: false,
        isUrl: "https://is.com",
        isDefault: true,
        isNameResolvable: true,
        warning: "",
    };
    const defaultProps: ComponentProps<typeof MatrixChat> = {
        config: {
            brand: "Test",
            help_url: "help_url",
            help_encryption_url: "help_encryption_url",
            element_call: {},
            feedback: {
                existing_issues_url: "https://feedback.org/existing",
                new_issue_url: "https://feedback.org/new",
            },
            validated_server_config: serverConfig,
        },
        onNewScreen: jest.fn(),
        onTokenLoginCompleted: jest.fn(),
        makeRegistrationUrl: jest.fn(),
        realQueryParams: {},
    };
    const getComponent = (props: Partial<ComponentProps<typeof MatrixChat>> = {}) =>
        render(<MatrixChat {...defaultProps} {...props} />);
    const localStorageSpy = jest.spyOn(localStorage.__proto__, "getItem").mockReturnValue(undefined);

    beforeEach(async () => {
        mockClient = getMockClientWithEventEmitter(getMockClientMethods());
        fetchMockJest.get("https://test.com/_matrix/client/versions", {
            unstable_features: {},
            versions: [],
        });
        localStorageSpy.mockReset();
        jest.spyOn(StorageManager, "idbLoad").mockRestore();
        jest.spyOn(StorageManager, "idbSave").mockResolvedValue(undefined);
        jest.spyOn(defaultDispatcher, "dispatch").mockClear();
    });

    it("should render spinner while app is loading", () => {
        const { container } = getComponent();

        expect(container).toMatchSnapshot();
    });

    describe("with an existing session", () => {
        const mockidb: Record<string, Record<string, string>> = {
            acccount: {
                mx_access_token: accessToken,
            },
        };
        const mockLocalStorage: Record<string, string> = {
            mx_hs_url: serverConfig.hsUrl,
            mx_is_url: serverConfig.isUrl,
            mx_access_token: accessToken,
            mx_user_id: userId,
            mx_device_id: deviceId,
        };

        beforeEach(() => {
            localStorageSpy.mockImplementation((key: unknown) => mockLocalStorage[key as string] || "");

            jest.spyOn(StorageManager, "idbLoad").mockImplementation(async (table, key) => {
                const safeKey = Array.isArray(key) ? key[0] : key;
                return mockidb[table]?.[safeKey];
            });
        });

        const getComponentAndWaitForReady = async (): Promise<RenderResult> => {
            const renderResult = getComponent();

            // we think we are logged in, but are still waiting for the /sync to complete
            await screen.findByText("Logout");
            // initial sync
            mockClient.emit(ClientEvent.Sync, SyncState.Prepared, null);
            // wait for logged in view to load
            await screen.findByLabelText("User menu");
            // let things settle
            await flushPromises();
            // and some more for good measure
            // this proved to be a little flaky
            await flushPromises();

            return renderResult;
        };

        it("should render welcome page after login", async () => {
            getComponent();

            // we think we are logged in, but are still waiting for the /sync to complete
            const logoutButton = await screen.findByText("Logout");

            expect(logoutButton).toBeInTheDocument();
            expect(screen.getByRole("progressbar")).toBeInTheDocument();

            // initial sync
            mockClient.emit(ClientEvent.Sync, SyncState.Prepared, null);

            // wait for logged in view to load
            await screen.findByLabelText("User menu");
            // let things settle
            await flushPromises();
            expect(screen.queryByRole("progressbar")).not.toBeInTheDocument();
            expect(screen.getByText(`Welcome ${userId}`)).toBeInTheDocument();
        });

        describe("onAction()", () => {
            it("should open user device settings", async () => {
                await getComponentAndWaitForReady();

                defaultDispatcher.dispatch({
                    action: Action.ViewUserDeviceSettings,
                });

                await flushPromises();

                expect(defaultDispatcher.dispatch).toHaveBeenCalledWith({
                    action: Action.ViewUserSettings,
                    initialTabId: UserTab.SessionManager,
                });
            });

            describe("room actions", () => {
                const roomId = "!room:server.org";
                const spaceId = "!spaceRoom:server.org";
                const room = new Room(roomId, mockClient, userId);
                const spaceRoom = new Room(spaceId, mockClient, userId);
                jest.spyOn(spaceRoom, "isSpaceRoom").mockReturnValue(true);

                beforeEach(() => {
                    mockClient.getRoom.mockImplementation(
                        (id) => [room, spaceRoom].find((room) => room.roomId === id) || null,
                    );
                    jest.spyOn(defaultDispatcher, "dispatch").mockClear();
                });

                describe("leave_room", () => {
                    beforeEach(async () => {
                        await clearAllModals();
                        await getComponentAndWaitForReady();
                        // this is thoroughly unit tested elsewhere
                        jest.spyOn(leaveRoomUtils, "leaveRoomBehaviour").mockClear().mockResolvedValue(undefined);
                    });
                    const dispatchAction = () =>
                        defaultDispatcher.dispatch({
                            action: "leave_room",
                            room_id: roomId,
                        });
                    const publicJoinRule = new MatrixEvent({
                        type: "m.room.join_rules",
                        content: {
                            join_rule: "public",
                        },
                    });
                    const inviteJoinRule = new MatrixEvent({
                        type: "m.room.join_rules",
                        content: {
                            join_rule: "invite",
                        },
                    });
                    describe("for a room", () => {
                        beforeEach(() => {
                            jest.spyOn(room.currentState, "getJoinedMemberCount").mockReturnValue(2);
                            jest.spyOn(room.currentState, "getStateEvents").mockReturnValue(publicJoinRule);
                        });
                        it("should launch a confirmation modal", async () => {
                            dispatchAction();
                            const dialog = await screen.findByRole("dialog");
                            expect(dialog).toMatchSnapshot();
                        });
                        it("should warn when room has only one joined member", async () => {
                            jest.spyOn(room.currentState, "getJoinedMemberCount").mockReturnValue(1);
                            dispatchAction();
                            await screen.findByRole("dialog");
                            expect(
                                screen.getByText(
                                    "You are the only person here. If you leave, no one will be able to join in the future, including you.",
                                ),
                            ).toBeInTheDocument();
                        });
                        it("should warn when room is not public", async () => {
                            jest.spyOn(room.currentState, "getStateEvents").mockReturnValue(inviteJoinRule);
                            dispatchAction();
                            await screen.findByRole("dialog");
                            expect(
                                screen.getByText(
                                    "This room is not public. You will not be able to rejoin without an invite.",
                                ),
                            ).toBeInTheDocument();
                        });
                        it("should do nothing on cancel", async () => {
                            dispatchAction();
                            const dialog = await screen.findByRole("dialog");
                            fireEvent.click(within(dialog).getByText("Cancel"));

                            await flushPromises();

                            expect(leaveRoomUtils.leaveRoomBehaviour).not.toHaveBeenCalled();
                            expect(defaultDispatcher.dispatch).not.toHaveBeenCalledWith({
                                action: Action.AfterLeaveRoom,
                                room_id: roomId,
                            });
                        });
                        it("should leave room and dispatch after leave action", async () => {
                            dispatchAction();
                            const dialog = await screen.findByRole("dialog");
                            fireEvent.click(within(dialog).getByText("Leave"));

                            await flushPromises();

                            expect(leaveRoomUtils.leaveRoomBehaviour).toHaveBeenCalled();
                            expect(defaultDispatcher.dispatch).toHaveBeenCalledWith({
                                action: Action.AfterLeaveRoom,
                                room_id: roomId,
                            });
                        });
                    });

                    describe("for a space", () => {
                        const dispatchAction = () =>
                            defaultDispatcher.dispatch({
                                action: "leave_room",
                                room_id: spaceId,
                            });
                        beforeEach(() => {
                            jest.spyOn(spaceRoom.currentState, "getStateEvents").mockReturnValue(publicJoinRule);
                        });
                        it("should launch a confirmation modal", async () => {
                            dispatchAction();
                            const dialog = await screen.findByRole("dialog");
                            expect(dialog).toMatchSnapshot();
                        });
                        it("should warn when space is not public", async () => {
                            jest.spyOn(spaceRoom.currentState, "getStateEvents").mockReturnValue(inviteJoinRule);
                            dispatchAction();
                            await screen.findByRole("dialog");
                            expect(
                                screen.getByText(
                                    "This space is not public. You will not be able to rejoin without an invite.",
                                ),
                            ).toBeInTheDocument();
                        });
                    });
                });
            });
        });
    });

    describe("login via key/pass", () => {
        let loginClient!: ReturnType<typeof getMockClientWithEventEmitter>;

        const mockCrypto = {
            getVerificationRequestsToDeviceInProgress: jest.fn().mockReturnValue([]),
            getUserDeviceInfo: jest.fn().mockResolvedValue(new Map()),
        };

        const userName = "ernie";
        const password = "ilovebert";

        // make test results readable
        filterConsole("Failed to parse localStorage object");

        const getComponentAndWaitForReady = async (): Promise<RenderResult> => {
            const renderResult = getComponent();
            // wait for welcome page chrome render
            await screen.findByText("powered by Matrix");

            // go to login page
            defaultDispatcher.dispatch({
                action: "start_login",
            });

            await flushPromises();

            return renderResult;
        };

        const waitForSyncAndLoad = async (client: MatrixClient, withoutSecuritySetup?: boolean): Promise<void> => {
            // need to wait for different elements depending on which flow
            // without security setup we go to a loading page
            if (withoutSecuritySetup) {
                // we think we are logged in, but are still waiting for the /sync to complete
                await screen.findByText("Logout");
                // initial sync
                client.emit(ClientEvent.Sync, SyncState.Prepared, null);
                // wait for logged in view to load
                await screen.findByLabelText("User menu");

                // otherwise we stay on login and load from there for longer
            } else {
                // we are logged in, but are still waiting for the /sync to complete
                await screen.findByText("Syncing…");
                // initial sync
                client.emit(ClientEvent.Sync, SyncState.Prepared, null);
            }

            // let things settle
            await flushPromises();
            // and some more for good measure
            // this proved to be a little flaky
            await flushPromises();
        };

        const getComponentAndLogin = async (withoutSecuritySetup?: boolean): Promise<void> => {
            await getComponentAndWaitForReady();

            fireEvent.change(screen.getByLabelText("Username"), { target: { value: userName } });
            fireEvent.change(screen.getByLabelText("Password"), { target: { value: password } });

            // sign in button is an input
            fireEvent.click(screen.getByDisplayValue("Sign in"));

            await waitForSyncAndLoad(loginClient, withoutSecuritySetup);
        };

        beforeEach(() => {
            loginClient = getMockClientWithEventEmitter(getMockClientMethods());
            // this is used to create a temporary client during login
            jest.spyOn(MatrixJs, "createClient").mockReturnValue(loginClient);

            loginClient.login.mockClear().mockResolvedValue({});
            loginClient.loginFlows.mockClear().mockResolvedValue({ flows: [{ type: "m.login.password" }] });

            loginClient.getProfileInfo.mockResolvedValue({
                displayname: "Ernie",
            });
        });

        it("should render login page", async () => {
            await getComponentAndWaitForReady();

            expect(screen.getAllByText("Sign in")[0]).toBeInTheDocument();
        });

        describe("post login setup", () => {
            beforeEach(() => {
                loginClient.isCryptoEnabled.mockReturnValue(true);
                loginClient.getCrypto.mockReturnValue(mockCrypto as any);
                loginClient.userHasCrossSigningKeys.mockClear().mockResolvedValue(false);
            });

            it("should go straight to logged in view when crypto is not enabled", async () => {
                loginClient.isCryptoEnabled.mockReturnValue(false);

                await getComponentAndLogin(true);

                expect(loginClient.userHasCrossSigningKeys).not.toHaveBeenCalled();
            });

            it("should go straight to logged in view when user does not have cross signing keys and server does not support cross signing", async () => {
                loginClient.doesServerSupportUnstableFeature.mockResolvedValue(false);

                await getComponentAndLogin(false);

                expect(loginClient.doesServerSupportUnstableFeature).toHaveBeenCalledWith(
                    "org.matrix.e2e_cross_signing",
                );

                await flushPromises();

                // logged in
                await screen.findByLabelText("User menu");
            });

<<<<<<< HEAD
            describe("when server supports cross signing and user does not have cross signing setup", () => {
                beforeEach(() => {
                    loginClient.doesServerSupportUnstableFeature.mockResolvedValue(true);
                    loginClient.userHasCrossSigningKeys.mockResolvedValue(false);
                });

                describe("when encryption is force disabled", () => {
                    const unencryptedRoom = new Room("!unencrypted:server.org", loginClient, userId);
                    const encryptedRoom = new Room("!encrypted:server.org", loginClient, userId);

                    beforeEach(() => {
                        loginClient.getClientWellKnown.mockReturnValue({
                            "io.element.e2ee": {
                                force_disable: true,
                            },
                        });

                        loginClient.isRoomEncrypted.mockImplementation((roomId) => roomId === encryptedRoom.roomId);
                    });

                    it("should go straight to logged in view when user is not in any encrypted rooms", async () => {
                        loginClient.getRooms.mockReturnValue([unencryptedRoom]);
                        await getComponentAndLogin(false);

                        await flushPromises();

                        // logged in, did not setup keys
                        await screen.findByLabelText("User menu");
                    });

                    it("should go to setup e2e screen when user is in encrypted rooms", async () => {
                        loginClient.getRooms.mockReturnValue([unencryptedRoom, encryptedRoom]);
                        await getComponentAndLogin();
                        await flushPromises();
                        // set up keys screen is rendered
                        expect(screen.getByText("Setting up keys")).toBeInTheDocument();
                    });
                });

                it("should go to setup e2e screen", async () => {
                    loginClient.doesServerSupportUnstableFeature.mockResolvedValue(true);

                    await getComponentAndLogin();

                    expect(loginClient.userHasCrossSigningKeys).toHaveBeenCalled();

                    await flushPromises();

                    // set up keys screen is rendered
                    expect(screen.getByText("Setting up keys")).toBeInTheDocument();
                });
            });

            it("should show complete security screen when user has cross signing setup", async () => {
                loginClient.userHasCrossSigningKeys.mockResolvedValue(true);
=======
            it("should show complete security screen when user has cross signing setup", async () => {
                loginClient.userHasCrossSigningKeys.mockResolvedValue(true);

                await getComponentAndLogin();

                expect(loginClient.userHasCrossSigningKeys).toHaveBeenCalled();

                await flushPromises();

                // Complete security begin screen is rendered
                expect(screen.getByText("Unable to verify this device")).toBeInTheDocument();
            });

            it("should setup e2e when server supports cross signing", async () => {
                loginClient.doesServerSupportUnstableFeature.mockResolvedValue(true);
>>>>>>> 358c37ad

                await getComponentAndLogin();

                expect(loginClient.userHasCrossSigningKeys).toHaveBeenCalled();

                await flushPromises();

<<<<<<< HEAD
                // Complete security begin screen is rendered
                expect(screen.getByText("Unable to verify this device")).toBeInTheDocument();
=======
                // set up keys screen is rendered
                expect(screen.getByText("Setting up keys")).toBeInTheDocument();
>>>>>>> 358c37ad
            });
        });
    });
});<|MERGE_RESOLUTION|>--- conflicted
+++ resolved
@@ -85,10 +85,7 @@
             isStored: jest.fn().mockReturnValue(null),
         },
         getDehydratedDevice: jest.fn(),
-<<<<<<< HEAD
         isRoomEncrypted: jest.fn(),
-=======
->>>>>>> 358c37ad
     });
     let mockClient = getMockClientWithEventEmitter(getMockClientMethods());
     const serverConfig = {
@@ -458,7 +455,6 @@
                 await screen.findByLabelText("User menu");
             });
 
-<<<<<<< HEAD
             describe("when server supports cross signing and user does not have cross signing setup", () => {
                 beforeEach(() => {
                     loginClient.doesServerSupportUnstableFeature.mockResolvedValue(true);
@@ -514,9 +510,6 @@
 
             it("should show complete security screen when user has cross signing setup", async () => {
                 loginClient.userHasCrossSigningKeys.mockResolvedValue(true);
-=======
-            it("should show complete security screen when user has cross signing setup", async () => {
-                loginClient.userHasCrossSigningKeys.mockResolvedValue(true);
 
                 await getComponentAndLogin();
 
@@ -530,7 +523,6 @@
 
             it("should setup e2e when server supports cross signing", async () => {
                 loginClient.doesServerSupportUnstableFeature.mockResolvedValue(true);
->>>>>>> 358c37ad
 
                 await getComponentAndLogin();
 
@@ -538,13 +530,8 @@
 
                 await flushPromises();
 
-<<<<<<< HEAD
-                // Complete security begin screen is rendered
-                expect(screen.getByText("Unable to verify this device")).toBeInTheDocument();
-=======
                 // set up keys screen is rendered
                 expect(screen.getByText("Setting up keys")).toBeInTheDocument();
->>>>>>> 358c37ad
             });
         });
     });
