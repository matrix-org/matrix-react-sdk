--- conflicted
+++ resolved
@@ -38,14 +38,10 @@
     flushPromises,
     getMockClientWithEventEmitter,
     mockClientMethodsUser,
-<<<<<<< HEAD
-    mockPlatformPeg,
-=======
     MockClientWithEventEmitter,
     mockPlatformPeg,
     resetJsDomAfterEach,
     unmockClientPeg,
->>>>>>> 11507790
 } from "../../test-utils";
 import * as leaveRoomUtils from "../../../src/utils/leave-behaviour";
 import * as voiceBroadcastUtils from "../../../src/voice-broadcast/utils/cleanUpBroadcasts";
@@ -55,11 +51,8 @@
 import { PosthogAnalytics } from "../../../src/PosthogAnalytics";
 import PlatformPeg from "../../../src/PlatformPeg";
 import EventIndexPeg from "../../../src/indexing/EventIndexPeg";
-<<<<<<< HEAD
-=======
 import * as Lifecycle from "../../../src/Lifecycle";
 import { SSO_HOMESERVER_URL_KEY, SSO_ID_SERVER_URL_KEY } from "../../../src/BasePlatform";
->>>>>>> 11507790
 
 jest.mock("matrix-js-sdk/src/oidc/authorize", () => ({
     completeAuthorizationCodeGrant: jest.fn(),
@@ -312,10 +305,7 @@
                     mockClient.getRoom.mockImplementation(
                         (id) => [room, spaceRoom].find((room) => room.roomId === id) || null,
                     );
-<<<<<<< HEAD
-=======
                     jest.spyOn(spaceRoom, "isSpaceRoom").mockReturnValue(true);
->>>>>>> 11507790
                 });
 
                 describe("leave_room", () => {
@@ -538,8 +528,6 @@
                     });
                 });
             });
-<<<<<<< HEAD
-=======
         });
     });
 
@@ -563,7 +551,6 @@
 
             await result.findByText("You're signed out");
             expect(result.container).toMatchSnapshot();
->>>>>>> 11507790
         });
     });
 
@@ -1079,18 +1066,11 @@
 
                 await flushPromises();
 
-<<<<<<< HEAD
-                expect(localStorageSetSpy).toHaveBeenCalledWith("mx_hs_url", homeserverUrl);
-                expect(localStorageSetSpy).toHaveBeenCalledWith("mx_user_id", userId);
-                expect(localStorageSetSpy).toHaveBeenCalledWith("mx_has_access_token", "true");
-                expect(localStorageSetSpy).toHaveBeenCalledWith("mx_has_refresh_token", "true");
-                expect(localStorageSetSpy).toHaveBeenCalledWith("mx_device_id", deviceId);
-=======
                 expect(localStorage.getItem("mx_hs_url")).toEqual(homeserverUrl);
                 expect(localStorage.getItem("mx_user_id")).toEqual(userId);
                 expect(localStorage.getItem("mx_has_access_token")).toEqual("true");
+                expect(localStorage.getItem("mx_has_refresh_token")).toEqual("true");
                 expect(localStorage.getItem("mx_device_id")).toEqual(deviceId);
->>>>>>> 11507790
             });
 
             it("should store clientId and issuer in session storage", async () => {
