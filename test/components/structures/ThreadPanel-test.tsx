--- conflicted
+++ resolved
@@ -20,15 +20,9 @@
     MatrixClient,
     RelationType,
     Room,
-<<<<<<< HEAD
     UNSTABLE_FILTER_RELATED_BY_REL_TYPES,
     UNSTABLE_FILTER_RELATED_BY_SENDERS,
-} from 'matrix-js-sdk';
-=======
-    UNSTABLE_FILTER_RELATION_SENDERS,
-    UNSTABLE_FILTER_RELATION_TYPES,
 } from 'matrix-js-sdk/src/matrix';
->>>>>>> e6ea58e8
 import { mocked } from 'jest-mock';
 import '../../skinned-sdk';
 import { Thread } from 'matrix-js-sdk/src/models/thread';
