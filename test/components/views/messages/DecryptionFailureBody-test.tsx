--- conflicted
+++ resolved
@@ -82,45 +82,6 @@
         expect(container).toHaveTextContent("Historical messages are not available on this device");
     });
 
-<<<<<<< HEAD
-    describe.each([true, false])(
-        "should handle historical messages when there is a backup and device verification is",
-        (verified) => {
-            it.each([
-                [DecryptionFailureCode.HISTORICAL_MESSAGE_BACKUP_UNCONFIGURED],
-                [DecryptionFailureCode.HISTORICAL_MESSAGE_WORKING_BACKUP],
-            ])("Error code %s", async (code) => {
-                // When
-                const event = await mkDecryptionFailureMatrixEvent({
-                    code,
-                    msg: "Failure",
-                    roomId: "fakeroom",
-                    sender: "fakesender",
-                });
-                const { container } = customRender(event, verified);
-
-                // Then
-                expect(container).toHaveTextContent(
-                    verified ? "Unable to decrypt" : "You need to verify this device for access to historical messages",
-                );
-            });
-        },
-    );
-
-    it("should handle undecryptable pre-join messages", async () => {
-        // When
-        const event = await mkDecryptionFailureMatrixEvent({
-            code: DecryptionFailureCode.HISTORICAL_MESSAGE_USER_NOT_JOINED,
-            msg: "Not joined",
-            roomId: "fakeroom",
-            sender: "fakesender",
-        });
-        const { container } = customRender(event);
-
-        // Then
-        expect(container).toHaveTextContent("You don't have access to this message");
-    });
-=======
     it.each([true, false])(
         "should handle historical messages when there is a backup and device verification is %s",
         async (verified) => {
@@ -139,5 +100,18 @@
             );
         },
     );
->>>>>>> bd7ce7cd
+
+    it("should handle undecryptable pre-join messages", async () => {
+        // When
+        const event = await mkDecryptionFailureMatrixEvent({
+            code: DecryptionFailureCode.HISTORICAL_MESSAGE_USER_NOT_JOINED,
+            msg: "Not joined",
+            roomId: "fakeroom",
+            sender: "fakesender",
+        });
+        const { container } = customRender(event);
+
+        // Then
+        expect(container).toHaveTextContent("You don't have access to this message");
+    });
 });