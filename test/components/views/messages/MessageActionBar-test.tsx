--- conflicted
+++ resolved
@@ -377,53 +377,6 @@
             Thread.setServerSideSupport(FeatureSupport.Stable);
         });
 
-<<<<<<< HEAD
-=======
-        describe("when threads feature is not enabled", () => {
-            beforeEach(() => {
-                jest.spyOn(SettingsStore, "getValue").mockImplementation(
-                    (setting) => setting !== "feature_threadenabled",
-                );
-            });
-
-            it("does not render thread button when threads does not have server support", () => {
-                jest.spyOn(SettingsStore, "getValue").mockReturnValue(false);
-                Thread.setServerSideSupport(FeatureSupport.None);
-                const { queryByLabelText } = getComponent({ mxEvent: alicesMessageEvent });
-                expect(queryByLabelText("Reply in thread")).toBeFalsy();
-            });
-
-            it("renders thread button when threads has server support", () => {
-                jest.spyOn(SettingsStore, "getValue").mockReturnValue(false);
-                const { queryByLabelText } = getComponent({ mxEvent: alicesMessageEvent });
-                expect(queryByLabelText("Reply in thread")).toBeTruthy();
-            });
-
-            it("does not render thread button for a voice broadcast", () => {
-                const broadcastEvent = mkVoiceBroadcastInfoStateEvent(
-                    roomId,
-                    VoiceBroadcastInfoState.Started,
-                    userId,
-                    "ABC123",
-                );
-                const { queryByLabelText } = getComponent({ mxEvent: broadcastEvent });
-                expect(queryByLabelText("Reply in thread")).not.toBeInTheDocument();
-            });
-
-            it("opens user settings on click", () => {
-                jest.spyOn(SettingsStore, "getValue").mockReturnValue(false);
-                const { getByLabelText } = getComponent({ mxEvent: alicesMessageEvent });
-
-                fireEvent.click(getByLabelText("Reply in thread"));
-
-                expect(dispatcher.dispatch).toHaveBeenCalledWith({
-                    action: Action.ViewUserSettings,
-                    initialTabId: UserTab.Labs,
-                });
-            });
-        });
-
->>>>>>> 9b267e7b
         describe("when threads feature is enabled", () => {
             it("renders thread button on own actionable event", () => {
                 const { queryByLabelText } = getComponent({ mxEvent: alicesMessageEvent });
