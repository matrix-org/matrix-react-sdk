/*
Copyright 2021 - 2022 The Matrix.org Foundation C.I.C.

Licensed under the Apache License, Version 2.0 (the "License");
you may not use this file except in compliance with the License.
You may obtain a copy of the License at

    http://www.apache.org/licenses/LICENSE-2.0

Unless required by applicable law or agreed to in writing, software
distributed under the License is distributed on an "AS IS" BASIS,
WITHOUT WARRANTIES OR CONDITIONS OF ANY KIND, either express or implied.
See the License for the specific language governing permissions and
limitations under the License.
*/

import React from "react";
import { fireEvent, render, RenderResult } from "@testing-library/react";
import { MatrixEvent } from "matrix-js-sdk/src/matrix";
import { Relations } from "matrix-js-sdk/src/models/relations";
import {
    M_POLL_KIND_DISCLOSED,
    M_POLL_KIND_UNDISCLOSED,
    M_POLL_RESPONSE,
    M_POLL_START,
    PollStartEventContent,
    PollAnswer,
} from "matrix-js-sdk/src/@types/polls";
import { M_TEXT } from "matrix-js-sdk/src/@types/extensible_events";

import { allVotes, findTopAnswer, isPollEnded } from "../../../../src/components/views/messages/MPollBody";
import { IBodyProps } from "../../../../src/components/views/messages/IBodyProps";
import {
    flushPromises,
    getMockClientWithEventEmitter,
    makePollEndEvent,
    mockClientMethodsUser,
    setupRoomWithPollEvents,
} from "../../../test-utils";
import MatrixClientContext from "../../../../src/contexts/MatrixClientContext";
import MPollBody from "../../../../src/components/views/messages/MPollBody";
import { RoomPermalinkCreator } from "../../../../src/utils/permalinks/Permalinks";
import { MediaEventHelper } from "../../../../src/utils/MediaEventHelper";

const CHECKED = "mx_PollOption_checked";
const userId = "@me:example.com";

const mockClient = getMockClientWithEventEmitter({
    ...mockClientMethodsUser(userId),
    sendEvent: jest.fn().mockReturnValue(Promise.resolve({ event_id: "fake_send_id" })),
    getRoom: jest.fn(),
    decryptEventIfNeeded: jest.fn().mockResolvedValue(true),
    relations: jest.fn(),
});

describe("MPollBody", () => {
    beforeEach(() => {
        mockClient.sendEvent.mockClear();

        mockClient.getRoom.mockReturnValue(null);
        mockClient.relations.mockResolvedValue({ events: [] });
    });

    it("finds no votes if there are none", () => {
        expect(allVotes(newVoteRelations([]))).toEqual([]);
    });

    it("renders a loader while responses are still loading", async () => {
        const votes = [
            responseEvent("@me:example.com", "pizza"),
            responseEvent("@bellc:example.com", "pizza"),
            responseEvent("@catrd:example.com", "poutine"),
            responseEvent("@dune2:example.com", "wings"),
        ];
        // render without waiting for responses
        const renderResult = await newMPollBody(votes, [], undefined, undefined, false);

        // spinner rendered
<<<<<<< HEAD
        expect(renderResult.getByTestId("spinner")).toBeTruthy();
=======
        expect(renderResult.getByTestId("spinner")).toBeInTheDocument();
>>>>>>> 62f968be
    });

    it("renders no votes if none were made", async () => {
        const votes: MatrixEvent[] = [];
        const renderResult = await newMPollBody(votes);
        expect(votesCount(renderResult, "pizza")).toBe("");
        expect(votesCount(renderResult, "poutine")).toBe("");
        expect(votesCount(renderResult, "italian")).toBe("");
        expect(votesCount(renderResult, "wings")).toBe("");
        expect(renderResult.getByTestId("totalVotes").innerHTML).toBe("No votes cast");
        expect(renderResult.getByText("What should we order for the party?")).toBeTruthy();
    });

    it("finds votes from multiple people", async () => {
        const votes = [
            responseEvent("@me:example.com", "pizza"),
            responseEvent("@bellc:example.com", "pizza"),
            responseEvent("@catrd:example.com", "poutine"),
            responseEvent("@dune2:example.com", "wings"),
        ];
        const renderResult = await newMPollBody(votes);
        expect(votesCount(renderResult, "pizza")).toBe("2 votes");
        expect(votesCount(renderResult, "poutine")).toBe("1 vote");
        expect(votesCount(renderResult, "italian")).toBe("0 votes");
        expect(votesCount(renderResult, "wings")).toBe("1 vote");
        expect(renderResult.getByTestId("totalVotes").innerHTML).toBe("Based on 4 votes");
    });

    it("ignores end poll events from unauthorised users", async () => {
        const votes = [
            responseEvent("@me:example.com", "pizza"),
            responseEvent("@bellc:example.com", "pizza"),
            responseEvent("@catrd:example.com", "poutine"),
            responseEvent("@dune2:example.com", "wings"),
        ];
        const ends = [newPollEndEvent("@notallowed:example.com", 12)];
        const renderResult = await newMPollBody(votes, ends);

        // Even though an end event was sent, we render the poll as unfinished
        // because this person is not allowed to send these events
        expect(votesCount(renderResult, "pizza")).toBe("2 votes");
        expect(votesCount(renderResult, "poutine")).toBe("1 vote");
        expect(votesCount(renderResult, "italian")).toBe("0 votes");
        expect(votesCount(renderResult, "wings")).toBe("1 vote");
        expect(renderResult.getByTestId("totalVotes").innerHTML).toBe("Based on 4 votes");
    });

    it("hides scores if I have not voted", async () => {
        const votes = [
            responseEvent("@alice:example.com", "pizza"),
            responseEvent("@bellc:example.com", "pizza"),
            responseEvent("@catrd:example.com", "poutine"),
            responseEvent("@dune2:example.com", "wings"),
        ];
        const renderResult = await newMPollBody(votes);
        expect(votesCount(renderResult, "pizza")).toBe("");
        expect(votesCount(renderResult, "poutine")).toBe("");
        expect(votesCount(renderResult, "italian")).toBe("");
        expect(votesCount(renderResult, "wings")).toBe("");
        expect(renderResult.getByTestId("totalVotes").innerHTML).toBe("4 votes cast. Vote to see the results");
    });

    it("hides a single vote if I have not voted", async () => {
        const votes = [responseEvent("@alice:example.com", "pizza")];
        const renderResult = await newMPollBody(votes);
        expect(votesCount(renderResult, "pizza")).toBe("");
        expect(votesCount(renderResult, "poutine")).toBe("");
        expect(votesCount(renderResult, "italian")).toBe("");
        expect(votesCount(renderResult, "wings")).toBe("");
        expect(renderResult.getByTestId("totalVotes").innerHTML).toBe("1 vote cast. Vote to see the results");
    });

    it("takes someone's most recent vote if they voted several times", async () => {
        const votes = [
            responseEvent("@me:example.com", "pizza", 12),
            responseEvent("@me:example.com", "wings", 20), // latest me
            responseEvent("@qbert:example.com", "pizza", 14),
            responseEvent("@qbert:example.com", "poutine", 16), // latest qbert
            responseEvent("@qbert:example.com", "wings", 15),
        ];
        const renderResult = await newMPollBody(votes);
        expect(votesCount(renderResult, "pizza")).toBe("0 votes");
        expect(votesCount(renderResult, "poutine")).toBe("1 vote");
        expect(votesCount(renderResult, "italian")).toBe("0 votes");
        expect(votesCount(renderResult, "wings")).toBe("1 vote");
        expect(renderResult.getByTestId("totalVotes").innerHTML).toBe("Based on 2 votes");
    });

    it("uses my local vote", async () => {
        // Given I haven't voted
        const votes = [
            responseEvent("@nf:example.com", "pizza", 15),
            responseEvent("@fg:example.com", "pizza", 15),
            responseEvent("@hi:example.com", "pizza", 15),
        ];
        const renderResult = await newMPollBody(votes);

        // When I vote for Italian
        clickOption(renderResult, "italian");

        // My vote is counted
        expect(votesCount(renderResult, "pizza")).toBe("3 votes");
        expect(votesCount(renderResult, "poutine")).toBe("0 votes");
        expect(votesCount(renderResult, "italian")).toBe("1 vote");
        expect(votesCount(renderResult, "wings")).toBe("0 votes");

        expect(renderResult.getByTestId("totalVotes").innerHTML).toBe("Based on 4 votes");
    });

    it("overrides my other votes with my local vote", async () => {
        // Given two of us have voted for Italian
        const votes = [
            responseEvent("@me:example.com", "pizza", 12),
            responseEvent("@me:example.com", "poutine", 13),
            responseEvent("@me:example.com", "italian", 14),
            responseEvent("@nf:example.com", "italian", 15),
        ];
        const renderResult = await newMPollBody(votes);

        // When I click Wings
        clickOption(renderResult, "wings");

        // Then my vote is counted for Wings, and not for Italian
        expect(votesCount(renderResult, "pizza")).toBe("0 votes");
        expect(votesCount(renderResult, "poutine")).toBe("0 votes");
        expect(votesCount(renderResult, "italian")).toBe("1 vote");
        expect(votesCount(renderResult, "wings")).toBe("1 vote");

        expect(renderResult.getByTestId("totalVotes").innerHTML).toBe("Based on 2 votes");

        // And my vote is highlighted
        expect(voteButton(renderResult, "wings").className.includes(CHECKED)).toBe(true);
        expect(voteButton(renderResult, "italian").className.includes(CHECKED)).toBe(false);
    });

    it("cancels my local vote if another comes in", async () => {
        // Given I voted locally
        const votes = [responseEvent("@me:example.com", "pizza", 100)];
        const mxEvent = new MatrixEvent({
            type: M_POLL_START.name,
            event_id: "$mypoll",
            room_id: "#myroom:example.com",
            content: newPollStart(undefined, undefined, true),
        });
        const props = getMPollBodyPropsFromEvent(mxEvent);
        const room = await setupRoomWithPollEvents([mxEvent], votes, [], mockClient);
        const renderResult = renderMPollBodyWithWrapper(props);
        // wait for /relations promise to resolve
        await flushPromises();
        clickOption(renderResult, "pizza");

        // When a new vote from me comes in
        await room.processPollEvents([responseEvent("@me:example.com", "wings", 101)]);

        // Then the new vote is counted, not the old one
        expect(votesCount(renderResult, "pizza")).toBe("0 votes");
        expect(votesCount(renderResult, "poutine")).toBe("0 votes");
        expect(votesCount(renderResult, "italian")).toBe("0 votes");
        expect(votesCount(renderResult, "wings")).toBe("1 vote");

        expect(renderResult.getByTestId("totalVotes").innerHTML).toBe("Based on 1 vote");
    });

    it("doesn't cancel my local vote if someone else votes", async () => {
        // Given I voted locally
        const votes = [responseEvent("@me:example.com", "pizza")];
        const mxEvent = new MatrixEvent({
            type: M_POLL_START.name,
            event_id: "$mypoll",
            room_id: "#myroom:example.com",
            content: newPollStart(undefined, undefined, true),
        });
        const props = getMPollBodyPropsFromEvent(mxEvent);
        const room = await setupRoomWithPollEvents([mxEvent], votes, [], mockClient);
        const renderResult = renderMPollBodyWithWrapper(props);
        // wait for /relations promise to resolve
        await flushPromises();

        clickOption(renderResult, "pizza");

        // When a new vote from someone else comes in
        await room.processPollEvents([responseEvent("@xx:example.com", "wings", 101)]);

        // Then my vote is still for pizza
        // NOTE: the new event does not affect the counts for other people -
        //       that is handled through the Relations, not by listening to
        //       these timeline events.
        expect(votesCount(renderResult, "pizza")).toBe("1 vote");
        expect(votesCount(renderResult, "poutine")).toBe("0 votes");
        expect(votesCount(renderResult, "italian")).toBe("0 votes");
        expect(votesCount(renderResult, "wings")).toBe("1 vote");

        expect(renderResult.getByTestId("totalVotes").innerHTML).toBe("Based on 2 votes");

        // And my vote is highlighted
        expect(voteButton(renderResult, "pizza").className.includes(CHECKED)).toBe(true);
        expect(voteButton(renderResult, "wings").className.includes(CHECKED)).toBe(false);
    });

    it("highlights my vote even if I did it on another device", async () => {
        // Given I voted italian
        const votes = [responseEvent("@me:example.com", "italian"), responseEvent("@nf:example.com", "wings")];
        const renderResult = await newMPollBody(votes);

        // But I didn't click anything locally

        // Then my vote is highlighted, and others are not
        expect(voteButton(renderResult, "italian").className.includes(CHECKED)).toBe(true);
        expect(voteButton(renderResult, "wings").className.includes(CHECKED)).toBe(false);
    });

    it("ignores extra answers", async () => {
        // When cb votes for 2 things, we consider the first only
        const votes = [responseEvent("@cb:example.com", ["pizza", "wings"]), responseEvent("@me:example.com", "wings")];
        const renderResult = await newMPollBody(votes);
        expect(votesCount(renderResult, "pizza")).toBe("1 vote");
        expect(votesCount(renderResult, "poutine")).toBe("0 votes");
        expect(votesCount(renderResult, "italian")).toBe("0 votes");
        expect(votesCount(renderResult, "wings")).toBe("1 vote");
        expect(renderResult.getByTestId("totalVotes").innerHTML).toBe("Based on 2 votes");
    });

    it("allows un-voting by passing an empty vote", async () => {
        const votes = [
            responseEvent("@nc:example.com", "pizza", 12),
            responseEvent("@nc:example.com", [], 13),
            responseEvent("@me:example.com", "italian"),
        ];
        const renderResult = await newMPollBody(votes);
        expect(votesCount(renderResult, "pizza")).toBe("0 votes");
        expect(votesCount(renderResult, "poutine")).toBe("0 votes");
        expect(votesCount(renderResult, "italian")).toBe("1 vote");
        expect(votesCount(renderResult, "wings")).toBe("0 votes");
        expect(renderResult.getByTestId("totalVotes").innerHTML).toBe("Based on 1 vote");
    });

    it("allows re-voting after un-voting", async () => {
        const votes = [
            responseEvent("@op:example.com", "pizza", 12),
            responseEvent("@op:example.com", [], 13),
            responseEvent("@op:example.com", "italian", 14),
            responseEvent("@me:example.com", "italian"),
        ];
        const renderResult = await newMPollBody(votes);
        expect(votesCount(renderResult, "pizza")).toBe("0 votes");
        expect(votesCount(renderResult, "poutine")).toBe("0 votes");
        expect(votesCount(renderResult, "italian")).toBe("2 votes");
        expect(votesCount(renderResult, "wings")).toBe("0 votes");
        expect(renderResult.getByTestId("totalVotes").innerHTML).toBe("Based on 2 votes");
    });

    it("treats any invalid answer as a spoiled ballot", async () => {
        // Note that uy's second vote has a valid first answer, but
        // the ballot is still spoiled because the second answer is
        // invalid, even though we would ignore it if we continued.
        const votes = [
            responseEvent("@me:example.com", "pizza", 12),
            responseEvent("@me:example.com", ["pizza", "doesntexist"], 13),
            responseEvent("@uy:example.com", "italian", 14),
            responseEvent("@uy:example.com", "doesntexist", 15),
        ];
        const renderResult = await newMPollBody(votes);
        expect(votesCount(renderResult, "pizza")).toBe("0 votes");
        expect(votesCount(renderResult, "poutine")).toBe("0 votes");
        expect(votesCount(renderResult, "italian")).toBe("0 votes");
        expect(votesCount(renderResult, "wings")).toBe("0 votes");
        expect(renderResult.getByTestId("totalVotes").innerHTML).toBe("Based on 0 votes");
    });

    it("allows re-voting after a spoiled ballot", async () => {
        const votes = [
            responseEvent("@me:example.com", "pizza", 12),
            responseEvent("@me:example.com", ["pizza", "doesntexist"], 13),
            responseEvent("@uy:example.com", "italian", 14),
            responseEvent("@uy:example.com", "doesntexist", 15),
            responseEvent("@uy:example.com", "poutine", 16),
        ];
        const renderResult = await newMPollBody(votes);
        expect(renderResult.container.querySelectorAll('input[type="radio"]')).toHaveLength(4);
        expect(votesCount(renderResult, "pizza")).toBe("0 votes");
        expect(votesCount(renderResult, "poutine")).toBe("1 vote");
        expect(votesCount(renderResult, "italian")).toBe("0 votes");
        expect(votesCount(renderResult, "wings")).toBe("0 votes");
        expect(renderResult.getByTestId("totalVotes").innerHTML).toBe("Based on 1 vote");
    });

    it("renders nothing if poll has no answers", async () => {
        const answers: PollAnswer[] = [];
        const votes: MatrixEvent[] = [];
        const ends: MatrixEvent[] = [];
        const { container } = await newMPollBody(votes, ends, answers);
        expect(container.childElementCount).toEqual(0);
    });

    it("renders the first 20 answers if 21 were given", async () => {
        const answers = Array.from(Array(21).keys()).map((i) => {
            return { id: `id${i}`, [M_TEXT.name]: `Name ${i}` };
        });
        const votes: MatrixEvent[] = [];
        const ends: MatrixEvent[] = [];
        const { container } = await newMPollBody(votes, ends, answers);
        expect(container.querySelectorAll(".mx_PollOption").length).toBe(20);
    });

    it("hides scores if I voted but the poll is undisclosed", async () => {
        const votes = [
            responseEvent("@me:example.com", "pizza"),
            responseEvent("@alice:example.com", "pizza"),
            responseEvent("@bellc:example.com", "pizza"),
            responseEvent("@catrd:example.com", "poutine"),
            responseEvent("@dune2:example.com", "wings"),
        ];
        const renderResult = await newMPollBody(votes, [], undefined, false);
        expect(votesCount(renderResult, "pizza")).toBe("");
        expect(votesCount(renderResult, "poutine")).toBe("");
        expect(votesCount(renderResult, "italian")).toBe("");
        expect(votesCount(renderResult, "wings")).toBe("");
        expect(renderResult.getByTestId("totalVotes").innerHTML).toBe("Results will be visible when the poll is ended");
    });

    it("highlights my vote if the poll is undisclosed", async () => {
        const votes = [
            responseEvent("@me:example.com", "pizza"),
            responseEvent("@alice:example.com", "poutine"),
            responseEvent("@bellc:example.com", "poutine"),
            responseEvent("@catrd:example.com", "poutine"),
            responseEvent("@dune2:example.com", "wings"),
        ];
        const { container } = await newMPollBody(votes, [], undefined, false);

        // My vote is marked
        expect(container.querySelector('input[value="pizza"]')!).toBeChecked();

        // Sanity: other items are not checked
        expect(container.querySelector('input[value="poutine"]')!).not.toBeChecked();
    });

    it("shows scores if the poll is undisclosed but ended", async () => {
        const votes = [
            responseEvent("@me:example.com", "pizza"),
            responseEvent("@alice:example.com", "pizza"),
            responseEvent("@bellc:example.com", "pizza"),
            responseEvent("@catrd:example.com", "poutine"),
            responseEvent("@dune2:example.com", "wings"),
        ];
        const ends = [newPollEndEvent("@me:example.com", 12)];
        const renderResult = await newMPollBody(votes, ends, undefined, false);
        expect(endedVotesCount(renderResult, "pizza")).toBe('<div class="mx_PollOption_winnerIcon"></div>3 votes');
        expect(endedVotesCount(renderResult, "poutine")).toBe("1 vote");
        expect(endedVotesCount(renderResult, "italian")).toBe("0 votes");
        expect(endedVotesCount(renderResult, "wings")).toBe("1 vote");
        expect(renderResult.getByTestId("totalVotes").innerHTML).toBe("Final result based on 5 votes");
    });

    it("sends a vote event when I choose an option", async () => {
        const votes: MatrixEvent[] = [];
        const renderResult = await newMPollBody(votes);
        clickOption(renderResult, "wings");
        expect(mockClient.sendEvent).toHaveBeenCalledWith(...expectedResponseEventCall("wings"));
    });

    it("sends only one vote event when I click several times", async () => {
        const votes: MatrixEvent[] = [];
        const renderResult = await newMPollBody(votes);
        clickOption(renderResult, "wings");
        clickOption(renderResult, "wings");
        clickOption(renderResult, "wings");
        clickOption(renderResult, "wings");
        expect(mockClient.sendEvent).toHaveBeenCalledWith(...expectedResponseEventCall("wings"));
    });

    it("sends no vote event when I click what I already chose", async () => {
        const votes = [responseEvent("@me:example.com", "wings")];
        const renderResult = await newMPollBody(votes);
        clickOption(renderResult, "wings");
        clickOption(renderResult, "wings");
        clickOption(renderResult, "wings");
        clickOption(renderResult, "wings");
        expect(mockClient.sendEvent).not.toHaveBeenCalled();
    });

    it("sends several events when I click different options", async () => {
        const votes: MatrixEvent[] = [];
        const renderResult = await newMPollBody(votes);
        clickOption(renderResult, "wings");
        clickOption(renderResult, "italian");
        clickOption(renderResult, "poutine");
        expect(mockClient.sendEvent).toHaveBeenCalledTimes(3);
        expect(mockClient.sendEvent).toHaveBeenCalledWith(...expectedResponseEventCall("wings"));
        expect(mockClient.sendEvent).toHaveBeenCalledWith(...expectedResponseEventCall("italian"));
        expect(mockClient.sendEvent).toHaveBeenCalledWith(...expectedResponseEventCall("poutine"));
    });

    it("sends no events when I click in an ended poll", async () => {
        const ends = [newPollEndEvent("@me:example.com", 25)];
        const votes = [responseEvent("@uy:example.com", "wings", 15), responseEvent("@uy:example.com", "poutine", 15)];
        const renderResult = await newMPollBody(votes, ends);
        clickOption(renderResult, "wings");
        clickOption(renderResult, "italian");
        clickOption(renderResult, "poutine");
        expect(mockClient.sendEvent).not.toHaveBeenCalled();
    });

    it("finds the top answer among several votes", async () => {
        // 2 votes for poutine, 1 for pizza.  "me" made an invalid vote.
        const votes = [
            responseEvent("@me:example.com", "pizza", 12),
            responseEvent("@me:example.com", ["pizza", "doesntexist"], 13),
            responseEvent("@uy:example.com", "italian", 14),
            responseEvent("@uy:example.com", "doesntexist", 15),
            responseEvent("@uy:example.com", "poutine", 16),
            responseEvent("@ab:example.com", "pizza", 17),
            responseEvent("@fa:example.com", "poutine", 18),
        ];

        expect(runFindTopAnswer(votes)).toEqual("Poutine");
    });

    it("finds all top answers when there is a draw", async () => {
        const votes = [
            responseEvent("@uy:example.com", "italian", 14),
            responseEvent("@ab:example.com", "pizza", 17),
            responseEvent("@fa:example.com", "poutine", 18),
        ];
        expect(runFindTopAnswer(votes)).toEqual("Italian, Pizza and Poutine");
    });

    it("is silent about the top answer if there are no votes", async () => {
        expect(runFindTopAnswer([])).toEqual("");
    });

    it("shows non-radio buttons if the poll is ended", async () => {
        const events = [newPollEndEvent()];
        const { container } = await newMPollBody([], events);
        expect(container.querySelector(".mx_StyledRadioButton")).not.toBeInTheDocument();
        expect(container.querySelector('input[type="radio"]')).not.toBeInTheDocument();
    });

    it("counts votes as normal if the poll is ended", async () => {
        const votes = [
            responseEvent("@me:example.com", "pizza", 12),
            responseEvent("@me:example.com", "wings", 20), // latest me
            responseEvent("@qbert:example.com", "pizza", 14),
            responseEvent("@qbert:example.com", "poutine", 16), // latest qbert
            responseEvent("@qbert:example.com", "wings", 15),
        ];
        const ends = [newPollEndEvent("@me:example.com", 25)];
        const renderResult = await newMPollBody(votes, ends);
        expect(endedVotesCount(renderResult, "pizza")).toBe("0 votes");
        expect(endedVotesCount(renderResult, "poutine")).toBe('<div class="mx_PollOption_winnerIcon"></div>1 vote');
        expect(endedVotesCount(renderResult, "italian")).toBe("0 votes");
        expect(endedVotesCount(renderResult, "wings")).toBe('<div class="mx_PollOption_winnerIcon"></div>1 vote');
        expect(renderResult.getByTestId("totalVotes").innerHTML).toBe("Final result based on 2 votes");
    });

    it("counts a single vote as normal if the poll is ended", async () => {
        const votes = [responseEvent("@qbert:example.com", "poutine", 16)];
        const ends = [newPollEndEvent("@me:example.com", 25)];
        const renderResult = await newMPollBody(votes, ends);
        expect(endedVotesCount(renderResult, "pizza")).toBe("0 votes");
        expect(endedVotesCount(renderResult, "poutine")).toBe('<div class="mx_PollOption_winnerIcon"></div>1 vote');
        expect(endedVotesCount(renderResult, "italian")).toBe("0 votes");
        expect(endedVotesCount(renderResult, "wings")).toBe("0 votes");
        expect(renderResult.getByTestId("totalVotes").innerHTML).toBe("Final result based on 1 vote");
    });

    it("shows ended vote counts of different numbers", async () => {
        const votes = [
            responseEvent("@me:example.com", "wings", 20),
            responseEvent("@qb:example.com", "wings", 14),
            responseEvent("@xy:example.com", "wings", 15),
            responseEvent("@fg:example.com", "pizza", 15),
            responseEvent("@hi:example.com", "pizza", 15),
        ];
        const ends = [newPollEndEvent("@me:example.com", 25)];
        const renderResult = await newMPollBody(votes, ends);

        expect(renderResult.container.querySelectorAll(".mx_StyledRadioButton")).toHaveLength(0);
        expect(renderResult.container.querySelectorAll('input[type="radio"]')).toHaveLength(0);
        expect(endedVotesCount(renderResult, "pizza")).toBe("2 votes");
        expect(endedVotesCount(renderResult, "poutine")).toBe("0 votes");
        expect(endedVotesCount(renderResult, "italian")).toBe("0 votes");
        expect(endedVotesCount(renderResult, "wings")).toBe('<div class="mx_PollOption_winnerIcon"></div>3 votes');
        expect(renderResult.getByTestId("totalVotes").innerHTML).toBe("Final result based on 5 votes");
    });

    it("ignores votes that arrived after poll ended", async () => {
        const votes = [
            responseEvent("@sd:example.com", "wings", 30), // Late
            responseEvent("@ff:example.com", "wings", 20),
            responseEvent("@ut:example.com", "wings", 14),
            responseEvent("@iu:example.com", "wings", 15),
            responseEvent("@jf:example.com", "wings", 35), // Late
            responseEvent("@wf:example.com", "pizza", 15),
            responseEvent("@ld:example.com", "pizza", 15),
        ];
        const ends = [newPollEndEvent("@me:example.com", 25)];
        const renderResult = await newMPollBody(votes, ends);

        expect(endedVotesCount(renderResult, "pizza")).toBe("2 votes");
        expect(endedVotesCount(renderResult, "poutine")).toBe("0 votes");
        expect(endedVotesCount(renderResult, "italian")).toBe("0 votes");
        expect(endedVotesCount(renderResult, "wings")).toBe('<div class="mx_PollOption_winnerIcon"></div>3 votes');
        expect(renderResult.getByTestId("totalVotes").innerHTML).toBe("Final result based on 5 votes");
    });

    it("counts votes that arrived after an unauthorised poll end event", async () => {
        const votes = [
            responseEvent("@sd:example.com", "wings", 30), // Late
            responseEvent("@ff:example.com", "wings", 20),
            responseEvent("@ut:example.com", "wings", 14),
            responseEvent("@iu:example.com", "wings", 15),
            responseEvent("@jf:example.com", "wings", 35), // Late
            responseEvent("@wf:example.com", "pizza", 15),
            responseEvent("@ld:example.com", "pizza", 15),
        ];
        const ends = [
            newPollEndEvent("@unauthorised:example.com", 5), // Should be ignored
            newPollEndEvent("@me:example.com", 25),
        ];
        const renderResult = await newMPollBody(votes, ends);

        expect(endedVotesCount(renderResult, "pizza")).toBe("2 votes");
        expect(endedVotesCount(renderResult, "poutine")).toBe("0 votes");
        expect(endedVotesCount(renderResult, "italian")).toBe("0 votes");
        expect(endedVotesCount(renderResult, "wings")).toBe('<div class="mx_PollOption_winnerIcon"></div>3 votes');
        expect(renderResult.getByTestId("totalVotes").innerHTML).toBe("Final result based on 5 votes");
    });

    it("ignores votes that arrived after the first end poll event", async () => {
        // From MSC3381:
        // "Votes sent on or before the end event's timestamp are valid votes"

        const votes = [
            responseEvent("@sd:example.com", "wings", 30), // Late
            responseEvent("@ff:example.com", "wings", 20),
            responseEvent("@ut:example.com", "wings", 14),
            responseEvent("@iu:example.com", "wings", 25), // Just on time
            responseEvent("@jf:example.com", "wings", 35), // Late
            responseEvent("@wf:example.com", "pizza", 15),
            responseEvent("@ld:example.com", "pizza", 15),
        ];
        const ends = [
            newPollEndEvent("@me:example.com", 65),
            newPollEndEvent("@me:example.com", 25),
            newPollEndEvent("@me:example.com", 75),
        ];
        const renderResult = await newMPollBody(votes, ends);

        expect(endedVotesCount(renderResult, "pizza")).toBe("2 votes");
        expect(endedVotesCount(renderResult, "poutine")).toBe("0 votes");
        expect(endedVotesCount(renderResult, "italian")).toBe("0 votes");
        expect(endedVotesCount(renderResult, "wings")).toBe('<div class="mx_PollOption_winnerIcon"></div>3 votes');
        expect(renderResult.getByTestId("totalVotes").innerHTML).toBe("Final result based on 5 votes");
    });

    it("highlights the winning vote in an ended poll", async () => {
        // Given I voted for pizza but the winner is wings
        const votes = [
            responseEvent("@me:example.com", "pizza", 20),
            responseEvent("@qb:example.com", "wings", 14),
            responseEvent("@xy:example.com", "wings", 15),
        ];
        const ends = [newPollEndEvent("@me:example.com", 25)];
        const renderResult = await newMPollBody(votes, ends);

        // Then the winner is highlighted
        expect(endedVoteChecked(renderResult, "wings")).toBe(true);
        expect(endedVoteChecked(renderResult, "pizza")).toBe(false);

        // Double-check by looking for the endedOptionWinner class
        expect(endedVoteDiv(renderResult, "wings").className.includes("mx_PollOption_endedOptionWinner")).toBe(true);
        expect(endedVoteDiv(renderResult, "pizza").className.includes("mx_PollOption_endedOptionWinner")).toBe(false);
    });

    it("highlights multiple winning votes", async () => {
        const votes = [
            responseEvent("@me:example.com", "pizza", 20),
            responseEvent("@xy:example.com", "wings", 15),
            responseEvent("@fg:example.com", "poutine", 15),
        ];
        const ends = [newPollEndEvent("@me:example.com", 25)];
        const renderResult = await newMPollBody(votes, ends);

        expect(endedVoteChecked(renderResult, "pizza")).toBe(true);
        expect(endedVoteChecked(renderResult, "wings")).toBe(true);
        expect(endedVoteChecked(renderResult, "poutine")).toBe(true);
        expect(endedVoteChecked(renderResult, "italian")).toBe(false);
        expect(renderResult.container.getElementsByClassName(CHECKED)).toHaveLength(3);
    });

    it("highlights nothing if poll has no votes", async () => {
        const ends = [newPollEndEvent("@me:example.com", 25)];
        const renderResult = await newMPollBody([], ends);
        expect(renderResult.container.getElementsByClassName(CHECKED)).toHaveLength(0);
    });

    it("says poll is not ended if there is no end event", async () => {
        const ends: MatrixEvent[] = [];
        const result = await runIsPollEnded(ends);
        expect(result).toBe(false);
    });

    it("says poll is ended if there is an end event", async () => {
        const ends = [newPollEndEvent("@me:example.com", 25)];
        const result = await runIsPollEnded(ends);
        expect(result).toBe(true);
    });

    it("says poll is not ended if poll is fetching responses", async () => {
        const pollEvent = new MatrixEvent({
            type: M_POLL_START.name,
            event_id: "$mypoll",
            room_id: "#myroom:example.com",
            content: newPollStart([]),
        });
        const ends = [newPollEndEvent("@me:example.com", 25)];

        await setupRoomWithPollEvents([pollEvent], [], ends, mockClient);
        const poll = mockClient.getRoom(pollEvent.getRoomId()!)!.polls.get(pollEvent.getId()!)!;
        // start fetching, dont await
        poll.getResponses();
        expect(isPollEnded(pollEvent, mockClient)).toBe(false);
    });

    it("Displays edited content and new answer IDs if the poll has been edited", async () => {
        const pollEvent = new MatrixEvent({
            type: M_POLL_START.name,
            event_id: "$mypoll",
            room_id: "#myroom:example.com",
            content: newPollStart(
                [
                    { id: "o1", [M_TEXT.name]: "old answer 1" },
                    { id: "o2", [M_TEXT.name]: "old answer 2" },
                ],
                "old question",
            ),
        });
        const replacingEvent = new MatrixEvent({
            type: M_POLL_START.name,
            event_id: "$mypollreplacement",
            room_id: "#myroom:example.com",
            content: {
                "m.new_content": newPollStart(
                    [
                        { id: "n1", [M_TEXT.name]: "new answer 1" },
                        { id: "n2", [M_TEXT.name]: "new answer 2" },
                        { id: "n3", [M_TEXT.name]: "new answer 3" },
                    ],
                    "new question",
                ),
            },
        });
        pollEvent.makeReplaced(replacingEvent);
        const { getByTestId, container } = await newMPollBodyFromEvent(pollEvent, []);
        expect(getByTestId("pollQuestion").innerHTML).toEqual(
            'new question<span class="mx_MPollBody_edited"> (edited)</span>',
        );
        const inputs = container.querySelectorAll('input[type="radio"]');
        expect(inputs).toHaveLength(3);
        expect(inputs[0].getAttribute("value")).toEqual("n1");
        expect(inputs[1].getAttribute("value")).toEqual("n2");
        expect(inputs[2].getAttribute("value")).toEqual("n3");
        const options = container.querySelectorAll(".mx_PollOption_optionText");
        expect(options).toHaveLength(3);
        expect(options[0].innerHTML).toEqual("new answer 1");
        expect(options[1].innerHTML).toEqual("new answer 2");
        expect(options[2].innerHTML).toEqual("new answer 3");
    });

    it("renders a poll with no votes", async () => {
        const votes: MatrixEvent[] = [];
        const { container } = await newMPollBody(votes);
        expect(container).toMatchSnapshot();
    });

    it("renders a poll with only non-local votes", async () => {
        const votes = [
            responseEvent("@op:example.com", "pizza", 12),
            responseEvent("@op:example.com", [], 13),
            responseEvent("@op:example.com", "italian", 14),
            responseEvent("@me:example.com", "wings", 15),
            responseEvent("@qr:example.com", "italian", 16),
        ];
        const { container } = await newMPollBody(votes);
        expect(container).toMatchSnapshot();
    });

    it("renders a poll with local, non-local and invalid votes", async () => {
        const votes = [
            responseEvent("@a:example.com", "pizza", 12),
            responseEvent("@b:example.com", [], 13),
            responseEvent("@c:example.com", "italian", 14),
            responseEvent("@d:example.com", "italian", 14),
            responseEvent("@e:example.com", "wings", 15),
            responseEvent("@me:example.com", "italian", 16),
        ];
        const renderResult = await newMPollBody(votes);
        clickOption(renderResult, "italian");

        expect(renderResult.container).toMatchSnapshot();
    });

    it("renders a poll that I have not voted in", async () => {
        const votes = [
            responseEvent("@op:example.com", "pizza", 12),
            responseEvent("@op:example.com", [], 13),
            responseEvent("@op:example.com", "italian", 14),
            responseEvent("@yo:example.com", "wings", 15),
            responseEvent("@qr:example.com", "italian", 16),
        ];
        const { container } = await newMPollBody(votes);
        expect(container).toMatchSnapshot();
    });

    it("renders a finished poll with no votes", async () => {
        const ends = [newPollEndEvent("@me:example.com", 25)];
        const { container } = await newMPollBody([], ends);
        expect(container).toMatchSnapshot();
    });

    it("renders a finished poll", async () => {
        const votes = [
            responseEvent("@op:example.com", "pizza", 12),
            responseEvent("@op:example.com", [], 13),
            responseEvent("@op:example.com", "italian", 14),
            responseEvent("@yo:example.com", "wings", 15),
            responseEvent("@qr:example.com", "italian", 16),
        ];
        const ends = [newPollEndEvent("@me:example.com", 25)];
        const { container } = await newMPollBody(votes, ends);
        expect(container).toMatchSnapshot();
    });

    it("renders a finished poll with multiple winners", async () => {
        const votes = [
            responseEvent("@ed:example.com", "pizza", 12),
            responseEvent("@rf:example.com", "pizza", 12),
            responseEvent("@th:example.com", "wings", 13),
            responseEvent("@yh:example.com", "wings", 14),
            responseEvent("@th:example.com", "poutine", 13),
            responseEvent("@yh:example.com", "poutine", 14),
        ];
        const ends = [newPollEndEvent("@me:example.com", 25)];
        const { container } = await newMPollBody(votes, ends);
        expect(container).toMatchSnapshot();
    });

    it("renders an undisclosed, unfinished poll", async () => {
        const votes = [
            responseEvent("@ed:example.com", "pizza", 12),
            responseEvent("@rf:example.com", "pizza", 12),
            responseEvent("@th:example.com", "wings", 13),
            responseEvent("@yh:example.com", "wings", 14),
            responseEvent("@th:example.com", "poutine", 13),
            responseEvent("@yh:example.com", "poutine", 14),
        ];
        const ends: MatrixEvent[] = [];
        const { container } = await newMPollBody(votes, ends, undefined, false);
        expect(container).toMatchSnapshot();
    });

    it("renders an undisclosed, finished poll", async () => {
        const votes = [
            responseEvent("@ed:example.com", "pizza", 12),
            responseEvent("@rf:example.com", "pizza", 12),
            responseEvent("@th:example.com", "wings", 13),
            responseEvent("@yh:example.com", "wings", 14),
            responseEvent("@th:example.com", "poutine", 13),
            responseEvent("@yh:example.com", "poutine", 14),
        ];
        const ends = [newPollEndEvent("@me:example.com", 25)];
        const { container } = await newMPollBody(votes, ends, undefined, false);
        expect(container).toMatchSnapshot();
    });
});

function newVoteRelations(relationEvents: Array<MatrixEvent>): Relations {
    return newRelations(relationEvents, M_POLL_RESPONSE.name, [M_POLL_RESPONSE.altName!]);
}

function newRelations(relationEvents: Array<MatrixEvent>, eventType: string, altEventTypes?: string[]): Relations {
    const voteRelations = new Relations("m.reference", eventType, mockClient, altEventTypes);
    for (const ev of relationEvents) {
        voteRelations.addEvent(ev);
    }
    return voteRelations;
}

async function newMPollBody(
    relationEvents: Array<MatrixEvent>,
    endEvents: Array<MatrixEvent> = [],
    answers?: PollAnswer[],
    disclosed = true,
    waitForResponsesLoad = true,
): Promise<RenderResult> {
    const mxEvent = new MatrixEvent({
        type: M_POLL_START.name,
        event_id: "$mypoll",
        room_id: "#myroom:example.com",
        content: newPollStart(answers, undefined, disclosed),
    });
    const result = newMPollBodyFromEvent(mxEvent, relationEvents, endEvents);
    // flush promises from loading relations
    if (waitForResponsesLoad) {
        await flushPromises();
    }
    return result;
}

function getMPollBodyPropsFromEvent(mxEvent: MatrixEvent): IBodyProps {
    return {
        mxEvent,
        // We don't use any of these props, but they're required.
        highlightLink: "unused",
        highlights: [],
        mediaEventHelper: {} as unknown as MediaEventHelper,
        onHeightChanged: () => {},
        onMessageAllowed: () => {},
        permalinkCreator: {} as unknown as RoomPermalinkCreator,
    };
}

function renderMPollBodyWithWrapper(props: IBodyProps): RenderResult {
    return render(<MPollBody {...props} />, {
        wrapper: ({ children }) => (
            <MatrixClientContext.Provider value={mockClient}>{children}</MatrixClientContext.Provider>
        ),
    });
}

async function newMPollBodyFromEvent(
    mxEvent: MatrixEvent,
    relationEvents: Array<MatrixEvent>,
    endEvents: Array<MatrixEvent> = [],
): Promise<RenderResult> {
    const props = getMPollBodyPropsFromEvent(mxEvent);

    await setupRoomWithPollEvents([mxEvent], relationEvents, endEvents, mockClient);

    return renderMPollBodyWithWrapper(props);
}

function clickOption({ getByTestId }: RenderResult, value: string) {
    fireEvent.click(getByTestId(`pollOption-${value}`));
}

function voteButton({ getByTestId }: RenderResult, value: string): Element {
    return getByTestId(`pollOption-${value}`);
}

function votesCount({ getByTestId }: RenderResult, value: string): string {
    return getByTestId(`pollOption-${value}`).querySelector(".mx_PollOption_optionVoteCount")!.innerHTML;
}

function endedVoteChecked({ getByTestId }: RenderResult, value: string): boolean {
    return getByTestId(`pollOption-${value}`).className.includes(CHECKED);
}

function endedVoteDiv({ getByTestId }: RenderResult, value: string): Element {
    return getByTestId(`pollOption-${value}`).firstElementChild!;
}

function endedVotesCount(renderResult: RenderResult, value: string): string {
    return votesCount(renderResult, value);
}

export function newPollStart(answers?: PollAnswer[], question?: string, disclosed = true): PollStartEventContent {
    if (!answers) {
        answers = [
            { id: "pizza", [M_TEXT.name]: "Pizza" },
            { id: "poutine", [M_TEXT.name]: "Poutine" },
            { id: "italian", [M_TEXT.name]: "Italian" },
            { id: "wings", [M_TEXT.name]: "Wings" },
        ];
    }

    if (!question) {
        question = "What should we order for the party?";
    }

    const answersFallback = answers.map((a, i) => `${i + 1}. ${M_TEXT.findIn<string>(a)}`).join("\n");

    const fallback = `${question}\n${answersFallback}`;

    return {
        [M_POLL_START.name]: {
            question: {
                [M_TEXT.name]: question,
            },
            kind: disclosed ? M_POLL_KIND_DISCLOSED.name : M_POLL_KIND_UNDISCLOSED.name,
            answers: answers,
        },
        [M_TEXT.name]: fallback,
    };
}

function responseEvent(
    sender = "@alice:example.com",
    answers: string | Array<string> = "italian",
    ts = 0,
): MatrixEvent {
    const ans = typeof answers === "string" ? [answers] : answers;
    return new MatrixEvent({
        event_id: nextId(),
        room_id: "#myroom:example.com",
        origin_server_ts: ts,
        type: M_POLL_RESPONSE.name,
        sender: sender,
        content: {
            "m.relates_to": {
                rel_type: "m.reference",
                event_id: "$mypoll",
            },
            [M_POLL_RESPONSE.name]: {
                answers: ans,
            },
        },
    });
}

function expectedResponseEvent(answer: string) {
    return {
        content: {
            [M_POLL_RESPONSE.name]: {
                answers: [answer],
            },
            "m.relates_to": {
                event_id: "$mypoll",
                rel_type: "m.reference",
            },
        },
        roomId: "#myroom:example.com",
        eventType: M_POLL_RESPONSE.name,
        txnId: "$123",
    };
}
function expectedResponseEventCall(answer: string) {
    const { content, roomId, eventType } = expectedResponseEvent(answer);
    return [roomId, eventType, content];
}

export function newPollEndEvent(sender = "@me:example.com", ts = 0): MatrixEvent {
    return makePollEndEvent("$mypoll", "#myroom:example.com", sender, ts);
}

async function runIsPollEnded(ends: MatrixEvent[]) {
    const pollEvent = new MatrixEvent({
        event_id: "$mypoll",
        room_id: "#myroom:example.com",
        type: M_POLL_START.name,
        content: newPollStart(),
    });

    await setupRoomWithPollEvents([pollEvent], [], ends, mockClient);

    return isPollEnded(pollEvent, mockClient);
}

function runFindTopAnswer(votes: MatrixEvent[]) {
    const pollEvent = new MatrixEvent({
        event_id: "$mypoll",
        room_id: "#myroom:example.com",
        type: M_POLL_START.name,
        content: newPollStart(),
    });

    return findTopAnswer(pollEvent, newVoteRelations(votes));
}

let EVENT_ID = 0;
function nextId(): string {
    EVENT_ID++;
    return EVENT_ID.toString();
}<|MERGE_RESOLUTION|>--- conflicted
+++ resolved
@@ -76,11 +76,7 @@
         const renderResult = await newMPollBody(votes, [], undefined, undefined, false);
 
         // spinner rendered
-<<<<<<< HEAD
-        expect(renderResult.getByTestId("spinner")).toBeTruthy();
-=======
         expect(renderResult.getByTestId("spinner")).toBeInTheDocument();
->>>>>>> 62f968be
     });
 
     it("renders no votes if none were made", async () => {
