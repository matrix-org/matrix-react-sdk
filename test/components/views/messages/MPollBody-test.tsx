--- conflicted
+++ resolved
@@ -454,21 +454,12 @@
             responseEvent("@catrd:example.com", "poutine"),
             responseEvent("@dune2:example.com", "wings"),
         ];
-<<<<<<< HEAD
         const renderResult = newMPollBody(votes, [], undefined, false);
         expect(votesCount(renderResult, "pizza")).toBe("");
         expect(votesCount(renderResult, "poutine")).toBe("");
         expect(votesCount(renderResult, "italian")).toBe("");
         expect(votesCount(renderResult, "wings")).toBe("");
         expect(renderResult.getByTestId("totalVotes").innerHTML).toBe("Results will be visible when the poll is ended");
-=======
-        const body = newMPollBody(votes, [], undefined, false);
-        expect(votesCount(body, "pizza")).toBe("");
-        expect(votesCount(body, "poutine")).toBe("");
-        expect(votesCount(body, "italian")).toBe("");
-        expect(votesCount(body, "wings")).toBe("");
-        expect(body.find(".mx_MPollBody_totalVotes").text()).toBe("Results will be visible when the poll is ended");
->>>>>>> 24174826
     });
 
     it("highlights my vote if the poll is undisclosed", () => {
@@ -479,11 +470,7 @@
             responseEvent("@catrd:example.com", "poutine"),
             responseEvent("@dune2:example.com", "wings"),
         ];
-<<<<<<< HEAD
         const { container } = newMPollBody(votes, [], undefined, false);
-=======
-        const body = newMPollBody(votes, [], undefined, false);
->>>>>>> 24174826
 
         // My vote is marked
         expect(container.querySelector('input[value="pizza"]')!).toBeChecked();
@@ -501,21 +488,12 @@
             responseEvent("@dune2:example.com", "wings"),
         ];
         const ends = [endEvent("@me:example.com", 12)];
-<<<<<<< HEAD
         const renderResult = newMPollBody(votes, ends, undefined, false);
         expect(endedVotesCount(renderResult, "pizza")).toBe("3 votes");
         expect(endedVotesCount(renderResult, "poutine")).toBe("1 vote");
         expect(endedVotesCount(renderResult, "italian")).toBe("0 votes");
         expect(endedVotesCount(renderResult, "wings")).toBe("1 vote");
         expect(renderResult.getByTestId("totalVotes").innerHTML).toBe("Final result based on 5 votes");
-=======
-        const body = newMPollBody(votes, ends, undefined, false);
-        expect(endedVotesCount(body, "pizza")).toBe("3 votes");
-        expect(endedVotesCount(body, "poutine")).toBe("1 vote");
-        expect(endedVotesCount(body, "italian")).toBe("0 votes");
-        expect(endedVotesCount(body, "wings")).toBe("1 vote");
-        expect(body.find(".mx_MPollBody_totalVotes").text()).toBe("Final result based on 5 votes");
->>>>>>> 24174826
     });
 
     it("sends a vote event when I choose an option", () => {
@@ -948,15 +926,9 @@
             responseEvent("@th:example.com", "poutine", 13),
             responseEvent("@yh:example.com", "poutine", 14),
         ];
-<<<<<<< HEAD
         const ends: MatrixEvent[] = [];
         const { container } = newMPollBody(votes, ends, undefined, false);
         expect(container).toMatchSnapshot();
-=======
-        const ends = [];
-        const body = newMPollBody(votes, ends, undefined, false);
-        expect(body.html()).toMatchSnapshot();
->>>>>>> 24174826
     });
 
     it("renders an undisclosed, finished poll", () => {
@@ -969,13 +941,8 @@
             responseEvent("@yh:example.com", "poutine", 14),
         ];
         const ends = [endEvent("@me:example.com", 25)];
-<<<<<<< HEAD
         const { container } = newMPollBody(votes, ends, undefined, false);
         expect(container).toMatchSnapshot();
-=======
-        const body = newMPollBody(votes, ends, undefined, false);
-        expect(body.html()).toMatchSnapshot();
->>>>>>> 24174826
     });
 });
 
@@ -1098,11 +1065,7 @@
         question = "What should we order for the party?";
     }
 
-<<<<<<< HEAD
-    const answersFallback = answers.map((a, i) => `${i + 1}. ${(a as any)[M_TEXT.name]}`).join("\n");
-=======
     const answersFallback = answers.map((a, i) => `${i + 1}. ${M_TEXT.findIn<string>(a)}`).join("\n");
->>>>>>> 24174826
 
     const fallback = `${question}\n${answersFallback}`;
 
