/*
Copyright 2021 - 2022 The Matrix.org Foundation C.I.C.

Licensed under the Apache License, Version 2.0 (the "License");
you may not use this file except in compliance with the License.
You may obtain a copy of the License at

    http://www.apache.org/licenses/LICENSE-2.0

Unless required by applicable law or agreed to in writing, software
distributed under the License is distributed on an "AS IS" BASIS,
WITHOUT WARRANTIES OR CONDITIONS OF ANY KIND, either express or implied.
See the License for the specific language governing permissions and
limitations under the License.
*/

import React from "react";
import { fireEvent, render, RenderResult } from "@testing-library/react";
import { MatrixEvent, Room } from "matrix-js-sdk/src/matrix";
import { Relations } from "matrix-js-sdk/src/models/relations";
import {
    M_POLL_END,
    M_POLL_KIND_DISCLOSED,
    M_POLL_KIND_UNDISCLOSED,
    M_POLL_RESPONSE,
    M_POLL_START,
    PollStartEventContent,
    PollAnswer,
} from "matrix-js-sdk/src/@types/polls";
import { M_TEXT } from "matrix-js-sdk/src/@types/extensible_events";

import { allVotes, findTopAnswer, isPollEnded } from "../../../../src/components/views/messages/MPollBody";
import { IBodyProps } from "../../../../src/components/views/messages/IBodyProps";
import { flushPromises, getMockClientWithEventEmitter, mockClientMethodsUser } from "../../../test-utils";
import MatrixClientContext from "../../../../src/contexts/MatrixClientContext";
import MPollBody from "../../../../src/components/views/messages/MPollBody";
import { RoomPermalinkCreator } from "../../../../src/utils/permalinks/Permalinks";
import { MediaEventHelper } from "../../../../src/utils/MediaEventHelper";

const CHECKED = "mx_MPollBody_option_checked";
const userId = "@me:example.com";

const mockClient = getMockClientWithEventEmitter({
    ...mockClientMethodsUser(userId),
    sendEvent: jest.fn().mockReturnValue(Promise.resolve({ event_id: "fake_send_id" })),
    getRoom: jest.fn(),
    decryptEventIfNeeded: jest.fn().mockResolvedValue(true),
    relations: jest.fn(),
});

describe("MPollBody", () => {
    beforeEach(() => {
        mockClient.sendEvent.mockClear();

        mockClient.getRoom.mockReturnValue(null);
        mockClient.relations.mockResolvedValue({ events: [] });
    });

    it("finds no votes if there are none", () => {
        expect(allVotes(newVoteRelations([]))).toEqual([]);
    });

    it("renders a loader while responses are still loading", async () => {
        const votes = [
            responseEvent("@me:example.com", "pizza"),
            responseEvent("@bellc:example.com", "pizza"),
            responseEvent("@catrd:example.com", "poutine"),
            responseEvent("@dune2:example.com", "wings"),
        ];
        // render without waiting for responses
        const renderResult = await newMPollBody(votes, [], undefined, undefined, false);

        // votes still displayed
        expect(votesCount(renderResult, "pizza")).toBe("2 votes");
        expect(votesCount(renderResult, "poutine")).toBe("1 vote");
        expect(votesCount(renderResult, "italian")).toBe("0 votes");
        expect(votesCount(renderResult, "wings")).toBe("1 vote");
        // spinner rendered
        expect(renderResult.getByTestId("totalVotes").innerHTML).toMatchSnapshot();
    });

    it("renders no votes if none were made", async () => {
        const votes: MatrixEvent[] = [];
        const renderResult = await newMPollBody(votes);
        expect(votesCount(renderResult, "pizza")).toBe("");
        expect(votesCount(renderResult, "poutine")).toBe("");
        expect(votesCount(renderResult, "italian")).toBe("");
        expect(votesCount(renderResult, "wings")).toBe("");
        expect(renderResult.getByTestId("totalVotes").innerHTML).toBe("No votes cast");
        expect(renderResult.getByText("What should we order for the party?")).toBeTruthy();
    });

    it("finds votes from multiple people", async () => {
        const votes = [
            responseEvent("@me:example.com", "pizza"),
            responseEvent("@bellc:example.com", "pizza"),
            responseEvent("@catrd:example.com", "poutine"),
            responseEvent("@dune2:example.com", "wings"),
        ];
        const renderResult = await newMPollBody(votes);
        expect(votesCount(renderResult, "pizza")).toBe("2 votes");
        expect(votesCount(renderResult, "poutine")).toBe("1 vote");
        expect(votesCount(renderResult, "italian")).toBe("0 votes");
        expect(votesCount(renderResult, "wings")).toBe("1 vote");
        expect(renderResult.getByTestId("totalVotes").innerHTML).toBe("Based on 4 votes");
    });

    it("ignores end poll events from unauthorised users", async () => {
        const votes = [
            responseEvent("@me:example.com", "pizza"),
            responseEvent("@bellc:example.com", "pizza"),
            responseEvent("@catrd:example.com", "poutine"),
            responseEvent("@dune2:example.com", "wings"),
        ];
        const ends = [endEvent("@notallowed:example.com", 12)];
        const renderResult = await newMPollBody(votes, ends);

        // Even though an end event was sent, we render the poll as unfinished
        // because this person is not allowed to send these events
        expect(votesCount(renderResult, "pizza")).toBe("2 votes");
        expect(votesCount(renderResult, "poutine")).toBe("1 vote");
        expect(votesCount(renderResult, "italian")).toBe("0 votes");
        expect(votesCount(renderResult, "wings")).toBe("1 vote");
        expect(renderResult.getByTestId("totalVotes").innerHTML).toBe("Based on 4 votes");
    });

    it("hides scores if I have not voted", async () => {
        const votes = [
            responseEvent("@alice:example.com", "pizza"),
            responseEvent("@bellc:example.com", "pizza"),
            responseEvent("@catrd:example.com", "poutine"),
            responseEvent("@dune2:example.com", "wings"),
        ];
        const renderResult = await newMPollBody(votes);
        expect(votesCount(renderResult, "pizza")).toBe("");
        expect(votesCount(renderResult, "poutine")).toBe("");
        expect(votesCount(renderResult, "italian")).toBe("");
        expect(votesCount(renderResult, "wings")).toBe("");
        expect(renderResult.getByTestId("totalVotes").innerHTML).toBe("4 votes cast. Vote to see the results");
    });

    it("hides a single vote if I have not voted", async () => {
        const votes = [responseEvent("@alice:example.com", "pizza")];
        const renderResult = await newMPollBody(votes);
        expect(votesCount(renderResult, "pizza")).toBe("");
        expect(votesCount(renderResult, "poutine")).toBe("");
        expect(votesCount(renderResult, "italian")).toBe("");
        expect(votesCount(renderResult, "wings")).toBe("");
        expect(renderResult.getByTestId("totalVotes").innerHTML).toBe("1 vote cast. Vote to see the results");
    });

    it("takes someone's most recent vote if they voted several times", async () => {
        const votes = [
            responseEvent("@me:example.com", "pizza", 12),
            responseEvent("@me:example.com", "wings", 20), // latest me
            responseEvent("@qbert:example.com", "pizza", 14),
            responseEvent("@qbert:example.com", "poutine", 16), // latest qbert
            responseEvent("@qbert:example.com", "wings", 15),
        ];
        const renderResult = await newMPollBody(votes);
        expect(votesCount(renderResult, "pizza")).toBe("0 votes");
        expect(votesCount(renderResult, "poutine")).toBe("1 vote");
        expect(votesCount(renderResult, "italian")).toBe("0 votes");
        expect(votesCount(renderResult, "wings")).toBe("1 vote");
        expect(renderResult.getByTestId("totalVotes").innerHTML).toBe("Based on 2 votes");
    });

    it("uses my local vote", async () => {
        // Given I haven't voted
        const votes = [
            responseEvent("@nf:example.com", "pizza", 15),
            responseEvent("@fg:example.com", "pizza", 15),
            responseEvent("@hi:example.com", "pizza", 15),
        ];
        const renderResult = await newMPollBody(votes);

        // When I vote for Italian
        clickOption(renderResult, "italian");

        // My vote is counted
        expect(votesCount(renderResult, "pizza")).toBe("3 votes");
        expect(votesCount(renderResult, "poutine")).toBe("0 votes");
        expect(votesCount(renderResult, "italian")).toBe("1 vote");
        expect(votesCount(renderResult, "wings")).toBe("0 votes");

        expect(renderResult.getByTestId("totalVotes").innerHTML).toBe("Based on 4 votes");
    });

    it("overrides my other votes with my local vote", async () => {
        // Given two of us have voted for Italian
        const votes = [
            responseEvent("@me:example.com", "pizza", 12),
            responseEvent("@me:example.com", "poutine", 13),
            responseEvent("@me:example.com", "italian", 14),
            responseEvent("@nf:example.com", "italian", 15),
        ];
        const renderResult = await newMPollBody(votes);

        // When I click Wings
        clickOption(renderResult, "wings");

        // Then my vote is counted for Wings, and not for Italian
        expect(votesCount(renderResult, "pizza")).toBe("0 votes");
        expect(votesCount(renderResult, "poutine")).toBe("0 votes");
        expect(votesCount(renderResult, "italian")).toBe("1 vote");
        expect(votesCount(renderResult, "wings")).toBe("1 vote");

        expect(renderResult.getByTestId("totalVotes").innerHTML).toBe("Based on 2 votes");

        // And my vote is highlighted
        expect(voteButton(renderResult, "wings").className.includes(CHECKED)).toBe(true);
        expect(voteButton(renderResult, "italian").className.includes(CHECKED)).toBe(false);
    });

    it("cancels my local vote if another comes in", async () => {
        // Given I voted locally
        const votes = [responseEvent("@me:example.com", "pizza", 100)];
        const mxEvent = new MatrixEvent({
            type: M_POLL_START.name,
            event_id: "$mypoll",
            room_id: "#myroom:example.com",
            content: newPollStart(undefined, undefined, true),
        });
        const props = getMPollBodyPropsFromEvent(mxEvent);
        const room = await setupRoomWithPollEvents(mxEvent, votes);
        const renderResult = renderMPollBodyWithWrapper(props);
        // wait for /relations promise to resolve
        await flushPromises();
        clickOption(renderResult, "pizza");

        // When a new vote from me comes in
        await room.processPollEvents([responseEvent("@me:example.com", "wings", 101)]);

        // Then the new vote is counted, not the old one
        expect(votesCount(renderResult, "pizza")).toBe("0 votes");
        expect(votesCount(renderResult, "poutine")).toBe("0 votes");
        expect(votesCount(renderResult, "italian")).toBe("0 votes");
        expect(votesCount(renderResult, "wings")).toBe("1 vote");

        expect(renderResult.getByTestId("totalVotes").innerHTML).toBe("Based on 1 vote");
    });

    it("doesn't cancel my local vote if someone else votes", async () => {
        // Given I voted locally
        const votes = [responseEvent("@me:example.com", "pizza")];
        const mxEvent = new MatrixEvent({
            type: M_POLL_START.name,
            event_id: "$mypoll",
            room_id: "#myroom:example.com",
            content: newPollStart(undefined, undefined, true),
        });
        const props = getMPollBodyPropsFromEvent(mxEvent);
        const room = await setupRoomWithPollEvents(mxEvent, votes);
        const renderResult = renderMPollBodyWithWrapper(props);
        // wait for /relations promise to resolve
        await flushPromises();

        clickOption(renderResult, "pizza");

        // When a new vote from someone else comes in
        await room.processPollEvents([responseEvent("@xx:example.com", "wings", 101)]);

        // Then my vote is still for pizza
        // NOTE: the new event does not affect the counts for other people -
        //       that is handled through the Relations, not by listening to
        //       these timeline events.
        expect(votesCount(renderResult, "pizza")).toBe("1 vote");
        expect(votesCount(renderResult, "poutine")).toBe("0 votes");
        expect(votesCount(renderResult, "italian")).toBe("0 votes");
        expect(votesCount(renderResult, "wings")).toBe("1 vote");

        expect(renderResult.getByTestId("totalVotes").innerHTML).toBe("Based on 2 votes");

        // And my vote is highlighted
        expect(voteButton(renderResult, "pizza").className.includes(CHECKED)).toBe(true);
        expect(voteButton(renderResult, "wings").className.includes(CHECKED)).toBe(false);
    });

    it("highlights my vote even if I did it on another device", async () => {
        // Given I voted italian
        const votes = [responseEvent("@me:example.com", "italian"), responseEvent("@nf:example.com", "wings")];
        const renderResult = await newMPollBody(votes);

        // But I didn't click anything locally

        // Then my vote is highlighted, and others are not
        expect(voteButton(renderResult, "italian").className.includes(CHECKED)).toBe(true);
        expect(voteButton(renderResult, "wings").className.includes(CHECKED)).toBe(false);
    });

    it("ignores extra answers", async () => {
        // When cb votes for 2 things, we consider the first only
        const votes = [responseEvent("@cb:example.com", ["pizza", "wings"]), responseEvent("@me:example.com", "wings")];
        const renderResult = await newMPollBody(votes);
        expect(votesCount(renderResult, "pizza")).toBe("1 vote");
        expect(votesCount(renderResult, "poutine")).toBe("0 votes");
        expect(votesCount(renderResult, "italian")).toBe("0 votes");
        expect(votesCount(renderResult, "wings")).toBe("1 vote");
        expect(renderResult.getByTestId("totalVotes").innerHTML).toBe("Based on 2 votes");
    });

    it("allows un-voting by passing an empty vote", async () => {
        const votes = [
            responseEvent("@nc:example.com", "pizza", 12),
            responseEvent("@nc:example.com", [], 13),
            responseEvent("@me:example.com", "italian"),
        ];
        const renderResult = await newMPollBody(votes);
        expect(votesCount(renderResult, "pizza")).toBe("0 votes");
        expect(votesCount(renderResult, "poutine")).toBe("0 votes");
        expect(votesCount(renderResult, "italian")).toBe("1 vote");
        expect(votesCount(renderResult, "wings")).toBe("0 votes");
        expect(renderResult.getByTestId("totalVotes").innerHTML).toBe("Based on 1 vote");
    });

    it("allows re-voting after un-voting", async () => {
        const votes = [
            responseEvent("@op:example.com", "pizza", 12),
            responseEvent("@op:example.com", [], 13),
            responseEvent("@op:example.com", "italian", 14),
            responseEvent("@me:example.com", "italian"),
        ];
        const renderResult = await newMPollBody(votes);
        expect(votesCount(renderResult, "pizza")).toBe("0 votes");
        expect(votesCount(renderResult, "poutine")).toBe("0 votes");
        expect(votesCount(renderResult, "italian")).toBe("2 votes");
        expect(votesCount(renderResult, "wings")).toBe("0 votes");
        expect(renderResult.getByTestId("totalVotes").innerHTML).toBe("Based on 2 votes");
    });

    it("treats any invalid answer as a spoiled ballot", async () => {
        // Note that uy's second vote has a valid first answer, but
        // the ballot is still spoiled because the second answer is
        // invalid, even though we would ignore it if we continued.
        const votes = [
            responseEvent("@me:example.com", "pizza", 12),
            responseEvent("@me:example.com", ["pizza", "doesntexist"], 13),
            responseEvent("@uy:example.com", "italian", 14),
            responseEvent("@uy:example.com", "doesntexist", 15),
        ];
        const renderResult = await newMPollBody(votes);
        expect(votesCount(renderResult, "pizza")).toBe("0 votes");
        expect(votesCount(renderResult, "poutine")).toBe("0 votes");
        expect(votesCount(renderResult, "italian")).toBe("0 votes");
        expect(votesCount(renderResult, "wings")).toBe("0 votes");
        expect(renderResult.getByTestId("totalVotes").innerHTML).toBe("Based on 0 votes");
    });

    it("allows re-voting after a spoiled ballot", async () => {
        const votes = [
            responseEvent("@me:example.com", "pizza", 12),
            responseEvent("@me:example.com", ["pizza", "doesntexist"], 13),
            responseEvent("@uy:example.com", "italian", 14),
            responseEvent("@uy:example.com", "doesntexist", 15),
            responseEvent("@uy:example.com", "poutine", 16),
        ];
        const renderResult = await newMPollBody(votes);
        expect(renderResult.container.querySelectorAll('input[type="radio"]')).toHaveLength(4);
        expect(votesCount(renderResult, "pizza")).toBe("0 votes");
        expect(votesCount(renderResult, "poutine")).toBe("1 vote");
        expect(votesCount(renderResult, "italian")).toBe("0 votes");
        expect(votesCount(renderResult, "wings")).toBe("0 votes");
        expect(renderResult.getByTestId("totalVotes").innerHTML).toBe("Based on 1 vote");
    });

    it("renders nothing if poll has no answers", async () => {
        const answers: PollAnswer[] = [];
        const votes: MatrixEvent[] = [];
        const ends: MatrixEvent[] = [];
        const { container } = await newMPollBody(votes, ends, answers);
        expect(container.childElementCount).toEqual(0);
    });

    it("renders the first 20 answers if 21 were given", async () => {
        const answers = Array.from(Array(21).keys()).map((i) => {
            return { id: `id${i}`, [M_TEXT.name]: `Name ${i}` };
        });
        const votes: MatrixEvent[] = [];
        const ends: MatrixEvent[] = [];
        const { container } = await newMPollBody(votes, ends, answers);
        expect(container.querySelectorAll(".mx_MPollBody_option").length).toBe(20);
    });

    it("hides scores if I voted but the poll is undisclosed", async () => {
        const votes = [
            responseEvent("@me:example.com", "pizza"),
            responseEvent("@alice:example.com", "pizza"),
            responseEvent("@bellc:example.com", "pizza"),
            responseEvent("@catrd:example.com", "poutine"),
            responseEvent("@dune2:example.com", "wings"),
        ];
        const renderResult = await newMPollBody(votes, [], undefined, false);
        expect(votesCount(renderResult, "pizza")).toBe("");
        expect(votesCount(renderResult, "poutine")).toBe("");
        expect(votesCount(renderResult, "italian")).toBe("");
        expect(votesCount(renderResult, "wings")).toBe("");
        expect(renderResult.getByTestId("totalVotes").innerHTML).toBe("Results will be visible when the poll is ended");
    });

    it("highlights my vote if the poll is undisclosed", async () => {
        const votes = [
            responseEvent("@me:example.com", "pizza"),
            responseEvent("@alice:example.com", "poutine"),
            responseEvent("@bellc:example.com", "poutine"),
            responseEvent("@catrd:example.com", "poutine"),
            responseEvent("@dune2:example.com", "wings"),
        ];
        const { container } = await newMPollBody(votes, [], undefined, false);

        // My vote is marked
        expect(container.querySelector('input[value="pizza"]')!).toBeChecked();

        // Sanity: other items are not checked
        expect(container.querySelector('input[value="poutine"]')!).not.toBeChecked();
    });

    it("shows scores if the poll is undisclosed but ended", async () => {
        const votes = [
            responseEvent("@me:example.com", "pizza"),
            responseEvent("@alice:example.com", "pizza"),
            responseEvent("@bellc:example.com", "pizza"),
            responseEvent("@catrd:example.com", "poutine"),
            responseEvent("@dune2:example.com", "wings"),
        ];
        const ends = [endEvent("@me:example.com", 12)];
        const renderResult = await newMPollBody(votes, ends, undefined, false);
        expect(endedVotesCount(renderResult, "pizza")).toBe("3 votes");
        expect(endedVotesCount(renderResult, "poutine")).toBe("1 vote");
        expect(endedVotesCount(renderResult, "italian")).toBe("0 votes");
        expect(endedVotesCount(renderResult, "wings")).toBe("1 vote");
        expect(renderResult.getByTestId("totalVotes").innerHTML).toBe("Final result based on 5 votes");
    });

    it("sends a vote event when I choose an option", async () => {
        const votes: MatrixEvent[] = [];
        const renderResult = await newMPollBody(votes);
        clickOption(renderResult, "wings");
        expect(mockClient.sendEvent).toHaveBeenCalledWith(...expectedResponseEventCall("wings"));
    });

    it("sends only one vote event when I click several times", async () => {
        const votes: MatrixEvent[] = [];
        const renderResult = await newMPollBody(votes);
        clickOption(renderResult, "wings");
        clickOption(renderResult, "wings");
        clickOption(renderResult, "wings");
        clickOption(renderResult, "wings");
        expect(mockClient.sendEvent).toHaveBeenCalledWith(...expectedResponseEventCall("wings"));
    });

    it("sends no vote event when I click what I already chose", async () => {
        const votes = [responseEvent("@me:example.com", "wings")];
        const renderResult = await newMPollBody(votes);
        clickOption(renderResult, "wings");
        clickOption(renderResult, "wings");
        clickOption(renderResult, "wings");
        clickOption(renderResult, "wings");
        expect(mockClient.sendEvent).not.toHaveBeenCalled();
    });

    it("sends several events when I click different options", async () => {
        const votes: MatrixEvent[] = [];
        const renderResult = await newMPollBody(votes);
        clickOption(renderResult, "wings");
        clickOption(renderResult, "italian");
        clickOption(renderResult, "poutine");
        expect(mockClient.sendEvent).toHaveBeenCalledTimes(3);
        expect(mockClient.sendEvent).toHaveBeenCalledWith(...expectedResponseEventCall("wings"));
        expect(mockClient.sendEvent).toHaveBeenCalledWith(...expectedResponseEventCall("italian"));
        expect(mockClient.sendEvent).toHaveBeenCalledWith(...expectedResponseEventCall("poutine"));
    });

    it("sends no events when I click in an ended poll", async () => {
        const ends = [endEvent("@me:example.com", 25)];
        const votes = [responseEvent("@uy:example.com", "wings", 15), responseEvent("@uy:example.com", "poutine", 15)];
        const renderResult = await newMPollBody(votes, ends);
        clickOption(renderResult, "wings");
        clickOption(renderResult, "italian");
        clickOption(renderResult, "poutine");
        expect(mockClient.sendEvent).not.toHaveBeenCalled();
    });

    it("finds the top answer among several votes", async () => {
        // 2 votes for poutine, 1 for pizza.  "me" made an invalid vote.
        const votes = [
            responseEvent("@me:example.com", "pizza", 12),
            responseEvent("@me:example.com", ["pizza", "doesntexist"], 13),
            responseEvent("@uy:example.com", "italian", 14),
            responseEvent("@uy:example.com", "doesntexist", 15),
            responseEvent("@uy:example.com", "poutine", 16),
            responseEvent("@ab:example.com", "pizza", 17),
            responseEvent("@fa:example.com", "poutine", 18),
        ];

        expect(runFindTopAnswer(votes)).toEqual("Poutine");
    });

    it("finds all top answers when there is a draw", async () => {
        const votes = [
            responseEvent("@uy:example.com", "italian", 14),
            responseEvent("@ab:example.com", "pizza", 17),
            responseEvent("@fa:example.com", "poutine", 18),
        ];
        expect(runFindTopAnswer(votes)).toEqual("Italian, Pizza and Poutine");
    });

    it("is silent about the top answer if there are no votes", async () => {
        expect(runFindTopAnswer([])).toEqual("");
    });

    it("shows non-radio buttons if the poll is ended", async () => {
        const events = [endEvent()];
        const { container } = await newMPollBody([], events);
        expect(container.querySelector(".mx_StyledRadioButton")).not.toBeInTheDocument();
        expect(container.querySelector('input[type="radio"]')).not.toBeInTheDocument();
    });

    it("counts votes as normal if the poll is ended", async () => {
        const votes = [
            responseEvent("@me:example.com", "pizza", 12),
            responseEvent("@me:example.com", "wings", 20), // latest me
            responseEvent("@qbert:example.com", "pizza", 14),
            responseEvent("@qbert:example.com", "poutine", 16), // latest qbert
            responseEvent("@qbert:example.com", "wings", 15),
        ];
        const ends = [endEvent("@me:example.com", 25)];
        const renderResult = await newMPollBody(votes, ends);
        expect(endedVotesCount(renderResult, "pizza")).toBe("0 votes");
        expect(endedVotesCount(renderResult, "poutine")).toBe("1 vote");
        expect(endedVotesCount(renderResult, "italian")).toBe("0 votes");
        expect(endedVotesCount(renderResult, "wings")).toBe("1 vote");
        expect(renderResult.getByTestId("totalVotes").innerHTML).toBe("Final result based on 2 votes");
    });

    it("counts a single vote as normal if the poll is ended", async () => {
        const votes = [responseEvent("@qbert:example.com", "poutine", 16)];
        const ends = [endEvent("@me:example.com", 25)];
        const renderResult = await newMPollBody(votes, ends);
        expect(endedVotesCount(renderResult, "pizza")).toBe("0 votes");
        expect(endedVotesCount(renderResult, "poutine")).toBe("1 vote");
        expect(endedVotesCount(renderResult, "italian")).toBe("0 votes");
        expect(endedVotesCount(renderResult, "wings")).toBe("0 votes");
        expect(renderResult.getByTestId("totalVotes").innerHTML).toBe("Final result based on 1 vote");
    });

    it("shows ended vote counts of different numbers", async () => {
        const votes = [
            responseEvent("@me:example.com", "wings", 20),
            responseEvent("@qb:example.com", "wings", 14),
            responseEvent("@xy:example.com", "wings", 15),
            responseEvent("@fg:example.com", "pizza", 15),
            responseEvent("@hi:example.com", "pizza", 15),
        ];
        const ends = [endEvent("@me:example.com", 25)];
        const renderResult = await newMPollBody(votes, ends);

        expect(renderResult.container.querySelectorAll(".mx_StyledRadioButton")).toHaveLength(0);
        expect(renderResult.container.querySelectorAll('input[type="radio"]')).toHaveLength(0);
        expect(endedVotesCount(renderResult, "pizza")).toBe("2 votes");
        expect(endedVotesCount(renderResult, "poutine")).toBe("0 votes");
        expect(endedVotesCount(renderResult, "italian")).toBe("0 votes");
        expect(endedVotesCount(renderResult, "wings")).toBe("3 votes");
        expect(renderResult.getByTestId("totalVotes").innerHTML).toBe("Final result based on 5 votes");
    });

    it("ignores votes that arrived after poll ended", async () => {
        const votes = [
            responseEvent("@sd:example.com", "wings", 30), // Late
            responseEvent("@ff:example.com", "wings", 20),
            responseEvent("@ut:example.com", "wings", 14),
            responseEvent("@iu:example.com", "wings", 15),
            responseEvent("@jf:example.com", "wings", 35), // Late
            responseEvent("@wf:example.com", "pizza", 15),
            responseEvent("@ld:example.com", "pizza", 15),
        ];
        const ends = [endEvent("@me:example.com", 25)];
        const renderResult = await newMPollBody(votes, ends);

        expect(endedVotesCount(renderResult, "pizza")).toBe("2 votes");
        expect(endedVotesCount(renderResult, "poutine")).toBe("0 votes");
        expect(endedVotesCount(renderResult, "italian")).toBe("0 votes");
        expect(endedVotesCount(renderResult, "wings")).toBe("3 votes");
        expect(renderResult.getByTestId("totalVotes").innerHTML).toBe("Final result based on 5 votes");
    });

    it("counts votes that arrived after an unauthorised poll end event", async () => {
        const votes = [
            responseEvent("@sd:example.com", "wings", 30), // Late
            responseEvent("@ff:example.com", "wings", 20),
            responseEvent("@ut:example.com", "wings", 14),
            responseEvent("@iu:example.com", "wings", 15),
            responseEvent("@jf:example.com", "wings", 35), // Late
            responseEvent("@wf:example.com", "pizza", 15),
            responseEvent("@ld:example.com", "pizza", 15),
        ];
        const ends = [
            endEvent("@unauthorised:example.com", 5), // Should be ignored
            endEvent("@me:example.com", 25),
        ];
        const renderResult = await newMPollBody(votes, ends);

        expect(endedVotesCount(renderResult, "pizza")).toBe("2 votes");
        expect(endedVotesCount(renderResult, "poutine")).toBe("0 votes");
        expect(endedVotesCount(renderResult, "italian")).toBe("0 votes");
        expect(endedVotesCount(renderResult, "wings")).toBe("3 votes");
        expect(renderResult.getByTestId("totalVotes").innerHTML).toBe("Final result based on 5 votes");
    });

    it("ignores votes that arrived after the first end poll event", async () => {
        // From MSC3381:
        // "Votes sent on or before the end event's timestamp are valid votes"

        const votes = [
            responseEvent("@sd:example.com", "wings", 30), // Late
            responseEvent("@ff:example.com", "wings", 20),
            responseEvent("@ut:example.com", "wings", 14),
            responseEvent("@iu:example.com", "wings", 25), // Just on time
            responseEvent("@jf:example.com", "wings", 35), // Late
            responseEvent("@wf:example.com", "pizza", 15),
            responseEvent("@ld:example.com", "pizza", 15),
        ];
        const ends = [
            endEvent("@me:example.com", 65),
            endEvent("@me:example.com", 25),
            endEvent("@me:example.com", 75),
        ];
        const renderResult = await newMPollBody(votes, ends);

        expect(endedVotesCount(renderResult, "pizza")).toBe("2 votes");
        expect(endedVotesCount(renderResult, "poutine")).toBe("0 votes");
        expect(endedVotesCount(renderResult, "italian")).toBe("0 votes");
        expect(endedVotesCount(renderResult, "wings")).toBe("3 votes");
        expect(renderResult.getByTestId("totalVotes").innerHTML).toBe("Final result based on 5 votes");
    });

    it("highlights the winning vote in an ended poll", async () => {
        // Given I voted for pizza but the winner is wings
        const votes = [
            responseEvent("@me:example.com", "pizza", 20),
            responseEvent("@qb:example.com", "wings", 14),
            responseEvent("@xy:example.com", "wings", 15),
        ];
        const ends = [endEvent("@me:example.com", 25)];
        const renderResult = await newMPollBody(votes, ends);

        // Then the winner is highlighted
        expect(endedVoteChecked(renderResult, "wings")).toBe(true);
        expect(endedVoteChecked(renderResult, "pizza")).toBe(false);

        // Double-check by looking for the endedOptionWinner class
        expect(endedVoteDiv(renderResult, "wings").className.includes("mx_MPollBody_endedOptionWinner")).toBe(true);
        expect(endedVoteDiv(renderResult, "pizza").className.includes("mx_MPollBody_endedOptionWinner")).toBe(false);
    });

    it("highlights multiple winning votes", async () => {
        const votes = [
            responseEvent("@me:example.com", "pizza", 20),
            responseEvent("@xy:example.com", "wings", 15),
            responseEvent("@fg:example.com", "poutine", 15),
        ];
        const ends = [endEvent("@me:example.com", 25)];
        const renderResult = await newMPollBody(votes, ends);

        expect(endedVoteChecked(renderResult, "pizza")).toBe(true);
        expect(endedVoteChecked(renderResult, "wings")).toBe(true);
        expect(endedVoteChecked(renderResult, "poutine")).toBe(true);
        expect(endedVoteChecked(renderResult, "italian")).toBe(false);
        expect(renderResult.container.getElementsByClassName("mx_MPollBody_option_checked")).toHaveLength(3);
    });

    it("highlights nothing if poll has no votes", async () => {
        const ends = [endEvent("@me:example.com", 25)];
        const renderResult = await newMPollBody([], ends);
        expect(renderResult.container.getElementsByClassName("mx_MPollBody_option_checked")).toHaveLength(0);
    });

    it("says poll is not ended if there is no end event", async () => {
        const ends: MatrixEvent[] = [];
        const result = await runIsPollEnded(ends);
        expect(result).toBe(false);
    });

    it("says poll is ended if there is an end event", async () => {
        const ends = [endEvent("@me:example.com", 25)];
        const result = await runIsPollEnded(ends);
        expect(result).toBe(true);
    });

    it("says poll is not ended if poll is fetching responses", async () => {
        const pollEvent = new MatrixEvent({
            type: M_POLL_START.name,
            event_id: "$mypoll",
            room_id: "#myroom:example.com",
            content: newPollStart([]),
        });
<<<<<<< HEAD
        mockClient.getRoom.mockImplementation((_roomId) => {
            return {
                currentState: {
                    maySendRedactionForEvent: (_evt: MatrixEvent, userId: string) => {
                        return userId === "@me:example.com";
                    },
                },
            } as unknown as Room;
        });
        const getRelationsForEvent = (
            eventId: string,
            relationType: string,
            eventType: string,
        ): Relations | null | undefined => {
            expect(eventId).toBe("$mypoll");
            expect(relationType).toBe("m.reference");
            expect(M_POLL_END.matches(eventType)).toBe(true);
            return undefined;
        };
        expect(isPollEnded(pollEvent, MatrixClientPeg.get(), getRelationsForEvent)).toBe(false);
=======
        const ends = [endEvent("@me:example.com", 25)];

        await setupRoomWithPollEvents(pollEvent, [], ends);
        const poll = mockClient.getRoom(pollEvent.getRoomId()!)!.polls.get(pollEvent.getId()!)!;
        // start fetching, dont await
        poll.getResponses();
        expect(isPollEnded(pollEvent, mockClient)).toBe(false);
>>>>>>> 27bd04a8
    });

    it("Displays edited content and new answer IDs if the poll has been edited", async () => {
        const pollEvent = new MatrixEvent({
            type: M_POLL_START.name,
            event_id: "$mypoll",
            room_id: "#myroom:example.com",
            content: newPollStart(
                [
                    { id: "o1", [M_TEXT.name]: "old answer 1" },
                    { id: "o2", [M_TEXT.name]: "old answer 2" },
                ],
                "old question",
            ),
        });
        const replacingEvent = new MatrixEvent({
            type: M_POLL_START.name,
            event_id: "$mypollreplacement",
            room_id: "#myroom:example.com",
            content: {
                "m.new_content": newPollStart(
                    [
                        { id: "n1", [M_TEXT.name]: "new answer 1" },
                        { id: "n2", [M_TEXT.name]: "new answer 2" },
                        { id: "n3", [M_TEXT.name]: "new answer 3" },
                    ],
                    "new question",
                ),
            },
        });
        pollEvent.makeReplaced(replacingEvent);
        const { getByTestId, container } = await newMPollBodyFromEvent(pollEvent, []);
        expect(getByTestId("pollQuestion").innerHTML).toEqual(
            'new question<span class="mx_MPollBody_edited"> (edited)</span>',
        );
        const inputs = container.querySelectorAll('input[type="radio"]');
        expect(inputs).toHaveLength(3);
        expect(inputs[0].getAttribute("value")).toEqual("n1");
        expect(inputs[1].getAttribute("value")).toEqual("n2");
        expect(inputs[2].getAttribute("value")).toEqual("n3");
        const options = container.querySelectorAll(".mx_MPollBody_optionText");
        expect(options).toHaveLength(3);
        expect(options[0].innerHTML).toEqual("new answer 1");
        expect(options[1].innerHTML).toEqual("new answer 2");
        expect(options[2].innerHTML).toEqual("new answer 3");
    });

    it("renders a poll with no votes", async () => {
        const votes: MatrixEvent[] = [];
        const { container } = await newMPollBody(votes);
        expect(container).toMatchSnapshot();
    });

    it("renders a poll with only non-local votes", async () => {
        const votes = [
            responseEvent("@op:example.com", "pizza", 12),
            responseEvent("@op:example.com", [], 13),
            responseEvent("@op:example.com", "italian", 14),
            responseEvent("@me:example.com", "wings", 15),
            responseEvent("@qr:example.com", "italian", 16),
        ];
        const { container } = await newMPollBody(votes);
        expect(container).toMatchSnapshot();
    });

    it("renders a poll with local, non-local and invalid votes", async () => {
        const votes = [
            responseEvent("@a:example.com", "pizza", 12),
            responseEvent("@b:example.com", [], 13),
            responseEvent("@c:example.com", "italian", 14),
            responseEvent("@d:example.com", "italian", 14),
            responseEvent("@e:example.com", "wings", 15),
            responseEvent("@me:example.com", "italian", 16),
        ];
        const renderResult = await newMPollBody(votes);
        clickOption(renderResult, "italian");

        expect(renderResult.container).toMatchSnapshot();
    });

    it("renders a poll that I have not voted in", async () => {
        const votes = [
            responseEvent("@op:example.com", "pizza", 12),
            responseEvent("@op:example.com", [], 13),
            responseEvent("@op:example.com", "italian", 14),
            responseEvent("@yo:example.com", "wings", 15),
            responseEvent("@qr:example.com", "italian", 16),
        ];
        const { container } = await newMPollBody(votes);
        expect(container).toMatchSnapshot();
    });

    it("renders a finished poll with no votes", async () => {
        const ends = [endEvent("@me:example.com", 25)];
        const { container } = await newMPollBody([], ends);
        expect(container).toMatchSnapshot();
    });

    it("renders a finished poll", async () => {
        const votes = [
            responseEvent("@op:example.com", "pizza", 12),
            responseEvent("@op:example.com", [], 13),
            responseEvent("@op:example.com", "italian", 14),
            responseEvent("@yo:example.com", "wings", 15),
            responseEvent("@qr:example.com", "italian", 16),
        ];
        const ends = [endEvent("@me:example.com", 25)];
        const { container } = await newMPollBody(votes, ends);
        expect(container).toMatchSnapshot();
    });

    it("renders a finished poll with multiple winners", async () => {
        const votes = [
            responseEvent("@ed:example.com", "pizza", 12),
            responseEvent("@rf:example.com", "pizza", 12),
            responseEvent("@th:example.com", "wings", 13),
            responseEvent("@yh:example.com", "wings", 14),
            responseEvent("@th:example.com", "poutine", 13),
            responseEvent("@yh:example.com", "poutine", 14),
        ];
        const ends = [endEvent("@me:example.com", 25)];
        const { container } = await newMPollBody(votes, ends);
        expect(container).toMatchSnapshot();
    });

    it("renders an undisclosed, unfinished poll", async () => {
        const votes = [
            responseEvent("@ed:example.com", "pizza", 12),
            responseEvent("@rf:example.com", "pizza", 12),
            responseEvent("@th:example.com", "wings", 13),
            responseEvent("@yh:example.com", "wings", 14),
            responseEvent("@th:example.com", "poutine", 13),
            responseEvent("@yh:example.com", "poutine", 14),
        ];
        const ends: MatrixEvent[] = [];
        const { container } = await newMPollBody(votes, ends, undefined, false);
        expect(container).toMatchSnapshot();
    });

    it("renders an undisclosed, finished poll", async () => {
        const votes = [
            responseEvent("@ed:example.com", "pizza", 12),
            responseEvent("@rf:example.com", "pizza", 12),
            responseEvent("@th:example.com", "wings", 13),
            responseEvent("@yh:example.com", "wings", 14),
            responseEvent("@th:example.com", "poutine", 13),
            responseEvent("@yh:example.com", "poutine", 14),
        ];
        const ends = [endEvent("@me:example.com", 25)];
        const { container } = await newMPollBody(votes, ends, undefined, false);
        expect(container).toMatchSnapshot();
    });
});

function newVoteRelations(relationEvents: Array<MatrixEvent>): Relations {
    return newRelations(relationEvents, M_POLL_RESPONSE.name, [M_POLL_RESPONSE.altName!]);
}

function newRelations(relationEvents: Array<MatrixEvent>, eventType: string, altEventTypes?: string[]): Relations {
    const voteRelations = new Relations("m.reference", eventType, mockClient, altEventTypes);
    for (const ev of relationEvents) {
        voteRelations.addEvent(ev);
    }
    return voteRelations;
}

async function newMPollBody(
    relationEvents: Array<MatrixEvent>,
    endEvents: Array<MatrixEvent> = [],
    answers?: PollAnswer[],
    disclosed = true,
    waitForResponsesLoad = true,
): Promise<RenderResult> {
    const mxEvent = new MatrixEvent({
        type: M_POLL_START.name,
        event_id: "$mypoll",
        room_id: "#myroom:example.com",
        content: newPollStart(answers, undefined, disclosed),
    });
    const result = newMPollBodyFromEvent(mxEvent, relationEvents, endEvents);
    // flush promises from loading relations
    if (waitForResponsesLoad) {
        await flushPromises();
    }
    return result;
}

function getMPollBodyPropsFromEvent(mxEvent: MatrixEvent): IBodyProps {
    return {
        mxEvent,
        // We don't use any of these props, but they're required.
        highlightLink: "unused",
        highlights: [],
        mediaEventHelper: {} as unknown as MediaEventHelper,
        onHeightChanged: () => {},
        onMessageAllowed: () => {},
        permalinkCreator: {} as unknown as RoomPermalinkCreator,
    };
}

function renderMPollBodyWithWrapper(props: IBodyProps): RenderResult {
    return render(<MPollBody {...props} />, {
        wrapper: ({ children }) => (
            <MatrixClientContext.Provider value={mockClient}>{children}</MatrixClientContext.Provider>
        ),
    });
}

async function newMPollBodyFromEvent(
    mxEvent: MatrixEvent,
    relationEvents: Array<MatrixEvent>,
    endEvents: Array<MatrixEvent> = [],
): Promise<RenderResult> {
    const props = getMPollBodyPropsFromEvent(mxEvent);

    await setupRoomWithPollEvents(mxEvent, relationEvents, endEvents);

    return renderMPollBodyWithWrapper(props);
}

async function setupRoomWithPollEvents(
    mxEvent: MatrixEvent,
    relationEvents: Array<MatrixEvent>,
    endEvents: Array<MatrixEvent> = [],
): Promise<Room> {
    const room = new Room(mxEvent.getRoomId()!, mockClient, userId);
    room.processPollEvents([mxEvent, ...relationEvents, ...endEvents]);
    setRedactionAllowedForMeOnly(room);
    // wait for events to process on room
    await flushPromises();
    mockClient.getRoom.mockReturnValue(room);
    mockClient.relations.mockResolvedValue({
        events: [...relationEvents, ...endEvents],
    });
    return room;
}

function clickOption({ getByTestId }: RenderResult, value: string) {
    fireEvent.click(getByTestId(`pollOption-${value}`));
}

function voteButton({ getByTestId }: RenderResult, value: string): Element {
    return getByTestId(`pollOption-${value}`);
}

function votesCount({ getByTestId }: RenderResult, value: string): string {
    return getByTestId(`pollOption-${value}`).querySelector(".mx_MPollBody_optionVoteCount")!.innerHTML;
}

function endedVoteChecked({ getByTestId }: RenderResult, value: string): boolean {
    return getByTestId(`pollOption-${value}`).className.includes("mx_MPollBody_option_checked");
}

function endedVoteDiv({ getByTestId }: RenderResult, value: string): Element {
    return getByTestId(`pollOption-${value}`).firstElementChild!;
}

function endedVotesCount(renderResult: RenderResult, value: string): string {
    return votesCount(renderResult, value);
}

function newPollStart(answers?: PollAnswer[], question?: string, disclosed = true): PollStartEventContent {
    if (!answers) {
        answers = [
            { id: "pizza", [M_TEXT.name]: "Pizza" },
            { id: "poutine", [M_TEXT.name]: "Poutine" },
            { id: "italian", [M_TEXT.name]: "Italian" },
            { id: "wings", [M_TEXT.name]: "Wings" },
        ];
    }

    if (!question) {
        question = "What should we order for the party?";
    }

    const answersFallback = answers.map((a, i) => `${i + 1}. ${M_TEXT.findIn<string>(a)}`).join("\n");

    const fallback = `${question}\n${answersFallback}`;

    return {
        [M_POLL_START.name]: {
            question: {
                [M_TEXT.name]: question,
            },
            kind: disclosed ? M_POLL_KIND_DISCLOSED.name : M_POLL_KIND_UNDISCLOSED.name,
            answers: answers,
        },
        [M_TEXT.name]: fallback,
    };
}

function responseEvent(
    sender = "@alice:example.com",
    answers: string | Array<string> = "italian",
    ts = 0,
): MatrixEvent {
    const ans = typeof answers === "string" ? [answers] : answers;
    return new MatrixEvent({
        event_id: nextId(),
        room_id: "#myroom:example.com",
        origin_server_ts: ts,
        type: M_POLL_RESPONSE.name,
        sender: sender,
        content: {
            "m.relates_to": {
                rel_type: "m.reference",
                event_id: "$mypoll",
            },
            [M_POLL_RESPONSE.name]: {
                answers: ans,
            },
        },
    });
}

function expectedResponseEvent(answer: string) {
    return {
        content: {
            [M_POLL_RESPONSE.name]: {
                answers: [answer],
            },
            "m.relates_to": {
                event_id: "$mypoll",
                rel_type: "m.reference",
            },
        },
        roomId: "#myroom:example.com",
        eventType: M_POLL_RESPONSE.name,
<<<<<<< HEAD
=======
        txnId: "$123",
>>>>>>> 27bd04a8
    };
}
function expectedResponseEventCall(answer: string) {
    const { content, roomId, eventType } = expectedResponseEvent(answer);
    return [roomId, eventType, content];
}

function endEvent(sender = "@me:example.com", ts = 0): MatrixEvent {
    return new MatrixEvent({
        event_id: nextId(),
        room_id: "#myroom:example.com",
        origin_server_ts: ts,
        type: M_POLL_END.name,
        sender: sender,
        content: {
            "m.relates_to": {
                rel_type: "m.reference",
                event_id: "$mypoll",
            },
            [M_POLL_END.name]: {},
            [M_TEXT.name]: "The poll has ended. Something.",
        },
    });
}

async function runIsPollEnded(ends: MatrixEvent[]) {
    const pollEvent = new MatrixEvent({
        event_id: "$mypoll",
        room_id: "#myroom:example.com",
        type: M_POLL_START.name,
        content: newPollStart(),
    });

    await setupRoomWithPollEvents(pollEvent, [], ends);

    return isPollEnded(pollEvent, mockClient);
}

function runFindTopAnswer(votes: MatrixEvent[]) {
    const pollEvent = new MatrixEvent({
        event_id: "$mypoll",
        room_id: "#myroom:example.com",
        type: M_POLL_START.name,
        content: newPollStart(),
    });

    return findTopAnswer(pollEvent, newVoteRelations(votes));
}

function setRedactionAllowedForMeOnly(room: Room) {
    jest.spyOn(room.currentState, "maySendRedactionForEvent").mockImplementation((_evt: MatrixEvent, id: string) => {
        return id === userId;
    });
}

let EVENT_ID = 0;
function nextId(): string {
    EVENT_ID++;
    return EVENT_ID.toString();
}<|MERGE_RESOLUTION|>--- conflicted
+++ resolved
@@ -693,28 +693,6 @@
             room_id: "#myroom:example.com",
             content: newPollStart([]),
         });
-<<<<<<< HEAD
-        mockClient.getRoom.mockImplementation((_roomId) => {
-            return {
-                currentState: {
-                    maySendRedactionForEvent: (_evt: MatrixEvent, userId: string) => {
-                        return userId === "@me:example.com";
-                    },
-                },
-            } as unknown as Room;
-        });
-        const getRelationsForEvent = (
-            eventId: string,
-            relationType: string,
-            eventType: string,
-        ): Relations | null | undefined => {
-            expect(eventId).toBe("$mypoll");
-            expect(relationType).toBe("m.reference");
-            expect(M_POLL_END.matches(eventType)).toBe(true);
-            return undefined;
-        };
-        expect(isPollEnded(pollEvent, MatrixClientPeg.get(), getRelationsForEvent)).toBe(false);
-=======
         const ends = [endEvent("@me:example.com", 25)];
 
         await setupRoomWithPollEvents(pollEvent, [], ends);
@@ -722,7 +700,6 @@
         // start fetching, dont await
         poll.getResponses();
         expect(isPollEnded(pollEvent, mockClient)).toBe(false);
->>>>>>> 27bd04a8
     });
 
     it("Displays edited content and new answer IDs if the poll has been edited", async () => {
@@ -1051,10 +1028,7 @@
         },
         roomId: "#myroom:example.com",
         eventType: M_POLL_RESPONSE.name,
-<<<<<<< HEAD
-=======
         txnId: "$123",
->>>>>>> 27bd04a8
     };
 }
 function expectedResponseEventCall(answer: string) {
