--- conflicted
+++ resolved
@@ -61,108 +61,4 @@
         const labsSections = container.getElementsByClassName("mx_SettingsSubsection");
         expect(labsSections).toHaveLength(10);
     });
-<<<<<<< HEAD
-
-    describe("Rust crypto setting", () => {
-        const SETTING_NAME = "Rust cryptography implementation";
-
-        beforeEach(() => {
-            SdkConfig.add({ show_labs_settings: true });
-        });
-
-        describe("Not enabled in config", () => {
-            // these tests only works if the feature is not enabled in the config by default?
-            const copyOfGetValueAt = SettingsStore.getValueAt;
-
-            beforeEach(() => {
-                SettingsStore.getValueAt = <T,>(
-                    level: SettingLevel,
-                    name: string,
-                    roomId?: string,
-                    isExplicit?: boolean,
-                ): T => {
-                    if (level == SettingLevel.CONFIG && name === "feature_rust_crypto") return false as T;
-                    return copyOfGetValueAt(level, name, roomId, isExplicit);
-                };
-            });
-
-            afterEach(() => {
-                SettingsStore.getValueAt = copyOfGetValueAt;
-            });
-
-            it("can be turned on if not already", async () => {
-                // By the time the settings panel is shown, `MatrixClientPeg.initClientCrypto` has saved the current
-                // value to the settings store.
-                await SettingsStore.setValue("feature_rust_crypto", null, SettingLevel.DEVICE, false);
-
-                const rendered = render(getComponent());
-                const toggle = rendered.getByRole("switch", { name: SETTING_NAME });
-                expect(toggle.getAttribute("aria-disabled")).toEqual("false");
-                expect(toggle.getAttribute("aria-checked")).toEqual("false");
-
-                const description = toggle.closest(".mx_SettingsFlag")?.querySelector(".mx_SettingsFlag_microcopy");
-                expect(description).toHaveTextContent(/To disable you will need to log out and back in/);
-            });
-
-            it("cannot be turned off once enabled", async () => {
-                await SettingsStore.setValue("feature_rust_crypto", null, SettingLevel.DEVICE, true);
-
-                const rendered = render(getComponent());
-                const toggle = rendered.getByRole("switch", { name: SETTING_NAME });
-                expect(toggle.getAttribute("aria-disabled")).toEqual("true");
-                expect(toggle.getAttribute("aria-checked")).toEqual("true");
-
-                // Hover over the toggle to make it show the tooltip
-                await userEvent.hover(toggle);
-
-                await waitFor(() => {
-                    const tooltip = screen.getByRole("tooltip");
-                    expect(tooltip).toHaveTextContent(
-                        "Once enabled, Rust cryptography can only be disabled by logging out and in again",
-                    );
-                });
-            });
-        });
-
-        describe("Enabled in config", () => {
-            beforeEach(() => {
-                SdkConfig.add({ features: { feature_rust_crypto: true } });
-            });
-
-            it("can be turned on if not already", async () => {
-                // By the time the settings panel is shown, `MatrixClientPeg.initClientCrypto` has saved the current
-                // value to the settings store.
-                await SettingsStore.setValue("feature_rust_crypto", null, SettingLevel.DEVICE, false);
-
-                const rendered = render(getComponent());
-                const toggle = rendered.getByRole("switch", { name: SETTING_NAME });
-                expect(toggle.getAttribute("aria-disabled")).toEqual("false");
-                expect(toggle.getAttribute("aria-checked")).toEqual("false");
-
-                const description = toggle.closest(".mx_SettingsFlag")?.querySelector(".mx_SettingsFlag_microcopy");
-                expect(description).toHaveTextContent(/It cannot be disabled/);
-            });
-
-            it("cannot be turned off once enabled", async () => {
-                await SettingsStore.setValue("feature_rust_crypto", null, SettingLevel.DEVICE, true);
-
-                const rendered = render(getComponent());
-                const toggle = rendered.getByRole("switch", { name: SETTING_NAME });
-                expect(toggle.getAttribute("aria-disabled")).toEqual("true");
-                expect(toggle.getAttribute("aria-checked")).toEqual("true");
-
-                // Hover over the toggle to make it show the tooltip
-                await userEvent.hover(toggle);
-
-                await waitFor(() => {
-                    const tooltip = rendered.getByRole("tooltip");
-                    expect(tooltip).toHaveTextContent(
-                        "Rust cryptography cannot be disabled on this deployment of BrandedClient",
-                    );
-                });
-            });
-        });
-    });
-=======
->>>>>>> 9c862907
 });