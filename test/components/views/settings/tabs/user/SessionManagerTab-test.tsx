/*
Copyright 2022 The Matrix.org Foundation C.I.C.

Licensed under the Apache License, Version 2.0 (the "License");
you may not use this file except in compliance with the License.
You may obtain a copy of the License at

    http://www.apache.org/licenses/LICENSE-2.0

Unless required by applicable law or agreed to in writing, software
distributed under the License is distributed on an "AS IS" BASIS,
WITHOUT WARRANTIES OR CONDITIONS OF ANY KIND, either express or implied.
See the License for the specific language governing permissions and
limitations under the License.
*/

import React from 'react';
import { fireEvent, render, RenderResult } from '@testing-library/react';
import { act } from 'react-dom/test-utils';
import { DeviceInfo } from 'matrix-js-sdk/src/crypto/deviceinfo';
import { logger } from 'matrix-js-sdk/src/logger';
import { DeviceTrustLevel } from 'matrix-js-sdk/src/crypto/CrossSigning';
import { VerificationRequest } from 'matrix-js-sdk/src/crypto/verification/request/VerificationRequest';
import { sleep } from 'matrix-js-sdk/src/utils';
<<<<<<< HEAD
import { IMyDevice, MatrixEvent } from 'matrix-js-sdk/src/matrix';
=======
import {
    ClientEvent,
    IMyDevice,
    LOCAL_NOTIFICATION_SETTINGS_PREFIX,
    MatrixEvent,
    PUSHER_DEVICE_ID,
    PUSHER_ENABLED,
} from 'matrix-js-sdk/src/matrix';
>>>>>>> a704a2fb

import SessionManagerTab from '../../../../../../src/components/views/settings/tabs/user/SessionManagerTab';
import MatrixClientContext from '../../../../../../src/contexts/MatrixClientContext';
import {
    flushPromisesWithFakeTimers,
    getMockClientWithEventEmitter,
    mkPusher,
    mockClientMethodsUser,
} from '../../../../../test-utils';
import Modal from '../../../../../../src/Modal';
import LogoutDialog from '../../../../../../src/components/views/dialogs/LogoutDialog';
import { DeviceWithVerification } from '../../../../../../src/components/views/settings/devices/types';

describe('<SessionManagerTab />', () => {
    const aliceId = '@alice:server.org';
    const deviceId = 'alices_device';

    const alicesDevice = {
        device_id: deviceId,
        display_name: 'Alices device',
    };
    const alicesMobileDevice = {
        device_id: 'alices_mobile_device',
        last_seen_ts: Date.now(),
    };

    const alicesOlderMobileDevice = {
        device_id: 'alices_older_mobile_device',
        last_seen_ts: Date.now() - 600000,
    };

    const mockCrossSigningInfo = {
        checkDeviceTrust: jest.fn(),
    };
    const mockVerificationRequest = { cancel: jest.fn(), on: jest.fn() } as unknown as VerificationRequest;
    const mockClient = getMockClientWithEventEmitter({
        ...mockClientMethodsUser(aliceId),
        getStoredCrossSigningForUser: jest.fn().mockReturnValue(mockCrossSigningInfo),
        getDevices: jest.fn(),
        getStoredDevice: jest.fn(),
        getDeviceId: jest.fn().mockReturnValue(deviceId),
        requestVerification: jest.fn().mockResolvedValue(mockVerificationRequest),
        deleteMultipleDevices: jest.fn(),
        generateClientSecret: jest.fn(),
        setDeviceDetails: jest.fn(),
<<<<<<< HEAD
        getAccountData: jest.fn(),
=======
        doesServerSupportUnstableFeature: jest.fn().mockResolvedValue(true),
        getPushers: jest.fn(),
        setPusher: jest.fn(),
        getAccountData: jest.fn(),
        setLocalNotificationSettings: jest.fn(),
>>>>>>> a704a2fb
    });

    const defaultProps = {};
    const getComponent = (props = {}): React.ReactElement =>
        (
            <MatrixClientContext.Provider value={mockClient}>
                <SessionManagerTab {...defaultProps} {...props} />
            </MatrixClientContext.Provider>
        );

    const toggleDeviceDetails = (
        getByTestId: ReturnType<typeof render>['getByTestId'],
        deviceId: DeviceWithVerification['device_id'],
    ) => {
        // open device detail
        const tile = getByTestId(`device-tile-${deviceId}`);
        const toggle = tile.querySelector('[aria-label="Toggle device details"]') as Element;
        fireEvent.click(toggle);
    };

    const toggleDeviceSelection = (
        getByTestId: ReturnType<typeof render>['getByTestId'],
        deviceId: DeviceWithVerification['device_id'],
    ) => {
        const checkbox = getByTestId(`device-tile-checkbox-${deviceId}`);
        fireEvent.click(checkbox);
    };

    const isDeviceSelected = (
        getByTestId: ReturnType<typeof render>['getByTestId'],
        deviceId: DeviceWithVerification['device_id'],
    ): boolean => !!(getByTestId(`device-tile-checkbox-${deviceId}`) as HTMLInputElement).checked;

    beforeEach(() => {
        jest.clearAllMocks();
        jest.spyOn(logger, 'error').mockRestore();
        mockClient.getStoredDevice.mockImplementation((_userId, id) => {
            const device = [alicesDevice, alicesMobileDevice].find(device => device.device_id === id);
            return device ? new DeviceInfo(device.device_id) : null;
        });
        mockCrossSigningInfo.checkDeviceTrust
            .mockReset()
            .mockReturnValue(new DeviceTrustLevel(false, false, false, false));

        mockClient.getDevices
            .mockReset()
            .mockResolvedValue({ devices: [alicesDevice, alicesMobileDevice] });

<<<<<<< HEAD
        mockClient.getAccountData.mockReturnValue(undefined);
=======
        mockClient.getPushers
            .mockReset()
            .mockResolvedValue({
                pushers: [mkPusher({
                    [PUSHER_DEVICE_ID.name]: alicesMobileDevice.device_id,
                    [PUSHER_ENABLED.name]: true,
                })],
            });

        mockClient.getAccountData
            .mockReset()
            .mockImplementation(eventType => {
                if (eventType.startsWith(LOCAL_NOTIFICATION_SETTINGS_PREFIX.name)) {
                    return new MatrixEvent({
                        type: eventType,
                        content: {
                            is_silenced: false,
                        },
                    });
                }
            });
>>>>>>> a704a2fb
    });

    it('renders spinner while devices load', () => {
        const { container } = render(getComponent());
        expect(container.getElementsByClassName('mx_Spinner').length).toBeTruthy();
    });

    it('removes spinner when device fetch fails', async () => {
        mockClient.getDevices.mockRejectedValue({ httpStatus: 404 });
        const { container } = render(getComponent());
        expect(mockClient.getDevices).toHaveBeenCalled();

        await act(async () => {
            await flushPromisesWithFakeTimers();
        });
        expect(container.getElementsByClassName('mx_Spinner').length).toBeFalsy();
    });

    it('removes spinner when device fetch fails', async () => {
        // eat the expected error log
        jest.spyOn(logger, 'error').mockImplementation(() => {});
        mockClient.getDevices.mockRejectedValue({ httpStatus: 404 });
        const { container } = render(getComponent());

        await act(async () => {
            await flushPromisesWithFakeTimers();
        });
        expect(container.getElementsByClassName('mx_Spinner').length).toBeFalsy();
    });

    it('does not fail when checking device verification fails', async () => {
        const logSpy = jest.spyOn(logger, 'error').mockImplementation(() => {});
        mockClient.getDevices.mockResolvedValue({ devices: [alicesDevice, alicesMobileDevice] });
        const noCryptoError = new Error("End-to-end encryption disabled");
        mockClient.getStoredDevice.mockImplementation(() => { throw noCryptoError; });
        render(getComponent());

        await act(async () => {
            await flushPromisesWithFakeTimers();
        });

        // called for each device despite error
        expect(mockClient.getStoredDevice).toHaveBeenCalledWith(aliceId, alicesDevice.device_id);
        expect(mockClient.getStoredDevice).toHaveBeenCalledWith(aliceId, alicesMobileDevice.device_id);
        expect(logSpy).toHaveBeenCalledWith('Error getting device cross-signing info', noCryptoError);
    });

    it('sets device verification status correctly', async () => {
        mockClient.getDevices.mockResolvedValue({ devices: [alicesDevice, alicesMobileDevice] });
        mockCrossSigningInfo.checkDeviceTrust
            // alices device is trusted
            .mockReturnValueOnce(new DeviceTrustLevel(true, true, false, false))
            // alices mobile device is not
            .mockReturnValueOnce(new DeviceTrustLevel(false, false, false, false));

        const { getByTestId } = render(getComponent());

        await act(async () => {
            await flushPromisesWithFakeTimers();
        });

        expect(mockCrossSigningInfo.checkDeviceTrust).toHaveBeenCalledTimes(2);
        expect(getByTestId(`device-tile-${alicesDevice.device_id}`)).toMatchSnapshot();
    });

    it('extends device with client information when available', async () => {
        mockClient.getDevices.mockResolvedValue({ devices: [alicesDevice, alicesMobileDevice] });
        mockClient.getAccountData.mockImplementation((eventType: string) => {
            const content = {
                name: 'Element Web',
                version: '1.2.3',
                url: 'test.com',
            };
            return new MatrixEvent({
                type: eventType,
                content,
            });
        });

        const { getByTestId } = render(getComponent());

        await act(async () => {
            await flushPromisesWithFakeTimers();
        });

        // once for each device
        expect(mockClient.getAccountData).toHaveBeenCalledTimes(2);

        toggleDeviceDetails(getByTestId, alicesDevice.device_id);
        // application metadata section rendered
        expect(getByTestId('device-detail-metadata-application')).toBeTruthy();
    });

    it('renders devices without available client information without error', async () => {
        mockClient.getDevices.mockResolvedValue({ devices: [alicesDevice, alicesMobileDevice] });

        const { getByTestId, queryByTestId } = render(getComponent());

        await act(async () => {
            await flushPromisesWithFakeTimers();
        });

        toggleDeviceDetails(getByTestId, alicesDevice.device_id);
        // application metadata section not rendered
        expect(queryByTestId('device-detail-metadata-application')).toBeFalsy();
    });

    it('renders current session section with an unverified session', async () => {
        mockClient.getDevices.mockResolvedValue({ devices: [alicesDevice, alicesMobileDevice] });
        const { getByTestId } = render(getComponent());

        await act(async () => {
            await flushPromisesWithFakeTimers();
        });

        expect(getByTestId('current-session-section')).toMatchSnapshot();
    });

    it('opens encryption setup dialog when verifiying current session', async () => {
        mockClient.getDevices.mockResolvedValue({ devices: [alicesDevice, alicesMobileDevice] });
        const { getByTestId } = render(getComponent());
        const modalSpy = jest.spyOn(Modal, 'createDialog');

        await act(async () => {
            await flushPromisesWithFakeTimers();
        });

        // click verify button from current session section
        fireEvent.click(getByTestId(`verification-status-button-${alicesDevice.device_id}`));

        expect(modalSpy).toHaveBeenCalled();
    });

    it('renders current session section with a verified session', async () => {
        mockClient.getDevices.mockResolvedValue({ devices: [alicesDevice, alicesMobileDevice] });
        mockClient.getStoredDevice.mockImplementation(() => new DeviceInfo(alicesDevice.device_id));
        mockCrossSigningInfo.checkDeviceTrust
            .mockReturnValue(new DeviceTrustLevel(true, true, false, false));

        const { getByTestId } = render(getComponent());

        await act(async () => {
            await flushPromisesWithFakeTimers();
        });

        expect(getByTestId('current-session-section')).toMatchSnapshot();
    });

    it('does not render other sessions section when user has only one device', async () => {
        mockClient.getDevices.mockResolvedValue({ devices: [alicesDevice] });
        const { queryByTestId } = render(getComponent());

        await act(async () => {
            await flushPromisesWithFakeTimers();
        });

        expect(queryByTestId('other-sessions-section')).toBeFalsy();
    });

    it('renders other sessions section when user has more than one device', async () => {
        mockClient.getDevices.mockResolvedValue({
            devices: [alicesDevice, alicesOlderMobileDevice, alicesMobileDevice],
        });
        const { getByTestId } = render(getComponent());

        await act(async () => {
            await flushPromisesWithFakeTimers();
        });

        expect(getByTestId('other-sessions-section')).toBeTruthy();
    });

    it('goes to filtered list from security recommendations', async () => {
        mockClient.getDevices.mockResolvedValue({ devices: [alicesDevice, alicesMobileDevice] });
        const { getByTestId, container } = render(getComponent());

        await act(async () => {
            await flushPromisesWithFakeTimers();
        });

        fireEvent.click(getByTestId('unverified-devices-cta'));

        // our session manager waits a tick for rerender
        await flushPromisesWithFakeTimers();

        // unverified filter is set
        expect(container.querySelector('.mx_FilteredDeviceListHeader')).toMatchSnapshot();
    });

    describe('device detail expansion', () => {
        it('renders no devices expanded by default', async () => {
            mockClient.getDevices.mockResolvedValue({
                devices: [alicesDevice, alicesOlderMobileDevice, alicesMobileDevice],
            });
            const { getByTestId } = render(getComponent());

            await act(async () => {
                await flushPromisesWithFakeTimers();
            });

            const otherSessionsSection = getByTestId('other-sessions-section');

            // no expanded device details
            expect(otherSessionsSection.getElementsByClassName('mx_DeviceDetails').length).toBeFalsy();
        });

        it('toggles device expansion on click', async () => {
            mockClient.getDevices.mockResolvedValue({
                devices: [alicesDevice, alicesOlderMobileDevice, alicesMobileDevice],
            });
            const { getByTestId, queryByTestId } = render(getComponent());

            await act(async () => {
                await flushPromisesWithFakeTimers();
            });

            toggleDeviceDetails(getByTestId, alicesOlderMobileDevice.device_id);

            // device details are expanded
            expect(getByTestId(`device-detail-${alicesOlderMobileDevice.device_id}`)).toBeTruthy();

            toggleDeviceDetails(getByTestId, alicesMobileDevice.device_id);

            // both device details are expanded
            expect(getByTestId(`device-detail-${alicesOlderMobileDevice.device_id}`)).toBeTruthy();
            expect(getByTestId(`device-detail-${alicesMobileDevice.device_id}`)).toBeTruthy();

            toggleDeviceDetails(getByTestId, alicesMobileDevice.device_id);

            // alicesMobileDevice was toggled off
            expect(queryByTestId(`device-detail-${alicesMobileDevice.device_id}`)).toBeFalsy();
            // alicesOlderMobileDevice stayed open
            expect(getByTestId(`device-detail-${alicesOlderMobileDevice.device_id}`)).toBeTruthy();
        });
    });

    describe('Device verification', () => {
        it('does not render device verification cta when current session is not verified', async () => {
            mockClient.getDevices.mockResolvedValue({
                devices: [alicesDevice, alicesOlderMobileDevice, alicesMobileDevice],
            });
            const { getByTestId, queryByTestId } = render(getComponent());

            await act(async () => {
                await flushPromisesWithFakeTimers();
            });

            toggleDeviceDetails(getByTestId, alicesOlderMobileDevice.device_id);

            // verify device button is not rendered
            expect(queryByTestId(`verification-status-button-${alicesOlderMobileDevice.device_id}`)).toBeFalsy();
        });

        it('renders device verification cta on other sessions when current session is verified', async () => {
            const modalSpy = jest.spyOn(Modal, 'createDialog');

            // make the current device verified
            mockClient.getDevices.mockResolvedValue({ devices: [alicesDevice, alicesMobileDevice] });
            mockClient.getStoredDevice.mockImplementation((_userId, deviceId) => new DeviceInfo(deviceId));
            mockCrossSigningInfo.checkDeviceTrust
                .mockImplementation((_userId, { deviceId }) => {
                    if (deviceId === alicesDevice.device_id) {
                        return new DeviceTrustLevel(true, true, false, false);
                    }
                    throw new Error('everything else unverified');
                });

            const { getByTestId } = render(getComponent());

            await act(async () => {
                await flushPromisesWithFakeTimers();
            });

            toggleDeviceDetails(getByTestId, alicesMobileDevice.device_id);

            // click verify button from current session section
            fireEvent.click(getByTestId(`verification-status-button-${alicesMobileDevice.device_id}`));

            expect(mockClient.requestVerification).toHaveBeenCalledWith(aliceId, [alicesMobileDevice.device_id]);
            expect(modalSpy).toHaveBeenCalled();
        });

        it('refreshes devices after verifying other device', async () => {
            const modalSpy = jest.spyOn(Modal, 'createDialog');

            // make the current device verified
            mockClient.getDevices.mockResolvedValue({ devices: [alicesDevice, alicesMobileDevice] });
            mockClient.getStoredDevice.mockImplementation((_userId, deviceId) => new DeviceInfo(deviceId));
            mockCrossSigningInfo.checkDeviceTrust
                .mockImplementation((_userId, { deviceId }) => {
                    if (deviceId === alicesDevice.device_id) {
                        return new DeviceTrustLevel(true, true, false, false);
                    }
                    throw new Error('everything else unverified');
                });

            const { getByTestId } = render(getComponent());

            await act(async () => {
                await flushPromisesWithFakeTimers();
            });

            toggleDeviceDetails(getByTestId, alicesMobileDevice.device_id);

            // reset mock counter before triggering verification
            mockClient.getDevices.mockClear();

            // click verify button from current session section
            fireEvent.click(getByTestId(`verification-status-button-${alicesMobileDevice.device_id}`));

            const { onFinished: modalOnFinished } = modalSpy.mock.calls[0][1] as any;
            // simulate modal completing process
            await modalOnFinished();

            // cancelled in case it was a failure exit from modal
            expect(mockVerificationRequest.cancel).toHaveBeenCalled();
            // devices refreshed
            expect(mockClient.getDevices).toHaveBeenCalled();
        });
    });

    describe('Sign out', () => {
        it('Signs out of current device', async () => {
            const modalSpy = jest.spyOn(Modal, 'createDialog');

            mockClient.getDevices.mockResolvedValue({ devices: [alicesDevice] });
            const { getByTestId } = render(getComponent());

            await act(async () => {
                await flushPromisesWithFakeTimers();
            });

            toggleDeviceDetails(getByTestId, alicesDevice.device_id);

            const signOutButton = getByTestId('device-detail-sign-out-cta');
            expect(signOutButton).toMatchSnapshot();
            fireEvent.click(signOutButton);

            // logout dialog opened
            expect(modalSpy).toHaveBeenCalledWith(LogoutDialog, {}, undefined, false, true);
        });

        describe('other devices', () => {
            const interactiveAuthError = { httpStatus: 401, data: { flows: [{ stages: ["m.login.password"] }] } };

            beforeEach(() => {
                mockClient.deleteMultipleDevices.mockReset();
            });

            it('deletes a device when interactive auth is not required', async () => {
                mockClient.deleteMultipleDevices.mockResolvedValue({});
                mockClient.getDevices
                    .mockResolvedValueOnce({ devices: [alicesDevice, alicesMobileDevice, alicesOlderMobileDevice] })
                    // pretend it was really deleted on refresh
                    .mockResolvedValueOnce({ devices: [alicesDevice, alicesOlderMobileDevice] });

                const { getByTestId } = render(getComponent());

                await act(async () => {
                    await flushPromisesWithFakeTimers();
                });

                toggleDeviceDetails(getByTestId, alicesMobileDevice.device_id);

                const deviceDetails = getByTestId(`device-detail-${alicesMobileDevice.device_id}`);
                const signOutButton = deviceDetails.querySelector(
                    '[data-testid="device-detail-sign-out-cta"]',
                ) as Element;
                fireEvent.click(signOutButton);

                // sign out button is disabled with spinner
                expect((deviceDetails.querySelector(
                    '[data-testid="device-detail-sign-out-cta"]',
                ) as Element).getAttribute('aria-disabled')).toEqual("true");
                // delete called
                expect(mockClient.deleteMultipleDevices).toHaveBeenCalledWith(
                    [alicesMobileDevice.device_id], undefined,
                );

                await flushPromisesWithFakeTimers();

                // devices refreshed
                expect(mockClient.getDevices).toHaveBeenCalled();
            });

            it('deletes a device when interactive auth is required', async () => {
                mockClient.deleteMultipleDevices
                    // require auth
                    .mockRejectedValueOnce(interactiveAuthError)
                    // then succeed
                    .mockResolvedValueOnce({});

                mockClient.getDevices
                    .mockResolvedValueOnce({ devices: [alicesDevice, alicesMobileDevice, alicesOlderMobileDevice] })
                    // pretend it was really deleted on refresh
                    .mockResolvedValueOnce({ devices: [alicesDevice, alicesOlderMobileDevice] });

                const { getByTestId, getByLabelText } = render(getComponent());

                await act(async () => {
                    await flushPromisesWithFakeTimers();
                });

                // reset mock count after initial load
                mockClient.getDevices.mockClear();

                toggleDeviceDetails(getByTestId, alicesMobileDevice.device_id);

                const deviceDetails = getByTestId(`device-detail-${alicesMobileDevice.device_id}`);
                const signOutButton = deviceDetails.querySelector(
                    '[data-testid="device-detail-sign-out-cta"]',
                ) as Element;
                fireEvent.click(signOutButton);

                await flushPromisesWithFakeTimers();
                // modal rendering has some weird sleeps
                await sleep(100);

                expect(mockClient.deleteMultipleDevices).toHaveBeenCalledWith(
                    [alicesMobileDevice.device_id], undefined,
                );

                const modal = document.getElementsByClassName('mx_Dialog');
                expect(modal.length).toBeTruthy();

                // fill password and submit for interactive auth
                act(() => {
                    fireEvent.change(getByLabelText('Password'), { target: { value: 'topsecret' } });
                    fireEvent.submit(getByLabelText('Password'));
                });

                await flushPromisesWithFakeTimers();

                // called again with auth
                expect(mockClient.deleteMultipleDevices).toHaveBeenCalledWith([alicesMobileDevice.device_id],
                    { identifier: {
                        type: "m.id.user", user: aliceId,
                    }, password: "", type: "m.login.password", user: aliceId,
                    });
                // devices refreshed
                expect(mockClient.getDevices).toHaveBeenCalled();
            });

            it('clears loading state when device deletion is cancelled during interactive auth', async () => {
                mockClient.deleteMultipleDevices
                    // require auth
                    .mockRejectedValueOnce(interactiveAuthError)
                    // then succeed
                    .mockResolvedValueOnce({});

                mockClient.getDevices
                    .mockResolvedValue({ devices: [alicesDevice, alicesMobileDevice, alicesOlderMobileDevice] });

                const { getByTestId, getByLabelText } = render(getComponent());

                await act(async () => {
                    await flushPromisesWithFakeTimers();
                });

                toggleDeviceDetails(getByTestId, alicesMobileDevice.device_id);

                const deviceDetails = getByTestId(`device-detail-${alicesMobileDevice.device_id}`);
                const signOutButton = deviceDetails.querySelector(
                    '[data-testid="device-detail-sign-out-cta"]',
                ) as Element;
                fireEvent.click(signOutButton);

                // button is loading
                expect((deviceDetails.querySelector(
                    '[data-testid="device-detail-sign-out-cta"]',
                ) as Element).getAttribute('aria-disabled')).toEqual("true");

                await flushPromisesWithFakeTimers();

                // Modal rendering has some weird sleeps.
                // Resetting ourselves twice in the main loop gives modal the chance to settle.
                await sleep(0);
                await sleep(0);

                expect(mockClient.deleteMultipleDevices).toHaveBeenCalledWith(
                    [alicesMobileDevice.device_id], undefined,
                );

                const modal = document.getElementsByClassName('mx_Dialog');
                expect(modal.length).toBeTruthy();

                // cancel iau by closing modal
                act(() => {
                    fireEvent.click(getByLabelText('Close dialog'));
                });

                await flushPromisesWithFakeTimers();

                // not called again
                expect(mockClient.deleteMultipleDevices).toHaveBeenCalledTimes(1);
                // devices not refreshed (not called since initial fetch)
                expect(mockClient.getDevices).toHaveBeenCalledTimes(1);

                // loading state cleared
                expect((deviceDetails.querySelector(
                    '[data-testid="device-detail-sign-out-cta"]',
                ) as Element).getAttribute('aria-disabled')).toEqual(null);
            });

            it('deletes multiple devices', async () => {
                mockClient.getDevices.mockResolvedValue({ devices: [
                    alicesDevice, alicesMobileDevice, alicesOlderMobileDevice,
                ] });
                mockClient.deleteMultipleDevices.mockResolvedValue({});

                const { getByTestId } = render(getComponent());

                await act(async () => {
                    await flushPromisesWithFakeTimers();
                });

                toggleDeviceSelection(getByTestId, alicesMobileDevice.device_id);
                toggleDeviceSelection(getByTestId, alicesOlderMobileDevice.device_id);

                fireEvent.click(getByTestId('sign-out-selection-cta'));

                // delete called with both ids
                expect(mockClient.deleteMultipleDevices).toHaveBeenCalledWith(
                    [
                        alicesMobileDevice.device_id,
                        alicesOlderMobileDevice.device_id,
                    ],
                    undefined,
                );
            });
        });
    });

    describe('Rename sessions', () => {
        const updateDeviceName = async (
            getByTestId: RenderResult['getByTestId'],
            device: IMyDevice,
            newDeviceName: string,
        ) => {
            toggleDeviceDetails(getByTestId, device.device_id);

            // start editing
            fireEvent.click(getByTestId('device-heading-rename-cta'));

            const input = getByTestId('device-rename-input');
            fireEvent.change(input, { target: { value: newDeviceName } });
            fireEvent.click(getByTestId('device-rename-submit-cta'));

            await flushPromisesWithFakeTimers();
            await flushPromisesWithFakeTimers();
        };

        it('renames current session', async () => {
            const { getByTestId } = render(getComponent());

            await act(async () => {
                await flushPromisesWithFakeTimers();
            });

            const newDeviceName = 'new device name';
            await updateDeviceName(getByTestId, alicesDevice, newDeviceName);

            expect(mockClient.setDeviceDetails).toHaveBeenCalledWith(
                alicesDevice.device_id, { display_name: newDeviceName });

            // devices refreshed
            expect(mockClient.getDevices).toHaveBeenCalledTimes(2);
        });

        it('renames other session', async () => {
            const { getByTestId } = render(getComponent());

            await act(async () => {
                await flushPromisesWithFakeTimers();
            });

            const newDeviceName = 'new device name';
            await updateDeviceName(getByTestId, alicesMobileDevice, newDeviceName);

            expect(mockClient.setDeviceDetails).toHaveBeenCalledWith(
                alicesMobileDevice.device_id, { display_name: newDeviceName });

            // devices refreshed
            expect(mockClient.getDevices).toHaveBeenCalledTimes(2);
        });

        it('does not rename session or refresh devices is session name is unchanged', async () => {
            const { getByTestId } = render(getComponent());

            await act(async () => {
                await flushPromisesWithFakeTimers();
            });

            await updateDeviceName(getByTestId, alicesDevice, alicesDevice.display_name);

            expect(mockClient.setDeviceDetails).not.toHaveBeenCalled();
            // only called once on initial load
            expect(mockClient.getDevices).toHaveBeenCalledTimes(1);
        });

        it('saves an empty session display name successfully', async () => {
            const { getByTestId } = render(getComponent());

            await act(async () => {
                await flushPromisesWithFakeTimers();
            });

            await updateDeviceName(getByTestId, alicesDevice, '');

            expect(mockClient.setDeviceDetails).toHaveBeenCalledWith(
                alicesDevice.device_id, { display_name: '' });
        });

        it('displays an error when session display name fails to save', async () => {
            const logSpy = jest.spyOn(logger, 'error');
            const error = new Error('oups');
            mockClient.setDeviceDetails.mockRejectedValue(error);
            const { getByTestId } = render(getComponent());

            await act(async () => {
                await flushPromisesWithFakeTimers();
            });

            const newDeviceName = 'new device name';
            await updateDeviceName(getByTestId, alicesDevice, newDeviceName);

            await flushPromisesWithFakeTimers();

            expect(logSpy).toHaveBeenCalledWith("Error setting session display name", error);

            // error displayed
            expect(getByTestId('device-rename-error')).toBeTruthy();
        });
    });

    describe('Multiple selection', () => {
        beforeEach(() => {
            mockClient.getDevices.mockResolvedValue({ devices: [
                alicesDevice, alicesMobileDevice, alicesOlderMobileDevice,
            ] });
        });

        it('toggles session selection', async () => {
            const { getByTestId, getByText } = render(getComponent());

            await act(async () => {
                await flushPromisesWithFakeTimers();
            });

            toggleDeviceSelection(getByTestId, alicesMobileDevice.device_id);
            toggleDeviceSelection(getByTestId, alicesOlderMobileDevice.device_id);

            // header displayed correctly
            expect(getByText('2 sessions selected')).toBeTruthy();

            expect(isDeviceSelected(getByTestId, alicesMobileDevice.device_id)).toBeTruthy();
            expect(isDeviceSelected(getByTestId, alicesOlderMobileDevice.device_id)).toBeTruthy();

            toggleDeviceSelection(getByTestId, alicesMobileDevice.device_id);

            // unselected
            expect(isDeviceSelected(getByTestId, alicesMobileDevice.device_id)).toBeFalsy();
            // still selected
            expect(isDeviceSelected(getByTestId, alicesOlderMobileDevice.device_id)).toBeTruthy();
        });

        it('cancel button clears selection', async () => {
            const { getByTestId, getByText } = render(getComponent());

            await act(async () => {
                await flushPromisesWithFakeTimers();
            });

            toggleDeviceSelection(getByTestId, alicesMobileDevice.device_id);
            toggleDeviceSelection(getByTestId, alicesOlderMobileDevice.device_id);

            // header displayed correctly
            expect(getByText('2 sessions selected')).toBeTruthy();

            fireEvent.click(getByTestId('cancel-selection-cta'));

            // unselected
            expect(isDeviceSelected(getByTestId, alicesMobileDevice.device_id)).toBeFalsy();
            expect(isDeviceSelected(getByTestId, alicesOlderMobileDevice.device_id)).toBeFalsy();
        });

        it('changing the filter clears selection', async () => {
            const { getByTestId } = render(getComponent());

            await act(async () => {
                await flushPromisesWithFakeTimers();
            });

            toggleDeviceSelection(getByTestId, alicesMobileDevice.device_id);
            expect(isDeviceSelected(getByTestId, alicesMobileDevice.device_id)).toBeTruthy();

            fireEvent.click(getByTestId('unverified-devices-cta'));

            // our session manager waits a tick for rerender
            await flushPromisesWithFakeTimers();

            // unselected
            expect(isDeviceSelected(getByTestId, alicesOlderMobileDevice.device_id)).toBeFalsy();
        });
    });

    it("lets you change the pusher state", async () => {
        const { getByTestId } = render(getComponent());

        await act(async () => {
            await flushPromisesWithFakeTimers();
        });

        toggleDeviceDetails(getByTestId, alicesMobileDevice.device_id);

        // device details are expanded
        expect(getByTestId(`device-detail-${alicesMobileDevice.device_id}`)).toBeTruthy();
        expect(getByTestId('device-detail-push-notification')).toBeTruthy();

        const checkbox = getByTestId('device-detail-push-notification-checkbox');

        expect(checkbox).toBeTruthy();
        fireEvent.click(checkbox);

        expect(mockClient.setPusher).toHaveBeenCalled();
    });

    it("lets you change the local notification settings state", async () => {
        const { getByTestId } = render(getComponent());

        await act(async () => {
            await flushPromisesWithFakeTimers();
        });

        toggleDeviceDetails(getByTestId, alicesDevice.device_id);

        // device details are expanded
        expect(getByTestId(`device-detail-${alicesDevice.device_id}`)).toBeTruthy();
        expect(getByTestId('device-detail-push-notification')).toBeTruthy();

        const checkbox = getByTestId('device-detail-push-notification-checkbox');

        expect(checkbox).toBeTruthy();
        fireEvent.click(checkbox);

        expect(mockClient.setLocalNotificationSettings).toHaveBeenCalledWith(
            alicesDevice.device_id,
            { is_silenced: true },
        );
    });

    it("updates the UI when another session changes the local notifications", async () => {
        const { getByTestId } = render(getComponent());

        await act(async () => {
            await flushPromisesWithFakeTimers();
        });

        toggleDeviceDetails(getByTestId, alicesDevice.device_id);

        // device details are expanded
        expect(getByTestId(`device-detail-${alicesDevice.device_id}`)).toBeTruthy();
        expect(getByTestId('device-detail-push-notification')).toBeTruthy();

        const checkbox = getByTestId('device-detail-push-notification-checkbox');

        expect(checkbox).toBeTruthy();

        expect(checkbox.getAttribute('aria-checked')).toEqual("true");

        const evt = new MatrixEvent({
            type: LOCAL_NOTIFICATION_SETTINGS_PREFIX.name + "." + alicesDevice.device_id,
            content: {
                is_silenced: true,
            },
        });

        await act(async () => {
            mockClient.emit(ClientEvent.AccountData, evt);
        });

        expect(checkbox.getAttribute('aria-checked')).toEqual("false");
    });
});<|MERGE_RESOLUTION|>--- conflicted
+++ resolved
@@ -22,9 +22,6 @@
 import { DeviceTrustLevel } from 'matrix-js-sdk/src/crypto/CrossSigning';
 import { VerificationRequest } from 'matrix-js-sdk/src/crypto/verification/request/VerificationRequest';
 import { sleep } from 'matrix-js-sdk/src/utils';
-<<<<<<< HEAD
-import { IMyDevice, MatrixEvent } from 'matrix-js-sdk/src/matrix';
-=======
 import {
     ClientEvent,
     IMyDevice,
@@ -33,7 +30,6 @@
     PUSHER_DEVICE_ID,
     PUSHER_ENABLED,
 } from 'matrix-js-sdk/src/matrix';
->>>>>>> a704a2fb
 
 import SessionManagerTab from '../../../../../../src/components/views/settings/tabs/user/SessionManagerTab';
 import MatrixClientContext from '../../../../../../src/contexts/MatrixClientContext';
@@ -79,15 +75,11 @@
         deleteMultipleDevices: jest.fn(),
         generateClientSecret: jest.fn(),
         setDeviceDetails: jest.fn(),
-<<<<<<< HEAD
         getAccountData: jest.fn(),
-=======
         doesServerSupportUnstableFeature: jest.fn().mockResolvedValue(true),
         getPushers: jest.fn(),
         setPusher: jest.fn(),
-        getAccountData: jest.fn(),
         setLocalNotificationSettings: jest.fn(),
->>>>>>> a704a2fb
     });
 
     const defaultProps = {};
@@ -136,9 +128,6 @@
             .mockReset()
             .mockResolvedValue({ devices: [alicesDevice, alicesMobileDevice] });
 
-<<<<<<< HEAD
-        mockClient.getAccountData.mockReturnValue(undefined);
-=======
         mockClient.getPushers
             .mockReset()
             .mockResolvedValue({
@@ -160,7 +149,6 @@
                     });
                 }
             });
->>>>>>> a704a2fb
     });
 
     it('renders spinner while devices load', () => {
@@ -246,8 +234,8 @@
             await flushPromisesWithFakeTimers();
         });
 
-        // once for each device
-        expect(mockClient.getAccountData).toHaveBeenCalledTimes(2);
+        // twice for each device
+        expect(mockClient.getAccountData).toHaveBeenCalledTimes(4);
 
         toggleDeviceDetails(getByTestId, alicesDevice.device_id);
         // application metadata section rendered
