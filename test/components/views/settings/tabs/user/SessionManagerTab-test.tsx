/*
Copyright 2022 The Matrix.org Foundation C.I.C.

Licensed under the Apache License, Version 2.0 (the "License");
you may not use this file except in compliance with the License.
You may obtain a copy of the License at

    http://www.apache.org/licenses/LICENSE-2.0

Unless required by applicable law or agreed to in writing, software
distributed under the License is distributed on an "AS IS" BASIS,
WITHOUT WARRANTIES OR CONDITIONS OF ANY KIND, either express or implied.
See the License for the specific language governing permissions and
limitations under the License.
*/

import React from "react";
import { act, fireEvent, render, RenderResult, screen } from "@testing-library/react";
import { DeviceInfo } from "matrix-js-sdk/src/crypto/deviceinfo";
import { logger } from "matrix-js-sdk/src/logger";
import { VerificationRequest } from "matrix-js-sdk/src/crypto-api";
import { defer, sleep } from "matrix-js-sdk/src/utils";
import {
    ClientEvent,
    Device,
    IMyDevice,
    LOCAL_NOTIFICATION_SETTINGS_PREFIX,
    MatrixEvent,
    PUSHER_DEVICE_ID,
    PUSHER_ENABLED,
    IAuthData,
    GET_LOGIN_TOKEN_CAPABILITY,
    CryptoApi,
    DeviceVerificationStatus,
    MatrixError,
    MatrixClient,
} from "matrix-js-sdk/src/matrix";
import { mocked, MockedObject } from "jest-mock";
<<<<<<< HEAD
import { TooltipProvider } from "@vector-im/compound-web";
import fetchMock from "fetch-mock-jest";
=======
>>>>>>> 2c848d7f

import {
    clearAllModals,
    flushPromises,
    getMockClientWithEventEmitter,
    mkPusher,
    mockClientMethodsServer,
    mockClientMethodsUser,
    mockPlatformPeg,
} from "../../../../../test-utils";
import SessionManagerTab from "../../../../../../src/components/views/settings/tabs/user/SessionManagerTab";
import Modal from "../../../../../../src/Modal";
import LogoutDialog from "../../../../../../src/components/views/dialogs/LogoutDialog";
import { DeviceSecurityVariation, ExtendedDevice } from "../../../../../../src/components/views/settings/devices/types";
import { INACTIVE_DEVICE_AGE_MS } from "../../../../../../src/components/views/settings/devices/filter";
import SettingsStore from "../../../../../../src/settings/SettingsStore";
import { getClientInformationEventType } from "../../../../../../src/utils/device/clientInformation";
import { SDKContext, SdkContextClass } from "../../../../../../src/contexts/SDKContext";
import { OidcClientStore } from "../../../../../../src/stores/oidc/OidcClientStore";
import { mockOpenIdConfiguration } from "../../../../../test-utils/oidc";

mockPlatformPeg();

// to restore later
const realWindowLocation = window.location;

function deviceToDeviceObj(userId: string, device: IMyDevice, opts: Partial<Device> = {}): Device {
    const deviceOpts: Pick<Device, "deviceId" | "userId" | "algorithms" | "keys"> & Partial<Device> = {
        deviceId: device.device_id,
        userId,
        algorithms: [],
        displayName: device.display_name,
        keys: new Map(),
        ...opts,
    };
    return new Device(deviceOpts);
}

describe("<SessionManagerTab />", () => {
    const aliceId = "@alice:server.org";
    const deviceId = "alices_device";

    const alicesDevice = {
        device_id: deviceId,
        display_name: "Alices device",
    };
    const alicesDeviceObj = deviceToDeviceObj(aliceId, alicesDevice);
    const alicesMobileDevice = {
        device_id: "alices_mobile_device",
        last_seen_ts: Date.now(),
    };
    const alicesMobileDeviceObj = deviceToDeviceObj(aliceId, alicesMobileDevice);

    const alicesOlderMobileDevice = {
        device_id: "alices_older_mobile_device",
        last_seen_ts: Date.now() - 600000,
    };

    const alicesInactiveDevice = {
        device_id: "alices_older_inactive_mobile_device",
        last_seen_ts: Date.now() - (INACTIVE_DEVICE_AGE_MS + 1000),
    };

    const alicesDehydratedDevice = {
        device_id: "alices_dehydrated_device",
        last_seen_ts: Date.now(),
    };
    const alicesDehydratedDeviceObj = deviceToDeviceObj(aliceId, alicesDehydratedDevice, { dehydrated: true });

    const alicesOtherDehydratedDevice = {
        device_id: "alices_other_dehydrated_device",
        last_seen_ts: Date.now(),
    };
    const alicesOtherDehydratedDeviceObj = deviceToDeviceObj(aliceId, alicesOtherDehydratedDevice, {
        dehydrated: true,
    });

    const mockVerificationRequest = {
        cancel: jest.fn(),
        on: jest.fn(),
    } as unknown as VerificationRequest;

    const mockCrypto = mocked({
        getDeviceVerificationStatus: jest.fn(),
        getUserDeviceInfo: jest.fn(),
        requestDeviceVerification: jest.fn().mockResolvedValue(mockVerificationRequest),
    } as unknown as CryptoApi);

    let mockClient!: MockedObject<MatrixClient>;
    let sdkContext: SdkContextClass;

    const defaultProps = {};
    const getComponent = (props = {}): React.ReactElement => (
        <SDKContext.Provider value={sdkContext}>
            <SessionManagerTab {...defaultProps} {...props} />
        </SDKContext.Provider>
    );

    const toggleDeviceDetails = (
        getByTestId: ReturnType<typeof render>["getByTestId"],
        deviceId: ExtendedDevice["device_id"],
        isOpen?: boolean,
    ): void => {
        // open device detail
        const tile = getByTestId(`device-tile-${deviceId}`);
        const label = isOpen ? "Hide details" : "Show details";
        const toggle = tile.querySelector(`[aria-label="${label}"]`) as Element;
        fireEvent.click(toggle);
    };

    const toggleDeviceSelection = (
        getByTestId: ReturnType<typeof render>["getByTestId"],
        deviceId: ExtendedDevice["device_id"],
    ): void => {
        const checkbox = getByTestId(`device-tile-checkbox-${deviceId}`);
        fireEvent.click(checkbox);
    };

    const getDeviceTile = (
        getByTestId: ReturnType<typeof render>["getByTestId"],
        deviceId: ExtendedDevice["device_id"],
    ): HTMLElement => {
        return getByTestId(`device-tile-${deviceId}`);
    };

    const setFilter = async (container: HTMLElement, option: DeviceSecurityVariation | string) =>
        await act(async () => {
            const dropdown = container.querySelector('[aria-label="Filter devices"]');

            fireEvent.click(dropdown as Element);
            // tick to let dropdown render
            await flushPromises();

            fireEvent.click(container.querySelector(`#device-list-filter__${option}`) as Element);
        });

    const isDeviceSelected = (
        getByTestId: ReturnType<typeof render>["getByTestId"],
        deviceId: ExtendedDevice["device_id"],
    ): boolean => !!(getByTestId(`device-tile-checkbox-${deviceId}`) as HTMLInputElement).checked;

    const isSelectAllChecked = (getByTestId: ReturnType<typeof render>["getByTestId"]): boolean =>
        !!(getByTestId("device-select-all-checkbox") as HTMLInputElement).checked;

    const confirmSignout = async (
        getByTestId: ReturnType<typeof render>["getByTestId"],
        confirm = true,
    ): Promise<void> => {
        // modal has sleeps in rendering process :(
        await screen.findByRole("dialog");
        const buttonId = confirm ? "dialog-primary-button" : "dialog-cancel-button";
        fireEvent.click(getByTestId(buttonId));

        // flush the confirmation promise
        await flushPromises();
    };

    beforeEach(async () => {
        mockClient = getMockClientWithEventEmitter({
            ...mockClientMethodsUser(aliceId),
            ...mockClientMethodsServer(),
            getCrypto: jest.fn().mockReturnValue(mockCrypto),
            getDevices: jest.fn(),
            getStoredDevice: jest.fn(),
            getDeviceId: jest.fn().mockReturnValue(deviceId),
            deleteMultipleDevices: jest.fn(),
            generateClientSecret: jest.fn(),
            setDeviceDetails: jest.fn(),
            getAccountData: jest.fn(),
            deleteAccountData: jest.fn(),
            doesServerSupportUnstableFeature: jest.fn().mockResolvedValue(true),
            getPushers: jest.fn(),
            setPusher: jest.fn(),
            setLocalNotificationSettings: jest.fn(),
            getAuthIssuer: jest.fn().mockReturnValue(new Promise(() => {})),
        });
        jest.clearAllMocks();
        jest.spyOn(logger, "error").mockRestore();
        mockClient.getStoredDevice.mockImplementation((_userId, id) => {
            const device = [alicesDevice, alicesMobileDevice].find((device) => device.device_id === id);
            return device ? new DeviceInfo(device.device_id) : null;
        });
        mockCrypto.getDeviceVerificationStatus.mockReset().mockResolvedValue(new DeviceVerificationStatus({}));

        mockClient.getDevices.mockReset().mockResolvedValue({ devices: [alicesDevice, alicesMobileDevice] });

        mockClient.getPushers.mockReset().mockResolvedValue({
            pushers: [
                mkPusher({
                    [PUSHER_DEVICE_ID.name]: alicesMobileDevice.device_id,
                    [PUSHER_ENABLED.name]: true,
                }),
            ],
        });

        // @ts-ignore mock
        mockClient.store = { accountData: new Map() };

        mockClient.getAccountData.mockReset().mockImplementation((eventType) => {
            if (eventType.startsWith(LOCAL_NOTIFICATION_SETTINGS_PREFIX.name)) {
                return new MatrixEvent({
                    type: eventType,
                    content: {
                        is_silenced: false,
                    },
                });
            }
        });

        sdkContext = new SdkContextClass();
        sdkContext.client = mockClient;

        // @ts-ignore allow delete of non-optional prop
        delete window.location;
        // @ts-ignore ugly mocking
        window.location = {
            href: "https://localhost/",
            origin: "https://localhost/",
        };

        // sometimes a verification modal is in modal state when these tests run
        // make sure the coast is clear
        await clearAllModals();
    });

    afterAll(() => {
        window.location = realWindowLocation;
    });

    it("renders spinner while devices load", () => {
        const { container } = render(getComponent());
        expect(container.getElementsByClassName("mx_Spinner").length).toBeTruthy();
    });

    it("removes spinner when device fetch fails", async () => {
        // eat the expected error log
        jest.spyOn(logger, "error").mockImplementation(() => {});
        mockClient.getDevices.mockRejectedValue({ httpStatus: 404 });
        const { container } = render(getComponent());

        await act(async () => {
            await flushPromises();
        });
        expect(container.getElementsByClassName("mx_Spinner").length).toBeFalsy();
    });

    it("sets device verification status correctly", async () => {
        mockClient.getDevices.mockResolvedValue({
            devices: [alicesDevice, alicesMobileDevice, alicesOlderMobileDevice],
        });
        mockClient.getStoredDevice.mockImplementation((_userId, deviceId) => new DeviceInfo(deviceId));
        mockCrypto.getDeviceVerificationStatus.mockImplementation(async (_userId, deviceId) => {
            // alices device is trusted
            if (deviceId === alicesDevice.device_id) {
                return new DeviceVerificationStatus({ crossSigningVerified: true, localVerified: true });
            }
            // alices mobile device is not
            if (deviceId === alicesMobileDevice.device_id) {
                return new DeviceVerificationStatus({});
            }
            // alicesOlderMobileDevice does not support encryption
            return null;
        });

        const { getByTestId } = render(getComponent());

        await act(async () => {
            await flushPromises();
        });

        expect(mockCrypto.getDeviceVerificationStatus).toHaveBeenCalledTimes(3);
        expect(
            getByTestId(`device-tile-${alicesDevice.device_id}`).querySelector('[aria-label="Verified"]'),
        ).toBeTruthy();
        expect(
            getByTestId(`device-tile-${alicesMobileDevice.device_id}`).querySelector('[aria-label="Unverified"]'),
        ).toBeTruthy();
        // sessions that dont support encryption use unverified badge
        expect(
            getByTestId(`device-tile-${alicesOlderMobileDevice.device_id}`).querySelector('[aria-label="Unverified"]'),
        ).toBeTruthy();
    });

    it("extends device with client information when available", async () => {
        mockClient.getDevices.mockResolvedValue({
            devices: [alicesDevice, alicesMobileDevice],
        });
        mockClient.getAccountData.mockImplementation((eventType: string) => {
            const content = {
                name: "Element Web",
                version: "1.2.3",
                url: "test.com",
            };
            return new MatrixEvent({
                type: eventType,
                content,
            });
        });

        const { getByTestId } = render(getComponent());

        await act(async () => {
            await flushPromises();
        });

        // twice for each device
        expect(mockClient.getAccountData).toHaveBeenCalledTimes(4);

        toggleDeviceDetails(getByTestId, alicesDevice.device_id);
        // application metadata section rendered
        expect(getByTestId("device-detail-metadata-application")).toBeTruthy();
    });

    it("renders devices without available client information without error", async () => {
        mockClient.getDevices.mockResolvedValue({
            devices: [alicesDevice, alicesMobileDevice],
        });

        const { getByTestId, queryByTestId } = render(getComponent());

        await act(async () => {
            await flushPromises();
        });

        toggleDeviceDetails(getByTestId, alicesDevice.device_id);
        // application metadata section not rendered
        expect(queryByTestId("device-detail-metadata-application")).toBeFalsy();
    });

    it("does not render other sessions section when user has only one device", async () => {
        mockClient.getDevices.mockResolvedValue({ devices: [alicesDevice] });
        const { queryByTestId } = render(getComponent());

        await act(async () => {
            await flushPromises();
        });

        expect(queryByTestId("other-sessions-section")).toBeFalsy();
    });

    it("renders other sessions section when user has more than one device", async () => {
        mockClient.getDevices.mockResolvedValue({
            devices: [alicesDevice, alicesOlderMobileDevice, alicesMobileDevice],
        });
        const { getByTestId } = render(getComponent());

        await act(async () => {
            await flushPromises();
        });

        expect(getByTestId("other-sessions-section")).toBeTruthy();
    });

    it("goes to filtered list from security recommendations", async () => {
        mockClient.getDevices.mockResolvedValue({
            devices: [alicesDevice, alicesMobileDevice],
        });
        const { getByTestId, container } = render(getComponent());

        await act(async () => {
            await flushPromises();
        });

        fireEvent.click(getByTestId("unverified-devices-cta"));

        // our session manager waits a tick for rerender
        await flushPromises();

        // unverified filter is set
        expect(container.querySelector(".mx_FilteredDeviceListHeader")).toMatchSnapshot();
    });

    describe("current session section", () => {
        it("disables current session context menu while devices are loading", () => {
            const { getByTestId } = render(getComponent());
            expect(getByTestId("current-session-menu").getAttribute("aria-disabled")).toBeTruthy();
        });

        it("disables current session context menu when there is no current device", async () => {
            mockClient.getDevices.mockResolvedValue({ devices: [] });
            const { getByTestId } = render(getComponent());
            await act(async () => {
                await flushPromises();
            });

            expect(getByTestId("current-session-menu").getAttribute("aria-disabled")).toBeTruthy();
        });

        it("renders current session section with an unverified session", async () => {
            mockClient.getDevices.mockResolvedValue({
                devices: [alicesDevice, alicesMobileDevice],
            });
            const { getByTestId } = render(getComponent());

            await act(async () => {
                await flushPromises();
            });

            expect(getByTestId("current-session-section")).toMatchSnapshot();
        });

        it("opens encryption setup dialog when verifiying current session", async () => {
            mockClient.getDevices.mockResolvedValue({
                devices: [alicesDevice, alicesMobileDevice],
            });
            const { getByTestId } = render(getComponent());
            const modalSpy = jest.spyOn(Modal, "createDialog");

            await act(async () => {
                await flushPromises();
            });

            // click verify button from current session section
            fireEvent.click(getByTestId(`verification-status-button-${alicesDevice.device_id}`));

            expect(modalSpy).toHaveBeenCalled();
        });

        it("renders current session section with a verified session", async () => {
            mockClient.getDevices.mockResolvedValue({
                devices: [alicesDevice, alicesMobileDevice],
            });
            mockClient.getStoredDevice.mockImplementation(() => new DeviceInfo(alicesDevice.device_id));
            mockCrypto.getDeviceVerificationStatus.mockResolvedValue(
                new DeviceVerificationStatus({ crossSigningVerified: true, localVerified: true }),
            );

            const { getByTestId } = render(getComponent());

            await act(async () => {
                await flushPromises();
            });

            expect(getByTestId("current-session-section")).toMatchSnapshot();
        });

        it("expands current session details", async () => {
            mockClient.getDevices.mockResolvedValue({
                devices: [alicesDevice, alicesMobileDevice],
            });
            const { getByTestId } = render(getComponent());

            await act(async () => {
                await flushPromises();
            });

            fireEvent.click(getByTestId("current-session-toggle-details"));

            expect(getByTestId(`device-detail-${alicesDevice.device_id}`)).toBeTruthy();
            // only one security card rendered
            expect(getByTestId("current-session-section").querySelectorAll(".mx_DeviceSecurityCard").length).toEqual(1);
        });
    });

    describe("device detail expansion", () => {
        it("renders no devices expanded by default", async () => {
            mockClient.getDevices.mockResolvedValue({
                devices: [alicesDevice, alicesOlderMobileDevice, alicesMobileDevice],
            });
            const { getByTestId } = render(getComponent());

            await act(async () => {
                await flushPromises();
            });

            const otherSessionsSection = getByTestId("other-sessions-section");

            // no expanded device details
            expect(otherSessionsSection.getElementsByClassName("mx_DeviceDetails").length).toBeFalsy();
        });

        it("toggles device expansion on click", async () => {
            mockClient.getDevices.mockResolvedValue({
                devices: [alicesDevice, alicesOlderMobileDevice, alicesMobileDevice],
            });
            const { getByTestId, queryByTestId } = render(getComponent());

            await act(async () => {
                await flushPromises();
            });

            toggleDeviceDetails(getByTestId, alicesOlderMobileDevice.device_id);

            // device details are expanded
            expect(getByTestId(`device-detail-${alicesOlderMobileDevice.device_id}`)).toBeTruthy();

            toggleDeviceDetails(getByTestId, alicesMobileDevice.device_id);

            // both device details are expanded
            expect(getByTestId(`device-detail-${alicesOlderMobileDevice.device_id}`)).toBeTruthy();
            expect(getByTestId(`device-detail-${alicesMobileDevice.device_id}`)).toBeTruthy();

            // toggle closed
            toggleDeviceDetails(getByTestId, alicesMobileDevice.device_id, true);

            // alicesMobileDevice was toggled off
            expect(queryByTestId(`device-detail-${alicesMobileDevice.device_id}`)).toBeFalsy();
            // alicesOlderMobileDevice stayed open
            expect(getByTestId(`device-detail-${alicesOlderMobileDevice.device_id}`)).toBeTruthy();
        });
    });

    describe("Device verification", () => {
        it("does not render device verification cta when current session is not verified", async () => {
            mockClient.getDevices.mockResolvedValue({
                devices: [alicesDevice, alicesOlderMobileDevice, alicesMobileDevice],
            });
            const { getByTestId, queryByTestId } = render(getComponent());

            await act(async () => {
                await flushPromises();
            });

            toggleDeviceDetails(getByTestId, alicesOlderMobileDevice.device_id);

            // verify device button is not rendered
            expect(queryByTestId(`verification-status-button-${alicesOlderMobileDevice.device_id}`)).toBeFalsy();
        });

        it("renders device verification cta on other sessions when current session is verified", async () => {
            const modalSpy = jest.spyOn(Modal, "createDialog");

            // make the current device verified
            mockClient.getDevices.mockResolvedValue({
                devices: [alicesDevice, alicesMobileDevice],
            });
            mockClient.getStoredDevice.mockImplementation((_userId, deviceId) => new DeviceInfo(deviceId));
            mockCrypto.getDeviceVerificationStatus.mockImplementation(async (_userId, deviceId) => {
                if (deviceId === alicesDevice.device_id) {
                    return new DeviceVerificationStatus({ crossSigningVerified: true, localVerified: true });
                }
                return new DeviceVerificationStatus({});
            });

            const { getByTestId } = render(getComponent());

            await act(async () => {
                await flushPromises();
            });

            toggleDeviceDetails(getByTestId, alicesMobileDevice.device_id);

            // click verify button from current session section
            fireEvent.click(getByTestId(`verification-status-button-${alicesMobileDevice.device_id}`));

            expect(mockCrypto.requestDeviceVerification).toHaveBeenCalledWith(aliceId, alicesMobileDevice.device_id);
            expect(modalSpy).toHaveBeenCalled();
        });

        it("does not allow device verification on session that do not support encryption", async () => {
            mockClient.getDevices.mockResolvedValue({
                devices: [alicesDevice, alicesMobileDevice],
            });
            mockClient.getStoredDevice.mockImplementation((_userId, deviceId) => new DeviceInfo(deviceId));
            mockCrypto.getDeviceVerificationStatus.mockImplementation(async (_userId, deviceId) => {
                // current session verified = able to verify other sessions
                if (deviceId === alicesDevice.device_id) {
                    return new DeviceVerificationStatus({ crossSigningVerified: true, localVerified: true });
                }
                // but alicesMobileDevice doesn't support encryption
                return null;
            });

            const { getByTestId, queryByTestId } = render(getComponent());

            await act(async () => {
                await flushPromises();
            });

            toggleDeviceDetails(getByTestId, alicesMobileDevice.device_id);

            // no verify button
            expect(queryByTestId(`verification-status-button-${alicesMobileDevice.device_id}`)).toBeFalsy();
            expect(
                getByTestId(`device-detail-${alicesMobileDevice.device_id}`).getElementsByClassName(
                    "mx_DeviceSecurityCard",
                ),
            ).toMatchSnapshot();
        });

        it("refreshes devices after verifying other device", async () => {
            const modalSpy = jest.spyOn(Modal, "createDialog");

            // make the current device verified
            mockClient.getDevices.mockResolvedValue({
                devices: [alicesDevice, alicesMobileDevice],
            });
            mockClient.getStoredDevice.mockImplementation((_userId, deviceId) => new DeviceInfo(deviceId));
            mockCrypto.getDeviceVerificationStatus.mockImplementation(async (_userId, deviceId) => {
                if (deviceId === alicesDevice.device_id) {
                    return new DeviceVerificationStatus({ crossSigningVerified: true, localVerified: true });
                }
                return new DeviceVerificationStatus({});
            });

            const { getByTestId } = render(getComponent());

            await act(async () => {
                await flushPromises();
            });

            toggleDeviceDetails(getByTestId, alicesMobileDevice.device_id);

            // reset mock counter before triggering verification
            mockClient.getDevices.mockClear();

            // click verify button from current session section
            fireEvent.click(getByTestId(`verification-status-button-${alicesMobileDevice.device_id}`));

            const { onFinished: modalOnFinished } = modalSpy.mock.calls[0][1] as any;
            // simulate modal completing process
            await modalOnFinished();

            // cancelled in case it was a failure exit from modal
            expect(mockVerificationRequest.cancel).toHaveBeenCalled();
            // devices refreshed
            expect(mockClient.getDevices).toHaveBeenCalled();
        });
    });

    describe("device dehydration", () => {
        it("Hides a verified dehydrated device", async () => {
            mockClient.getDevices.mockResolvedValue({
                devices: [alicesDevice, alicesMobileDevice, alicesDehydratedDevice],
            });
            mockClient.getStoredDevice.mockImplementation((_userId, deviceId) => new DeviceInfo(deviceId));

            const devicesMap = new Map<string, Device>([
                [alicesDeviceObj.deviceId, alicesDeviceObj],
                [alicesMobileDeviceObj.deviceId, alicesMobileDeviceObj],
                [alicesDehydratedDeviceObj.deviceId, alicesDehydratedDeviceObj],
            ]);
            const userDeviceMap = new Map<string, Map<string, Device>>([[aliceId, devicesMap]]);
            mockCrypto.getUserDeviceInfo.mockResolvedValue(userDeviceMap);
            mockCrypto.getDeviceVerificationStatus.mockImplementation(async (_userId, deviceId) => {
                // alices device is trusted
                if (deviceId === alicesDevice.device_id) {
                    return new DeviceVerificationStatus({ crossSigningVerified: true, localVerified: true });
                }
                // the dehydrated device is trusted
                if (deviceId === alicesDehydratedDevice.device_id) {
                    return new DeviceVerificationStatus({ crossSigningVerified: true, localVerified: true });
                }
                // alices mobile device is not
                if (deviceId === alicesMobileDevice.device_id) {
                    return new DeviceVerificationStatus({});
                }
                return null;
            });

            const { queryByTestId } = render(getComponent());

            await act(async () => {
                await flushPromises();
            });

            expect(queryByTestId(`device-tile-${alicesDevice.device_id}`)).toBeTruthy();
            expect(queryByTestId(`device-tile-${alicesMobileDevice.device_id}`)).toBeTruthy();
            // the dehydrated device should be hidden
            expect(queryByTestId(`device-tile-${alicesDehydratedDevice.device_id}`)).toBeFalsy();
        });

        it("Shows an unverified dehydrated device", async () => {
            mockClient.getDevices.mockResolvedValue({
                devices: [alicesDevice, alicesMobileDevice, alicesDehydratedDevice],
            });
            mockClient.getStoredDevice.mockImplementation((_userId, deviceId) => new DeviceInfo(deviceId));

            const devicesMap = new Map<string, Device>([
                [alicesDeviceObj.deviceId, alicesDeviceObj],
                [alicesMobileDeviceObj.deviceId, alicesMobileDeviceObj],
                [alicesDehydratedDeviceObj.deviceId, alicesDehydratedDeviceObj],
            ]);
            const userDeviceMap = new Map<string, Map<string, Device>>([[aliceId, devicesMap]]);
            mockCrypto.getUserDeviceInfo.mockResolvedValue(userDeviceMap);
            mockCrypto.getDeviceVerificationStatus.mockImplementation(async (_userId, deviceId) => {
                // alices device is trusted
                if (deviceId === alicesDevice.device_id) {
                    return new DeviceVerificationStatus({ crossSigningVerified: true, localVerified: true });
                }
                // the dehydrated device is not
                if (deviceId === alicesDehydratedDevice.device_id) {
                    return new DeviceVerificationStatus({ crossSigningVerified: false, localVerified: false });
                }
                // alices mobile device is not
                if (deviceId === alicesMobileDevice.device_id) {
                    return new DeviceVerificationStatus({});
                }
                return null;
            });

            const { queryByTestId } = render(getComponent());

            await act(async () => {
                await flushPromises();
            });

            expect(queryByTestId(`device-tile-${alicesDevice.device_id}`)).toBeTruthy();
            expect(queryByTestId(`device-tile-${alicesMobileDevice.device_id}`)).toBeTruthy();
            // the dehydrated device should be shown since it is unverified
            expect(queryByTestId(`device-tile-${alicesDehydratedDevice.device_id}`)).toBeTruthy();
        });

        it("Shows the dehydrated devices if there are multiple", async () => {
            mockClient.getDevices.mockResolvedValue({
                devices: [alicesDevice, alicesMobileDevice, alicesDehydratedDevice, alicesOtherDehydratedDevice],
            });
            mockClient.getStoredDevice.mockImplementation((_userId, deviceId) => new DeviceInfo(deviceId));

            const devicesMap = new Map<string, Device>([
                [alicesDeviceObj.deviceId, alicesDeviceObj],
                [alicesMobileDeviceObj.deviceId, alicesMobileDeviceObj],
                [alicesDehydratedDeviceObj.deviceId, alicesDehydratedDeviceObj],
                [alicesOtherDehydratedDeviceObj.deviceId, alicesOtherDehydratedDeviceObj],
            ]);
            const userDeviceMap = new Map<string, Map<string, Device>>([[aliceId, devicesMap]]);
            mockCrypto.getUserDeviceInfo.mockResolvedValue(userDeviceMap);
            mockCrypto.getDeviceVerificationStatus.mockImplementation(async (_userId, deviceId) => {
                // alices device is trusted
                if (deviceId === alicesDevice.device_id) {
                    return new DeviceVerificationStatus({ crossSigningVerified: true, localVerified: true });
                }
                // one dehydrated device is trusted
                if (deviceId === alicesDehydratedDevice.device_id) {
                    return new DeviceVerificationStatus({ crossSigningVerified: true, localVerified: true });
                }
                // the other is not
                if (deviceId === alicesOtherDehydratedDevice.device_id) {
                    return new DeviceVerificationStatus({ crossSigningVerified: false, localVerified: false });
                }
                // alices mobile device is not
                if (deviceId === alicesMobileDevice.device_id) {
                    return new DeviceVerificationStatus({});
                }
                return null;
            });

            const { queryByTestId } = render(getComponent());

            await act(async () => {
                await flushPromises();
            });

            expect(queryByTestId(`device-tile-${alicesDevice.device_id}`)).toBeTruthy();
            expect(queryByTestId(`device-tile-${alicesMobileDevice.device_id}`)).toBeTruthy();
            // both the dehydrated devices should be shown, since there are multiple
            expect(queryByTestId(`device-tile-${alicesDehydratedDevice.device_id}`)).toBeTruthy();
            expect(queryByTestId(`device-tile-${alicesOtherDehydratedDevice.device_id}`)).toBeTruthy();
        });
    });

    describe("Sign out", () => {
        it("Signs out of current device", async () => {
            const modalSpy = jest.spyOn(Modal, "createDialog");

            mockClient.getDevices.mockResolvedValue({
                devices: [alicesDevice],
            });
            const { getByTestId } = render(getComponent());

            await act(async () => {
                await flushPromises();
            });

            toggleDeviceDetails(getByTestId, alicesDevice.device_id);

            const signOutButton = getByTestId("device-detail-sign-out-cta");
            expect(signOutButton).toMatchSnapshot();
            fireEvent.click(signOutButton);

            // logout dialog opened
            expect(modalSpy).toHaveBeenCalledWith(LogoutDialog, {}, undefined, false, true);
        });

        it("Signs out of current device from kebab menu", async () => {
            const modalSpy = jest.spyOn(Modal, "createDialog");
            mockClient.getDevices.mockResolvedValue({
                devices: [alicesDevice],
            });
            const { getByTestId, getByLabelText } = render(getComponent());

            await act(async () => {
                await flushPromises();
            });

            fireEvent.click(getByTestId("current-session-menu"));
            fireEvent.click(getByLabelText("Sign out"));

            // logout dialog opened
            expect(modalSpy).toHaveBeenCalledWith(LogoutDialog, {}, undefined, false, true);
        });

        it("does not render sign out other devices option when only one device", async () => {
            mockClient.getDevices.mockResolvedValue({
                devices: [alicesDevice],
            });
            const { getByTestId, queryByLabelText } = render(getComponent());

            await act(async () => {
                await flushPromises();
            });

            fireEvent.click(getByTestId("current-session-menu"));
            expect(queryByLabelText("Sign out of all other sessions")).toBeFalsy();
        });

        it("signs out of all other devices from current session context menu", async () => {
            mockClient.getDevices.mockResolvedValue({
                devices: [alicesDevice, alicesMobileDevice, alicesOlderMobileDevice],
            });
            const { getByTestId, getByLabelText } = render(getComponent());

            await act(async () => {
                await flushPromises();
            });

            fireEvent.click(getByTestId("current-session-menu"));
            fireEvent.click(getByLabelText("Sign out of all other sessions (2)"));
            await confirmSignout(getByTestId);

            // other devices deleted, excluding current device
            expect(mockClient.deleteMultipleDevices).toHaveBeenCalledWith(
                [alicesMobileDevice.device_id, alicesOlderMobileDevice.device_id],
                undefined,
            );
        });

        it("removes account data events for devices after sign out", async () => {
            const mobileDeviceClientInfo = new MatrixEvent({
                type: getClientInformationEventType(alicesMobileDevice.device_id),
                content: {
                    name: "test",
                },
            });
            // @ts-ignore setup mock
            mockClient.store = {
                // @ts-ignore setup mock
                accountData: new Map([[mobileDeviceClientInfo.getType(), mobileDeviceClientInfo]]),
            };

            mockClient.getDevices
                .mockResolvedValueOnce({
                    devices: [alicesDevice, alicesMobileDevice, alicesOlderMobileDevice],
                })
                .mockResolvedValueOnce({
                    // refreshed devices after sign out
                    devices: [alicesDevice],
                });

            const { getByTestId, getByLabelText } = render(getComponent());

            await act(async () => {
                await flushPromises();
            });

            expect(mockClient.deleteAccountData).not.toHaveBeenCalled();

            fireEvent.click(getByTestId("current-session-menu"));
            fireEvent.click(getByLabelText("Sign out of all other sessions (2)"));
            await confirmSignout(getByTestId);

            // only called once for signed out device with account data event
            expect(mockClient.deleteAccountData).toHaveBeenCalledTimes(1);
            expect(mockClient.deleteAccountData).toHaveBeenCalledWith(mobileDeviceClientInfo.getType());
        });

        describe("other devices", () => {
            const interactiveAuthError = new MatrixError(
                {
                    flows: [{ stages: ["m.login.password"] }],
                },
                401,
            );

            beforeEach(() => {
                mockClient.deleteMultipleDevices.mockReset();
            });

            it("deletes a device when interactive auth is not required", async () => {
                mockClient.deleteMultipleDevices.mockResolvedValue({});
                mockClient.getDevices
                    .mockResolvedValueOnce({
                        devices: [alicesDevice, alicesMobileDevice, alicesOlderMobileDevice],
                    })
                    // pretend it was really deleted on refresh
                    .mockResolvedValueOnce({
                        devices: [alicesDevice, alicesOlderMobileDevice],
                    });

                const { getByTestId } = render(getComponent());

                await act(async () => {
                    await flushPromises();
                });

                toggleDeviceDetails(getByTestId, alicesMobileDevice.device_id);

                const deviceDetails = getByTestId(`device-detail-${alicesMobileDevice.device_id}`);
                const signOutButton = deviceDetails.querySelector(
                    '[data-testid="device-detail-sign-out-cta"]',
                ) as Element;
                fireEvent.click(signOutButton);

                await confirmSignout(getByTestId);

                // sign out button is disabled with spinner
                expect(
                    (deviceDetails.querySelector('[data-testid="device-detail-sign-out-cta"]') as Element).getAttribute(
                        "aria-disabled",
                    ),
                ).toEqual("true");
                // delete called
                expect(mockClient.deleteMultipleDevices).toHaveBeenCalledWith(
                    [alicesMobileDevice.device_id],
                    undefined,
                );

                await flushPromises();

                // devices refreshed
                expect(mockClient.getDevices).toHaveBeenCalled();
            });

            it("does not delete a device when interactive auth is not required", async () => {
                const { getByTestId } = render(getComponent());

                await act(async () => {
                    await flushPromises();
                });

                toggleDeviceDetails(getByTestId, alicesMobileDevice.device_id);

                const deviceDetails = getByTestId(`device-detail-${alicesMobileDevice.device_id}`);
                const signOutButton = deviceDetails.querySelector(
                    '[data-testid="device-detail-sign-out-cta"]',
                ) as Element;
                fireEvent.click(signOutButton);

                await confirmSignout(getByTestId, false);

                // doesnt enter loading state
                expect(
                    (deviceDetails.querySelector('[data-testid="device-detail-sign-out-cta"]') as Element).getAttribute(
                        "aria-disabled",
                    ),
                ).toEqual(null);
                // delete not called
                expect(mockClient.deleteMultipleDevices).not.toHaveBeenCalled();
            });

            it("deletes a device when interactive auth is required", async () => {
                mockClient.deleteMultipleDevices
                    // require auth
                    .mockRejectedValueOnce(interactiveAuthError)
                    // then succeed
                    .mockResolvedValueOnce({});

                mockClient.getDevices
                    .mockResolvedValueOnce({
                        devices: [alicesDevice, alicesMobileDevice, alicesOlderMobileDevice],
                    })
                    // pretend it was really deleted on refresh
                    .mockResolvedValueOnce({
                        devices: [alicesDevice, alicesOlderMobileDevice],
                    });

                const { getByTestId, getByLabelText } = render(getComponent());

                await act(async () => {
                    await flushPromises();
                });

                // reset mock count after initial load
                mockClient.getDevices.mockClear();

                toggleDeviceDetails(getByTestId, alicesMobileDevice.device_id);

                const deviceDetails = getByTestId(`device-detail-${alicesMobileDevice.device_id}`);
                const signOutButton = deviceDetails.querySelector(
                    '[data-testid="device-detail-sign-out-cta"]',
                ) as Element;
                fireEvent.click(signOutButton);
                await confirmSignout(getByTestId);

                await flushPromises();
                // modal rendering has some weird sleeps
                await screen.findByRole("dialog");

                expect(mockClient.deleteMultipleDevices).toHaveBeenCalledWith(
                    [alicesMobileDevice.device_id],
                    undefined,
                );

                const modal = document.getElementsByClassName("mx_Dialog");
                expect(modal.length).toBeTruthy();

                // fill password and submit for interactive auth
                act(() => {
                    fireEvent.change(getByLabelText("Password"), {
                        target: { value: "topsecret" },
                    });
                    fireEvent.submit(getByLabelText("Password"));
                });

                await flushPromises();

                // called again with auth
                expect(mockClient.deleteMultipleDevices).toHaveBeenCalledWith([alicesMobileDevice.device_id], {
                    identifier: {
                        type: "m.id.user",
                        user: aliceId,
                    },
                    password: "",
                    type: "m.login.password",
                    user: aliceId,
                });
                // devices refreshed
                expect(mockClient.getDevices).toHaveBeenCalled();
            });

            it("clears loading state when device deletion is cancelled during interactive auth", async () => {
                mockClient.deleteMultipleDevices
                    // require auth
                    .mockRejectedValueOnce(interactiveAuthError)
                    // then succeed
                    .mockResolvedValueOnce({});

                mockClient.getDevices.mockResolvedValue({
                    devices: [alicesDevice, alicesMobileDevice, alicesOlderMobileDevice],
                });

                const { getByTestId, getByLabelText } = render(getComponent());

                await act(async () => {
                    await flushPromises();
                });

                toggleDeviceDetails(getByTestId, alicesMobileDevice.device_id);

                const deviceDetails = getByTestId(`device-detail-${alicesMobileDevice.device_id}`);
                const signOutButton = deviceDetails.querySelector(
                    '[data-testid="device-detail-sign-out-cta"]',
                ) as Element;
                fireEvent.click(signOutButton);
                await confirmSignout(getByTestId);

                // button is loading
                expect(
                    (deviceDetails.querySelector('[data-testid="device-detail-sign-out-cta"]') as Element).getAttribute(
                        "aria-disabled",
                    ),
                ).toEqual("true");

                await flushPromises();

                // Modal rendering has some weird sleeps.
                // Resetting ourselves twice in the main loop gives modal the chance to settle.
                await sleep(0);
                await sleep(0);

                expect(mockClient.deleteMultipleDevices).toHaveBeenCalledWith(
                    [alicesMobileDevice.device_id],
                    undefined,
                );

                const modal = document.getElementsByClassName("mx_Dialog");
                expect(modal.length).toBeTruthy();

                // cancel iau by closing modal
                act(() => {
                    fireEvent.click(getByLabelText("Close dialog"));
                });

                await flushPromises();

                // not called again
                expect(mockClient.deleteMultipleDevices).toHaveBeenCalledTimes(1);
                // devices not refreshed (not called since initial fetch)
                expect(mockClient.getDevices).toHaveBeenCalledTimes(1);

                // loading state cleared
                expect(
                    (deviceDetails.querySelector('[data-testid="device-detail-sign-out-cta"]') as Element).getAttribute(
                        "aria-disabled",
                    ),
                ).toEqual(null);
            });

            it("deletes multiple devices", async () => {
                mockClient.getDevices.mockResolvedValue({
                    devices: [alicesDevice, alicesMobileDevice, alicesOlderMobileDevice, alicesInactiveDevice],
                });
                // get a handle for resolving the delete call
                // because promise flushing after the confirm modal is resolving this too
                // and we want to test the loading state here
                const resolveDeleteRequest = defer<IAuthData>();
                mockClient.deleteMultipleDevices.mockImplementation(() => {
                    return resolveDeleteRequest.promise;
                });

                const { getByTestId } = render(getComponent());

                await act(async () => {
                    await flushPromises();
                });

                toggleDeviceSelection(getByTestId, alicesMobileDevice.device_id);
                toggleDeviceSelection(getByTestId, alicesOlderMobileDevice.device_id);

                fireEvent.click(getByTestId("sign-out-selection-cta"));

                await confirmSignout(getByTestId);

                // buttons disabled in list header
                expect(getByTestId("sign-out-selection-cta").getAttribute("aria-disabled")).toBeTruthy();
                expect(getByTestId("cancel-selection-cta").getAttribute("aria-disabled")).toBeTruthy();
                // spinner rendered in list header
                expect(getByTestId("sign-out-selection-cta").querySelector(".mx_Spinner")).toBeTruthy();

                // spinners on signing out devices
                expect(
                    getDeviceTile(getByTestId, alicesMobileDevice.device_id).querySelector(".mx_Spinner"),
                ).toBeTruthy();
                expect(
                    getDeviceTile(getByTestId, alicesOlderMobileDevice.device_id).querySelector(".mx_Spinner"),
                ).toBeTruthy();
                // no spinner for device that is not signing out
                expect(
                    getDeviceTile(getByTestId, alicesInactiveDevice.device_id).querySelector(".mx_Spinner"),
                ).toBeFalsy();

                // delete called with both ids
                expect(mockClient.deleteMultipleDevices).toHaveBeenCalledWith(
                    [alicesMobileDevice.device_id, alicesOlderMobileDevice.device_id],
                    undefined,
                );

                resolveDeleteRequest.resolve({});
            });

            it("signs out of all other devices from other sessions context menu", async () => {
                mockClient.getDevices.mockResolvedValue({
                    devices: [alicesDevice, alicesMobileDevice, alicesOlderMobileDevice],
                });
                const { getByTestId, getByLabelText } = render(getComponent());

                await act(async () => {
                    await flushPromises();
                });

                fireEvent.click(getByTestId("other-sessions-menu"));
                fireEvent.click(getByLabelText("Sign out of 2 sessions"));
                await confirmSignout(getByTestId);

                // other devices deleted, excluding current device
                expect(mockClient.deleteMultipleDevices).toHaveBeenCalledWith(
                    [alicesMobileDevice.device_id, alicesOlderMobileDevice.device_id],
                    undefined,
                );
            });
        });

        describe("for an OIDC-aware server", () => {
            beforeEach(() => {
                // just do an ugly mock here to avoid mocking initialisation
                const mockOidcClientStore = {
                    accountManagementEndpoint: "https://issuer.org/account",
                } as unknown as OidcClientStore;
                jest.spyOn(sdkContext, "oidcClientStore", "get").mockReturnValue(mockOidcClientStore);
            });

            // signing out the current device works as usual
            it("Signs out of current device", async () => {
                const modalSpy = jest.spyOn(Modal, "createDialog");

                mockClient.getDevices.mockResolvedValue({
                    devices: [alicesDevice],
                });
                const { getByTestId } = render(getComponent());

                await act(async () => {
                    await flushPromises();
                });

                toggleDeviceDetails(getByTestId, alicesDevice.device_id);

                const signOutButton = getByTestId("device-detail-sign-out-cta");
                expect(signOutButton).toMatchSnapshot();
                fireEvent.click(signOutButton);

                // logout dialog opened
                expect(modalSpy).toHaveBeenCalledWith(LogoutDialog, {}, undefined, false, true);
            });

            it("does not allow signing out of all other devices from current session context menu", async () => {
                mockClient.getDevices.mockResolvedValue({
                    devices: [alicesDevice, alicesMobileDevice, alicesOlderMobileDevice],
                });
                const { getByTestId } = render(getComponent());

                await act(async () => {
                    await flushPromises();
                });

                fireEvent.click(getByTestId("current-session-menu"));
                expect(screen.queryByLabelText("Sign out of all other sessions (2)")).not.toBeInTheDocument();
            });

            describe("other devices", () => {
                it("opens delegated auth provider to sign out a single device", async () => {
                    mockClient.getDevices.mockResolvedValue({
                        devices: [alicesDevice, alicesMobileDevice, alicesOlderMobileDevice],
                    });

                    const { getByTestId } = render(getComponent());

                    await act(async () => {
                        await flushPromises();
                    });

                    // reset call count
                    mockClient.getDevices.mockClear();

                    toggleDeviceDetails(getByTestId, alicesMobileDevice.device_id);

                    const deviceDetails = getByTestId(`device-detail-${alicesMobileDevice.device_id}`);
                    const signOutButton = deviceDetails.querySelector(
                        '[data-testid="device-detail-sign-out-cta"]',
                    ) as Element;
                    fireEvent.click(signOutButton);

                    await screen.findByRole("dialog");
                    expect(
                        screen.getByText(
                            "You will be redirected to your server's authentication provider to complete sign out.",
                        ),
                    ).toBeInTheDocument();
                    // correct link to auth provider
                    expect(screen.getByText("Continue")).toHaveAttribute(
                        "href",
                        `https://issuer.org/account?action=session_end&device_id=${alicesMobileDevice.device_id}`,
                    );

                    // go to the link
                    fireEvent.click(screen.getByText("Continue"));
                    await flushPromises();

                    // come back from the link and close the modal
                    fireEvent.click(screen.getByText("Close"));

                    await flushPromises();

                    // devices were refreshed
                    expect(mockClient.getDevices).toHaveBeenCalled();
                });

                it("does not allow removing multiple devices at once", async () => {
                    mockClient.getDevices.mockResolvedValue({
                        devices: [alicesDevice, alicesMobileDevice, alicesOlderMobileDevice, alicesInactiveDevice],
                    });

                    render(getComponent());

                    await act(async () => {
                        await flushPromises();
                    });

                    // sessions don't have checkboxes
                    expect(
                        screen.queryByTestId(`device-tile-checkbox-${alicesMobileDevice.device_id}`),
                    ).not.toBeInTheDocument();
                    // no select all
                    expect(screen.queryByLabelText("Select all")).not.toBeInTheDocument();
                });

                it("does not allow signing out of all other devices from other sessions context menu", async () => {
                    mockClient.getDevices.mockResolvedValue({
                        devices: [alicesDevice, alicesMobileDevice, alicesOlderMobileDevice],
                    });
                    render(getComponent());

                    await act(async () => {
                        await flushPromises();
                    });

                    // no context menu because 'sign out all' is the only option
                    // and it is not allowed when server is oidc-aware
                    expect(screen.queryByTestId("other-sessions-menu")).not.toBeInTheDocument();
                });
            });
        });
    });

    describe("Rename sessions", () => {
        const updateDeviceName = async (
            getByTestId: RenderResult["getByTestId"],
            device: IMyDevice,
            newDeviceName: string,
        ) => {
            toggleDeviceDetails(getByTestId, device.device_id);

            // start editing
            fireEvent.click(getByTestId("device-heading-rename-cta"));

            const input = getByTestId("device-rename-input");
            fireEvent.change(input, { target: { value: newDeviceName } });
            fireEvent.click(getByTestId("device-rename-submit-cta"));

            await flushPromises();
            await flushPromises();
        };

        it("renames current session", async () => {
            const { getByTestId } = render(getComponent());

            await act(async () => {
                await flushPromises();
            });

            const newDeviceName = "new device name";
            await updateDeviceName(getByTestId, alicesDevice, newDeviceName);

            expect(mockClient.setDeviceDetails).toHaveBeenCalledWith(alicesDevice.device_id, {
                display_name: newDeviceName,
            });

            // devices refreshed
            expect(mockClient.getDevices).toHaveBeenCalledTimes(2);
        });

        it("renames other session", async () => {
            const { getByTestId } = render(getComponent());

            await act(async () => {
                await flushPromises();
            });

            const newDeviceName = "new device name";
            await updateDeviceName(getByTestId, alicesMobileDevice, newDeviceName);

            expect(mockClient.setDeviceDetails).toHaveBeenCalledWith(alicesMobileDevice.device_id, {
                display_name: newDeviceName,
            });

            // devices refreshed
            expect(mockClient.getDevices).toHaveBeenCalledTimes(2);
        });

        it("does not rename session or refresh devices is session name is unchanged", async () => {
            const { getByTestId } = render(getComponent());

            await act(async () => {
                await flushPromises();
            });

            await updateDeviceName(getByTestId, alicesDevice, alicesDevice.display_name);

            expect(mockClient.setDeviceDetails).not.toHaveBeenCalled();
            // only called once on initial load
            expect(mockClient.getDevices).toHaveBeenCalledTimes(1);
        });

        it("saves an empty session display name successfully", async () => {
            const { getByTestId } = render(getComponent());

            await act(async () => {
                await flushPromises();
            });

            await updateDeviceName(getByTestId, alicesDevice, "");

            expect(mockClient.setDeviceDetails).toHaveBeenCalledWith(alicesDevice.device_id, {
                display_name: "",
            });
        });

        it("displays an error when session display name fails to save", async () => {
            const logSpy = jest.spyOn(logger, "error");
            const error = new Error("oups");
            mockClient.setDeviceDetails.mockRejectedValue(error);
            const { getByTestId } = render(getComponent());

            await act(async () => {
                await flushPromises();
            });

            const newDeviceName = "new device name";
            await updateDeviceName(getByTestId, alicesDevice, newDeviceName);

            await flushPromises();

            expect(logSpy).toHaveBeenCalledWith("Error setting device name", error);

            // error displayed
            expect(getByTestId("device-rename-error")).toBeTruthy();
        });
    });

    describe("Multiple selection", () => {
        beforeEach(() => {
            mockClient.getDevices.mockResolvedValue({
                devices: [alicesDevice, alicesMobileDevice, alicesOlderMobileDevice],
            });
        });

        it("toggles session selection", async () => {
            const { getByTestId, getByText } = render(getComponent());

            await act(async () => {
                await flushPromises();
            });

            toggleDeviceSelection(getByTestId, alicesMobileDevice.device_id);
            toggleDeviceSelection(getByTestId, alicesOlderMobileDevice.device_id);

            // header displayed correctly
            expect(getByText("2 sessions selected")).toBeTruthy();

            expect(isDeviceSelected(getByTestId, alicesMobileDevice.device_id)).toBeTruthy();
            expect(isDeviceSelected(getByTestId, alicesOlderMobileDevice.device_id)).toBeTruthy();

            toggleDeviceSelection(getByTestId, alicesMobileDevice.device_id);

            // unselected
            expect(isDeviceSelected(getByTestId, alicesMobileDevice.device_id)).toBeFalsy();
            // still selected
            expect(isDeviceSelected(getByTestId, alicesOlderMobileDevice.device_id)).toBeTruthy();
        });

        it("cancel button clears selection", async () => {
            const { getByTestId, getByText } = render(getComponent());

            await act(async () => {
                await flushPromises();
            });

            toggleDeviceSelection(getByTestId, alicesMobileDevice.device_id);
            toggleDeviceSelection(getByTestId, alicesOlderMobileDevice.device_id);

            // header displayed correctly
            expect(getByText("2 sessions selected")).toBeTruthy();

            fireEvent.click(getByTestId("cancel-selection-cta"));

            // unselected
            expect(isDeviceSelected(getByTestId, alicesMobileDevice.device_id)).toBeFalsy();
            expect(isDeviceSelected(getByTestId, alicesOlderMobileDevice.device_id)).toBeFalsy();
        });

        it("changing the filter clears selection", async () => {
            const { getByTestId } = render(getComponent());

            await act(async () => {
                await flushPromises();
            });

            toggleDeviceSelection(getByTestId, alicesMobileDevice.device_id);
            expect(isDeviceSelected(getByTestId, alicesMobileDevice.device_id)).toBeTruthy();

            fireEvent.click(getByTestId("unverified-devices-cta"));

            // our session manager waits a tick for rerender
            await flushPromises();

            // unselected
            expect(isDeviceSelected(getByTestId, alicesOlderMobileDevice.device_id)).toBeFalsy();
        });

        describe("toggling select all", () => {
            it("selects all sessions when there is not existing selection", async () => {
                const { getByTestId, getByText } = render(getComponent());

                await act(async () => {
                    await flushPromises();
                });

                fireEvent.click(getByTestId("device-select-all-checkbox"));

                // header displayed correctly
                expect(getByText("2 sessions selected")).toBeTruthy();
                expect(isSelectAllChecked(getByTestId)).toBeTruthy();

                // devices selected
                expect(isDeviceSelected(getByTestId, alicesMobileDevice.device_id)).toBeTruthy();
                expect(isDeviceSelected(getByTestId, alicesOlderMobileDevice.device_id)).toBeTruthy();
            });

            it("selects all sessions when some sessions are already selected", async () => {
                const { getByTestId, getByText } = render(getComponent());

                await act(async () => {
                    await flushPromises();
                });

                toggleDeviceSelection(getByTestId, alicesMobileDevice.device_id);

                fireEvent.click(getByTestId("device-select-all-checkbox"));

                // header displayed correctly
                expect(getByText("2 sessions selected")).toBeTruthy();
                expect(isSelectAllChecked(getByTestId)).toBeTruthy();

                // devices selected
                expect(isDeviceSelected(getByTestId, alicesMobileDevice.device_id)).toBeTruthy();
                expect(isDeviceSelected(getByTestId, alicesOlderMobileDevice.device_id)).toBeTruthy();
            });

            it("deselects all sessions when all sessions are selected", async () => {
                const { getByTestId, getByText } = render(getComponent());

                await act(async () => {
                    await flushPromises();
                });

                fireEvent.click(getByTestId("device-select-all-checkbox"));

                // header displayed correctly
                expect(getByText("2 sessions selected")).toBeTruthy();
                expect(isSelectAllChecked(getByTestId)).toBeTruthy();

                // devices selected
                expect(isDeviceSelected(getByTestId, alicesMobileDevice.device_id)).toBeTruthy();
                expect(isDeviceSelected(getByTestId, alicesOlderMobileDevice.device_id)).toBeTruthy();
            });

            it("selects only sessions that are part of the active filter", async () => {
                mockClient.getDevices.mockResolvedValue({
                    devices: [alicesDevice, alicesMobileDevice, alicesInactiveDevice],
                });
                const { getByTestId, container } = render(getComponent());

                await act(async () => {
                    await flushPromises();
                });

                // filter for inactive sessions
                await setFilter(container, DeviceSecurityVariation.Inactive);

                // select all inactive sessions
                fireEvent.click(getByTestId("device-select-all-checkbox"));

                expect(isSelectAllChecked(getByTestId)).toBeTruthy();

                // sign out of all selected sessions
                fireEvent.click(getByTestId("sign-out-selection-cta"));
                await confirmSignout(getByTestId);

                // only called with session from active filter
                expect(mockClient.deleteMultipleDevices).toHaveBeenCalledWith(
                    [alicesInactiveDevice.device_id],
                    undefined,
                );
            });
        });
    });

    it("lets you change the pusher state", async () => {
        const { getByTestId } = render(getComponent());

        await act(async () => {
            await flushPromises();
        });

        toggleDeviceDetails(getByTestId, alicesMobileDevice.device_id);

        // device details are expanded
        expect(getByTestId(`device-detail-${alicesMobileDevice.device_id}`)).toBeTruthy();
        expect(getByTestId("device-detail-push-notification")).toBeTruthy();

        const checkbox = getByTestId("device-detail-push-notification-checkbox");

        expect(checkbox).toBeTruthy();
        fireEvent.click(checkbox);

        expect(mockClient.setPusher).toHaveBeenCalled();
    });

    it("lets you change the local notification settings state", async () => {
        const { getByTestId } = render(getComponent());

        await act(async () => {
            await flushPromises();
        });

        toggleDeviceDetails(getByTestId, alicesDevice.device_id);

        // device details are expanded
        expect(getByTestId(`device-detail-${alicesDevice.device_id}`)).toBeTruthy();
        expect(getByTestId("device-detail-push-notification")).toBeTruthy();

        const checkbox = getByTestId("device-detail-push-notification-checkbox");

        expect(checkbox).toBeTruthy();
        fireEvent.click(checkbox);

        expect(mockClient.setLocalNotificationSettings).toHaveBeenCalledWith(alicesDevice.device_id, {
            is_silenced: true,
        });
    });

    it("updates the UI when another session changes the local notifications", async () => {
        const { getByTestId } = render(getComponent());

        await act(async () => {
            await flushPromises();
        });

        toggleDeviceDetails(getByTestId, alicesDevice.device_id);

        // device details are expanded
        expect(getByTestId(`device-detail-${alicesDevice.device_id}`)).toBeTruthy();
        expect(getByTestId("device-detail-push-notification")).toBeTruthy();

        const checkbox = getByTestId("device-detail-push-notification-checkbox");

        expect(checkbox).toBeTruthy();

        expect(checkbox.getAttribute("aria-checked")).toEqual("true");

        const evt = new MatrixEvent({
            type: LOCAL_NOTIFICATION_SETTINGS_PREFIX.name + "." + alicesDevice.device_id,
            content: {
                is_silenced: true,
            },
        });

        await act(async () => {
            mockClient.emit(ClientEvent.AccountData, evt);
        });

        expect(checkbox.getAttribute("aria-checked")).toEqual("false");
    });

    describe("MSC3906 QR code login", () => {
        const settingsValueSpy = jest.spyOn(SettingsStore, "getValue");

        beforeEach(() => {
            settingsValueSpy.mockClear().mockReturnValue(false);
            // enable server support for qr login
            mockClient.getVersions.mockResolvedValue({
                versions: [],
                unstable_features: {
                    "org.matrix.msc3886": true,
                },
            });
            mockClient.getCapabilities.mockResolvedValue({
                [GET_LOGIN_TOKEN_CAPABILITY.name]: {
                    enabled: true,
                },
            });
        });

        it("renders qr code login section", async () => {
            const { getByText } = render(getComponent());

            // wait for versions call to settle
            await flushPromises();

            expect(getByText("Link new device")).toBeTruthy();
            expect(getByText("Show QR code")).toBeTruthy();
        });

        it("enters qr code login section when show QR code button clicked", async () => {
            const { getByText, findByTestId } = render(getComponent());
            // wait for versions call to settle
            await flushPromises();

            fireEvent.click(getByText("Show QR code"));

            await expect(findByTestId("login-with-qr")).resolves.toBeTruthy();
        });
    });

    describe("MSC4108 QR code login", () => {
        const settingsValueSpy = jest.spyOn(SettingsStore, "getValue");
        const issuer = "https://issuer.org";
        const openIdConfiguration = mockOpenIdConfiguration(issuer);

        beforeEach(() => {
            settingsValueSpy.mockClear().mockReturnValue(false);
            // enable server support for qr login
            mockClient.getVersions.mockResolvedValue({
                versions: [],
                unstable_features: {
                    "org.matrix.msc4108": true,
                },
            });
            mockClient.getCapabilities.mockResolvedValue({
                [GET_LOGIN_TOKEN_CAPABILITY.name]: {
                    enabled: true,
                },
            });
            mockClient.getAuthIssuer.mockResolvedValue({ issuer });
            fetchMock.mock(`${issuer}/.well-known/openid-configuration`, {
                ...openIdConfiguration,
                grant_types_supported: [
                    ...openIdConfiguration.grant_types_supported,
                    "urn:ietf:params:oauth:grant-type:device_code",
                ],
            });
            fetchMock.mock(openIdConfiguration.jwks_uri!, {
                status: 200,
                headers: {
                    "Content-Type": "application/json",
                },
                keys: [],
            });
        });

        it("renders qr code login section", async () => {
            const { getByText } = render(getComponent());

            // wait for versions call to settle
            await flushPromises();

            expect(getByText("Link new device")).toBeTruthy();
            expect(getByText("Show QR code")).toBeTruthy();
        });

        it("enters qr code login section when show QR code button clicked", async () => {
            const { getByText, findByTestId } = render(getComponent());
            // wait for versions call to settle
            await flushPromises();

            fireEvent.click(getByText("Show QR code"));

            await expect(findByTestId("login-with-qr")).resolves.toBeTruthy();
        });
    });
});<|MERGE_RESOLUTION|>--- conflicted
+++ resolved
@@ -36,11 +36,7 @@
     MatrixClient,
 } from "matrix-js-sdk/src/matrix";
 import { mocked, MockedObject } from "jest-mock";
-<<<<<<< HEAD
-import { TooltipProvider } from "@vector-im/compound-web";
 import fetchMock from "fetch-mock-jest";
-=======
->>>>>>> 2c848d7f
 
 import {
     clearAllModals,
