// Jest Snapshot v1, https://goo.gl/fbAQLP

exports[`<LoginWithQRFlow /> errors renders authorization_expired 1`] = `
<div>
  <div
    class="mx_LoginWithQR mx_LoginWithQR_error"
    data-testid="login-with-qr"
  >
    <div
      class="mx_LoginWithQR_main"
    >
      <div
        class="mx_LoginWithQR_icon mx_LoginWithQR_icon--critical"
      >
        <div
          width="32px"
        />
      </div>
      <h1
        class="_typography_yh5dq_162 _font-heading-sm-semibold_yh5dq_102"
      >
        The sign in was not completed in time
      </h1>
      <p
        data-testid="cancellation-message"
      >
        Sign in expired. Please try again.
      </p>
    </div>
    <div
      class="mx_LoginWithQR_buttons"
    />
  </div>
</div>
`;

exports[`<LoginWithQRFlow /> errors renders check_code_mismatch 1`] = `
<div>
  <div
    class="mx_LoginWithQR mx_LoginWithQR_error"
    data-testid="login-with-qr"
  >
    <div
      class="mx_LoginWithQR_main"
    >
      <div
        class="mx_LoginWithQR_icon mx_LoginWithQR_icon--critical"
      >
        <div
          width="32px"
        />
      </div>
      <h1
        class="_typography_yh5dq_162 _font-heading-sm-semibold_yh5dq_102"
      >
        Something went wrong!
      </h1>
      <p
        data-testid="cancellation-message"
      >
        An unexpected error occurred. The request to connect your other device has been cancelled.
      </p>
    </div>
    <div
      class="mx_LoginWithQR_buttons"
    />
  </div>
</div>
`;

exports[`<LoginWithQRFlow /> errors renders device_already_exists 1`] = `
<div>
  <div
    class="mx_LoginWithQR mx_LoginWithQR_error"
    data-testid="login-with-qr"
  >
    <div
      class="mx_LoginWithQR_main"
    >
      <div
        class="mx_LoginWithQR_icon mx_LoginWithQR_icon--critical"
      >
        <div
          width="32px"
        />
      </div>
      <h1
        class="_typography_yh5dq_162 _font-heading-sm-semibold_yh5dq_102"
      >
        Something went wrong!
      </h1>
      <p
        data-testid="cancellation-message"
      >
        An unexpected error occurred. The request to connect your other device has been cancelled.
      </p>
    </div>
    <div
      class="mx_LoginWithQR_buttons"
    />
  </div>
</div>
`;

exports[`<LoginWithQRFlow /> errors renders device_not_found 1`] = `
<div>
  <div
    class="mx_LoginWithQR mx_LoginWithQR_error"
    data-testid="login-with-qr"
  >
    <div
      class="mx_LoginWithQR_main"
    >
      <div
        class="mx_LoginWithQR_icon mx_LoginWithQR_icon--critical"
      >
        <div
          width="32px"
        />
      </div>
      <h1
        class="_typography_yh5dq_162 _font-heading-sm-semibold_yh5dq_102"
      >
        Something went wrong!
      </h1>
      <p
        data-testid="cancellation-message"
      >
        An unexpected error occurred. The request to connect your other device has been cancelled.
      </p>
    </div>
    <div
      class="mx_LoginWithQR_buttons"
    />
  </div>
</div>
`;

exports[`<LoginWithQRFlow /> errors renders etag_missing 1`] = `
<div>
  <div
    class="mx_LoginWithQR mx_LoginWithQR_error"
    data-testid="login-with-qr"
  >
    <div
      class="mx_LoginWithQR_main"
    >
      <div
        class="mx_LoginWithQR_icon mx_LoginWithQR_icon--critical"
      >
        <div
          width="32px"
        />
      </div>
      <h1
        class="_typography_yh5dq_162 _font-heading-sm-semibold_yh5dq_102"
      >
        Something went wrong!
      </h1>
      <p
        data-testid="cancellation-message"
      >
        An unexpected error occurred. This may be due to a browser extension, proxy server, or server misconfiguration.
      </p>
    </div>
    <div
      class="mx_LoginWithQR_buttons"
    />
  </div>
</div>
`;

exports[`<LoginWithQRFlow /> errors renders expired 1`] = `
<div>
  <div
    class="mx_LoginWithQR mx_LoginWithQR_error"
    data-testid="login-with-qr"
  >
    <div
      class="mx_LoginWithQR_main"
    >
      <div
        class="mx_LoginWithQR_icon mx_LoginWithQR_icon--critical"
      >
        <div
          width="32px"
        />
      </div>
      <h1
        class="_typography_yh5dq_162 _font-heading-sm-semibold_yh5dq_102"
      >
        The sign in was not completed in time
      </h1>
      <p
        data-testid="cancellation-message"
      >
        Sign in expired. Please try again.
      </p>
    </div>
    <div
      class="mx_LoginWithQR_buttons"
    />
  </div>
</div>
`;

exports[`<LoginWithQRFlow /> errors renders expired 2`] = `
<div>
  <div
    class="mx_LoginWithQR mx_LoginWithQR_error"
    data-testid="login-with-qr"
  >
    <div
      class="mx_LoginWithQR_main"
    >
      <div
        class="mx_LoginWithQR_icon mx_LoginWithQR_icon--critical"
      >
        <div
          width="32px"
        />
      </div>
      <h1
        class="_typography_yh5dq_162 _font-heading-sm-semibold_yh5dq_102"
      >
        The sign in was not completed in time
      </h1>
      <p
        data-testid="cancellation-message"
      >
        Sign in expired. Please try again.
      </p>
    </div>
    <div
      class="mx_LoginWithQR_buttons"
    />
  </div>
</div>
`;

exports[`<LoginWithQRFlow /> errors renders homeserver_lacks_support 1`] = `
<div>
  <div
    class="mx_LoginWithQR mx_LoginWithQR_error"
    data-testid="login-with-qr"
  >
    <div
      class="mx_LoginWithQR_main"
    >
      <div
        class="mx_LoginWithQR_icon mx_LoginWithQR_icon--critical"
      >
        <div
          width="32px"
        />
      </div>
      <h1
        class="_typography_yh5dq_162 _font-heading-sm-semibold_yh5dq_102"
      >
        Something went wrong!
      </h1>
      <p
        data-testid="cancellation-message"
      >
        An unexpected error occurred. The request to connect your other device has been cancelled.
      </p>
    </div>
    <div
      class="mx_LoginWithQR_buttons"
    />
  </div>
</div>
`;

exports[`<LoginWithQRFlow /> errors renders homeserver_lacks_support 2`] = `
<div>
  <div
    class="mx_LoginWithQR mx_LoginWithQR_error"
    data-testid="login-with-qr"
  >
    <div
      class="mx_LoginWithQR_main"
    >
      <div
        class="mx_LoginWithQR_icon mx_LoginWithQR_icon--critical"
      >
        <div
          width="32px"
        />
      </div>
      <h1
        class="_typography_yh5dq_162 _font-heading-sm-semibold_yh5dq_102"
      >
        Something went wrong!
      </h1>
      <p
        data-testid="cancellation-message"
      >
        An unexpected error occurred. The request to connect your other device has been cancelled.
      </p>
    </div>
    <div
      class="mx_LoginWithQR_buttons"
    />
  </div>
</div>
`;

exports[`<LoginWithQRFlow /> errors renders insecure_channel_detected 1`] = `
<div>
  <div
    class="mx_LoginWithQR mx_LoginWithQR_error"
    data-testid="login-with-qr"
  >
    <div
      class="mx_LoginWithQR_main"
    >
      <div
        class="mx_LoginWithQR_icon mx_LoginWithQR_icon--critical"
      >
        <div
          width="32px"
        />
      </div>
      <h1
        class="_typography_yh5dq_162 _font-heading-sm-semibold_yh5dq_102"
      >
        Connection not secure
      </h1>
      A secure connection could not be made to the new device. Your existing devices are still safe and you don't need to worry about them.
      <h2
        class="_typography_yh5dq_162 _font-body-lg-semibold_yh5dq_83"
        data-testid="cancellation-message"
      >
        Now what?
      </h2>
      <ol>
        <li>
          Try signing in to the other device again with a QR code in case this was a network problem
        </li>
        <li>
          If you encounter the same problem, try a different wifi network or use your mobile data instead of wifi
        </li>
        <li>
          If that doesn't work, sign in manually
        </li>
      </ol>
    </div>
    <div
      class="mx_LoginWithQR_buttons"
    />
  </div>
</div>
`;

exports[`<LoginWithQRFlow /> errors renders invalid_code 1`] = `
<div>
  <div
    class="mx_LoginWithQR mx_LoginWithQR_error"
    data-testid="login-with-qr"
  >
    <div
      class="mx_LoginWithQR_main"
    >
      <div
        class="mx_LoginWithQR_icon mx_LoginWithQR_icon--critical"
      >
        <div
          width="32px"
        />
      </div>
      <h1
        class="_typography_yh5dq_162 _font-heading-sm-semibold_yh5dq_102"
      >
        Something went wrong!
      </h1>
      <p
        data-testid="cancellation-message"
      >
        An unexpected error occurred. The request to connect your other device has been cancelled.
      </p>
    </div>
    <div
      class="mx_LoginWithQR_buttons"
    />
  </div>
</div>
`;

exports[`<LoginWithQRFlow /> errors renders other_device_already_signed_in 1`] = `
<div>
  <div
    class="mx_LoginWithQR mx_LoginWithQR_error"
    data-testid="login-with-qr"
  >
    <div
      class="mx_LoginWithQR_main"
    >
      <div
        class="mx_LoginWithQR_icon"
      >
        <div
          width="32px"
        />
      </div>
      <h1
        class="_typography_yh5dq_162 _font-heading-sm-semibold_yh5dq_102"
      >
        Your other device is already signed in
      </h1>
      <p
        data-testid="cancellation-message"
      >
        You don’t need to do anything else.
      </p>
    </div>
    <div
      class="mx_LoginWithQR_buttons"
    />
  </div>
</div>
`;

exports[`<LoginWithQRFlow /> errors renders other_device_not_signed_in 1`] = `
<div>
  <div
    class="mx_LoginWithQR mx_LoginWithQR_error"
    data-testid="login-with-qr"
  >
    <div
      class="mx_LoginWithQR_main"
    >
      <div
        class="mx_LoginWithQR_icon mx_LoginWithQR_icon--critical"
      >
        <div
          width="32px"
        />
      </div>
      <h1
        class="_typography_yh5dq_162 _font-heading-sm-semibold_yh5dq_102"
      >
        Something went wrong!
      </h1>
      <p
        data-testid="cancellation-message"
      >
        An unexpected error occurred. The request to connect your other device has been cancelled.
      </p>
    </div>
    <div
      class="mx_LoginWithQR_buttons"
    />
  </div>
</div>
`;

exports[`<LoginWithQRFlow /> errors renders rate_limited 1`] = `
<div>
  <div
    class="mx_LoginWithQR mx_LoginWithQR_error"
    data-testid="login-with-qr"
  >
    <div
      class="mx_LoginWithQR_main"
    >
      <div
        class="mx_LoginWithQR_icon mx_LoginWithQR_icon--critical"
      >
        <div
          width="32px"
        />
      </div>
      <h1
        class="_typography_yh5dq_162 _font-heading-sm-semibold_yh5dq_102"
      >
        Something went wrong!
      </h1>
      <p
        data-testid="cancellation-message"
      >
        Too many attempts in a short time. Wait some time before trying again.
      </p>
    </div>
    <div
      class="mx_LoginWithQR_buttons"
    />
  </div>
</div>
`;

exports[`<LoginWithQRFlow /> errors renders unexpected_message_received 1`] = `
<div>
  <div
    class="mx_LoginWithQR mx_LoginWithQR_error"
    data-testid="login-with-qr"
  >
    <div
      class="mx_LoginWithQR_main"
    >
      <div
        class="mx_LoginWithQR_icon mx_LoginWithQR_icon--critical"
      >
        <div
          width="32px"
        />
      </div>
      <h1
        class="_typography_yh5dq_162 _font-heading-sm-semibold_yh5dq_102"
      >
        Something went wrong!
      </h1>
      <p
        data-testid="cancellation-message"
      >
        An unexpected error occurred. The request to connect your other device has been cancelled.
      </p>
    </div>
    <div
      class="mx_LoginWithQR_buttons"
    />
  </div>
</div>
`;

exports[`<LoginWithQRFlow /> errors renders unknown 1`] = `
<div>
  <div
    class="mx_LoginWithQR mx_LoginWithQR_error"
    data-testid="login-with-qr"
  >
    <div
      class="mx_LoginWithQR_main"
    >
      <div
        class="mx_LoginWithQR_icon mx_LoginWithQR_icon--critical"
      >
        <div
          width="32px"
        />
      </div>
      <h1
        class="_typography_yh5dq_162 _font-heading-sm-semibold_yh5dq_102"
      >
        Something went wrong!
      </h1>
      <p
        data-testid="cancellation-message"
      >
        An unexpected error occurred. The request to connect your other device has been cancelled.
      </p>
    </div>
    <div
      class="mx_LoginWithQR_buttons"
    />
  </div>
</div>
`;

exports[`<LoginWithQRFlow /> errors renders unknown 2`] = `
<div>
  <div
    class="mx_LoginWithQR mx_LoginWithQR_error"
    data-testid="login-with-qr"
  >
    <div
      class="mx_LoginWithQR_main"
    >
      <div
        class="mx_LoginWithQR_icon mx_LoginWithQR_icon--critical"
      >
        <div
          width="32px"
        />
      </div>
      <h1
        class="_typography_yh5dq_162 _font-heading-sm-semibold_yh5dq_102"
      >
        Something went wrong!
      </h1>
      <p
        data-testid="cancellation-message"
      >
        An unexpected error occurred. The request to connect your other device has been cancelled.
      </p>
    </div>
    <div
      class="mx_LoginWithQR_buttons"
    />
  </div>
</div>
`;

exports[`<LoginWithQRFlow /> errors renders unsupported_algorithm 1`] = `
<div>
  <div
    class="mx_LoginWithQR mx_LoginWithQR_error"
    data-testid="login-with-qr"
  >
    <div
      class="mx_LoginWithQR_main"
    >
      <div
        class="mx_LoginWithQR_icon mx_LoginWithQR_icon--critical"
      >
        <div
          width="32px"
        />
      </div>
      <h1
        class="_typography_yh5dq_162 _font-heading-sm-semibold_yh5dq_102"
      >
        Something went wrong!
      </h1>
      <p
        data-testid="cancellation-message"
      >
        An unexpected error occurred. The request to connect your other device has been cancelled.
      </p>
    </div>
    <div
      class="mx_LoginWithQR_buttons"
    />
  </div>
</div>
`;

exports[`<LoginWithQRFlow /> errors renders unsupported_protocol 1`] = `
<div>
  <div
    class="mx_LoginWithQR mx_LoginWithQR_error"
    data-testid="login-with-qr"
  >
    <div
      class="mx_LoginWithQR_main"
    >
      <div
        class="mx_LoginWithQR_icon mx_LoginWithQR_icon--critical"
      >
        <div
          width="32px"
        />
      </div>
      <h1
        class="_typography_yh5dq_162 _font-heading-sm-semibold_yh5dq_102"
      >
        Other device not compatible
      </h1>
      <p
        data-testid="cancellation-message"
      >
        This device does not support signing in to the other device with a QR code.
      </p>
    </div>
    <div
      class="mx_LoginWithQR_buttons"
    />
  </div>
</div>
`;

exports[`<LoginWithQRFlow /> errors renders unsupported_protocol 2`] = `
<div>
  <div
    class="mx_LoginWithQR mx_LoginWithQR_error"
    data-testid="login-with-qr"
  >
    <div
      class="mx_LoginWithQR_main"
    >
      <div
        class="mx_LoginWithQR_icon mx_LoginWithQR_icon--critical"
      >
        <div
          width="32px"
        />
      </div>
      <h1
        class="_typography_yh5dq_162 _font-heading-sm-semibold_yh5dq_102"
      >
        Other device not compatible
      </h1>
      <p
        data-testid="cancellation-message"
      >
        This device does not support signing in to the other device with a QR code.
      </p>
    </div>
    <div
      class="mx_LoginWithQR_buttons"
    />
  </div>
</div>
`;

exports[`<LoginWithQRFlow /> errors renders user_cancelled 1`] = `
<div>
  <div
    class="mx_LoginWithQR mx_LoginWithQR_error"
    data-testid="login-with-qr"
  >
    <div
      class="mx_LoginWithQR_main"
    >
      <div
        class="mx_LoginWithQR_icon mx_LoginWithQR_icon--critical"
      >
        <div
          width="32px"
        />
      </div>
      <h1
        class="_typography_yh5dq_162 _font-heading-sm-semibold_yh5dq_102"
      >
        Sign in request cancelled
      </h1>
      <p
        data-testid="cancellation-message"
      >
        The sign in was cancelled on the other device.
      </p>
    </div>
    <div
      class="mx_LoginWithQR_buttons"
    />
  </div>
</div>
`;

exports[`<LoginWithQRFlow /> errors renders user_cancelled 2`] = `
<div>
  <div
    class="mx_LoginWithQR mx_LoginWithQR_error"
    data-testid="login-with-qr"
  >
    <div
      class="mx_LoginWithQR_main"
    >
      <div
        class="mx_LoginWithQR_icon mx_LoginWithQR_icon--critical"
      >
        <div
          width="32px"
        />
      </div>
      <h1
        class="_typography_yh5dq_162 _font-heading-sm-semibold_yh5dq_102"
      >
        Sign in request cancelled
      </h1>
      <p
        data-testid="cancellation-message"
      >
        The sign in was cancelled on the other device.
      </p>
    </div>
    <div
      class="mx_LoginWithQR_buttons"
    />
  </div>
</div>
`;

exports[`<LoginWithQRFlow /> errors renders user_declined 1`] = `
<div>
  <div
    class="mx_LoginWithQR mx_LoginWithQR_error"
    data-testid="login-with-qr"
  >
    <div
      class="mx_LoginWithQR_main"
    >
      <div
        class="mx_LoginWithQR_icon mx_LoginWithQR_icon--critical"
      >
        <div
          width="32px"
        />
      </div>
      <h1
        class="_typography_yh5dq_162 _font-heading-sm-semibold_yh5dq_102"
      >
        Sign in declined
      </h1>
      <p
        data-testid="cancellation-message"
      >
        You declined the request from your other device to sign in.
      </p>
    </div>
    <div
      class="mx_LoginWithQR_buttons"
    />
  </div>
</div>
`;

exports[`<LoginWithQRFlow /> errors renders user_declined 2`] = `
<div>
  <div
    class="mx_LoginWithQR mx_LoginWithQR_error"
    data-testid="login-with-qr"
  >
    <div
      class="mx_LoginWithQR_main"
    >
      <div
        class="mx_LoginWithQR_icon mx_LoginWithQR_icon--critical"
      >
        <div
          width="32px"
        />
      </div>
      <h1
        class="_typography_yh5dq_162 _font-heading-sm-semibold_yh5dq_102"
      >
        Sign in declined
      </h1>
      <p
        data-testid="cancellation-message"
      >
        You declined the request from your other device to sign in.
      </p>
    </div>
    <div
      class="mx_LoginWithQR_buttons"
    />
  </div>
</div>
`;

exports[`<LoginWithQRFlow /> renders QR code 1`] = `
<div>
  <div
    class="mx_LoginWithQR"
    data-testid="login-with-qr"
  >
    <div
      class="mx_LoginWithQR_heading"
    >
      <div
        aria-label="Back"
        class="mx_AccessibleButton mx_LoginWithQR_BackButton"
        data-testid="back-button"
        role="button"
        tabindex="0"
      >
        <div />
      </div>
      <div
        class="mx_LoginWithQR_breadcrumbs"
      >
        Sessions
         / 
        Link new device
      </div>
    </div>
    <div
      class="mx_LoginWithQR_main"
    >
      <h1
        class="_typography_yh5dq_162 _font-heading-sm-semibold_yh5dq_102"
      >
        Scan the QR code with another device
      </h1>
      <div
        class="mx_LoginWithQR_qrWrapper"
      >
        <div
          class="mx_QRCode mx_QRCode"
        >
          <img
            alt="QR Code"
            class="mx_VerificationQRCode"
            src="data:image/png;base64,iVBORw0KGgoAAAANSUhEUgAAAHQAAAB0CAYAAABUmhYnAAAAAklEQVR4AewaftIAAAKxSURBVO3BQW7kQAwEwSxC//9yro88NSBI4/UQjIg/WGMUa5RijVKsUYo1SrFGKdYoxRqlWKMUa5RijVKsUYo1SrFGKdYoxRrl4qEk/CaVkyR0Kl0STlS6JPwmlSeKNUqxRinWKBcvU3lTEp5IwonKHSpvSsKbijVKsUYp1igXH5aEO1TuSMKJSpeELgmdyh1JuEPlk4o1SrFGKdYoF19OpUvCHSqTFGuUYo1SrFEuhlHpktCpdEnoVL5ZsUYp1ijFGuXiw1T+J5VPUvlLijVKsUYp1igXL0vCb0pCp9IloVN5Igl/WbFGKdYoxRrl4iGVvyQJnUqXhDtUvkmxRinWKMUa5eKhJNyh0iXhk5JwotIl4UTljiR0Kp9UrFGKNUqxRok/eFESOpUuCZ3KN0nCiUqXhDtUnijWKMUapVijxB88kIQ3qXRJeELlJAmdSpeEJ1S6JJyoPFGsUYo1SrFGuXiZSpeETqVLwonKSRKeUDlROUlCp3Ki8knFGqVYoxRrlPiDB5LwhMpJEjqVO5LQqXRJ6FROktCp3JGETuVNxRqlWKMUa5T4gy+WhE7lJAmdyh1JuEOlS8KJyhPFGqVYoxRrlIuHkvCbVO5Iwh1J+GbFGqVYoxRrlIuXqbwpCXckoVPpktAl4UTlJAmdyonKJxVrlGKNUqxRLj4sCXeovCkJJyonSehU/rJijVKsUYo1ysWXUzlJQqfyRBJOknCHypuKNUqxRinWKBdfLgmdSqdykoROpVPpknCHykkSOpUnijVKsUYp1igXH6byPyWhU+lUTpLQqZwk4SQJncqbijVKsUYp1igXL0vC/5SEO5LQqZwkoVPpVO5IQqfyRLFGKdYoxRol/mCNUaxRijVKsUYp1ijFGqVYoxRrlGKNUqxRijVKsUYp1ijFGqVYoxRrlH+MbAvtLaAtKAAAAABJRU5ErkJggg=="
          />
        </div>
      </div>
      <ol>
        <li>
          Open Element on your other device
        </li>
        <li>
          <span>
            Select "
            <b>
              Sign in with QR code
            </b>
            "
          </span>
        </li>
        <li>
          Point the camera at the QR code shown here
        </li>
        <li>
          Follow the instructions to link your other device
        </li>
      </ol>
    </div>
    <div
      class="mx_LoginWithQR_buttons"
    />
  </div>
</div>
`;

exports[`<LoginWithQRFlow /> renders check code confirmation 1`] = `
<div>
  <div
    class="mx_LoginWithQR"
    data-testid="login-with-qr"
  >
    <div
      class="mx_LoginWithQR_main"
    >
      <h1
        class="_typography_yh5dq_162 _font-heading-sm-semibold_yh5dq_102"
      >
        Enter the number shown on your other device
      </h1>
      <p
        class="_typography_yh5dq_162 _font-body-md-regular_yh5dq_59"
      >
        This will verify that the connection to your other device is secure.
      </p>
      <label
        for="mx_LoginWithQR_checkCode"
      >
        2-digit code
      </label>
      <div
        class="_container_9zyti_18 mx_LoginWithQR_checkCode_input mx_no_textinput"
      >
        <input
          autocomplete="one-time-code"
          class="_control_9zyti_33"
          id="mx_LoginWithQR_checkCode"
          inputmode="numeric"
          maxlength="2"
          minlength="0"
          pattern="\\d{2}"
          type="text"
        />
        <div
          aria-hidden="true"
          class="_digit_9zyti_57"
        />
        <div
          aria-hidden="true"
          class="_digit_9zyti_57"
        />
      </div>
      <div
        class="mx_ErrorMessage"
      />
    </div>
    <div
      class="mx_LoginWithQR_buttons"
    >
      <div
        class="mx_AccessibleButton mx_AccessibleButton_hasKind mx_AccessibleButton_kind_primary"
        data-testid="approve-login-button"
        role="button"
        tabindex="0"
      >
        Continue
      </div>
      <div
        class="mx_AccessibleButton mx_AccessibleButton_hasKind mx_AccessibleButton_kind_primary_outline"
        data-testid="decline-login-button"
        role="button"
        tabindex="0"
      >
        Cancel
      </div>
    </div>
  </div>
</div>
`;

exports[`<LoginWithQRFlow /> renders code when connected 1`] = `
<div>
  <div
    class="mx_LoginWithQR"
    data-testid="login-with-qr"
  >
    <div
      class="mx_LoginWithQR_main"
    >
      <p>
        Check that the code below matches with your other device:
      </p>
      <div
<<<<<<< HEAD
        class="mx_LoginWithQR_confirmationDigits"
=======
        aria-label="Back"
        class="mx_AccessibleButton mx_LoginWithQR_BackButton"
        data-testid="back-button"
        role="button"
        tabindex="0"
      >
        <div />
      </div>
      <div
        class="mx_LoginWithQR_breadcrumbs"
>>>>>>> d1eab0aa
      >
        mock-digits
      </div>
      <div
        class="mx_LoginWithQR_confirmationAlert"
      >
        <div>
          <div />
        </div>
        <div>
          By approving access for this device, it will have full access to your account.
        </div>
      </div>
    </div>
    <div
      class="mx_LoginWithQR_buttons"
    >
      <div
        class="mx_AccessibleButton mx_AccessibleButton_hasKind mx_AccessibleButton_kind_primary"
        data-testid="approve-login-button"
        role="button"
        tabindex="0"
      >
        Approve
      </div>
      <div
        class="mx_AccessibleButton mx_AccessibleButton_hasKind mx_AccessibleButton_kind_primary_outline"
        data-testid="decline-login-button"
        role="button"
        tabindex="0"
      >
        Cancel
      </div>
    </div>
  </div>
</div>
`;

exports[`<LoginWithQRFlow /> renders spinner while loading 1`] = `
<div>
  <div
    class="mx_LoginWithQR"
    data-testid="login-with-qr"
  >
    <div
      class="mx_LoginWithQR_heading"
    >
      <div
        aria-label="Back"
        class="mx_AccessibleButton mx_LoginWithQR_BackButton"
        data-testid="back-button"
        role="button"
        tabindex="0"
      >
        <div />
      </div>
      <div
        class="mx_LoginWithQR_breadcrumbs"
      >
        Sessions
         / 
        Link new device
      </div>
    </div>
    <div
      class="mx_LoginWithQR_main"
    >
      <div
        class="mx_LoginWithQR_spinner"
      >
        <div>
          <div
            class="mx_Spinner"
          >
            <div
              aria-label="Loading…"
              class="mx_Spinner_icon"
              data-testid="spinner"
              role="progressbar"
              style="width: 32px; height: 32px;"
            />
          </div>
        </div>
      </div>
    </div>
    <div
      class="mx_LoginWithQR_buttons"
    />
  </div>
</div>
`;

exports[`<LoginWithQRFlow /> renders spinner while signing in 1`] = `
<div>
  <div
    class="mx_LoginWithQR"
    data-testid="login-with-qr"
  >
    <div
      class="mx_LoginWithQR_heading"
    >
      <div
        aria-label="Back"
        class="mx_AccessibleButton mx_LoginWithQR_BackButton"
        data-testid="back-button"
        role="button"
        tabindex="0"
      >
        <div />
      </div>
      <div
        class="mx_LoginWithQR_breadcrumbs"
      >
        Sessions
         / 
        Link new device
      </div>
    </div>
    <div
      class="mx_LoginWithQR_main"
    >
      <div
        class="mx_LoginWithQR_spinner"
      >
        <div>
          <div
            class="mx_Spinner"
          >
            <div
              aria-label="Loading…"
              class="mx_Spinner_icon"
              data-testid="spinner"
              role="progressbar"
              style="width: 32px; height: 32px;"
            />
          </div>
          <p>
            Waiting for device to sign in
          </p>
        </div>
      </div>
    </div>
    <div
      class="mx_LoginWithQR_buttons"
    >
      <div
        class="mx_AccessibleButton mx_AccessibleButton_hasKind mx_AccessibleButton_kind_primary_outline"
        data-testid="cancel-button"
        role="button"
        tabindex="0"
      >
        Cancel
      </div>
    </div>
  </div>
</div>
`;

exports[`<LoginWithQRFlow /> renders spinner while verifying 1`] = `
<div>
  <div
    class="mx_LoginWithQR"
    data-testid="login-with-qr"
  >
    <div
      class="mx_LoginWithQR_heading"
    >
      <div
        aria-label="Back"
        class="mx_AccessibleButton mx_LoginWithQR_BackButton"
        data-testid="back-button"
        role="button"
        tabindex="0"
      >
        <div />
      </div>
      <div
        class="mx_LoginWithQR_breadcrumbs"
      >
        Sessions
         / 
        Link new device
      </div>
    </div>
    <div
      class="mx_LoginWithQR_main"
    >
      <div
        class="mx_LoginWithQR_spinner"
      >
        <div>
          <div
            class="mx_Spinner"
          >
            <div
              aria-label="Loading…"
              class="mx_Spinner_icon"
              data-testid="spinner"
              role="progressbar"
              style="width: 32px; height: 32px;"
            />
          </div>
          <p>
            Completing set up of your new device
          </p>
        </div>
      </div>
    </div>
    <div
      class="mx_LoginWithQR_buttons"
    />
  </div>
</div>
`;

exports[`<LoginWithQRFlow /> renders spinner whilst QR generating 1`] = `
<div>
  <div
    class="mx_LoginWithQR"
    data-testid="login-with-qr"
  >
    <div
      class="mx_LoginWithQR_heading"
    >
      <div
        aria-label="Back"
        class="mx_AccessibleButton mx_LoginWithQR_BackButton"
        data-testid="back-button"
        role="button"
        tabindex="0"
      >
        <div />
      </div>
      <div
        class="mx_LoginWithQR_breadcrumbs"
      >
        Sessions
         / 
        Link new device
      </div>
    </div>
    <div
      class="mx_LoginWithQR_main"
    >
      <div
        class="mx_LoginWithQR_spinner"
      >
        <div>
          <div
            class="mx_Spinner"
          >
            <div
              aria-label="Loading…"
              class="mx_Spinner_icon"
              data-testid="spinner"
              role="progressbar"
              style="width: 32px; height: 32px;"
            />
          </div>
        </div>
      </div>
    </div>
    <div
      class="mx_LoginWithQR_buttons"
    >
      <div
        class="mx_AccessibleButton mx_AccessibleButton_hasKind mx_AccessibleButton_kind_primary_outline"
        data-testid="cancel-button"
        role="button"
        tabindex="0"
      >
        Cancel
      </div>
    </div>
  </div>
</div>
`;<|MERGE_RESOLUTION|>--- conflicted
+++ resolved
@@ -991,20 +991,7 @@
         Check that the code below matches with your other device:
       </p>
       <div
-<<<<<<< HEAD
         class="mx_LoginWithQR_confirmationDigits"
-=======
-        aria-label="Back"
-        class="mx_AccessibleButton mx_LoginWithQR_BackButton"
-        data-testid="back-button"
-        role="button"
-        tabindex="0"
-      >
-        <div />
-      </div>
-      <div
-        class="mx_LoginWithQR_breadcrumbs"
->>>>>>> d1eab0aa
       >
         mock-digits
       </div>
