--- conflicted
+++ resolved
@@ -118,25 +118,25 @@
         expect(document.body).toMatchSnapshot();
     });
 
-<<<<<<< HEAD
-    it("should close the release announcement when the TAC button is clicked", async () => {
-=======
     it("should render not display the tooltip when the release announcement is displayed", async () => {
->>>>>>> ad7f626e
         // Enable release announcement
         await SettingsStore.setValue("feature_release_announcement", null, SettingLevel.DEVICE, true);
 
         renderTAC();
-<<<<<<< HEAD
-        await userEvent.click(getTACButton());
-        expect(getTACMenu()).toBeInTheDocument();
-        expect(document.body).toMatchSnapshot();
-=======
 
         // The tooltip should not be displayed
         await userEvent.hover(getTACButton());
         expect(screen.queryByRole("tooltip")).toBeNull();
->>>>>>> ad7f626e
+    });
+
+    it("should close the release announcement when the TAC button is clicked", async () => {
+        // Enable release announcement
+        await SettingsStore.setValue("feature_release_announcement", null, SettingLevel.DEVICE, true);
+
+        renderTAC();
+        await userEvent.click(getTACButton());
+        expect(getTACMenu()).toBeInTheDocument();
+        expect(document.body).toMatchSnapshot();
     });
 
     it("should render the threads activity centre button and the display label", async () => {
