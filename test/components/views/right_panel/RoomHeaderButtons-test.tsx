/*
Copyright 2022 The Matrix.org Foundation C.I.C.

Licensed under the Apache License, Version 2.0 (the "License");
you may not use this file except in compliance with the License.
You may obtain a copy of the License at

    http://www.apache.org/licenses/LICENSE-2.0

Unless required by applicable law or agreed to in writing, software
distributed under the License is distributed on an "AS IS" BASIS,
WITHOUT WARRANTIES OR CONDITIONS OF ANY KIND, either express or implied.
See the License for the specific language governing permissions and
limitations under the License.
*/

import { render } from "@testing-library/react";
import { MatrixClient, PendingEventOrdering } from "matrix-js-sdk/src/client";
import { Feature, ServerSupport } from "matrix-js-sdk/src/feature";
import { NotificationCountType, Room } from "matrix-js-sdk/src/models/room";
import React from "react";

import RoomHeaderButtons from "../../../../src/components/views/right_panel/RoomHeaderButtons";
import { MatrixClientPeg } from "../../../../src/MatrixClientPeg";
import SettingsStore from "../../../../src/settings/SettingsStore";
import { stubClient } from "../../../test-utils";
import { mkThread } from "../../../test-utils/threads";

describe("RoomHeaderButtons-test.tsx", function () {
    const ROOM_ID = "!roomId:example.org";
    let room: Room;
    let client: MatrixClient;

    beforeEach(() => {
        jest.clearAllMocks();

        stubClient();
        client = MatrixClientPeg.get();
        room = new Room(ROOM_ID, client, client.getUserId() ?? "", {
            pendingEventOrdering: PendingEventOrdering.Detached,
        });

        jest.spyOn(SettingsStore, "getValue").mockImplementation((name: string) => {
            if (name === "feature_thread") return true;
        });
    });

    function getComponent(room?: Room) {
        return render(<RoomHeaderButtons room={room} excludedRightPanelPhaseButtons={[]} />);
    }

    function getThreadButton(container) {
        return container.querySelector(".mx_RightPanel_threadsButton");
    }

<<<<<<< HEAD
    function isIndicatorOfType(container, type: "red" | "gray" | "bold") {
        return container.querySelector(".mx_RightPanel_threadsButton .mx_Indicator")
            .className
            .includes(type);
=======
    function isIndicatorOfType(container, type: "red" | "gray") {
        return container.querySelector(".mx_RightPanel_threadsButton .mx_Indicator").className.includes(type);
>>>>>>> 4dd66812
    }

    it("shows the thread button", () => {
        const { container } = getComponent(room);
        expect(getThreadButton(container)).not.toBeNull();
    });

    it("hides the thread button", () => {
        jest.spyOn(SettingsStore, "getValue").mockReset().mockReturnValue(false);
        const { container } = getComponent(room);
        expect(getThreadButton(container)).toBeNull();
    });

    it("room wide notification does not change the thread button", () => {
        room.setUnreadNotificationCount(NotificationCountType.Highlight, 1);
        room.setUnreadNotificationCount(NotificationCountType.Total, 1);

        const { container } = getComponent(room);

        expect(container.querySelector(".mx_RightPanel_threadsButton .mx_Indicator")).toBeNull();
    });

    it.only("thread notification does change the thread button", () => {
        const { container } = getComponent(room);

        room.setThreadUnreadNotificationCount("$123", NotificationCountType.Total, 1);
        expect(isIndicatorOfType(container, "gray")).toBe(true);

        room.setThreadUnreadNotificationCount("$123", NotificationCountType.Highlight, 1);
        expect(isIndicatorOfType(container, "red")).toBe(true);

        room.setThreadUnreadNotificationCount("$123", NotificationCountType.Total, 0);
        room.setThreadUnreadNotificationCount("$123", NotificationCountType.Highlight, 0);

        expect(container.querySelector(".mx_RightPanel_threadsButton .mx_Indicator")).toBeNull();

        // Thread activity should appear on the icon.
        mkThread({ room, client, authorId: client.getUserId()!, participantUserIds: ["@alice:example.org"] });
        expect(isIndicatorOfType(getComponent(room), "bold")).toBe(true);
    });

    it("does not explode without a room", () => {
        client.canSupport.set(Feature.ThreadUnreadNotifications, ServerSupport.Unsupported);
        expect(() => getComponent()).not.toThrow();
    });
});<|MERGE_RESOLUTION|>--- conflicted
+++ resolved
@@ -53,15 +53,8 @@
         return container.querySelector(".mx_RightPanel_threadsButton");
     }
 
-<<<<<<< HEAD
     function isIndicatorOfType(container, type: "red" | "gray" | "bold") {
-        return container.querySelector(".mx_RightPanel_threadsButton .mx_Indicator")
-            .className
-            .includes(type);
-=======
-    function isIndicatorOfType(container, type: "red" | "gray") {
         return container.querySelector(".mx_RightPanel_threadsButton .mx_Indicator").className.includes(type);
->>>>>>> 4dd66812
     }
 
     it("shows the thread button", () => {
