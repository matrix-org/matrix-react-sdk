--- conflicted
+++ resolved
@@ -24,13 +24,8 @@
 
 import RoomHeaderButtons from "../../../../src/components/views/right_panel/RoomHeaderButtons";
 import { MatrixClientPeg } from "../../../../src/MatrixClientPeg";
-<<<<<<< HEAD
-import { stubClient } from "../../../test-utils";
-=======
-import SettingsStore from "../../../../src/settings/SettingsStore";
 import { mkEvent, stubClient } from "../../../test-utils";
 import { mkThread } from "../../../test-utils/threads";
->>>>>>> 3874314e
 
 describe("RoomHeaderButtons-test.tsx", function () {
     const ROOM_ID = "!roomId:example.org";
@@ -46,13 +41,6 @@
         room = new Room(ROOM_ID, client, client.getUserId() ?? "", {
             pendingEventOrdering: PendingEventOrdering.Detached,
         });
-<<<<<<< HEAD
-=======
-
-        jest.spyOn(SettingsStore, "getValue").mockImplementation((name: string) => {
-            if (name === "feature_threadenabled") return true;
-        });
->>>>>>> 3874314e
     });
 
     function getComponent(room?: Room) {
