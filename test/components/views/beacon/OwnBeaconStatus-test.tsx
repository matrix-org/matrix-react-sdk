/*
Copyright 2022 The Matrix.org Foundation C.I.C.

Licensed under the Apache License, Version 2.0 (the "License");
you may not use this file except in compliance with the License.
You may obtain a copy of the License at

    http://www.apache.org/licenses/LICENSE-2.0

Unless required by applicable law or agreed to in writing, software
distributed under the License is distributed on an "AS IS" BASIS,
WITHOUT WARRANTIES OR CONDITIONS OF ANY KIND, either express or implied.
See the License for the specific language governing permissions and
limitations under the License.
*/

import React from "react";
import { mocked } from "jest-mock";
import { Beacon } from "matrix-js-sdk/src/matrix";
import { render, screen } from "@testing-library/react";
import userEvent from "@testing-library/user-event";

import OwnBeaconStatus from "../../../../src/components/views/beacon/OwnBeaconStatus";
import { BeaconDisplayStatus } from "../../../../src/components/views/beacon/displayStatus";
import { useOwnLiveBeacons } from "../../../../src/utils/beacon";
import { makeBeaconInfoEvent } from "../../../test-utils";

jest.mock("../../../../src/utils/beacon/useOwnLiveBeacons", () => ({
    useOwnLiveBeacons: jest.fn(),
}));

describe("<OwnBeaconStatus />", () => {
    const defaultProps = {
        displayStatus: BeaconDisplayStatus.Loading,
    };
    const userId = "@user:server";
    const roomId = "!room:server";
    let defaultBeacon: Beacon;
<<<<<<< HEAD
    const getComponent = (props = {}) => mount(<OwnBeaconStatus {...defaultProps} {...props} />);
=======
    const renderComponent = (props: Partial<React.ComponentProps<typeof OwnBeaconStatus>> = {}) =>
        render(<OwnBeaconStatus {...defaultProps} {...props} />);
    const getRetryButton = () => screen.getByRole("button", { name: "Retry" });
    const getStopButton = () => screen.getByRole("button", { name: "Stop" });
>>>>>>> 986b7cbb

    beforeEach(() => {
        jest.spyOn(global.Date, "now").mockReturnValue(123456789);
        mocked(useOwnLiveBeacons).mockClear().mockReturnValue({});

        defaultBeacon = new Beacon(makeBeaconInfoEvent(userId, roomId));
    });

    it("renders without a beacon instance", () => {
        const { asFragment } = renderComponent();
        expect(asFragment()).toMatchSnapshot();
    });

    describe("Active state", () => {
        it("renders stop button", () => {
            const displayStatus = BeaconDisplayStatus.Active;
            mocked(useOwnLiveBeacons).mockReturnValue({
                onStopSharing: jest.fn(),
            });
            renderComponent({ displayStatus, beacon: defaultBeacon });
            expect(screen.getByText("Live location enabled")).toBeInTheDocument();
            expect(getStopButton()).toBeInTheDocument();
        });

        it("stops sharing on stop button click", async () => {
            const displayStatus = BeaconDisplayStatus.Active;
            const onStopSharing = jest.fn();
            mocked(useOwnLiveBeacons).mockReturnValue({
                onStopSharing,
            });
            renderComponent({ displayStatus, beacon: defaultBeacon });
            await userEvent.click(getStopButton());
            expect(onStopSharing).toHaveBeenCalled();
        });
    });

    describe("errors", () => {
        it("renders in error mode when displayStatus is error", () => {
            const displayStatus = BeaconDisplayStatus.Error;
            renderComponent({ displayStatus });
            expect(screen.getByText("Live location error")).toBeInTheDocument();

            // no actions for plain error
            expect(screen.queryByRole("button")).not.toBeInTheDocument();
        });

        describe("with location publish error", () => {
            it("renders in error mode", () => {
                const displayStatus = BeaconDisplayStatus.Active;
                mocked(useOwnLiveBeacons).mockReturnValue({
                    hasLocationPublishError: true,
                    onResetLocationPublishError: jest.fn(),
                });
                renderComponent({ displayStatus, beacon: defaultBeacon });
                expect(screen.getByText("Live location error")).toBeInTheDocument();
                // retry button
                expect(getRetryButton()).toBeInTheDocument();
            });

            it("retry button resets location publish error", async () => {
                const displayStatus = BeaconDisplayStatus.Active;
                const onResetLocationPublishError = jest.fn();
                mocked(useOwnLiveBeacons).mockReturnValue({
                    hasLocationPublishError: true,
                    onResetLocationPublishError,
                });
                renderComponent({ displayStatus, beacon: defaultBeacon });
                await userEvent.click(getRetryButton());

                expect(onResetLocationPublishError).toHaveBeenCalled();
            });
        });

        describe("with stopping error", () => {
            it("renders in error mode", () => {
                const displayStatus = BeaconDisplayStatus.Active;
                mocked(useOwnLiveBeacons).mockReturnValue({
                    hasLocationPublishError: false,
                    hasStopSharingError: true,
                    onStopSharing: jest.fn(),
                });
                renderComponent({ displayStatus, beacon: defaultBeacon });
                expect(screen.getByText("Live location error")).toBeInTheDocument();
                // retry button
                expect(getRetryButton()).toBeInTheDocument();
            });

            it("retry button retries stop sharing", async () => {
                const displayStatus = BeaconDisplayStatus.Active;
                const onStopSharing = jest.fn();
                mocked(useOwnLiveBeacons).mockReturnValue({
                    hasStopSharingError: true,
                    onStopSharing,
                });
                renderComponent({ displayStatus, beacon: defaultBeacon });
                await userEvent.click(getRetryButton());

                expect(onStopSharing).toHaveBeenCalled();
            });
        });
    });

    it("renders loading state correctly", () => {
        const component = renderComponent();
        expect(component).toBeTruthy();
    });
});<|MERGE_RESOLUTION|>--- conflicted
+++ resolved
@@ -36,14 +36,10 @@
     const userId = "@user:server";
     const roomId = "!room:server";
     let defaultBeacon: Beacon;
-<<<<<<< HEAD
-    const getComponent = (props = {}) => mount(<OwnBeaconStatus {...defaultProps} {...props} />);
-=======
     const renderComponent = (props: Partial<React.ComponentProps<typeof OwnBeaconStatus>> = {}) =>
         render(<OwnBeaconStatus {...defaultProps} {...props} />);
     const getRetryButton = () => screen.getByRole("button", { name: "Retry" });
     const getStopButton = () => screen.getByRole("button", { name: "Stop" });
->>>>>>> 986b7cbb
 
     beforeEach(() => {
         jest.spyOn(global.Date, "now").mockReturnValue(123456789);
