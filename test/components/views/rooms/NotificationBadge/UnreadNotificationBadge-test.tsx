--- conflicted
+++ resolved
@@ -22,16 +22,9 @@
 import { NotificationCountType, Room } from "matrix-js-sdk/src/models/room";
 import { EventStatus } from "matrix-js-sdk/src/models/event-status";
 
-<<<<<<< HEAD
-import {
-    UnreadNotificationBadge,
-} from "../../../../../src/components/views/rooms/NotificationBadge/UnreadNotificationBadge";
+import { mkThread } from "../../../../test-utils/threads";
+import { UnreadNotificationBadge } from "../../../../../src/components/views/rooms/NotificationBadge/UnreadNotificationBadge";
 import { mkEvent, mkMessage, stubClient } from "../../../../test-utils/test-utils";
-import { mkThread } from "../../../../test-utils/threads";
-=======
-import { UnreadNotificationBadge } from "../../../../../src/components/views/rooms/NotificationBadge/UnreadNotificationBadge";
-import { mkMessage, stubClient } from "../../../../test-utils/test-utils";
->>>>>>> d835721a
 import { MatrixClientPeg } from "../../../../../src/MatrixClientPeg";
 import * as RoomNotifs from "../../../../../src/RoomNotifs";
 
@@ -66,9 +59,12 @@
         room.setUnreadNotificationCount(NotificationCountType.Total, 1);
         room.setUnreadNotificationCount(NotificationCountType.Highlight, 0);
 
-        const { rootEvent } = mkThread(
-            { room, client, authorId: client.getUserId()!, participantUserIds: [client.getUserId()!] },
-        );
+        const { rootEvent } = mkThread({
+            room,
+            client,
+            authorId: client.getUserId()!,
+            participantUserIds: [client.getUserId()!],
+        });
         THREAD_ID = rootEvent.getId()!;
 
         room.setThreadUnreadNotificationCount(THREAD_ID, NotificationCountType.Total, 1);
@@ -154,7 +150,7 @@
                 room: room.roomId,
                 content: {
                     "msgtype": MsgType.Text,
-                    "body": 'Hello from Bob',
+                    "body": "Hello from Bob",
                     "m.relates_to": {
                         event_id: THREAD_ID,
                         rel_type: "m.thread",
