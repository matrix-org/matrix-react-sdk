--- conflicted
+++ resolved
@@ -79,10 +79,6 @@
 
         jest.spyOn(client, "getRoom").mockReturnValue(room);
         jest.spyOn(client, "decryptEventIfNeeded").mockResolvedValue();
-<<<<<<< HEAD
-=======
-        jest.spyOn(SettingsStore, "getValue").mockImplementation((name) => name === "feature_threadenabled");
->>>>>>> 3874314e
 
         mxEvent = mkMessage({
             room: room.roomId,
