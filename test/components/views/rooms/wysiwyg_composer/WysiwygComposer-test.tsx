/*
Copyright 2022 The Matrix.org Foundation C.I.C.

Licensed under the Apache License, Version 2.0 (the "License");
you may not use this file except in compliance with the License.
You may obtain a copy of the License at

    http://www.apache.org/licenses/LICENSE-2.0

Unless required by applicable law or agreed to in writing, software
distributed under the License is distributed on an "AS IS" BASIS,
WITHOUT WARRANTIES OR CONDITIONS OF ANY KIND, either express or implied.
See the License for the specific language governing permissions and
limitations under the License.
*/

<<<<<<< HEAD
import "@testing-library/jest-dom";
import React from "react";
import { act, render, screen, waitFor } from "@testing-library/react";
=======
import React from "react";
import { act, render, screen } from "@testing-library/react";
>>>>>>> 1d186084

import MatrixClientContext from "../../../../../src/contexts/MatrixClientContext";
import RoomContext, { TimelineRenderingType } from "../../../../../src/contexts/RoomContext";
import defaultDispatcher from "../../../../../src/dispatcher/dispatcher";
import { Action } from "../../../../../src/dispatcher/actions";
import { IRoomState } from "../../../../../src/components/structures/RoomView";
import { Layout } from "../../../../../src/settings/enums/Layout";
import { WysiwygComposer } from "../../../../../src/components/views/rooms/wysiwyg_composer/WysiwygComposer";
import { createTestClient, mkEvent, mkStubRoom } from "../../../../test-utils";

// The wysiwyg fetch wasm bytes and a specific workaround is needed to make it works in a node (jest) environnement
// See https://github.com/matrix-org/matrix-wysiwyg/blob/main/platforms/web/test.setup.ts
jest.mock("@matrix-org/matrix-wysiwyg", () => ({
    useWysiwyg: () => {
        return { ref: { current: null }, content: '<b>html</b>', isWysiwygReady: true, wysiwyg: { clear: () => void 0 },
            formattingStates: { bold: 'enabled', italic: 'enabled', underline: 'enabled', strikeThrough: 'enabled' } };
    },
}));

describe('WysiwygComposer', () => {
    afterEach(() => {
        jest.resetAllMocks();
    });

    const permalinkCreator = jest.fn() as any;
    const mockClient = createTestClient();
    const mockEvent = mkEvent({
        type: "m.room.message",
        room: 'myfakeroom',
        user: 'myfakeuser',
        content: { "msgtype": "m.text", "body": "Replying to this" },
        event: true,
    });
    const mockRoom = mkStubRoom('myfakeroom', 'myfakeroom', mockClient) as any;
    mockRoom.findEventById = jest.fn(eventId => {
        return eventId === mockEvent.getId() ? mockEvent : null;
    });

    const defaultRoomContext: IRoomState = {
        room: mockRoom,
        roomLoading: true,
        peekLoading: false,
        shouldPeek: true,
        membersLoaded: false,
        numUnreadMessages: 0,
        canPeek: false,
        showApps: false,
        isPeeking: false,
        showRightPanel: true,
        joining: false,
        atEndOfLiveTimeline: true,
        showTopUnreadMessagesBar: false,
        statusBarVisible: false,
        canReact: false,
        canSendMessages: false,
        canSendVoiceBroadcasts: false,
        layout: Layout.Group,
        lowBandwidth: false,
        alwaysShowTimestamps: false,
        showTwelveHourTimestamps: false,
        readMarkerInViewThresholdMs: 3000,
        readMarkerOutOfViewThresholdMs: 30000,
        showHiddenEvents: false,
        showReadReceipts: true,
        showRedactions: true,
        showJoinLeaves: true,
        showAvatarChanges: true,
        showDisplaynameChanges: true,
        matrixClientIsReady: false,
        timelineRenderingType: TimelineRenderingType.Room,
        liveTimeline: undefined,
        canSelfRedact: false,
        resizing: false,
        narrow: false,
        activeCall: null,
    };

    let sendMessage: () => void;
    const customRender = (onChange = (_content: string) => void 0, disabled = false) => {
        return render(
            <MatrixClientContext.Provider value={mockClient}>
                <RoomContext.Provider value={defaultRoomContext}>
                    <WysiwygComposer onChange={onChange} permalinkCreator={permalinkCreator} disabled={disabled}>
                        { (_sendMessage) => {
                            sendMessage = _sendMessage;
                        } }</WysiwygComposer>
                </RoomContext.Provider>
            </MatrixClientContext.Provider>,
        );
    };

    it('Should have contentEditable at false when disabled', () => {
        // When
        customRender(null, true);

        // Then
        expect(screen.getByRole('textbox')).toHaveAttribute('contentEditable', "false");
    });

    it('Should call onChange handler', (done) => {
        const html = '<b>html</b>';
        customRender((content) => {
            expect(content).toBe((html));
            done();
        });
    //    act(() => callOnChange(html));
    });

    it('Should send message, call clear and focus the textbox', async () => {
        // When
        const html = '<b>html</b>';
        await new Promise((resolve) => {
            customRender(() => resolve(null));
        });
        act(() => sendMessage());

        // Then
        const expectedContent = {
            "body": html,
            "format": "org.matrix.custom.html",
            "formatted_body": html,
            "msgtype": "m.text",
        };
        expect(mockClient.sendMessage).toBeCalledWith('myfakeroom', null, expectedContent);
        expect(screen.getByRole('textbox')).toHaveFocus();
    });

    it('Should focus when receiving an Action.FocusSendMessageComposer action', async () => {
        // Given we don't have focus
        customRender(null, false).container;
        expect(screen.getByRole('textbox')).not.toHaveFocus();

        // When we send the right action
        defaultDispatcher.dispatch({
            action: Action.FocusSendMessageComposer,
            context: null,
        });

        // Then the component gets the focus
        await waitFor(() => expect(screen.getByRole('textbox')).toHaveFocus());
    });
});
<|MERGE_RESOLUTION|>--- conflicted
+++ resolved
@@ -14,14 +14,9 @@
 limitations under the License.
 */
 
-<<<<<<< HEAD
 import "@testing-library/jest-dom";
 import React from "react";
 import { act, render, screen, waitFor } from "@testing-library/react";
-=======
-import React from "react";
-import { act, render, screen } from "@testing-library/react";
->>>>>>> 1d186084
 
 import MatrixClientContext from "../../../../../src/contexts/MatrixClientContext";
 import RoomContext, { TimelineRenderingType } from "../../../../../src/contexts/RoomContext";
