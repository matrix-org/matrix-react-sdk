/*
Copyright 2022 The Matrix.org Foundation C.I.C.

Licensed under the Apache License, Version 2.0 (the "License");
you may not use this file except in compliance with the License.
You may obtain a copy of the License at

    http://www.apache.org/licenses/LICENSE-2.0

Unless required by applicable law or agreed to in writing, software
distributed under the License is distributed on an "AS IS" BASIS,
WITHOUT WARRANTIES OR CONDITIONS OF ANY KIND, either express or implied.
See the License for the specific language governing permissions and
limitations under the License.
*/

import * as React from "react";
// eslint-disable-next-line deprecate/import
import { mount, ReactWrapper } from "enzyme";
import { MatrixEvent, MsgType, RoomMember } from "matrix-js-sdk/src/matrix";
import { THREAD_RELATION_TYPE } from "matrix-js-sdk/src/models/thread";

import { createTestClient, mkEvent, mkStubRoom, stubClient } from "../../../test-utils";
import MessageComposer from "../../../../src/components/views/rooms/MessageComposer";
import MatrixClientContext from "../../../../src/contexts/MatrixClientContext";
import { MatrixClientPeg } from "../../../../src/MatrixClientPeg";
import RoomContext from "../../../../src/contexts/RoomContext";
import { IRoomState } from "../../../../src/components/structures/RoomView";
import ResizeNotifier from "../../../../src/utils/ResizeNotifier";
import { RoomPermalinkCreator } from "../../../../src/utils/permalinks/Permalinks";
import { LocalRoom } from "../../../../src/models/LocalRoom";
import MessageComposerButtons from "../../../../src/components/views/rooms/MessageComposerButtons";
<<<<<<< HEAD
import { FEATURES } from "../../../../src/settings/Settings";
=======
import { Features } from "../../../../src/settings/Settings";
>>>>>>> 4bfb1e7b
import SettingsStore from "../../../../src/settings/SettingsStore";
import { SettingLevel } from "../../../../src/settings/SettingLevel";
import dis from "../../../../src/dispatcher/dispatcher";
import { Action } from "../../../../src/dispatcher/actions";
import { SendMessageComposer } from "../../../../src/components/views/rooms/SendMessageComposer";
import { E2EStatus } from "../../../../src/utils/ShieldUtils";
import { addTextToComposer } from "../../../test-utils/composer";
import UIStore, { UI_EVENTS } from "../../../../src/stores/UIStore";

describe("MessageComposer", () => {
    stubClient();
    const cli = createTestClient();

    describe("for a Room", () => {
        const room = mkStubRoom("!roomId:server", "Room 1", cli);

        it("Renders a SendMessageComposer and MessageComposerButtons by default", () => {
            const wrapper = wrapAndRender({ room });

            expect(wrapper.find("SendMessageComposer")).toHaveLength(1);
            expect(wrapper.find("MessageComposerButtons")).toHaveLength(1);
        });

        it("Does not render a SendMessageComposer or MessageComposerButtons when user has no permission", () => {
            const wrapper = wrapAndRender({ room }, false);

            expect(wrapper.find("SendMessageComposer")).toHaveLength(0);
            expect(wrapper.find("MessageComposerButtons")).toHaveLength(0);
            expect(wrapper.find(".mx_MessageComposer_noperm_error")).toHaveLength(1);
        });

        it("Does not render a SendMessageComposer or MessageComposerButtons when room is tombstoned", () => {
            const wrapper = wrapAndRender({ room }, true, false, mkEvent({
                event: true,
                type: "m.room.tombstone",
                room: room.roomId,
                user: "@user1:server",
                skey: "",
                content: {},
                ts: Date.now(),
            }));

            expect(wrapper.find("SendMessageComposer")).toHaveLength(0);
            expect(wrapper.find("MessageComposerButtons")).toHaveLength(0);
            expect(wrapper.find(".mx_MessageComposer_roomReplaced_header")).toHaveLength(1);
        });

        describe("when receiving a »reply_to_event«", () => {
            let wrapper: ReactWrapper;
            let resizeNotifier: ResizeNotifier;

            beforeEach(() => {
<<<<<<< HEAD
=======
                jest.useFakeTimers();
>>>>>>> 4bfb1e7b
                resizeNotifier = {
                    notifyTimelineHeightChanged: jest.fn(),
                } as unknown as ResizeNotifier;
                wrapper = wrapAndRender({
                    room,
                    resizeNotifier,
                });
            });

<<<<<<< HEAD
            it("should call notifyTimelineHeightChanged() for the same context", (done) => {
=======
            it("should call notifyTimelineHeightChanged() for the same context", () => {
>>>>>>> 4bfb1e7b
                dis.dispatch({
                    action: "reply_to_event",
                    context: (wrapper.instance as unknown as MessageComposer).context,
                });
                wrapper.update();

<<<<<<< HEAD
                setTimeout(() => {
                    expect(resizeNotifier.notifyTimelineHeightChanged).toHaveBeenCalled();
                    done();
                }, 150); // higher timeout than in MessageComposer::onAction
            });

            it("should not call notifyTimelineHeightChanged() for a different context", (done) => {
=======
                jest.advanceTimersByTime(150);
                expect(resizeNotifier.notifyTimelineHeightChanged).toHaveBeenCalled();
            });

            it("should not call notifyTimelineHeightChanged() for a different context", () => {
>>>>>>> 4bfb1e7b
                dis.dispatch({
                    action: "reply_to_event",
                    context: "test",
                });
                wrapper.update();

<<<<<<< HEAD
                setTimeout(() => {
                    expect(resizeNotifier.notifyTimelineHeightChanged).not.toHaveBeenCalled();
                    done();
                }, 150); // higher timeout than in MessageComposer::onAction
=======
                jest.advanceTimersByTime(150);
                expect(resizeNotifier.notifyTimelineHeightChanged).not.toHaveBeenCalled();
>>>>>>> 4bfb1e7b
            });
        });

        // test button display depending on settings
        [
            {
                setting: "MessageComposerInput.showStickersButton",
                prop: "showStickersButton",
            },
            {
                setting: "MessageComposerInput.showPollsButton",
                prop: "showPollsButton",
            },
            {
<<<<<<< HEAD
                setting: FEATURES.VOICE_BROADCAST,
=======
                setting: Features.VoiceBroadcast,
>>>>>>> 4bfb1e7b
                prop: "showVoiceBroadcastButton",
            },
        ].forEach(({ setting, prop }) => {
            [true, false].forEach((value: boolean) => {
                describe(`when ${setting} = ${value}`, () => {
                    let wrapper: ReactWrapper;

                    beforeEach(() => {
                        SettingsStore.setValue(setting, null, SettingLevel.DEVICE, value);
<<<<<<< HEAD
                        wrapper = wrapAndRender({
                            room,
                            showVoiceBroadcastButton: true,
                        });
=======
                        wrapper = wrapAndRender({ room });
>>>>>>> 4bfb1e7b
                    });

                    it(`should pass the prop ${prop} = ${value}`, () => {
                        expect(wrapper.find(MessageComposerButtons).props()[prop]).toBe(value);
                    });

                    describe(`and setting ${setting} to ${!value}`, () => {
                        beforeEach(async () => {
                            // simulate settings update
                            await SettingsStore.setValue(setting, null, SettingLevel.DEVICE, !value);
                            dis.dispatch({
                                action: Action.SettingUpdated,
                                settingName: setting,
                                newValue: !value,
                            }, true);
                            wrapper.update();
                        });

                        it(`should pass the prop ${prop} = ${!value}`, () => {
                            expect(wrapper.find(MessageComposerButtons).props()[prop]).toBe(!value);
                        });
                    });
                });
            });
        });

<<<<<<< HEAD
        [false, undefined].forEach((value) => {
            it(`should pass showVoiceBroadcastButton = false if the MessageComposer prop is ${value}`, () => {
                SettingsStore.setValue(FEATURES.VOICE_BROADCAST, null, SettingLevel.DEVICE, true);
                const wrapper = wrapAndRender({
                    room,
                    showVoiceBroadcastButton: value,
                });
                expect(wrapper.find(MessageComposerButtons).props().showVoiceBroadcastButton).toBe(false);
            });
        });

=======
>>>>>>> 4bfb1e7b
        it("should not render the send button", () => {
            const wrapper = wrapAndRender({ room });
            expect(wrapper.find("SendButton")).toHaveLength(0);
        });

        describe("when a message has been entered", () => {
            let wrapper: ReactWrapper;

            beforeEach(() => {
                wrapper = wrapAndRender({ room });
                addTextToComposer(wrapper, "Hello");
                wrapper.update();
            });

            it("should render the send button", () => {
                expect(wrapper.find("SendButton")).toHaveLength(1);
            });
        });

        describe("UIStore interactions", () => {
            let wrapper: ReactWrapper;
            let resizeCallback: Function;

            beforeEach(() => {
                jest.spyOn(UIStore.instance, "on").mockImplementation((_event: string, listener: Function): any => {
                    resizeCallback = listener;
                });
            });

            describe("when a non-resize event occurred in UIStore", () => {
                let stateBefore: any;

                beforeEach(() => {
                    wrapper = wrapAndRender({ room });
                    stateBefore = { ...wrapper.instance().state };
                    resizeCallback("test", {});
                    wrapper.update();
                });

                it("should not change the state", () => {
                    expect(wrapper.instance().state).toEqual(stateBefore);
                });
            });

            describe("when a resize to narrow event occurred in UIStore", () => {
                beforeEach(() => {
                    wrapper = wrapAndRender({ room }, true, true);
                    wrapper.setState({
                        isMenuOpen: true,
                        isStickerPickerOpen: true,
                    });
                    resizeCallback(UI_EVENTS.Resize, {});
                    wrapper.update();
                });

                it("isMenuOpen should be true", () => {
                    expect(wrapper.state("isMenuOpen")).toBe(true);
                });

                it("isStickerPickerOpen should be false", () => {
                    expect(wrapper.state("isStickerPickerOpen")).toBe(false);
                });
            });

            describe("when a resize to non-narrow event occurred in UIStore", () => {
                beforeEach(() => {
                    wrapper = wrapAndRender({ room }, true, false);
                    wrapper.setState({
                        isMenuOpen: true,
                        isStickerPickerOpen: true,
                    });
                    resizeCallback(UI_EVENTS.Resize, {});
                    wrapper.update();
                });

                it("isMenuOpen should be false", () => {
                    expect(wrapper.state("isMenuOpen")).toBe(false);
                });

                it("isStickerPickerOpen should be false", () => {
                    expect(wrapper.state("isStickerPickerOpen")).toBe(false);
                });
            });
        });

        describe("when not replying to an event", () => {
            it("should pass the expected placeholder to SendMessageComposer", () => {
                const wrapper = wrapAndRender({ room });
                expect(wrapper.find(SendMessageComposer).props().placeholder).toBe("Send a message…");
            });

            it("and an e2e status it should pass the expected placeholder to SendMessageComposer", () => {
                const wrapper = wrapAndRender({
                    room,
                    e2eStatus: E2EStatus.Normal,
                });
                expect(wrapper.find(SendMessageComposer).props().placeholder).toBe("Send an encrypted message…");
            });
        });

        describe("when replying to an event", () => {
            let replyToEvent: MatrixEvent;
            let props: Partial<React.ComponentProps<typeof MessageComposer>>;

            const checkPlaceholder = (expected: string) => {
                it("should pass the expected placeholder to SendMessageComposer", () => {
                    const wrapper = wrapAndRender(props);
                    expect(wrapper.find(SendMessageComposer).props().placeholder).toBe(expected);
                });
            };

            const setEncrypted = () => {
                beforeEach(() => {
                    props.e2eStatus = E2EStatus.Normal;
                });
            };

            beforeEach(() => {
                replyToEvent = mkEvent({
                    event: true,
                    type: MsgType.Text,
                    user: cli.getUserId(),
                    content: {},
                });

                props = {
                    room,
                    replyToEvent,
                };
            });

            describe("without encryption", () => {
                checkPlaceholder("Send a reply…");
            });

            describe("with encryption", () => {
                setEncrypted();
                checkPlaceholder("Send an encrypted reply…");
            });

            describe("with a non-thread relation", () => {
                beforeEach(() => {
                    props.relation = { rel_type: "test" };
                });

                checkPlaceholder("Send a reply…");
            });

            describe("that is a thread", () => {
                beforeEach(() => {
                    props.relation = { rel_type: THREAD_RELATION_TYPE.name };
                });

                checkPlaceholder("Reply to thread…");

                describe("with encryption", () => {
                    setEncrypted();
                    checkPlaceholder("Reply to encrypted thread…");
                });
            });
        });
    });

    describe("for a LocalRoom", () => {
        const localRoom = new LocalRoom("!room:example.com", cli, cli.getUserId()!);

        it("should pass the sticker picker disabled prop", () => {
            const wrapper = wrapAndRender({ room: localRoom });
            expect(wrapper.find(MessageComposerButtons).props().showStickersButton).toBe(false);
        });
    });
});

function wrapAndRender(
    props: Partial<React.ComponentProps<typeof MessageComposer>> = {},
    canSendMessages = true,
    narrow = false,
    tombstone?: MatrixEvent,
): ReactWrapper {
    const mockClient = MatrixClientPeg.get();
    const roomId = "myroomid";
    const room: any = props.room || {
        currentState: undefined,
        roomId,
        client: mockClient,
        getMember: function(userId: string): RoomMember {
            return new RoomMember(roomId, userId);
        },
    };

    const roomState = {
        room,
        canSendMessages,
        tombstone,
        narrow,
    } as unknown as IRoomState;

    const defaultProps = {
        room,
        resizeNotifier: new ResizeNotifier(),
        permalinkCreator: new RoomPermalinkCreator(room),
    };

    return mount(
        <MatrixClientContext.Provider value={mockClient}>
            <RoomContext.Provider value={roomState}>
                <MessageComposer {...defaultProps} {...props} />
            </RoomContext.Provider>
        </MatrixClientContext.Provider>,
    );
}<|MERGE_RESOLUTION|>--- conflicted
+++ resolved
@@ -30,11 +30,7 @@
 import { RoomPermalinkCreator } from "../../../../src/utils/permalinks/Permalinks";
 import { LocalRoom } from "../../../../src/models/LocalRoom";
 import MessageComposerButtons from "../../../../src/components/views/rooms/MessageComposerButtons";
-<<<<<<< HEAD
-import { FEATURES } from "../../../../src/settings/Settings";
-=======
 import { Features } from "../../../../src/settings/Settings";
->>>>>>> 4bfb1e7b
 import SettingsStore from "../../../../src/settings/SettingsStore";
 import { SettingLevel } from "../../../../src/settings/SettingLevel";
 import dis from "../../../../src/dispatcher/dispatcher";
@@ -87,10 +83,7 @@
             let resizeNotifier: ResizeNotifier;
 
             beforeEach(() => {
-<<<<<<< HEAD
-=======
                 jest.useFakeTimers();
->>>>>>> 4bfb1e7b
                 resizeNotifier = {
                     notifyTimelineHeightChanged: jest.fn(),
                 } as unknown as ResizeNotifier;
@@ -100,47 +93,26 @@
                 });
             });
 
-<<<<<<< HEAD
-            it("should call notifyTimelineHeightChanged() for the same context", (done) => {
-=======
             it("should call notifyTimelineHeightChanged() for the same context", () => {
->>>>>>> 4bfb1e7b
                 dis.dispatch({
                     action: "reply_to_event",
                     context: (wrapper.instance as unknown as MessageComposer).context,
                 });
                 wrapper.update();
 
-<<<<<<< HEAD
-                setTimeout(() => {
-                    expect(resizeNotifier.notifyTimelineHeightChanged).toHaveBeenCalled();
-                    done();
-                }, 150); // higher timeout than in MessageComposer::onAction
-            });
-
-            it("should not call notifyTimelineHeightChanged() for a different context", (done) => {
-=======
                 jest.advanceTimersByTime(150);
                 expect(resizeNotifier.notifyTimelineHeightChanged).toHaveBeenCalled();
             });
 
             it("should not call notifyTimelineHeightChanged() for a different context", () => {
->>>>>>> 4bfb1e7b
                 dis.dispatch({
                     action: "reply_to_event",
                     context: "test",
                 });
                 wrapper.update();
 
-<<<<<<< HEAD
-                setTimeout(() => {
-                    expect(resizeNotifier.notifyTimelineHeightChanged).not.toHaveBeenCalled();
-                    done();
-                }, 150); // higher timeout than in MessageComposer::onAction
-=======
                 jest.advanceTimersByTime(150);
                 expect(resizeNotifier.notifyTimelineHeightChanged).not.toHaveBeenCalled();
->>>>>>> 4bfb1e7b
             });
         });
 
@@ -155,11 +127,7 @@
                 prop: "showPollsButton",
             },
             {
-<<<<<<< HEAD
-                setting: FEATURES.VOICE_BROADCAST,
-=======
                 setting: Features.VoiceBroadcast,
->>>>>>> 4bfb1e7b
                 prop: "showVoiceBroadcastButton",
             },
         ].forEach(({ setting, prop }) => {
@@ -169,14 +137,7 @@
 
                     beforeEach(() => {
                         SettingsStore.setValue(setting, null, SettingLevel.DEVICE, value);
-<<<<<<< HEAD
-                        wrapper = wrapAndRender({
-                            room,
-                            showVoiceBroadcastButton: true,
-                        });
-=======
-                        wrapper = wrapAndRender({ room });
->>>>>>> 4bfb1e7b
+                        wrapper = wrapAndRender({ room, showVoiceBroadcastButton: true });
                     });
 
                     it(`should pass the prop ${prop} = ${value}`, () => {
@@ -203,10 +164,9 @@
             });
         });
 
-<<<<<<< HEAD
         [false, undefined].forEach((value) => {
             it(`should pass showVoiceBroadcastButton = false if the MessageComposer prop is ${value}`, () => {
-                SettingsStore.setValue(FEATURES.VOICE_BROADCAST, null, SettingLevel.DEVICE, true);
+                SettingsStore.setValue(Features.VoiceBroadcast, null, SettingLevel.DEVICE, true);
                 const wrapper = wrapAndRender({
                     room,
                     showVoiceBroadcastButton: value,
@@ -215,8 +175,6 @@
             });
         });
 
-=======
->>>>>>> 4bfb1e7b
         it("should not render the send button", () => {
             const wrapper = wrapAndRender({ room });
             expect(wrapper.find("SendButton")).toHaveLength(0);
