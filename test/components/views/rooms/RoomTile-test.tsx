/*
Copyright 2022 The Matrix.org Foundation C.I.C.

Licensed under the Apache License, Version 2.0 (the "License");
you may not use this file except in compliance with the License.
You may obtain a copy of the License at

    http://www.apache.org/licenses/LICENSE-2.0

Unless required by applicable law or agreed to in writing, software
distributed under the License is distributed on an "AS IS" BASIS,
WITHOUT WARRANTIES OR CONDITIONS OF ANY KIND, either express or implied.
See the License for the specific language governing permissions and
limitations under the License.
*/

import React from "react";
import { render, screen, act, RenderResult } from "@testing-library/react";
import { mocked, Mocked } from "jest-mock";
import { MatrixClient, PendingEventOrdering } from "matrix-js-sdk/src/client";
import { Room } from "matrix-js-sdk/src/models/room";
import { RoomStateEvent } from "matrix-js-sdk/src/models/room-state";
import { Widget } from "matrix-widget-api";
import { MatrixEvent } from "matrix-js-sdk/src/matrix";
import { Thread } from "matrix-js-sdk/src/models/thread";

import type { RoomMember } from "matrix-js-sdk/src/models/room-member";
import type { ClientWidgetApi } from "matrix-widget-api";
import {
    stubClient,
    mkRoomMember,
    MockedCall,
    useMockedCalls,
    setupAsyncStoreWithClient,
    filterConsole,
    flushPromises,
    mkMessage,
} from "../../../test-utils";
import { CallStore } from "../../../../src/stores/CallStore";
import RoomTile from "../../../../src/components/views/rooms/RoomTile";
import { DefaultTagID } from "../../../../src/stores/room-list/models";
import DMRoomMap from "../../../../src/utils/DMRoomMap";
import PlatformPeg from "../../../../src/PlatformPeg";
import BasePlatform from "../../../../src/BasePlatform";
import { WidgetMessagingStore } from "../../../../src/stores/widgets/WidgetMessagingStore";
import { VoiceBroadcastInfoState } from "../../../../src/voice-broadcast";
import { mkVoiceBroadcastInfoStateEvent } from "../../../voice-broadcast/utils/test-utils";
import { TestSdkContext } from "../../../TestSdkContext";
import { SDKContext } from "../../../../src/contexts/SDKContext";
<<<<<<< HEAD
import { shouldShowComponent } from "../../../../src/customisations/helpers/UIComponents";
import { UIComponent } from "../../../../src/settings/UIFeature";

jest.mock("../../../../src/customisations/helpers/UIComponents", () => ({
    shouldShowComponent: jest.fn(),
}));
=======
import { MessagePreviewStore } from "../../../../src/stores/room-list/MessagePreviewStore";
>>>>>>> a861a54f

describe("RoomTile", () => {
    jest.spyOn(PlatformPeg, "get").mockReturnValue({
        overrideBrowserShortcuts: () => false,
    } as unknown as BasePlatform);
    useMockedCalls();

    const setUpVoiceBroadcast = async (state: VoiceBroadcastInfoState): Promise<void> => {
        voiceBroadcastInfoEvent = mkVoiceBroadcastInfoStateEvent(
            room.roomId,
            state,
            client.getSafeUserId(),
            client.getDeviceId()!,
        );

        await act(async () => {
            room.currentState.setStateEvents([voiceBroadcastInfoEvent]);
            await flushPromises();
        });
    };

    const renderRoomTile = (): RenderResult => {
        return render(
            <SDKContext.Provider value={sdkContext}>
                <RoomTile
                    room={room}
                    showMessagePreview={showMessagePreview}
                    isMinimized={false}
                    tag={DefaultTagID.Untagged}
                />
            </SDKContext.Provider>,
        );
    };

    let client: Mocked<MatrixClient>;
    let voiceBroadcastInfoEvent: MatrixEvent;
    let room: Room;
    let sdkContext: TestSdkContext;
    let showMessagePreview = false;

    filterConsole(
        // irrelevant for this test
        "Room !1:example.org does not have an m.room.create event",
    );

    const addMessageToRoom = (ts: number) => {
        const message = mkMessage({
            event: true,
            room: room.roomId,
            msg: "test message",
            user: client.getSafeUserId(),
            ts,
        });

        room.timeline.push(message);
    };

    const addThreadMessageToRoom = (ts: number) => {
        const message = mkMessage({
            event: true,
            room: room.roomId,
            msg: "test thread reply",
            user: client.getSafeUserId(),
            ts,
        });

        // Mock thread reply for tests.
        jest.spyOn(room, "getThreads").mockReturnValue([
            // @ts-ignore
            {
                lastReply: () => message,
                timeline: [],
            } as Thread,
        ]);
    };

    beforeEach(() => {
        sdkContext = new TestSdkContext();

        client = mocked(stubClient());
        sdkContext.client = client;
        DMRoomMap.makeShared(client);

        room = new Room("!1:example.org", client, "@alice:example.org", {
            pendingEventOrdering: PendingEventOrdering.Detached,
        });

        client.getRoom.mockImplementation((roomId) => (roomId === room.roomId ? room : null));
        client.getRooms.mockReturnValue([room]);
        client.reEmitter.reEmit(room, [RoomStateEvent.Events]);
    });

    afterEach(() => {
<<<<<<< HEAD
        jest.clearAllMocks();
    });

    it("should render the room", () => {
        mocked(shouldShowComponent).mockReturnValue(true);
        const renderResult: RenderResult = renderRoomTile();
        expect(renderResult.container).toMatchSnapshot();
    });

    it("does not render the room options context menu when UIComponent customisations disable room options", () => {
        mocked(shouldShowComponent).mockReturnValue(false);
        renderRoomTile();
        expect(shouldShowComponent).toHaveBeenCalledWith(UIComponent.RoomOptionsMenu);
        expect(screen.queryByRole("button", { name: "Room options" })).not.toBeInTheDocument();
    });

    it("renders the room options context menu when UIComponent customisations enable room options", () => {
        mocked(shouldShowComponent).mockReturnValue(true);
        renderRoomTile();
        expect(shouldShowComponent).toHaveBeenCalledWith(UIComponent.RoomOptionsMenu);
        expect(screen.queryByRole("button", { name: "Room options" })).toBeInTheDocument();
    });

    describe("when a call starts", () => {
        let call: MockedCall;
        let widget: Widget;

=======
        // @ts-ignore
        MessagePreviewStore.instance.previews = new Map<string, Map<TagID | TAG_ANY, MessagePreview | null>>();
        jest.restoreAllMocks();
    });

    describe("when message previews are not enabled", () => {
>>>>>>> a861a54f
        beforeEach(() => {
            renderRoomTile();
        });

<<<<<<< HEAD
        afterEach(() => {
            call.destroy();
            client.reEmitter.stopReEmitting(room, [RoomStateEvent.Events]);
            WidgetMessagingStore.instance.stopMessaging(widget, room.roomId);
        });

        it("tracks connection state", async () => {
            renderRoomTile();
            screen.getByText("Video");

            // Insert an await point in the connection method so we can inspect
            // the intermediate connecting state
            let completeConnection: () => void = () => {};
            const connectionCompleted = new Promise<void>((resolve) => (completeConnection = resolve));
            jest.spyOn(call, "performConnection").mockReturnValue(connectionCompleted);

            await Promise.all([
                (async () => {
                    await screen.findByText("Joining…");
                    const joinedFound = screen.findByText("Joined");
                    completeConnection();
                    await joinedFound;
                })(),
                call.connect(),
            ]);

            await Promise.all([screen.findByText("Video"), call.disconnect()]);
        });

        it("tracks participants", () => {
            renderRoomTile();
            const alice: [RoomMember, Set<string>] = [mkRoomMember(room.roomId, "@alice:example.org"), new Set(["a"])];
            const bob: [RoomMember, Set<string>] = [
                mkRoomMember(room.roomId, "@bob:example.org"),
                new Set(["b1", "b2"]),
            ];
            const carol: [RoomMember, Set<string>] = [mkRoomMember(room.roomId, "@carol:example.org"), new Set(["c"])];
=======
        it("should render the room", () => {
            expect(renderResult.container).toMatchSnapshot();
        });

        describe("when a call starts", () => {
            let call: MockedCall;
            let widget: Widget;

            beforeEach(() => {
                setupAsyncStoreWithClient(CallStore.instance, client);
                setupAsyncStoreWithClient(WidgetMessagingStore.instance, client);

                MockedCall.create(room, "1");
                const maybeCall = CallStore.instance.getCall(room.roomId);
                if (!(maybeCall instanceof MockedCall)) throw new Error("Failed to create call");
                call = maybeCall;
>>>>>>> a861a54f

                widget = new Widget(call.widget);
                WidgetMessagingStore.instance.storeMessaging(widget, room.roomId, {
                    stop: () => {},
                } as unknown as ClientWidgetApi);
            });

            afterEach(() => {
                renderResult.unmount();
                call.destroy();
                client.reEmitter.stopReEmitting(room, [RoomStateEvent.Events]);
                WidgetMessagingStore.instance.stopMessaging(widget, room.roomId);
            });

            it("tracks connection state", async () => {
                screen.getByText("Video");

                // Insert an await point in the connection method so we can inspect
                // the intermediate connecting state
                let completeConnection: () => void = () => {};
                const connectionCompleted = new Promise<void>((resolve) => (completeConnection = resolve));
                jest.spyOn(call, "performConnection").mockReturnValue(connectionCompleted);

                await Promise.all([
                    (async () => {
                        await screen.findByText("Joining…");
                        const joinedFound = screen.findByText("Joined");
                        completeConnection();
                        await joinedFound;
                    })(),
                    call.connect(),
                ]);

                await Promise.all([screen.findByText("Video"), call.disconnect()]);
            });

            it("tracks participants", () => {
                const alice: [RoomMember, Set<string>] = [
                    mkRoomMember(room.roomId, "@alice:example.org"),
                    new Set(["a"]),
                ];
                const bob: [RoomMember, Set<string>] = [
                    mkRoomMember(room.roomId, "@bob:example.org"),
                    new Set(["b1", "b2"]),
                ];
                const carol: [RoomMember, Set<string>] = [
                    mkRoomMember(room.roomId, "@carol:example.org"),
                    new Set(["c"]),
                ];

                expect(screen.queryByLabelText(/participant/)).toBe(null);

                act(() => {
                    call.participants = new Map([alice]);
                });
                expect(screen.getByLabelText("1 participant").textContent).toBe("1");

                act(() => {
                    call.participants = new Map([alice, bob, carol]);
                });
                expect(screen.getByLabelText("4 participants").textContent).toBe("4");

                act(() => {
                    call.participants = new Map();
                });
                expect(screen.queryByLabelText(/participant/)).toBe(null);
            });

            describe("and a live broadcast starts", () => {
                beforeEach(async () => {
                    await setUpVoiceBroadcast(VoiceBroadcastInfoState.Started);
                });

                it("should still render the call subtitle", () => {
                    expect(screen.queryByText("Video")).toBeInTheDocument();
                    expect(screen.queryByText("Live")).not.toBeInTheDocument();
                });
            });
        });

        describe("when a live voice broadcast starts", () => {
            beforeEach(async () => {
                renderRoomTile();
                await setUpVoiceBroadcast(VoiceBroadcastInfoState.Started);
            });

            it("should render the »Live« subtitle", () => {
                expect(screen.queryByText("Live")).toBeInTheDocument();
            });

            describe("and the broadcast stops", () => {
                beforeEach(async () => {
                    const stopEvent = mkVoiceBroadcastInfoStateEvent(
                        room.roomId,
                        VoiceBroadcastInfoState.Stopped,
                        client.getSafeUserId(),
                        client.getDeviceId()!,
                        voiceBroadcastInfoEvent,
                    );
                    await act(async () => {
                        room.currentState.setStateEvents([stopEvent]);
                        await flushPromises();
                    });
                });

                it("should not render the »Live« subtitle", () => {
                    expect(screen.queryByText("Live")).not.toBeInTheDocument();
                });
            });
        });
    });

<<<<<<< HEAD
    describe("when a live voice broadcast starts", () => {
        beforeEach(async () => {
            renderRoomTile();
            await setUpVoiceBroadcast(VoiceBroadcastInfoState.Started);
=======
    describe("when message previews are enabled", () => {
        beforeEach(() => {
            showMessagePreview = true;
>>>>>>> a861a54f
        });

        it("should render a room without a message as expected", async () => {
            renderRoomTile();
            // flush promises here because the preview is created asynchronously
            await flushPromises();
            expect(renderResult.asFragment()).toMatchSnapshot();
        });

        describe("and there is a message in the room", () => {
            beforeEach(() => {
                addMessageToRoom(23);
            });

            it("should render as expected", async () => {
                renderRoomTile();
                expect(await screen.findByText("test message")).toBeInTheDocument();
                expect(renderResult.asFragment()).toMatchSnapshot();
            });
        });

        describe("and there is a message in a thread", () => {
            beforeEach(() => {
                addThreadMessageToRoom(23);
            });

            it("should render as expected", async () => {
                renderRoomTile();
                expect(await screen.findByText("test thread reply")).toBeInTheDocument();
                expect(renderResult.asFragment()).toMatchSnapshot();
            });
        });

        describe("and there is a message and a thread without a reply", () => {
            beforeEach(() => {
                addMessageToRoom(23);

                // Mock thread reply for tests.
                jest.spyOn(room, "getThreads").mockReturnValue([
                    // @ts-ignore
                    {
                        lastReply: () => null,
                        timeline: [],
                    } as Thread,
                ]);
            });

            it("should render the message preview", async () => {
                renderRoomTile();
                expect(await screen.findByText("test message")).toBeInTheDocument();
            });
        });
    });
});<|MERGE_RESOLUTION|>--- conflicted
+++ resolved
@@ -47,16 +47,13 @@
 import { mkVoiceBroadcastInfoStateEvent } from "../../../voice-broadcast/utils/test-utils";
 import { TestSdkContext } from "../../../TestSdkContext";
 import { SDKContext } from "../../../../src/contexts/SDKContext";
-<<<<<<< HEAD
 import { shouldShowComponent } from "../../../../src/customisations/helpers/UIComponents";
 import { UIComponent } from "../../../../src/settings/UIFeature";
+import { MessagePreviewStore } from "../../../../src/stores/room-list/MessagePreviewStore";
 
 jest.mock("../../../../src/customisations/helpers/UIComponents", () => ({
     shouldShowComponent: jest.fn(),
 }));
-=======
-import { MessagePreviewStore } from "../../../../src/stores/room-list/MessagePreviewStore";
->>>>>>> a861a54f
 
 describe("RoomTile", () => {
     jest.spyOn(PlatformPeg, "get").mockReturnValue({
@@ -150,87 +147,30 @@
     });
 
     afterEach(() => {
-<<<<<<< HEAD
-        jest.clearAllMocks();
-    });
-
-    it("should render the room", () => {
-        mocked(shouldShowComponent).mockReturnValue(true);
-        const renderResult: RenderResult = renderRoomTile();
-        expect(renderResult.container).toMatchSnapshot();
-    });
-
-    it("does not render the room options context menu when UIComponent customisations disable room options", () => {
-        mocked(shouldShowComponent).mockReturnValue(false);
-        renderRoomTile();
-        expect(shouldShowComponent).toHaveBeenCalledWith(UIComponent.RoomOptionsMenu);
-        expect(screen.queryByRole("button", { name: "Room options" })).not.toBeInTheDocument();
-    });
-
-    it("renders the room options context menu when UIComponent customisations enable room options", () => {
-        mocked(shouldShowComponent).mockReturnValue(true);
-        renderRoomTile();
-        expect(shouldShowComponent).toHaveBeenCalledWith(UIComponent.RoomOptionsMenu);
-        expect(screen.queryByRole("button", { name: "Room options" })).toBeInTheDocument();
-    });
-
-    describe("when a call starts", () => {
-        let call: MockedCall;
-        let widget: Widget;
-
-=======
         // @ts-ignore
         MessagePreviewStore.instance.previews = new Map<string, Map<TagID | TAG_ANY, MessagePreview | null>>();
         jest.restoreAllMocks();
     });
 
     describe("when message previews are not enabled", () => {
->>>>>>> a861a54f
-        beforeEach(() => {
+        it("should render the room", () => {
+            mocked(shouldShowComponent).mockReturnValue(true);
+            const renderResult: RenderResult = renderRoomTile();
+            expect(renderResult.container).toMatchSnapshot();
+        });
+
+        it("does not render the room options context menu when UIComponent customisations disable room options", () => {
+            mocked(shouldShowComponent).mockReturnValue(false);
             renderRoomTile();
-        });
-
-<<<<<<< HEAD
-        afterEach(() => {
-            call.destroy();
-            client.reEmitter.stopReEmitting(room, [RoomStateEvent.Events]);
-            WidgetMessagingStore.instance.stopMessaging(widget, room.roomId);
-        });
-
-        it("tracks connection state", async () => {
+            expect(shouldShowComponent).toHaveBeenCalledWith(UIComponent.RoomOptionsMenu);
+            expect(screen.queryByRole("button", { name: "Room options" })).not.toBeInTheDocument();
+        });
+
+        it("renders the room options context menu when UIComponent customisations enable room options", () => {
+            mocked(shouldShowComponent).mockReturnValue(true);
             renderRoomTile();
-            screen.getByText("Video");
-
-            // Insert an await point in the connection method so we can inspect
-            // the intermediate connecting state
-            let completeConnection: () => void = () => {};
-            const connectionCompleted = new Promise<void>((resolve) => (completeConnection = resolve));
-            jest.spyOn(call, "performConnection").mockReturnValue(connectionCompleted);
-
-            await Promise.all([
-                (async () => {
-                    await screen.findByText("Joining…");
-                    const joinedFound = screen.findByText("Joined");
-                    completeConnection();
-                    await joinedFound;
-                })(),
-                call.connect(),
-            ]);
-
-            await Promise.all([screen.findByText("Video"), call.disconnect()]);
-        });
-
-        it("tracks participants", () => {
-            renderRoomTile();
-            const alice: [RoomMember, Set<string>] = [mkRoomMember(room.roomId, "@alice:example.org"), new Set(["a"])];
-            const bob: [RoomMember, Set<string>] = [
-                mkRoomMember(room.roomId, "@bob:example.org"),
-                new Set(["b1", "b2"]),
-            ];
-            const carol: [RoomMember, Set<string>] = [mkRoomMember(room.roomId, "@carol:example.org"), new Set(["c"])];
-=======
-        it("should render the room", () => {
-            expect(renderResult.container).toMatchSnapshot();
+            expect(shouldShowComponent).toHaveBeenCalledWith(UIComponent.RoomOptionsMenu);
+            expect(screen.queryByRole("button", { name: "Room options" })).toBeInTheDocument();
         });
 
         describe("when a call starts", () => {
@@ -245,7 +185,6 @@
                 const maybeCall = CallStore.instance.getCall(room.roomId);
                 if (!(maybeCall instanceof MockedCall)) throw new Error("Failed to create call");
                 call = maybeCall;
->>>>>>> a861a54f
 
                 widget = new Widget(call.widget);
                 WidgetMessagingStore.instance.storeMessaging(widget, room.roomId, {
@@ -254,13 +193,13 @@
             });
 
             afterEach(() => {
-                renderResult.unmount();
                 call.destroy();
                 client.reEmitter.stopReEmitting(room, [RoomStateEvent.Events]);
                 WidgetMessagingStore.instance.stopMessaging(widget, room.roomId);
             });
 
             it("tracks connection state", async () => {
+                renderRoomTile();
                 screen.getByText("Video");
 
                 // Insert an await point in the connection method so we can inspect
@@ -283,6 +222,7 @@
             });
 
             it("tracks participants", () => {
+                renderRoomTile();
                 const alice: [RoomMember, Set<string>] = [
                     mkRoomMember(room.roomId, "@alice:example.org"),
                     new Set(["a"]),
@@ -316,6 +256,7 @@
 
             describe("and a live broadcast starts", () => {
                 beforeEach(async () => {
+                    renderRoomTile();
                     await setUpVoiceBroadcast(VoiceBroadcastInfoState.Started);
                 });
 
@@ -358,20 +299,13 @@
         });
     });
 
-<<<<<<< HEAD
-    describe("when a live voice broadcast starts", () => {
-        beforeEach(async () => {
-            renderRoomTile();
-            await setUpVoiceBroadcast(VoiceBroadcastInfoState.Started);
-=======
     describe("when message previews are enabled", () => {
         beforeEach(() => {
             showMessagePreview = true;
->>>>>>> a861a54f
         });
 
         it("should render a room without a message as expected", async () => {
-            renderRoomTile();
+            const renderResult: RenderResult = renderRoomTile();
             // flush promises here because the preview is created asynchronously
             await flushPromises();
             expect(renderResult.asFragment()).toMatchSnapshot();
@@ -383,7 +317,7 @@
             });
 
             it("should render as expected", async () => {
-                renderRoomTile();
+                const renderResult: RenderResult = renderRoomTile();
                 expect(await screen.findByText("test message")).toBeInTheDocument();
                 expect(renderResult.asFragment()).toMatchSnapshot();
             });
@@ -395,7 +329,7 @@
             });
 
             it("should render as expected", async () => {
-                renderRoomTile();
+                const renderResult: RenderResult = renderRoomTile();
                 expect(await screen.findByText("test thread reply")).toBeInTheDocument();
                 expect(renderResult.asFragment()).toMatchSnapshot();
             });
