/*
Copyright 2022 The Matrix.org Foundation C.I.C.

Licensed under the Apache License, Version 2.0 (the "License");
you may not use this file except in compliance with the License.
You may obtain a copy of the License at

    http://www.apache.org/licenses/LICENSE-2.0

Unless required by applicable law or agreed to in writing, software
distributed under the License is distributed on an "AS IS" BASIS,
WITHOUT WARRANTIES OR CONDITIONS OF ANY KIND, either express or implied.
See the License for the specific language governing permissions and
limitations under the License.
*/

import React from "react";
import { MatrixClient, Room } from "matrix-js-sdk/src/matrix";
import { Mocked, mocked } from "jest-mock";
import { prettyDOM, render, RenderResult, screen } from "@testing-library/react";
import userEvent from "@testing-library/user-event";

import SpaceContextMenu from "../../../../src/components/views/context_menus/SpaceContextMenu";
import MatrixClientContext from "../../../../src/contexts/MatrixClientContext";
import {
    shouldShowSpaceSettings,
    showCreateNewRoom,
    showCreateNewSubspace,
    showSpaceInvite,
    showSpaceSettings,
} from "../../../../src/utils/space";
import { leaveSpace } from "../../../../src/utils/leave-behaviour";
import { shouldShowComponent } from "../../../../src/customisations/helpers/UIComponents";
import { UIComponent, UIFeature } from "../../../../src/settings/UIFeature";
import SettingsStore from "../../../../src/settings/SettingsStore";

jest.mock("../../../../src/customisations/helpers/UIComponents", () => ({
    shouldShowComponent: jest.fn(),
}));

jest.mock("../../../../src/utils/space", () => ({
    shouldShowSpaceSettings: jest.fn(),
    showCreateNewRoom: jest.fn(),
    showCreateNewSubspace: jest.fn(),
    showSpaceInvite: jest.fn(),
    showSpacePreferences: jest.fn(),
    showSpaceSettings: jest.fn(),
}));

jest.mock("../../../../src/utils/leave-behaviour", () => ({
    leaveSpace: jest.fn(),
}));

describe("<SpaceContextMenu />", () => {
    const userId = "@test:server";

    const mockClient = {
        getUserId: jest.fn().mockReturnValue(userId),
        getSafeUserId: jest.fn().mockReturnValue(userId),
    } as unknown as Mocked<MatrixClient>;

    const makeMockSpace = (props = {}) =>
        ({
            name: "test space",
            getJoinRule: jest.fn(),
            canInvite: jest.fn(),
            currentState: {
                maySendStateEvent: jest.fn(),
            },
            client: mockClient,
            getMyMembership: jest.fn(),
            ...props,
        }) as unknown as Room;

    const defaultProps = {
        space: makeMockSpace(),
        onFinished: jest.fn(),
    };

    const renderComponent = (props = {}): RenderResult =>
        render(
            <MatrixClientContext.Provider value={mockClient}>
                <SpaceContextMenu {...defaultProps} {...props} />
            </MatrixClientContext.Provider>,
        );

    beforeEach(() => {
        jest.resetAllMocks();
        mockClient.getUserId.mockReturnValue(userId);
        mockClient.getSafeUserId.mockReturnValue(userId);
    });

    it("renders menu correctly", () => {
        const { baseElement } = renderComponent();
        expect(prettyDOM(baseElement)).toMatchSnapshot();
    });

    it("renders invite option when space is public", () => {
        const space = makeMockSpace({
            getJoinRule: jest.fn().mockReturnValue("public"),
        });
        renderComponent({ space });
        expect(screen.getByTestId("invite-option")).toBeInTheDocument();
    });

    it("renders invite option when user is has invite rights for space", () => {
        const space = makeMockSpace({
            canInvite: jest.fn().mockReturnValue(true),
        });
        renderComponent({ space });
        expect(space.canInvite).toHaveBeenCalledWith(userId);
        expect(screen.getByTestId("invite-option")).toBeInTheDocument();
    });

    it("opens invite dialog when invite option is clicked", async () => {
        const space = makeMockSpace({
            getJoinRule: jest.fn().mockReturnValue("public"),
        });
        const onFinished = jest.fn();
        renderComponent({ space, onFinished });

        await userEvent.click(screen.getByTestId("invite-option"));

        expect(showSpaceInvite).toHaveBeenCalledWith(space);
        expect(onFinished).toHaveBeenCalled();
    });

    it("renders space settings option when user has rights", () => {
        mocked(shouldShowSpaceSettings).mockReturnValue(true);
        renderComponent();
        expect(shouldShowSpaceSettings).toHaveBeenCalledWith(defaultProps.space);
        expect(screen.getByTestId("settings-option")).toBeInTheDocument();
    });

    it("opens space settings when space settings option is clicked", async () => {
        mocked(shouldShowSpaceSettings).mockReturnValue(true);
        const onFinished = jest.fn();
        renderComponent({ onFinished });

        await userEvent.click(screen.getByTestId("settings-option"));

        expect(showSpaceSettings).toHaveBeenCalledWith(defaultProps.space);
        expect(onFinished).toHaveBeenCalled();
    });

    it("renders leave option when user does not have rights to see space settings", () => {
        renderComponent();
        expect(screen.getByTestId("leave-option")).toBeInTheDocument();
    });

    it("leaves space when leave option is clicked", async () => {
        const onFinished = jest.fn();
        renderComponent({ onFinished });
        await userEvent.click(screen.getByTestId("leave-option"));
        expect(leaveSpace).toHaveBeenCalledWith(defaultProps.space);
        expect(onFinished).toHaveBeenCalled();
    });

    describe("add children section", () => {
        const space = makeMockSpace();

        beforeEach(() => {
            // set space to allow adding children to space
            mocked(space.currentState.maySendStateEvent).mockReturnValue(true);
            mocked(shouldShowComponent).mockReturnValue(true);
        });

        it("does not render section when user does not have permission to add children", () => {
            mocked(space.currentState.maySendStateEvent).mockReturnValue(false);
            renderComponent({ space });

            expect(screen.queryByTestId("add-to-space-header")).not.toBeInTheDocument();
            expect(screen.queryByTestId("new-room-option")).not.toBeInTheDocument();
            expect(screen.queryByTestId("new-subspace-option")).not.toBeInTheDocument();
        });

        it("does not render section when UIComponent customisations disable room and space creation", () => {
            mocked(shouldShowComponent).mockReturnValue(false);
            renderComponent({ space });

            expect(shouldShowComponent).toHaveBeenCalledWith(UIComponent.CreateRooms);
            expect(shouldShowComponent).toHaveBeenCalledWith(UIComponent.CreateSpaces);

            expect(screen.queryByTestId("add-to-space-header")).not.toBeInTheDocument();
            expect(screen.queryByTestId("new-room-option")).not.toBeInTheDocument();
            expect(screen.queryByTestId("new-subspace-option")).not.toBeInTheDocument();
        });

        it("renders section with add room button when UIComponent customisation allows CreateRoom", () => {
            // only allow CreateRoom
            mocked(shouldShowComponent).mockImplementation((feature) => feature === UIComponent.CreateRooms);
            renderComponent({ space });

            expect(screen.getByTestId("add-to-space-header")).toBeInTheDocument();
            expect(screen.getByTestId("new-room-option")).toBeInTheDocument();
            expect(screen.queryByTestId("new-subspace-option")).not.toBeInTheDocument();
        });

        it("renders section with add space button when UIComponent customisation allows CreateSpace", () => {
            // only allow CreateSpaces
            mocked(shouldShowComponent).mockImplementation((feature) => feature === UIComponent.CreateSpaces);
            renderComponent({ space });

            expect(screen.getByTestId("add-to-space-header")).toBeInTheDocument();
            expect(screen.queryByTestId("new-room-option")).not.toBeInTheDocument();
            expect(screen.getByTestId("new-subspace-option")).toBeInTheDocument();
        });

        it("opens create room dialog on add room button click", async () => {
            const onFinished = jest.fn();
            renderComponent({ space, onFinished });

            await userEvent.click(screen.getByTestId("new-room-option"));
            expect(showCreateNewRoom).toHaveBeenCalledWith(space);
            expect(onFinished).toHaveBeenCalled();
        });

        it("opens create space dialog on add space button click", async () => {
            const onFinished = jest.fn();
            renderComponent({ space, onFinished });

            await userEvent.click(screen.getByTestId("new-subspace-option"));
            expect(showCreateNewSubspace).toHaveBeenCalledWith(space);
            expect(onFinished).toHaveBeenCalled();
        });
    });

<<<<<<< HEAD
    describe("UIFeature.ShowLeaveSpaceInContextMenu", () => {
        it("ShowLeaveSpaceInContextMenu = true, renders 'leave space' option", () => {
            mocked(shouldShowSpaceSettings).mockReturnValue(false);
            jest.spyOn(SettingsStore, "getValue").mockImplementation((val) => {
                return val === UIFeature.ShowLeaveSpaceInContextMenu ? true : "default";
            });
            renderComponent();

            expect(screen.getByTestId("leave-option")).toBeInTheDocument();
        });

        it("ShowLeaveSpaceInContextMenu = false, does not render 'leave space' option", () => {
            mocked(shouldShowSpaceSettings).mockReturnValue(false);
            jest.spyOn(SettingsStore, "getValue").mockImplementation((val) => {
                return val === UIFeature.ShowLeaveSpaceInContextMenu ? false : "default";
            });
            renderComponent();

            expect(screen.queryByTestId("leave-option")).not.toBeInTheDocument();
=======
    describe("UIFeature.AddSubSpace feature flag", () => {
        const space = makeMockSpace();

        beforeEach(() => {
            // set space to allow adding children to space
            mocked(space.currentState.maySendStateEvent).mockReturnValue(true);
            mocked(shouldShowComponent).mockReturnValue(true);
            jest.clearAllMocks();
        });

        it("UIFeature.AddSubSpace = true: renders create space button when UIFeature is true", () => {
            jest.spyOn(SettingsStore, "getValue").mockImplementation((name) => {
                if (name === UIFeature.AddSubSpace) return true;
                else return "default";
            });
            renderComponent({ space });

            screen.debug();

            expect(screen.getByTestId("add-to-space-header")).toBeInTheDocument();
            expect(screen.getByTestId("new-room-option")).toBeInTheDocument();
            expect(screen.queryByTestId("new-subspace-option")).toBeInTheDocument();
        });

        it("UIFeature.AddSubSpace = false: does not render create space button when UIFeature is false", () => {
            jest.spyOn(SettingsStore, "getValue").mockImplementation((name) => {
                if (name === UIFeature.AddSubSpace) return false;
                else return "default";
            });
            renderComponent({ space });

            expect(screen.getByTestId("add-to-space-header")).toBeInTheDocument();
            expect(screen.getByTestId("new-room-option")).toBeInTheDocument();
            expect(screen.queryByTestId("new-subspace-option")).not.toBeInTheDocument();
>>>>>>> 1692afa7
        });
    });
});<|MERGE_RESOLUTION|>--- conflicted
+++ resolved
@@ -225,7 +225,6 @@
         });
     });
 
-<<<<<<< HEAD
     describe("UIFeature.ShowLeaveSpaceInContextMenu", () => {
         it("ShowLeaveSpaceInContextMenu = true, renders 'leave space' option", () => {
             mocked(shouldShowSpaceSettings).mockReturnValue(false);
@@ -245,7 +244,9 @@
             renderComponent();
 
             expect(screen.queryByTestId("leave-option")).not.toBeInTheDocument();
-=======
+        });
+    });
+
     describe("UIFeature.AddSubSpace feature flag", () => {
         const space = makeMockSpace();
 
@@ -280,7 +281,6 @@
             expect(screen.getByTestId("add-to-space-header")).toBeInTheDocument();
             expect(screen.getByTestId("new-room-option")).toBeInTheDocument();
             expect(screen.queryByTestId("new-subspace-option")).not.toBeInTheDocument();
->>>>>>> 1692afa7
         });
     });
 });