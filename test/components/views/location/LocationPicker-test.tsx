--- conflicted
+++ resolved
@@ -28,15 +28,10 @@
 import MatrixClientContext from '../../../../src/contexts/MatrixClientContext';
 import { MatrixClientPeg } from '../../../../src/MatrixClientPeg';
 import { findByTestId } from '../../../test-utils';
-<<<<<<< HEAD
 import { findMapStyleUrl } from '../../../../src/components/views/location/findMapStyleUrl';
 import { LocationShareError } from '../../../../src/components/views/location/LocationShareErrors';
 
 jest.mock('../../../../src/components/views/location/findMapStyleUrl', () => ({
-=======
-
-jest.mock('../../../../src/components/views/messages/MLocationBody', () => ({
->>>>>>> 14684c62
     findMapStyleUrl: jest.fn().mockReturnValue('tileserver.com'),
 }));
 
@@ -146,10 +141,7 @@
             jest.spyOn(MatrixClientPeg, 'get').mockReturnValue(mockClient as unknown as MatrixClient);
             jest.clearAllMocks();
             mocked(mockMap).addControl.mockReset();
-<<<<<<< HEAD
             mocked(findMapStyleUrl).mockReturnValue('tileserver.com');
-=======
->>>>>>> 14684c62
         });
 
         it('displays error when map emits an error', () => {
@@ -163,7 +155,6 @@
                 wrapper.setProps({});
             });
 
-<<<<<<< HEAD
             expect(findByTestId(wrapper, 'location-picker-error').find('p').text()).toEqual(
                 "Unable to load map: This homeserver is not configured correctly to display maps, "
                 + "or the configured map server may be unreachable.",
@@ -183,9 +174,6 @@
             expect(findByTestId(wrapper, 'location-picker-error').find('p').text()).toEqual(
                 "Unable to load map: This homeserver is not configured to display maps.",
             );
-=======
-            expect(findByTestId(wrapper, 'location-picker-error').length).toBeTruthy();
->>>>>>> 14684c62
         });
 
         it('displays error when map setup throws', () => {
@@ -198,14 +186,10 @@
             const wrapper = getComponent();
             wrapper.setProps({});
 
-<<<<<<< HEAD
             expect(findByTestId(wrapper, 'location-picker-error').find('p').text()).toEqual(
                 "Unable to load map: This homeserver is not configured correctly to display maps, "
                 + "or the configured map server may be unreachable.",
             );
-=======
-            expect(findByTestId(wrapper, 'location-picker-error').length).toBeTruthy();
->>>>>>> 14684c62
         });
 
         it('initiates map with geolocation', () => {
@@ -253,11 +237,7 @@
                     12.4, 43.2,
                 ));
                 // submit button is enabled when position is truthy
-<<<<<<< HEAD
-                expect(findByTestId(wrapper, 'dialog-primary-button').at(0).props().disabled).toBeFalsy();
-=======
                 expect(findByTestId(wrapper, 'location-picker-submit-button').at(0).props().disabled).toBeFalsy();
->>>>>>> 14684c62
                 expect(wrapper.find('MemberAvatar').length).toBeTruthy();
             });
 
@@ -272,11 +252,7 @@
                 });
 
                 act(() => {
-<<<<<<< HEAD
-                    findByTestId(wrapper, 'dialog-primary-button').simulate('click');
-=======
                     findByTestId(wrapper, 'location-picker-submit-button').at(0).simulate('click');
->>>>>>> 14684c62
                 });
 
                 // content of this call is tested in LocationShareMenu-test
@@ -354,11 +330,7 @@
                 });
 
                 act(() => {
-<<<<<<< HEAD
-                    findByTestId(wrapper, 'dialog-primary-button').simulate('click');
-=======
                     findByTestId(wrapper, 'location-picker-submit-button').at(0).simulate('click');
->>>>>>> 14684c62
                 });
 
                 // content of this call is tested in LocationShareMenu-test
