--- conflicted
+++ resolved
@@ -258,32 +258,6 @@
         ]));
 
         it('renders share type switch with all 3 options', () => {
-<<<<<<< HEAD
-            const component = getComponent();
-
-            expect(
-                getShareTypeOption(component, LocationShareType.Own).length,
-            ).toEqual(1);
-
-            expect(
-                getShareTypeOption(component, LocationShareType.Pin).length,
-            ).toEqual(1);
-
-            expect(
-                getShareTypeOption(component, LocationShareType.Live).length,
-            ).toEqual(1);
-        });
-    });
-
-    describe('with live location and pin drop enabled', () => {
-        beforeEach(() => enableSettings([
-            "feature_location_share_pin_drop",
-            "feature_location_share_live",
-        ]));
-
-        it('renders share type switch with all 3 options', () => {
-=======
->>>>>>> 430eecd7
             // Given pin and live feature flags are enabled
             // When I click Location
             const component = getComponent();
