/*
Copyright 2022 The Matrix.org Foundation C.I.C.

Licensed under the Apache License, Version 2.0 (the "License");
you may not use this file except in compliance with the License.
You may obtain a copy of the License at

    http://www.apache.org/licenses/LICENSE-2.0

Unless required by applicable law or agreed to in writing, software
distributed under the License is distributed on an "AS IS" BASIS,
WITHOUT WARRANTIES OR CONDITIONS OF ANY KIND, either express or implied.
See the License for the specific language governing permissions and
limitations under the License.
*/

import React from 'react';
import { mount } from 'enzyme';
import { RoomMember } from 'matrix-js-sdk/src/models/room-member';
import { MatrixClient } from 'matrix-js-sdk/src/client';
import { mocked } from 'jest-mock';
import { act } from 'react-dom/test-utils';
import { ASSET_NODE_TYPE, LocationAssetType } from 'matrix-js-sdk/src/@types/location';

import '../../../skinned-sdk';
import LocationShareMenu from '../../../../src/components/views/location/LocationShareMenu';
import MatrixClientContext from '../../../../src/contexts/MatrixClientContext';
import { ChevronFace } from '../../../../src/components/structures/ContextMenu';
import SettingsStore from '../../../../src/settings/SettingsStore';
import { MatrixClientPeg } from '../../../../src/MatrixClientPeg';
import { LocationShareType } from '../../../../src/components/views/location/shareLocation';
import { findByTestId } from '../../../test-utils';

jest.mock('../../../../src/components/views/location/findMapStyleUrl', () => ({
    findMapStyleUrl: jest.fn().mockReturnValue('test'),
}));

jest.mock('../../../../src/settings/SettingsStore', () => ({
    getValue: jest.fn(),
    monitorSetting: jest.fn(),
}));

jest.mock('../../../../src/stores/OwnProfileStore', () => ({
    OwnProfileStore: {
        instance: {
            displayName: 'Ernie',
            getHttpAvatarUrl: jest.fn().mockReturnValue('image.com/img'),
        },
    },
}));

describe('<LocationShareMenu />', () => {
    const userId = '@ernie:server.org';
    const mockClient = {
        on: jest.fn(),
        off: jest.fn(),
        removeListener: jest.fn(),
        getUserId: jest.fn().mockReturnValue(userId),
        getClientWellKnown: jest.fn().mockResolvedValue({
            map_style_url: 'maps.com',
        }),
        sendMessage: jest.fn(),
    };

    const defaultProps = {
        menuPosition: {
            top: 1, left: 1,
            chevronFace: ChevronFace.Bottom,
        },
        onFinished: jest.fn(),
        openMenu: jest.fn(),
        roomId: '!room:server.org',
        sender: new RoomMember('!room:server.org', userId),
    };

    const position = {
        coords: {
            latitude: -36.24484561954707,
            longitude: 175.46884959563613,
            accuracy: 10,
        },
        timestamp: 1646305006802,
        type: 'geolocate',
    };

    const getComponent = (props = {}) =>
        mount(<LocationShareMenu {...defaultProps} {...props} />, {
            wrappingComponent: MatrixClientContext.Provider,
            wrappingComponentProps: { value: mockClient },
        });

    beforeEach(() => {
        mocked(SettingsStore).getValue.mockImplementation(
            (settingName) => settingName === "feature_location_share_pin_drop",
        );

        mockClient.sendMessage.mockClear();

        jest.spyOn(MatrixClientPeg, 'get').mockReturnValue(mockClient as unknown as MatrixClient);
    });

    const getShareTypeOption = (component, shareType: LocationShareType) =>
        findByTestId(component, `share-location-option-${shareType}`);
    const getBackButton = component => findByTestId(component, 'share-dialog-buttons-back');
    const getCancelButton = component => findByTestId(component, 'share-dialog-buttons-cancel');
<<<<<<< HEAD
    const getSubmitButton = component => findByTestId(component, 'dialog-primary-button');
=======
    const getSubmitButton = component => findByTestId(component, 'location-picker-submit-button');
>>>>>>> 14684c62
    const setLocation = (component) => {
        // set the location
        const locationPickerInstance = component.find('LocationPicker').instance();
        act(() => {
            // @ts-ignore
            locationPickerInstance.onGeolocate(position);
            // make sure button gets enabled
            component.setProps({});
        });
    };
    const setShareType = (component, shareType) => act(() => {
        getShareTypeOption(component, shareType).at(0).simulate('click');
        component.setProps({});
    });

    describe('when only Own share type is enabled', () => {
        beforeEach(() => {
            mocked(SettingsStore).getValue.mockReturnValue(false);
        });

        it('renders location picker when only Own share type is enabled', () => {
            const component = getComponent();
            expect(component.find('ShareType').length).toBeFalsy();
            expect(component.find('LocationPicker').length).toBeTruthy();
        });

        it('does not render back button when only Own share type is enabled', () => {
            const component = getComponent();
            expect(getBackButton(component).length).toBeFalsy();
        });

        it('clicking cancel button from location picker closes dialog', () => {
            const onFinished = jest.fn();
            const component = getComponent({ onFinished });

            act(() => {
                getCancelButton(component).at(0).simulate('click');
            });

            expect(onFinished).toHaveBeenCalled();
        });

        it('creates static own location share event on submission', () => {
            const onFinished = jest.fn();
            const component = getComponent({ onFinished });

            setLocation(component);

            act(() => {
                getSubmitButton(component).at(0).simulate('click');
                component.setProps({});
            });

            expect(onFinished).toHaveBeenCalled();
            const [messageRoomId, relation, messageBody] = mockClient.sendMessage.mock.calls[0];
            expect(messageRoomId).toEqual(defaultProps.roomId);
            expect(relation).toEqual(null);
            expect(messageBody).toEqual(expect.objectContaining({
                [ASSET_NODE_TYPE.name]: {
                    type: LocationAssetType.Self,
                },
            }));
        });
    });

    describe('with pin drop share type enabled', () => {
        // feature_location_share_pin_drop is set to enabled by default mocking

        it('renders share type switch with own and pin drop options', () => {
            const component = getComponent();
            expect(component.find('LocationPicker').length).toBeFalsy();

            expect(getShareTypeOption(component, LocationShareType.Own).length).toBeTruthy();
            expect(getShareTypeOption(component, LocationShareType.Pin).length).toBeTruthy();
        });

        it('does not render back button on share type screen', () => {
            const component = getComponent();
            expect(getBackButton(component).length).toBeFalsy();
        });

        it('clicking cancel button from share type screen closes dialog', () => {
            const onFinished = jest.fn();
            const component = getComponent({ onFinished });

            act(() => {
                getCancelButton(component).at(0).simulate('click');
            });

            expect(onFinished).toHaveBeenCalled();
        });

        it('selecting own location share type advances to location picker', () => {
            const component = getComponent();

            setShareType(component, LocationShareType.Own);

            expect(component.find('LocationPicker').length).toBeTruthy();
        });

        it('clicking back button from location picker screen goes back to share screen', () => {
            // feature_location_share_pin_drop is set to enabled by default mocking
            const onFinished = jest.fn();
            const component = getComponent({ onFinished });

            // advance to location picker
            setShareType(component, LocationShareType.Own);

            expect(component.find('LocationPicker').length).toBeTruthy();

            act(() => {
                getBackButton(component).at(0).simulate('click');
                component.setProps({});
            });

            // back to share type
            expect(component.find('ShareType').length).toBeTruthy();
        });

        it('creates pin drop location share event on submission', () => {
            // feature_location_share_pin_drop is set to enabled by default mocking
            const onFinished = jest.fn();
            const component = getComponent({ onFinished });

            // advance to location picker
            setShareType(component, LocationShareType.Pin);

            setLocation(component);

            act(() => {
                getSubmitButton(component).at(0).simulate('click');
                component.setProps({});
            });

            expect(onFinished).toHaveBeenCalled();
            const [messageRoomId, relation, messageBody] = mockClient.sendMessage.mock.calls[0];
            expect(messageRoomId).toEqual(defaultProps.roomId);
            expect(relation).toEqual(null);
            expect(messageBody).toEqual(expect.objectContaining({
                [ASSET_NODE_TYPE.name]: {
                    type: LocationAssetType.Pin,
                },
            }));
        });
    });
});<|MERGE_RESOLUTION|>--- conflicted
+++ resolved
@@ -103,11 +103,7 @@
         findByTestId(component, `share-location-option-${shareType}`);
     const getBackButton = component => findByTestId(component, 'share-dialog-buttons-back');
     const getCancelButton = component => findByTestId(component, 'share-dialog-buttons-cancel');
-<<<<<<< HEAD
-    const getSubmitButton = component => findByTestId(component, 'dialog-primary-button');
-=======
     const getSubmitButton = component => findByTestId(component, 'location-picker-submit-button');
->>>>>>> 14684c62
     const setLocation = (component) => {
         // set the location
         const locationPickerInstance = component.find('LocationPicker').instance();
