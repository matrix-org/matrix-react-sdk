/*
Copyright 2022 The Matrix.org Foundation C.I.C.

Licensed under the Apache License, Version 2.0 (the "License");
you may not use this file except in compliance with the License.
You may obtain a copy of the License at

    http://www.apache.org/licenses/LICENSE-2.0

Unless required by applicable law or agreed to in writing, software
distributed under the License is distributed on an "AS IS" BASIS,
WITHOUT WARRANTIES OR CONDITIONS OF ANY KIND, either express or implied.
See the License for the specific language governing permissions and
limitations under the License.
*/

import React, { ReactElement } from "react";
import { mocked } from "jest-mock";
import { render, screen } from "@testing-library/react";
import { IContent } from "matrix-js-sdk/src/models/event";

import { bodyToHtml, topicToHtml } from "../src/HtmlUtils";
import SettingsStore from "../src/settings/SettingsStore";

jest.mock("../src/settings/SettingsStore");

const enableHtmlTopicFeature = () => {
    mocked(SettingsStore).getValue.mockImplementation((arg): any => {
        return arg === "feature_html_topic";
    });
};

describe("topicToHtml", () => {
    function getContent() {
        return screen.getByRole("contentinfo").children[0].innerHTML;
    }

    it("converts plain text topic to HTML", () => {
        render(<div role="contentinfo">{topicToHtml("pizza", undefined, null, false)}</div>);
        expect(getContent()).toEqual("pizza");
    });

    it("converts plain text topic with emoji to HTML", () => {
        render(<div role="contentinfo">{topicToHtml("pizza 🍕", undefined, null, false)}</div>);
        expect(getContent()).toEqual('pizza <span class="mx_Emoji" title=":pizza:">🍕</span>');
    });

    it("converts literal HTML topic to HTML", async () => {
        enableHtmlTopicFeature();
        render(<div role="contentinfo">{topicToHtml("<b>pizza</b>", undefined, null, false)}</div>);
        expect(getContent()).toEqual("&lt;b&gt;pizza&lt;/b&gt;");
    });

    it("converts true HTML topic to HTML", async () => {
        enableHtmlTopicFeature();
        render(<div role="contentinfo">{topicToHtml("**pizza**", "<b>pizza</b>", null, false)}</div>);
        expect(getContent()).toEqual("<b>pizza</b>");
    });

    it("converts true HTML topic with emoji to HTML", async () => {
        enableHtmlTopicFeature();
        render(<div role="contentinfo">{topicToHtml("**pizza** 🍕", "<b>pizza</b> 🍕", null, false)}</div>);
        expect(getContent()).toEqual('<b>pizza</b> <span class="mx_Emoji" title=":pizza:">🍕</span>');
    });
});

describe("bodyToHtml", () => {
    function getHtml(content: IContent, highlights?: string[]): string {
        return (bodyToHtml(content, highlights, {}) as ReactElement).props.dangerouslySetInnerHTML.__html;
    }

    it("should apply highlights to HTML messages", () => {
        const html = getHtml(
            {
                body: "test **foo** bar",
                msgtype: "m.text",
                formatted_body: "test <b>foo</b> bar",
                format: "org.matrix.custom.html",
            },
            ["test"],
        );

        expect(html).toMatchInlineSnapshot(`"<span class="mx_EventTile_searchHighlight">test</span> <b>foo</b> bar"`);
    });

    it("should apply highlights to plaintext messages", () => {
        const html = getHtml(
            {
                body: "test foo bar",
                msgtype: "m.text",
            },
            ["test"],
        );

        expect(html).toMatchInlineSnapshot(`"<span class="mx_EventTile_searchHighlight">test</span> foo bar"`);
    });

    it("should not respect HTML tags in plaintext message highlighting", () => {
        const html = getHtml(
            {
                body: "test foo <b>bar",
                msgtype: "m.text",
            },
            ["test"],
        );

        expect(html).toMatchInlineSnapshot(`"<span class="mx_EventTile_searchHighlight">test</span> foo &lt;b&gt;bar"`);
    });

<<<<<<< HEAD
    describe("feature_latex_maths", () => {
        beforeEach(() => {
            jest.spyOn(SettingsStore, "getValue").mockImplementation((feature) => feature === "feature_latex_maths");
        });

        it("should render inline katex", () => {
            const html = getHtml({
                body: "hello \\xi world",
                msgtype: "m.text",
                formatted_body: 'hello <span data-mx-maths="\\xi"><code>\\xi</code></span> world',
                format: "org.matrix.custom.html",
            });
            expect(html).toMatchSnapshot();
        });

        it("should render block katex", () => {
            const html = getHtml({
                body: "hello \\xi world",
                msgtype: "m.text",
                formatted_body: '<p>hello</p><div data-mx-maths="\\xi"><code>\\xi</code></div><p>world</p>',
                format: "org.matrix.custom.html",
            });
            expect(html).toMatchSnapshot();
        });

        it("should not mangle code blocks", () => {
            const html = getHtml({
                body: "hello \\xi world",
                msgtype: "m.text",
                formatted_body: "<p>hello</p><pre><code>$\\xi$</code></pre><p>world</p>",
                format: "org.matrix.custom.html",
            });
            expect(html).toMatchSnapshot();
        });
=======
    it("should generate big emoji for an emoji-only reply to a message", () => {
        const { asFragment } = render(
            bodyToHtml(
                {
                    "body": "> <@sender1:server> Test\n\n🥰",
                    "format": "org.matrix.custom.html",
                    "formatted_body":
                        '<mx-reply><blockquote><a href="https://matrix.to/#/!roomId:server/$eventId">In reply to</a> <a href="https://matrix.to/#/@sender1:server">@sender1:server</a><br>Test</blockquote></mx-reply>🥰',
                    "m.relates_to": {
                        "m.in_reply_to": {
                            event_id: "$eventId",
                        },
                    },
                    "msgtype": "m.text",
                },
                [],
                {
                    stripReplyFallback: true,
                },
            ) as ReactElement,
        );

        expect(asFragment()).toMatchSnapshot();
>>>>>>> 161e19df
    });
});<|MERGE_RESOLUTION|>--- conflicted
+++ resolved
@@ -107,7 +107,31 @@
         expect(html).toMatchInlineSnapshot(`"<span class="mx_EventTile_searchHighlight">test</span> foo &lt;b&gt;bar"`);
     });
 
-<<<<<<< HEAD
+    it("should generate big emoji for an emoji-only reply to a message", () => {
+        const { asFragment } = render(
+            bodyToHtml(
+                {
+                    "body": "> <@sender1:server> Test\n\n🥰",
+                    "format": "org.matrix.custom.html",
+                    "formatted_body":
+                        '<mx-reply><blockquote><a href="https://matrix.to/#/!roomId:server/$eventId">In reply to</a> <a href="https://matrix.to/#/@sender1:server">@sender1:server</a><br>Test</blockquote></mx-reply>🥰',
+                    "m.relates_to": {
+                        "m.in_reply_to": {
+                            event_id: "$eventId",
+                        },
+                    },
+                    "msgtype": "m.text",
+                },
+                [],
+                {
+                    stripReplyFallback: true,
+                },
+            ) as ReactElement,
+        );
+
+        expect(asFragment()).toMatchSnapshot();
+    });
+
     describe("feature_latex_maths", () => {
         beforeEach(() => {
             jest.spyOn(SettingsStore, "getValue").mockImplementation((feature) => feature === "feature_latex_maths");
@@ -142,30 +166,5 @@
             });
             expect(html).toMatchSnapshot();
         });
-=======
-    it("should generate big emoji for an emoji-only reply to a message", () => {
-        const { asFragment } = render(
-            bodyToHtml(
-                {
-                    "body": "> <@sender1:server> Test\n\n🥰",
-                    "format": "org.matrix.custom.html",
-                    "formatted_body":
-                        '<mx-reply><blockquote><a href="https://matrix.to/#/!roomId:server/$eventId">In reply to</a> <a href="https://matrix.to/#/@sender1:server">@sender1:server</a><br>Test</blockquote></mx-reply>🥰',
-                    "m.relates_to": {
-                        "m.in_reply_to": {
-                            event_id: "$eventId",
-                        },
-                    },
-                    "msgtype": "m.text",
-                },
-                [],
-                {
-                    stripReplyFallback: true,
-                },
-            ) as ReactElement,
-        );
-
-        expect(asFragment()).toMatchSnapshot();
->>>>>>> 161e19df
     });
 });