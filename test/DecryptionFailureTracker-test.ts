--- conflicted
+++ resolved
@@ -423,205 +423,61 @@
         expect(counts["XEDNI_EGASSEM_NWONKNU_MLO"]).toBe(1);
     });
 
-<<<<<<< HEAD
-    it("tracks late decryptions vs. undecryptable", async () => {
-        const propertiesByErrorCode: Record<string, ErrorProperties> = {};
-        // @ts-ignore access to private constructor
-        const tracker = new DecryptionFailureTracker(
-            (errorCode: string, rawError: string, properties: ErrorProperties) => {
-                propertiesByErrorCode[errorCode] = properties;
-            },
-            (error: string) => error,
-        );
-
-        // use three different errors so that we can distinguish the reports
-        const error1 = DecryptionFailureCode.MEGOLM_UNKNOWN_INBOUND_SESSION_ID;
-        const error2 = DecryptionFailureCode.MEGOLM_BAD_ROOM;
-        const error3 = DecryptionFailureCode.MEGOLM_MISSING_FIELDS;
-
-        // event that will be slow to decrypt
-        const lateDecryption = await createFailedDecryptionEvent({ code: error1 });
-        // event that will be so slow to decrypt, it gets counted as undecryptable
-        const veryLateDecryption = await createFailedDecryptionEvent({ code: error2 });
-        // event that never gets decrypted
-        const neverDecrypted = await createFailedDecryptionEvent({ code: error3 });
-
-        tracker.addVisibleEvent(lateDecryption);
-        tracker.addVisibleEvent(veryLateDecryption);
-        tracker.addVisibleEvent(neverDecrypted);
-
-        const now = Date.now();
-        tracker.eventDecrypted(lateDecryption, now);
-        tracker.eventDecrypted(veryLateDecryption, now);
-        tracker.eventDecrypted(neverDecrypted, now);
-
-        await decryptExistingEvent(lateDecryption, {
-            plainType: "m.room.message",
-            plainContent: { body: "success" },
-        });
-        await decryptExistingEvent(veryLateDecryption, {
-            plainType: "m.room.message",
-            plainContent: { body: "success" },
-        });
-        tracker.eventDecrypted(lateDecryption, now + 40000);
-        tracker.eventDecrypted(veryLateDecryption, now + 100000);
-
-        // Pretend "now" is Infinity
-        tracker.checkFailures(Infinity);
-
-        tracker.trackFailures();
-
-        expect(propertiesByErrorCode[error1].timeToDecryptMillis).toEqual(40000);
-        expect(propertiesByErrorCode[error2].timeToDecryptMillis).toEqual(-1);
-        expect(propertiesByErrorCode[error3].timeToDecryptMillis).toEqual(-1);
-    });
-
-    it("tracks client information", async () => {
-        const client = mocked(stubClient());
-        const mockCrypto = {
-            getVersion: jest.fn().mockReturnValue("Rust SDK 0.7.0 (61b175b), Vodozemac 0.5.1"),
-            getUserVerificationStatus: jest.fn().mockResolvedValue(new UserVerificationStatus(false, false, false)),
-        } as unknown as Mocked<CryptoApi>;
-        client.getCrypto.mockReturnValue(mockCrypto);
-
-        const propertiesByErrorCode: Record<string, ErrorProperties> = {};
-        // @ts-ignore access to private constructor
-        const tracker = new DecryptionFailureTracker(
-            (errorCode: string, rawError: string, properties: ErrorProperties) => {
-                propertiesByErrorCode[errorCode] = properties;
-            },
-            (error: string) => error,
-        );
-
-        // @ts-ignore access to private method
-        tracker.setClient(client);
-
-        // use three different errors so that we can distinguish the reports
-        const error1 = DecryptionFailureCode.MEGOLM_UNKNOWN_INBOUND_SESSION_ID;
-        const error2 = DecryptionFailureCode.MEGOLM_BAD_ROOM;
-        const error3 = DecryptionFailureCode.MEGOLM_MISSING_FIELDS;
-
-        // event from a federated user (@alice:example.com)
-        const federatedDecryption = await createFailedDecryptionEvent({
-            code: error1,
-        });
-        // event from a local user
-        const localDecryption = await createFailedDecryptionEvent({
-            sender: "@bob:matrix.org",
-            code: error2,
-        });
-
-        tracker.addVisibleEvent(federatedDecryption);
-        tracker.addVisibleEvent(localDecryption);
-
-        const now = Date.now();
-        tracker.eventDecrypted(federatedDecryption, now);
-
-        mockCrypto.getUserVerificationStatus.mockResolvedValue(new UserVerificationStatus(true, true, false));
-        client.emit(CryptoEvent.KeysChanged, {});
-        await sleep(100);
-        tracker.eventDecrypted(localDecryption, now);
-
-        // Pretend "now" is Infinity
-        tracker.checkFailures(Infinity);
-
-        tracker.trackFailures();
-
-        expect(propertiesByErrorCode[error1].isMatrixDotOrg).toBe(true);
-        expect(propertiesByErrorCode[error1].cryptoSDK).toEqual("Rust");
-
-        expect(propertiesByErrorCode[error1].isFederated).toBe(true);
-        expect(propertiesByErrorCode[error1].userTrustsOwnIdentity).toEqual(false);
-        expect(propertiesByErrorCode[error2].isFederated).toBe(false);
-        expect(propertiesByErrorCode[error2].userTrustsOwnIdentity).toEqual(true);
-
-        // change client params, and make sure the reports the right values
-        client.getDomain.mockReturnValue("example.com");
-        mockCrypto.getVersion.mockReturnValue("Olm 0.0.0");
-        // @ts-ignore access to private method
-        tracker.setClient(client);
-
-        const anotherFailure = await createFailedDecryptionEvent({
-            code: error3,
-        });
-        tracker.addVisibleEvent(anotherFailure);
-        tracker.eventDecrypted(anotherFailure, now);
-        tracker.checkFailures(Infinity);
-        tracker.trackFailures();
-        expect(propertiesByErrorCode[error3].isMatrixDotOrg).toBe(false);
-        expect(propertiesByErrorCode[error3].cryptoSDK).toEqual("Legacy");
-    });
-
-    it("keeps the original timestamp after repeated decryption failures", async () => {
-        const failedDecryptionEvent = await createFailedDecryptionEvent();
-
-        let failure: ErrorProperties | undefined;
-        // @ts-ignore access to private constructor
-        const tracker = new DecryptionFailureTracker(
-            (errorCode: string, rawError: string, properties: ErrorProperties) => {
-                failure = properties;
-            },
-            () => "UnknownError",
-        );
-
-        tracker.addVisibleEvent(failedDecryptionEvent);
-
-        const now = Date.now();
-        tracker.eventDecrypted(failedDecryptionEvent, now);
-        tracker.eventDecrypted(failedDecryptionEvent, now + 20000);
-        await decryptExistingEvent(failedDecryptionEvent, {
-            plainType: "m.room.message",
-            plainContent: { body: "success" },
-        });
-        tracker.eventDecrypted(failedDecryptionEvent, now + 50000);
-
-        // Pretend "now" is Infinity
-        tracker.checkFailures(Infinity);
-        tracker.trackFailures();
-
-        // the time to decrypt should be relative to the first time we failed
-        // to decrypt, not the second
-        expect(failure?.timeToDecryptMillis).toEqual(50000);
-=======
     it("default error code mapper maps error codes correctly", async () => {
         const errorCodes: string[] = [];
 
         // @ts-ignore access to private constructor
         const tracker = new DecryptionFailureTracker(
-            (total: number, errorCode: string) => {
+            (errorCode: string) => {
                 errorCodes.push(errorCode);
             },
             // @ts-ignore access to private member
             DecryptionFailureTracker.instance.errorCodeMapFn,
         );
 
-        const event1 = await createFailedDecryptionEvent(DecryptionFailureCode.MEGOLM_UNKNOWN_INBOUND_SESSION_ID);
+        const now = Date.now();
+
+        const event1 = await createFailedDecryptionEvent({
+            code: DecryptionFailureCode.MEGOLM_UNKNOWN_INBOUND_SESSION_ID,
+        });
         tracker.addVisibleEvent(event1);
-        tracker.eventDecrypted(event1);
-
-        const event2 = await createFailedDecryptionEvent(DecryptionFailureCode.OLM_UNKNOWN_MESSAGE_INDEX);
+        tracker.eventDecrypted(event1, now);
+
+        const event2 = await createFailedDecryptionEvent({
+            code: DecryptionFailureCode.OLM_UNKNOWN_MESSAGE_INDEX,
+        });
         tracker.addVisibleEvent(event2);
-        tracker.eventDecrypted(event2);
-
-        const event3 = await createFailedDecryptionEvent(DecryptionFailureCode.HISTORICAL_MESSAGE_NO_KEY_BACKUP);
+        tracker.eventDecrypted(event2, now);
+
+        const event3 = await createFailedDecryptionEvent({
+            code: DecryptionFailureCode.HISTORICAL_MESSAGE_NO_KEY_BACKUP,
+        });
         tracker.addVisibleEvent(event3);
-        tracker.eventDecrypted(event3);
-
-        const event4 = await createFailedDecryptionEvent(DecryptionFailureCode.HISTORICAL_MESSAGE_BACKUP_UNCONFIGURED);
+        tracker.eventDecrypted(event3, now);
+
+        const event4 = await createFailedDecryptionEvent({
+            code: DecryptionFailureCode.HISTORICAL_MESSAGE_BACKUP_UNCONFIGURED,
+        });
         tracker.addVisibleEvent(event4);
-        tracker.eventDecrypted(event4);
-
-        const event5 = await createFailedDecryptionEvent(DecryptionFailureCode.HISTORICAL_MESSAGE_WORKING_BACKUP);
+        tracker.eventDecrypted(event4, now);
+
+        const event5 = await createFailedDecryptionEvent({
+            code: DecryptionFailureCode.HISTORICAL_MESSAGE_WORKING_BACKUP,
+        });
         tracker.addVisibleEvent(event5);
-        tracker.eventDecrypted(event5);
-
-        const event6 = await createFailedDecryptionEvent(DecryptionFailureCode.HISTORICAL_MESSAGE_USER_NOT_JOINED);
+        tracker.eventDecrypted(event5, now);
+
+        const event6 = await createFailedDecryptionEvent({
+            code: DecryptionFailureCode.HISTORICAL_MESSAGE_USER_NOT_JOINED,
+        });
         tracker.addVisibleEvent(event6);
-        tracker.eventDecrypted(event6);
-
-        const event7 = await createFailedDecryptionEvent(DecryptionFailureCode.UNKNOWN_ERROR);
+        tracker.eventDecrypted(event6, now);
+
+        const event7 = await createFailedDecryptionEvent({
+            code: DecryptionFailureCode.UNKNOWN_ERROR,
+        });
         tracker.addVisibleEvent(event7);
-        tracker.eventDecrypted(event7);
+        tracker.eventDecrypted(event7, now);
 
         // Pretend "now" is Infinity
         tracker.checkFailures(Infinity);
@@ -637,6 +493,165 @@
             "ExpectedDueToMembership",
             "UnknownError",
         ]);
->>>>>>> d25d529e
+    });
+
+    it("tracks late decryptions vs. undecryptable", async () => {
+        const propertiesByErrorCode: Record<string, ErrorProperties> = {};
+        // @ts-ignore access to private constructor
+        const tracker = new DecryptionFailureTracker(
+            (errorCode: string, rawError: string, properties: ErrorProperties) => {
+                propertiesByErrorCode[errorCode] = properties;
+            },
+            (error: string) => error,
+        );
+
+        // use three different errors so that we can distinguish the reports
+        const error1 = DecryptionFailureCode.MEGOLM_UNKNOWN_INBOUND_SESSION_ID;
+        const error2 = DecryptionFailureCode.MEGOLM_BAD_ROOM;
+        const error3 = DecryptionFailureCode.MEGOLM_MISSING_FIELDS;
+
+        // event that will be slow to decrypt
+        const lateDecryption = await createFailedDecryptionEvent({ code: error1 });
+        // event that will be so slow to decrypt, it gets counted as undecryptable
+        const veryLateDecryption = await createFailedDecryptionEvent({ code: error2 });
+        // event that never gets decrypted
+        const neverDecrypted = await createFailedDecryptionEvent({ code: error3 });
+
+        tracker.addVisibleEvent(lateDecryption);
+        tracker.addVisibleEvent(veryLateDecryption);
+        tracker.addVisibleEvent(neverDecrypted);
+
+        const now = Date.now();
+        tracker.eventDecrypted(lateDecryption, now);
+        tracker.eventDecrypted(veryLateDecryption, now);
+        tracker.eventDecrypted(neverDecrypted, now);
+
+        await decryptExistingEvent(lateDecryption, {
+            plainType: "m.room.message",
+            plainContent: { body: "success" },
+        });
+        await decryptExistingEvent(veryLateDecryption, {
+            plainType: "m.room.message",
+            plainContent: { body: "success" },
+        });
+        tracker.eventDecrypted(lateDecryption, now + 40000);
+        tracker.eventDecrypted(veryLateDecryption, now + 100000);
+
+        // Pretend "now" is Infinity
+        tracker.checkFailures(Infinity);
+
+        tracker.trackFailures();
+
+        expect(propertiesByErrorCode[error1].timeToDecryptMillis).toEqual(40000);
+        expect(propertiesByErrorCode[error2].timeToDecryptMillis).toEqual(-1);
+        expect(propertiesByErrorCode[error3].timeToDecryptMillis).toEqual(-1);
+    });
+
+    it("tracks client information", async () => {
+        const client = mocked(stubClient());
+        const mockCrypto = {
+            getVersion: jest.fn().mockReturnValue("Rust SDK 0.7.0 (61b175b), Vodozemac 0.5.1"),
+            getUserVerificationStatus: jest.fn().mockResolvedValue(new UserVerificationStatus(false, false, false)),
+        } as unknown as Mocked<CryptoApi>;
+        client.getCrypto.mockReturnValue(mockCrypto);
+
+        const propertiesByErrorCode: Record<string, ErrorProperties> = {};
+        // @ts-ignore access to private constructor
+        const tracker = new DecryptionFailureTracker(
+            (errorCode: string, rawError: string, properties: ErrorProperties) => {
+                propertiesByErrorCode[errorCode] = properties;
+            },
+            (error: string) => error,
+        );
+
+        // @ts-ignore access to private method
+        tracker.setClient(client);
+
+        // use three different errors so that we can distinguish the reports
+        const error1 = DecryptionFailureCode.MEGOLM_UNKNOWN_INBOUND_SESSION_ID;
+        const error2 = DecryptionFailureCode.MEGOLM_BAD_ROOM;
+        const error3 = DecryptionFailureCode.MEGOLM_MISSING_FIELDS;
+
+        // event from a federated user (@alice:example.com)
+        const federatedDecryption = await createFailedDecryptionEvent({
+            code: error1,
+        });
+        // event from a local user
+        const localDecryption = await createFailedDecryptionEvent({
+            sender: "@bob:matrix.org",
+            code: error2,
+        });
+
+        tracker.addVisibleEvent(federatedDecryption);
+        tracker.addVisibleEvent(localDecryption);
+
+        const now = Date.now();
+        tracker.eventDecrypted(federatedDecryption, now);
+
+        mockCrypto.getUserVerificationStatus.mockResolvedValue(new UserVerificationStatus(true, true, false));
+        client.emit(CryptoEvent.KeysChanged, {});
+        await sleep(100);
+        tracker.eventDecrypted(localDecryption, now);
+
+        // Pretend "now" is Infinity
+        tracker.checkFailures(Infinity);
+
+        tracker.trackFailures();
+
+        expect(propertiesByErrorCode[error1].isMatrixDotOrg).toBe(true);
+        expect(propertiesByErrorCode[error1].cryptoSDK).toEqual("Rust");
+
+        expect(propertiesByErrorCode[error1].isFederated).toBe(true);
+        expect(propertiesByErrorCode[error1].userTrustsOwnIdentity).toEqual(false);
+        expect(propertiesByErrorCode[error2].isFederated).toBe(false);
+        expect(propertiesByErrorCode[error2].userTrustsOwnIdentity).toEqual(true);
+
+        // change client params, and make sure the reports the right values
+        client.getDomain.mockReturnValue("example.com");
+        mockCrypto.getVersion.mockReturnValue("Olm 0.0.0");
+        // @ts-ignore access to private method
+        tracker.setClient(client);
+
+        const anotherFailure = await createFailedDecryptionEvent({
+            code: error3,
+        });
+        tracker.addVisibleEvent(anotherFailure);
+        tracker.eventDecrypted(anotherFailure, now);
+        tracker.checkFailures(Infinity);
+        tracker.trackFailures();
+        expect(propertiesByErrorCode[error3].isMatrixDotOrg).toBe(false);
+        expect(propertiesByErrorCode[error3].cryptoSDK).toEqual("Legacy");
+    });
+
+    it("keeps the original timestamp after repeated decryption failures", async () => {
+        const failedDecryptionEvent = await createFailedDecryptionEvent();
+
+        let failure: ErrorProperties | undefined;
+        // @ts-ignore access to private constructor
+        const tracker = new DecryptionFailureTracker(
+            (errorCode: string, rawError: string, properties: ErrorProperties) => {
+                failure = properties;
+            },
+            () => "UnknownError",
+        );
+
+        tracker.addVisibleEvent(failedDecryptionEvent);
+
+        const now = Date.now();
+        tracker.eventDecrypted(failedDecryptionEvent, now);
+        tracker.eventDecrypted(failedDecryptionEvent, now + 20000);
+        await decryptExistingEvent(failedDecryptionEvent, {
+            plainType: "m.room.message",
+            plainContent: { body: "success" },
+        });
+        tracker.eventDecrypted(failedDecryptionEvent, now + 50000);
+
+        // Pretend "now" is Infinity
+        tracker.checkFailures(Infinity);
+        tracker.trackFailures();
+
+        // the time to decrypt should be relative to the first time we failed
+        // to decrypt, not the second
+        expect(failure?.timeToDecryptMillis).toEqual(50000);
     });
 });