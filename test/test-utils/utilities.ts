--- conflicted
+++ resolved
@@ -228,11 +228,7 @@
 
 /** Install a stub object at `navigator.mediaDevices` */
 export function useMockMediaDevices(): void {
-<<<<<<< HEAD
-    // @ts-ignore
-=======
     // @ts-ignore assignment of a thing that isn't a `MediaDevices` to read-only property
->>>>>>> f8e1c547
     navigator["mediaDevices"] = {
         enumerateDevices: jest.fn().mockResolvedValue([]),
         getUserMedia: jest.fn(),
