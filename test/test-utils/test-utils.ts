--- conflicted
+++ resolved
@@ -156,12 +156,9 @@
                 content: {},
             });
         }),
-<<<<<<< HEAD
+
         mxcUrlToHttp: (mxc: string) => `http://this.is.a.url/${mxc.toString().substring(6)}`,
-=======
-        mxcUrlToHttp: (mxc: string) => `http://this.is.a.url/${mxc.substring(6)}`,
         scheduleAllGroupSessionsForBackup: jest.fn().mockResolvedValue(undefined),
->>>>>>> 889318d3
         setAccountData: jest.fn(),
         setRoomAccountData: jest.fn(),
         setRoomTopic: jest.fn(),
