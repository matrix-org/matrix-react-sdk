/*
Copyright 2022 The Matrix.org Foundation C.I.C.

Licensed under the Apache License, Version 2.0 (the "License");
you may not use this file except in compliance with the License.
You may obtain a copy of the License at

    http://www.apache.org/licenses/LICENSE-2.0

Unless required by applicable law or agreed to in writing, software
distributed under the License is distributed on an "AS IS" BASIS,
WITHOUT WARRANTIES OR CONDITIONS OF ANY KIND, either express or implied.
See the License for the specific language governing permissions and
limitations under the License.
*/

import EventEmitter from "events";
import { mocked, MockedObject } from 'jest-mock';
import { MatrixEvent } from "matrix-js-sdk/src/models/event";
import { JoinRule } from 'matrix-js-sdk/src/@types/partials';
import {
    Room,
    User,
    IContent,
    IEvent,
    RoomMember,
    MatrixClient,
    EventTimeline,
    RoomState,
    EventType,
    IEventRelation,
    IUnsigned,
} from 'matrix-js-sdk/src/matrix';

import { MatrixClientPeg as peg } from '../../src/MatrixClientPeg';
import dis from '../../src/dispatcher/dispatcher';
import { makeType } from "../../src/utils/TypeUtils";
import { ValidatedServerConfig } from "../../src/utils/AutoDiscoveryUtils";
import { EnhancedMap } from "../../src/utils/maps";
import { AsyncStoreWithClient } from "../../src/stores/AsyncStoreWithClient";
import MatrixClientBackedSettingsHandler from "../../src/settings/handlers/MatrixClientBackedSettingsHandler";

/**
 * Stub out the MatrixClient, and configure the MatrixClientPeg object to
 * return it when get() is called.
 *
 * TODO: once the components are updated to get their MatrixClients from
 * the react context, we can get rid of this and just inject a test client
 * via the context instead.
 */
export function stubClient() {
    const client = createTestClient();

    // stub out the methods in MatrixClientPeg
    //
    // 'sandbox.restore()' doesn't work correctly on inherited methods,
    // so we do this for each method
    jest.spyOn(peg, 'get');
    jest.spyOn(peg, 'unset');
    jest.spyOn(peg, 'replaceUsingCreds');
    // MatrixClientPeg.get() is called a /lot/, so implement it with our own
    // fast stub function rather than a sinon stub
    peg.get = function() { return client; };
    MatrixClientBackedSettingsHandler.matrixClient = client;
}

/**
 * Create a stubbed-out MatrixClient
 *
 * @returns {object} MatrixClient stub
 */
export function createTestClient(): MatrixClient {
    const eventEmitter = new EventEmitter();

    return {
        getHomeserverUrl: jest.fn(),
        getIdentityServerUrl: jest.fn(),
        getDomain: jest.fn().mockReturnValue("matrix.rog"),
        getUserId: jest.fn().mockReturnValue("@userId:matrix.rog"),
        getUser: jest.fn().mockReturnValue({ on: jest.fn() }),
        getDeviceId: jest.fn().mockReturnValue("ABCDEFGHI"),
        getDevices: jest.fn().mockResolvedValue({ devices: [{ device_id: "ABCDEFGHI" }] }),
        credentials: { userId: "@userId:matrix.rog" },

        getPushActionsForEvent: jest.fn(),
        getRoom: jest.fn().mockImplementation(mkStubRoom),
        getRooms: jest.fn().mockReturnValue([]),
        getVisibleRooms: jest.fn().mockReturnValue([]),
        loginFlows: jest.fn(),
        on: eventEmitter.on.bind(eventEmitter),
        off: eventEmitter.off.bind(eventEmitter),
        removeListener: eventEmitter.removeListener.bind(eventEmitter),
        emit: eventEmitter.emit.bind(eventEmitter),
        isRoomEncrypted: jest.fn().mockReturnValue(false),
        peekInRoom: jest.fn().mockResolvedValue(mkStubRoom(undefined, undefined, undefined)),
        stopPeeking: jest.fn(),

        paginateEventTimeline: jest.fn().mockResolvedValue(undefined),
        sendReadReceipt: jest.fn().mockResolvedValue(undefined),
        getRoomIdForAlias: jest.fn().mockResolvedValue(undefined),
        getRoomDirectoryVisibility: jest.fn().mockResolvedValue(undefined),
        getProfileInfo: jest.fn().mockResolvedValue({}),
        getThirdpartyProtocols: jest.fn().mockResolvedValue({}),
        getClientWellKnown: jest.fn().mockReturnValue(null),
        supportsVoip: jest.fn().mockReturnValue(true),
        getTurnServersExpiry: jest.fn().mockReturnValue(2 ^ 32),
        getThirdpartyUser: jest.fn().mockResolvedValue([]),
        getAccountData: (type) => {
            return mkEvent({
                user: undefined,
                room: undefined,
                type,
                event: true,
                content: {},
            });
        },
        mxcUrlToHttp: (mxc) => `http://this.is.a.url/${mxc.substring(6)}`,
        setAccountData: jest.fn(),
        setRoomAccountData: jest.fn(),
<<<<<<< HEAD
        setRoomReadMarkers: jest.fn().mockResolvedValue({}),
=======
        setRoomTopic: jest.fn(),
>>>>>>> 5b149bcf
        sendTyping: jest.fn().mockResolvedValue({}),
        sendMessage: () => jest.fn().mockResolvedValue({}),
        sendStateEvent: jest.fn().mockResolvedValue(undefined),
        getSyncState: () => "SYNCING",
        generateClientSecret: () => "t35tcl1Ent5ECr3T",
        isGuest: jest.fn().mockReturnValue(false),
        getRoomHierarchy: jest.fn().mockReturnValue({
            rooms: [],
        }),
        createRoom: jest.fn().mockResolvedValue({ room_id: "!1:example.org" }),
        setPowerLevel: jest.fn().mockResolvedValue(undefined),

        // Used by various internal bits we aren't concerned with (yet)
        sessionStore: {
            store: {
                getItem: jest.fn(),
                setItem: jest.fn(),
            },
        },
        pushRules: {},
        decryptEventIfNeeded: () => Promise.resolve(),
        isUserIgnored: jest.fn().mockReturnValue(false),
        getCapabilities: jest.fn().mockResolvedValue({}),
        supportsExperimentalThreads: () => false,
        getRoomUpgradeHistory: jest.fn().mockReturnValue([]),
        getOpenIdToken: jest.fn().mockResolvedValue(undefined),
        registerWithIdentityServer: jest.fn().mockResolvedValue({}),
        getIdentityAccount: jest.fn().mockResolvedValue({}),
        getTerms: jest.fn().mockResolvedValueOnce(undefined),
        doesServerSupportUnstableFeature: jest.fn().mockResolvedValue(undefined),
        getPushRules: jest.fn().mockResolvedValue(undefined),
        getPushers: jest.fn().mockResolvedValue({ pushers: [] }),
        getThreePids: jest.fn().mockResolvedValue({ threepids: [] }),
        setPusher: jest.fn().mockResolvedValue(undefined),
        setPushRuleEnabled: jest.fn().mockResolvedValue(undefined),
        setPushRuleActions: jest.fn().mockResolvedValue(undefined),
        relations: jest.fn().mockRejectedValue(undefined),
        isCryptoEnabled: jest.fn().mockReturnValue(false),
        hasLazyLoadMembersEnabled: jest.fn().mockReturnValue(false),
        isInitialSyncComplete: jest.fn().mockReturnValue(true),
        downloadKeys: jest.fn(),
        fetchRoomEvent: jest.fn(),
    } as unknown as MatrixClient;
}

type MakeEventPassThruProps = {
    user: User["userId"];
    relatesTo?: IEventRelation;
    event?: boolean;
    ts?: number;
    skey?: string;
};
type MakeEventProps = MakeEventPassThruProps & {
    type: string;
    content: IContent;
    room: Room["roomId"];
    // eslint-disable-next-line camelcase
    prev_content?: IContent;
    unsigned?: IUnsigned;
};

/**
 * Create an Event.
 * @param {Object} opts Values for the event.
 * @param {string} opts.type The event.type
 * @param {string} opts.room The event.room_id
 * @param {string} opts.user The event.user_id
 * @param {string=} opts.skey Optional. The state key (auto inserts empty string)
 * @param {number=} opts.ts   Optional. Timestamp for the event
 * @param {Object} opts.content The event.content
 * @param {boolean} opts.event True to make a MatrixEvent.
 * @param {unsigned=} opts.unsigned
 * @return {Object} a JSON object representing this event.
 */
export function mkEvent(opts: MakeEventProps): MatrixEvent {
    if (!opts.type || !opts.content) {
        throw new Error("Missing .type or .content =>" + JSON.stringify(opts));
    }
    const event: Partial<IEvent> = {
        type: opts.type,
        room_id: opts.room,
        sender: opts.user,
        content: opts.content,
        prev_content: opts.prev_content,
        event_id: "$" + Math.random() + "-" + Math.random(),
        origin_server_ts: opts.ts ?? 0,
        unsigned: opts.unsigned,
    };
    if (opts.skey !== undefined) {
        event.state_key = opts.skey;
    } else if ([
        "m.room.name", "m.room.topic", "m.room.create", "m.room.join_rules",
        "m.room.power_levels", "m.room.topic", "m.room.history_visibility",
        "m.room.encryption", "m.room.member", "com.example.state",
        "m.room.guest_access", "m.room.tombstone",
    ].indexOf(opts.type) !== -1) {
        event.state_key = "";
    }

    const mxEvent = opts.event ? new MatrixEvent(event) : event as unknown as MatrixEvent;
    if (!mxEvent.sender && opts.user && opts.room) {
        mxEvent.sender = {
            userId: opts.user,
            membership: "join",
            name: opts.user,
            rawDisplayName: opts.user,
            roomId: opts.room,
            getAvatarUrl: () => {},
            getMxcAvatarUrl: () => {},
        } as unknown as RoomMember;
    }
    return mxEvent;
}

/**
 * Create an m.presence event.
 * @param {Object} opts Values for the presence.
 * @return {Object|MatrixEvent} The event
 */
export function mkPresence(opts) {
    if (!opts.user) {
        throw new Error("Missing user");
    }
    const event = {
        event_id: "$" + Math.random() + "-" + Math.random(),
        type: "m.presence",
        sender: opts.user,
        content: {
            avatar_url: opts.url,
            displayname: opts.name,
            last_active_ago: opts.ago,
            presence: opts.presence || "offline",
        },
    };
    return opts.event ? new MatrixEvent(event) : event;
}

/**
 * Create an m.room.member event.
 * @param {Object} opts Values for the membership.
 * @param {string} opts.room The room ID for the event.
 * @param {string} opts.mship The content.membership for the event.
 * @param {string} opts.prevMship The prev_content.membership for the event.
 * @param {number=} opts.ts   Optional. Timestamp for the event
 * @param {string} opts.user The user ID for the event.
 * @param {RoomMember} opts.target The target of the event.
 * @param {string=} opts.skey The other user ID for the event if applicable
 * e.g. for invites/bans.
 * @param {string} opts.name The content.displayname for the event.
 * @param {string=} opts.url The content.avatar_url for the event.
 * @param {boolean} opts.event True to make a MatrixEvent.
 * @return {Object|MatrixEvent} The event
 */
export function mkMembership(opts: MakeEventPassThruProps & {
    room: Room["roomId"];
    mship: string;
    prevMship?: string;
    name?: string;
    url?: string;
    skey?: string;
    target?: RoomMember;
}): MatrixEvent {
    const event: MakeEventProps = {
        ...opts,
        type: "m.room.member",
        content: {
            membership: opts.mship,
        },
    };
    if (!opts.skey) {
        event.skey = opts.user;
    }
    if (!opts.mship) {
        throw new Error("Missing .mship => " + JSON.stringify(opts));
    }

    if (opts.prevMship) {
        event.prev_content = { membership: opts.prevMship };
    }
    if (opts.name) { event.content.displayname = opts.name; }
    if (opts.url) { event.content.avatar_url = opts.url; }
    const e = mkEvent(event);
    if (opts.target) {
        e.target = opts.target;
    }
    return e;
}

export type MessageEventProps = MakeEventPassThruProps & {
    room: Room["roomId"];
    relatesTo?: IEventRelation;
    msg?: string;
};

/**
 * Create an m.room.message event.
 * @param {Object} opts Values for the message
 * @param {string} opts.room The room ID for the event.
 * @param {string} opts.user The user ID for the event.
 * @param {number} opts.ts The timestamp for the event.
 * @param {boolean} opts.event True to make a MatrixEvent.
 * @param {string=} opts.msg Optional. The content.body for the event.
 * @return {Object|MatrixEvent} The event
 */
export function mkMessage({ msg, relatesTo, ...opts }: MakeEventPassThruProps & {
    room: Room["roomId"];
    msg?: string;
}): MatrixEvent {
    if (!opts.room || !opts.user) {
        throw new Error("Missing .room or .user from options");
    }
    const message = msg ?? "Random->" + Math.random();
    const event: MakeEventProps = {
        ...opts,
        type: "m.room.message",
        content: {
            msgtype: "m.text",
            body: message,
            ['m.relates_to']: relatesTo,
        },
    };

    return mkEvent(event);
}

export function mkStubRoom(roomId: string = null, name: string, client: MatrixClient): Room {
    const stubTimeline = { getEvents: () => [] } as unknown as EventTimeline;
    return {
        roomId,
        getReceiptsForEvent: jest.fn().mockReturnValue([]),
        getMember: jest.fn().mockReturnValue({
            userId: '@member:domain.bla',
            name: 'Member',
            rawDisplayName: 'Member',
            roomId: roomId,
            getAvatarUrl: () => 'mxc://avatar.url/image.png',
            getMxcAvatarUrl: () => 'mxc://avatar.url/image.png',
        }),
        getMembersWithMembership: jest.fn().mockReturnValue([]),
        getJoinedMembers: jest.fn().mockReturnValue([]),
        getJoinedMemberCount: jest.fn().mockReturnValue(1),
        getInvitedAndJoinedMemberCount: jest.fn().mockReturnValue(1),
        setUnreadNotificationCount: jest.fn(),
        getMembers: jest.fn().mockReturnValue([]),
        getPendingEvents: () => [],
        getLiveTimeline: jest.fn().mockReturnValue(stubTimeline),
        getUnfilteredTimelineSet: () => null,
        findEventById: () => null,
        getAccountData: () => null,
        hasMembershipState: () => null,
        getVersion: () => '1',
        shouldUpgradeToVersion: () => null,
        getMyMembership: jest.fn().mockReturnValue("join"),
        maySendMessage: jest.fn().mockReturnValue(true),
        currentState: {
            getStateEvents: jest.fn(),
            getMember: jest.fn(),
            mayClientSendStateEvent: jest.fn().mockReturnValue(true),
            maySendStateEvent: jest.fn().mockReturnValue(true),
            maySendRedactionForEvent: jest.fn().mockReturnValue(true),
            maySendEvent: jest.fn().mockReturnValue(true),
            members: {},
            getJoinRule: jest.fn().mockReturnValue(JoinRule.Invite),
            on: jest.fn(),
        } as unknown as RoomState,
        tags: {},
        setBlacklistUnverifiedDevices: jest.fn(),
        on: jest.fn(),
        off: jest.fn(),
        removeListener: jest.fn(),
        getDMInviter: jest.fn(),
        name,
        getAvatarUrl: () => 'mxc://avatar.url/room.png',
        getMxcAvatarUrl: () => 'mxc://avatar.url/room.png',
        isSpaceRoom: jest.fn().mockReturnValue(false),
        isElementVideoRoom: jest.fn().mockReturnValue(false),
        getUnreadNotificationCount: jest.fn(() => 0),
        getEventReadUpTo: jest.fn(() => null),
        getCanonicalAlias: jest.fn(),
        getAltAliases: jest.fn().mockReturnValue([]),
        timeline: [],
        getJoinRule: jest.fn().mockReturnValue("invite"),
        loadMembersIfNeeded: jest.fn(),
        client,
        myUserId: client?.getUserId(),
        canInvite: jest.fn(),
        getThreads: jest.fn().mockReturnValue([]),
    } as unknown as Room;
}

export function mkServerConfig(hsUrl, isUrl) {
    return makeType(ValidatedServerConfig, {
        hsUrl,
        hsName: "TEST_ENVIRONMENT",
        hsNameIsDifferent: false, // yes, we lie
        isUrl,
    });
}

export function getDispatchForStore(store) {
    // Mock the dispatcher by gut-wrenching. Stores can only __emitChange whilst a
    // dispatcher `_isDispatching` is true.
    return (payload) => {
        // these are private properties in flux dispatcher
        // fool ts
        (dis as any)._isDispatching = true;
        (dis as any)._callbacks[store._dispatchToken](payload);
        (dis as any)._isDispatching = false;
    };
}

// These methods make some use of some private methods on the AsyncStoreWithClient to simplify getting into a consistent
// ready state without needing to wire up a dispatcher and pretend to be a js-sdk client.

export const setupAsyncStoreWithClient = async <T = unknown>(store: AsyncStoreWithClient<T>, client: MatrixClient) => {
    // @ts-ignore
    store.readyStore.useUnitTestClient(client);
    // @ts-ignore
    await store.onReady();
};

export const resetAsyncStoreWithClient = async <T = unknown>(store: AsyncStoreWithClient<T>) => {
    // @ts-ignore
    await store.onNotReady();
};

export const mockStateEventImplementation = (events: MatrixEvent[]) => {
    const stateMap = new EnhancedMap<string, Map<string, MatrixEvent>>();
    events.forEach(event => {
        stateMap.getOrCreate(event.getType(), new Map()).set(event.getStateKey(), event);
    });

    // recreate the overloading in RoomState
    function getStateEvents(eventType: EventType | string): MatrixEvent[];
    function getStateEvents(eventType: EventType | string, stateKey: string): MatrixEvent;
    function getStateEvents(eventType: EventType | string, stateKey?: string) {
        if (stateKey || stateKey === "") {
            return stateMap.get(eventType)?.get(stateKey) || null;
        }
        return Array.from(stateMap.get(eventType)?.values() || []);
    }
    return getStateEvents;
};

export const mkRoom = (
    client: MatrixClient,
    roomId: string,
    rooms?: ReturnType<typeof mkStubRoom>[],
): MockedObject<Room> => {
    const room = mocked(mkStubRoom(roomId, roomId, client));
    mocked(room.currentState).getStateEvents.mockImplementation(mockStateEventImplementation([]));
    rooms?.push(room);
    return room;
};

/**
 * Upserts given events into room.currentState
 * @param room
 * @param events
 */
export const upsertRoomStateEvents = (room: Room, events: MatrixEvent[]): void => {
    const eventsMap = events.reduce((acc, event) => {
        const eventType = event.getType();
        if (!acc.has(eventType)) {
            acc.set(eventType, new Map());
        }
        acc.get(eventType).set(event.getStateKey(), event);
        return acc;
    }, room.currentState.events || new Map<string, Map<string, MatrixEvent>>());

    room.currentState.events = eventsMap;
};

export const mkSpace = (
    client: MatrixClient,
    spaceId: string,
    rooms?: ReturnType<typeof mkStubRoom>[],
    children: string[] = [],
): MockedObject<Room> => {
    const space = mocked(mkRoom(client, spaceId, rooms));
    space.isSpaceRoom.mockReturnValue(true);
    mocked(space.currentState).getStateEvents.mockImplementation(mockStateEventImplementation(children.map(roomId =>
        mkEvent({
            event: true,
            type: EventType.SpaceChild,
            room: spaceId,
            user: "@user:server",
            skey: roomId,
            content: { via: [] },
            ts: Date.now(),
        }),
    )));
    return space;
};<|MERGE_RESOLUTION|>--- conflicted
+++ resolved
@@ -117,11 +117,8 @@
         mxcUrlToHttp: (mxc) => `http://this.is.a.url/${mxc.substring(6)}`,
         setAccountData: jest.fn(),
         setRoomAccountData: jest.fn(),
-<<<<<<< HEAD
         setRoomReadMarkers: jest.fn().mockResolvedValue({}),
-=======
         setRoomTopic: jest.fn(),
->>>>>>> 5b149bcf
         sendTyping: jest.fn().mockResolvedValue({}),
         sendMessage: () => jest.fn().mockResolvedValue({}),
         sendStateEvent: jest.fn().mockResolvedValue(undefined),
@@ -409,6 +406,7 @@
         myUserId: client?.getUserId(),
         canInvite: jest.fn(),
         getThreads: jest.fn().mockReturnValue([]),
+        eventShouldLiveIn: jest.fn().mockReturnValue({}),
     } as unknown as Room;
 }
 
