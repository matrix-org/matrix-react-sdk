--- conflicted
+++ resolved
@@ -21,21 +21,15 @@
 import { M_TEXT } from "matrix-js-sdk/src/@types/extensible_events";
 import { uuid4 } from "@sentry/utils";
 
-<<<<<<< HEAD
 import { flushPromises } from "./utilities";
 
-=======
->>>>>>> ebb8408f
 export const makePollStartEvent = (
     question: string,
     sender: string,
     answers?: PollAnswer[],
-<<<<<<< HEAD
     roomId?: string,
-=======
     ts?: number,
     id?: string,
->>>>>>> ebb8408f
 ): MatrixEvent => {
     if (!answers) {
         answers = [
@@ -45,13 +39,8 @@
     }
 
     return new MatrixEvent({
-<<<<<<< HEAD
-        event_id: "$mypoll",
+        event_id: id || "$mypoll",
         room_id: roomId || "#myroom:example.com",
-=======
-        event_id: id || "$mypoll",
-        room_id: "#myroom:example.com",
->>>>>>> ebb8408f
         sender: sender,
         type: M_POLL_START.name,
         content: {
