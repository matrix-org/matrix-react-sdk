/*
Copyright 2022 The Matrix.org Foundation C.I.C.

Licensed under the Apache License, Version 2.0 (the "License");
you may not use this file except in compliance with the License.
You may obtain a copy of the License at

    http://www.apache.org/licenses/LICENSE-2.0

Unless required by applicable law or agreed to in writing, software
distributed under the License is distributed on an "AS IS" BASIS,
WITHOUT WARRANTIES OR CONDITIONS OF ANY KIND, either express or implied.
See the License for the specific language governing permissions and
limitations under the License.
*/

import EventEmitter from "events";
import { MethodKeysOf, mocked, MockedObject, PropertyKeysOf } from "jest-mock";
import { Feature, ServerSupport } from "matrix-js-sdk/src/feature";
import { MatrixClient, User } from "matrix-js-sdk/src/matrix";

import { MatrixClientPeg } from "../../src/MatrixClientPeg";

/**
 * Mock client with real event emitter
 * useful for testing code that listens
 * to MatrixClient events
 */
export class MockClientWithEventEmitter extends EventEmitter {
    constructor(mockProperties: Partial<Record<MethodKeysOf<MatrixClient>, unknown>> = {}) {
        super();

        Object.assign(this, mockProperties);
    }
}

/**
 * - make a mock client
 * - cast the type to mocked(MatrixClient)
 * - spy on MatrixClientPeg.get to return the mock
 * eg
 * ```
 * const mockClient = getMockClientWithEventEmitter({
        getUserId: jest.fn().mockReturnValue(aliceId),
    });
 * ```
 */
export const getMockClientWithEventEmitter = (
    mockProperties: Partial<Record<MethodKeysOf<MatrixClient>, unknown>>,
): MockedObject<MatrixClient> => {
    const mock = mocked(new MockClientWithEventEmitter(mockProperties) as unknown as MatrixClient);

    jest.spyOn(MatrixClientPeg, 'get').mockReturnValue(mock);

    mock.canSupport = new Map();
    Object.keys(Feature).forEach(feature => {
        mock.canSupport.set(feature as Feature, ServerSupport.Stable);
    });
    return mock;
};

export const unmockClientPeg = () => jest.spyOn(MatrixClientPeg, 'get').mockRestore();

/**
 * Returns basic mocked client methods related to the current user
 * ```
 * const mockClient = getMockClientWithEventEmitter({
        ...mockClientMethodsUser('@mytestuser:domain'),
    });
 * ```
 */
export const mockClientMethodsUser = (userId = '@alice:domain') => ({
    getUserId: jest.fn().mockReturnValue(userId),
    getUser: jest.fn().mockReturnValue(new User(userId)),
    isGuest: jest.fn().mockReturnValue(false),
    mxcUrlToHttp: jest.fn().mockReturnValue('mock-mxcUrlToHttp'),
    credentials: { userId },
    getThreePids: jest.fn().mockResolvedValue({ threepids: [] }),
    getAccessToken: jest.fn(),
    getDeviceId: jest.fn(),
    getAccountData: jest.fn(),
});

/**
 * Returns basic mocked client methods related to rendering events
 * ```
 * const mockClient = getMockClientWithEventEmitter({
        ...mockClientMethodsUser('@mytestuser:domain'),
    });
 * ```
 */
export const mockClientMethodsEvents = () => ({
    decryptEventIfNeeded: jest.fn(),
    getPushActionsForEvent: jest.fn(),
});

/**
 * Returns basic mocked client methods related to server support
 */
export const mockClientMethodsServer = (): Partial<Record<MethodKeysOf<MatrixClient>, unknown>> => ({
    doesServerSupportSeparateAddAndBind: jest.fn(),
    getIdentityServerUrl: jest.fn(),
    getHomeserverUrl: jest.fn(),
    getCapabilities: jest.fn().mockReturnValue({}),
    getClientWellKnown: jest.fn().mockReturnValue({}),
    doesServerSupportUnstableFeature: jest.fn().mockResolvedValue(false),
<<<<<<< HEAD
    getVersions: jest.fn().mockResolvedValue({}),
=======
    isFallbackICEServerAllowed: jest.fn(),
>>>>>>> ca8b1b04
});

export const mockClientMethodsDevice = (
    deviceId = 'test-device-id',
): Partial<Record<MethodKeysOf<MatrixClient>, unknown>> => ({
    getDeviceId: jest.fn().mockReturnValue(deviceId),
    getDeviceEd25519Key: jest.fn(),
    getDevices: jest.fn().mockResolvedValue({ devices: [] }),
});

export const mockClientMethodsCrypto = (): Partial<Record<
    MethodKeysOf<MatrixClient> & PropertyKeysOf<MatrixClient>, unknown>
> => ({
    isCryptoEnabled: jest.fn(),
    isSecretStorageReady: jest.fn(),
    isCrossSigningReady: jest.fn(),
    isKeyBackupKeyStored: jest.fn(),
    getCrossSigningCacheCallbacks: jest.fn().mockReturnValue({ getCrossSigningKeyCache: jest.fn() }),
    getStoredCrossSigningForUser: jest.fn(),
    checkKeyBackup: jest.fn().mockReturnValue({}),
    crypto: {
        getSessionBackupPrivateKey: jest.fn(),
        secretStorage: { hasKey: jest.fn() },
        crossSigningInfo: {
            getId: jest.fn(),
            isStoredInSecretStorage: jest.fn(),
        },
    },
});
<|MERGE_RESOLUTION|>--- conflicted
+++ resolved
@@ -104,11 +104,8 @@
     getCapabilities: jest.fn().mockReturnValue({}),
     getClientWellKnown: jest.fn().mockReturnValue({}),
     doesServerSupportUnstableFeature: jest.fn().mockResolvedValue(false),
-<<<<<<< HEAD
     getVersions: jest.fn().mockResolvedValue({}),
-=======
     isFallbackICEServerAllowed: jest.fn(),
->>>>>>> ca8b1b04
 });
 
 export const mockClientMethodsDevice = (
