/*
Copyright 2022 The Matrix.org Foundation C.I.C.

Licensed under the Apache License, Version 2.0 (the "License");
you may not use this file except in compliance with the License.
You may obtain a copy of the License at

    http://www.apache.org/licenses/LICENSE-2.0

Unless required by applicable law or agreed to in writing, software
distributed under the License is distributed on an "AS IS" BASIS,
WITHOUT WARRANTIES OR CONDITIONS OF ANY KIND, either express or implied.
See the License for the specific language governing permissions and
limitations under the License.
*/

import EventEmitter from "events";
import { MethodLikeKeys, mocked, MockedObject, PropertyLikeKeys } from "jest-mock";
import { Feature, ServerSupport } from "matrix-js-sdk/src/feature";
import { MatrixClient, Room, MatrixError, User } from "matrix-js-sdk/src/matrix";

import { MatrixClientPeg } from "../../src/MatrixClientPeg";

/**
 * Mocked generic class with a real EventEmitter.
 * Useful for mocks which need event emitters.
 */
export class MockEventEmitter<T> extends EventEmitter {
    /**
     * Construct a new event emitter with additional properties/functions. The event emitter functions
     * like .emit and .on will be real.
     * @param mockProperties An object with the mock property or function implementations. 'getters'
     * are correctly cloned to this event emitter.
     */
    constructor(mockProperties: Partial<Record<MethodLikeKeys<T> | PropertyLikeKeys<T>, unknown>> = {}) {
        super();
        // We must use defineProperties and not assign as the former clones getters correctly,
        // whereas the latter invokes the getter and sets the return value permanently on the
        // destination object.
        Object.defineProperties(this, Object.getOwnPropertyDescriptors(mockProperties));
    }
}

/**
 * Mock client with real event emitter
 * useful for testing code that listens
 * to MatrixClient events
 */
export class MockClientWithEventEmitter extends EventEmitter {
    constructor(mockProperties: Partial<Record<MethodLikeKeys<MatrixClient>, unknown>> = {}) {
        super();

        Object.assign(this, mockProperties);
    }
}

/**
 * - make a mock client
 * - cast the type to mocked(MatrixClient)
 * - spy on MatrixClientPeg.get to return the mock
 * eg
 * ```
 * const mockClient = getMockClientWithEventEmitter({
        getUserId: jest.fn().mockReturnValue(aliceId),
    });
 * ```
 *
 * See also {@link stubClient} which does something similar but uses a more complete mock client.
 */
export const getMockClientWithEventEmitter = (
    mockProperties: Partial<Record<keyof MatrixClient, unknown>>,
): MockedObject<MatrixClient> => {
    const mock = mocked(new MockClientWithEventEmitter(mockProperties) as unknown as MatrixClient);

    jest.spyOn(MatrixClientPeg, "get").mockReturnValue(mock);
    jest.spyOn(MatrixClientPeg, "safeGet").mockReturnValue(mock);

    // @ts-ignore simplified test stub
    mock.canSupport = new Map();
    Object.keys(Feature).forEach((feature) => {
        mock.canSupport.set(feature as Feature, ServerSupport.Stable);
    });
    return mock;
};

export const unmockClientPeg = () => {
    jest.spyOn(MatrixClientPeg, "get").mockRestore();
    jest.spyOn(MatrixClientPeg, "safeGet").mockRestore();
};

/**
 * Returns basic mocked client methods related to the current user
 * ```
 * const mockClient = getMockClientWithEventEmitter({
        ...mockClientMethodsUser('@mytestuser:domain'),
    });
 * ```
 */
export const mockClientMethodsUser = (userId = "@alice:domain") => ({
    getUserId: jest.fn().mockReturnValue(userId),
    getDomain: jest.fn().mockReturnValue(userId.split(":")[1]),
    getSafeUserId: jest.fn().mockReturnValue(userId),
    getUser: jest.fn().mockReturnValue(new User(userId)),
    isGuest: jest.fn().mockReturnValue(false),
    mxcUrlToHttp: jest.fn().mockReturnValue("mock-mxcUrlToHttp"),
    credentials: { userId },
    getThreePids: jest.fn().mockResolvedValue({ threepids: [] }),
    getAccessToken: jest.fn(),
    getDeviceId: jest.fn(),
    getAccountData: jest.fn(),
});

/**
 * Returns basic mocked client methods related to rendering events
 * ```
 * const mockClient = getMockClientWithEventEmitter({
        ...mockClientMethodsUser('@mytestuser:domain'),
    });
 * ```
 */
export const mockClientMethodsEvents = () => ({
    decryptEventIfNeeded: jest.fn(),
    getPushActionsForEvent: jest.fn(),
});

/**
 * Returns basic mocked client methods related to server support
 */
export const mockClientMethodsServer = (): Partial<Record<MethodLikeKeys<MatrixClient>, unknown>> => ({
    getIdentityServerUrl: jest.fn(),
    getHomeserverUrl: jest.fn(),
<<<<<<< HEAD
    getCachedCapabilities: jest.fn().mockReturnValue({}),
=======
    getCapabilities: jest.fn().mockResolvedValue({}),
>>>>>>> 510fb1ba
    getClientWellKnown: jest.fn().mockReturnValue({}),
    waitForClientWellKnown: jest.fn().mockResolvedValue({}),
    doesServerSupportUnstableFeature: jest.fn().mockResolvedValue(false),
    isVersionSupported: jest.fn().mockResolvedValue(false),
    getVersions: jest.fn().mockResolvedValue({}),
    isFallbackICEServerAllowed: jest.fn(),
    getAuthIssuer: jest.fn().mockRejectedValue(new MatrixError({ errcode: "M_UNKNOWN" }, 404)),
});

export const mockClientMethodsDevice = (
    deviceId = "test-device-id",
): Partial<Record<MethodLikeKeys<MatrixClient>, unknown>> => ({
    getDeviceId: jest.fn().mockReturnValue(deviceId),
    getDeviceEd25519Key: jest.fn(),
    getDevices: jest.fn().mockResolvedValue({ devices: [] }),
});

export const mockClientMethodsCrypto = (): Partial<
    Record<MethodLikeKeys<MatrixClient> & PropertyLikeKeys<MatrixClient>, unknown>
> => ({
    isCryptoEnabled: jest.fn(),
    isCrossSigningReady: jest.fn(),
    isKeyBackupKeyStored: jest.fn(),
    getCrossSigningCacheCallbacks: jest.fn().mockReturnValue({ getCrossSigningKeyCache: jest.fn() }),
    getStoredCrossSigningForUser: jest.fn(),
    getKeyBackupVersion: jest.fn().mockResolvedValue(null),
    secretStorage: { hasKey: jest.fn() },
    getCrypto: jest.fn().mockReturnValue({
        getUserDeviceInfo: jest.fn(),
        getCrossSigningStatus: jest.fn().mockResolvedValue({
            publicKeysOnDevice: true,
            privateKeysInSecretStorage: false,
            privateKeysCachedLocally: {
                masterKey: true,
                selfSigningKey: true,
                userSigningKey: true,
            },
        }),
        isCrossSigningReady: jest.fn().mockResolvedValue(true),
        isSecretStorageReady: jest.fn(),
        getSessionBackupPrivateKey: jest.fn(),
        getVersion: jest.fn().mockReturnValue("Version 0"),
        getOwnDeviceKeys: jest.fn(),
        getCrossSigningKeyId: jest.fn(),
    }),
    getDeviceEd25519Key: jest.fn(),
});

export const mockClientMethodsRooms = (rooms: Room[] = []): Partial<Record<MethodLikeKeys<MatrixClient>, unknown>> => ({
    getRooms: jest.fn().mockReturnValue(rooms),
    getRoom: jest.fn((roomId) => rooms.find((r) => r.roomId === roomId) ?? null),
});<|MERGE_RESOLUTION|>--- conflicted
+++ resolved
@@ -129,11 +129,7 @@
 export const mockClientMethodsServer = (): Partial<Record<MethodLikeKeys<MatrixClient>, unknown>> => ({
     getIdentityServerUrl: jest.fn(),
     getHomeserverUrl: jest.fn(),
-<<<<<<< HEAD
-    getCachedCapabilities: jest.fn().mockReturnValue({}),
-=======
     getCapabilities: jest.fn().mockResolvedValue({}),
->>>>>>> 510fb1ba
     getClientWellKnown: jest.fn().mockReturnValue({}),
     waitForClientWellKnown: jest.fn().mockResolvedValue({}),
     doesServerSupportUnstableFeature: jest.fn().mockResolvedValue(false),
