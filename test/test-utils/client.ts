--- conflicted
+++ resolved
@@ -17,11 +17,7 @@
 import EventEmitter from "events";
 import { MethodLikeKeys, mocked, MockedObject, PropertyLikeKeys } from "jest-mock";
 import { Feature, ServerSupport } from "matrix-js-sdk/src/feature";
-<<<<<<< HEAD
-import { MatrixClient, MatrixError, User } from "matrix-js-sdk/src/matrix";
-=======
-import { MatrixClient, Room, User } from "matrix-js-sdk/src/matrix";
->>>>>>> d1eab0aa
+import { MatrixClient, Room, MatrixError, User } from "matrix-js-sdk/src/matrix";
 
 import { MatrixClientPeg } from "../../src/MatrixClientPeg";
 
