/*
Copyright 2022 The Matrix.org Foundation C.I.C.

Licensed under the Apache License, Version 2.0 (the "License");
you may not use this file except in compliance with the License.
You may obtain a copy of the License at

    http://www.apache.org/licenses/LICENSE-2.0

Unless required by applicable law or agreed to in writing, software
distributed under the License is distributed on an "AS IS" BASIS,
WITHOUT WARRANTIES OR CONDITIONS OF ANY KIND, either express or implied.
See the License for the specific language governing permissions and
limitations under the License.
*/

import EventEmitter from "events";
import { MethodLikeKeys, mocked, MockedObject, PropertyLikeKeys } from "jest-mock";
import { Feature, ServerSupport } from "matrix-js-sdk/src/feature";
import { MatrixClient, User } from "matrix-js-sdk/src/matrix";

import { MatrixClientPeg } from "../../src/MatrixClientPeg";

/**
 * Mocked generic class with a real EventEmitter.
 * Useful for mocks which need event emitters.
 */
export class MockEventEmitter<T> extends EventEmitter {
    /**
     * Construct a new event emitter with additional properties/functions. The event emitter functions
     * like .emit and .on will be real.
     * @param mockProperties An object with the mock property or function implementations. 'getters'
     * are correctly cloned to this event emitter.
     */
    constructor(mockProperties: Partial<Record<MethodLikeKeys<T> | PropertyLikeKeys<T>, unknown>> = {}) {
        super();
        // We must use defineProperties and not assign as the former clones getters correctly,
        // whereas the latter invokes the getter and sets the return value permanently on the
        // destination object.
        Object.defineProperties(this, Object.getOwnPropertyDescriptors(mockProperties));
    }
}

/**
 * Mock client with real event emitter
 * useful for testing code that listens
 * to MatrixClient events
 */
export class MockClientWithEventEmitter extends EventEmitter {
    constructor(mockProperties: Partial<Record<MethodLikeKeys<MatrixClient>, unknown>> = {}) {
        super();

        Object.assign(this, mockProperties);
    }
}

/**
 * - make a mock client
 * - cast the type to mocked(MatrixClient)
 * - spy on MatrixClientPeg.get to return the mock
 * eg
 * ```
 * const mockClient = getMockClientWithEventEmitter({
        getUserId: jest.fn().mockReturnValue(aliceId),
    });
 * ```
 *
 * See also {@link stubClient} which does something similar but uses a more complete mock client.
 */
export const getMockClientWithEventEmitter = (
    mockProperties: Partial<Record<keyof MatrixClient, unknown>>,
): MockedObject<MatrixClient> => {
    const mock = mocked(new MockClientWithEventEmitter(mockProperties) as unknown as MatrixClient);

    jest.spyOn(MatrixClientPeg, "get").mockReturnValue(mock);
    jest.spyOn(MatrixClientPeg, "safeGet").mockReturnValue(mock);

    // @ts-ignore simplified test stub
    mock.canSupport = new Map();
    Object.keys(Feature).forEach((feature) => {
        mock.canSupport.set(feature as Feature, ServerSupport.Stable);
    });
    return mock;
};

export const unmockClientPeg = () => {
    jest.spyOn(MatrixClientPeg, "get").mockRestore();
    jest.spyOn(MatrixClientPeg, "safeGet").mockRestore();
};

/**
 * Returns basic mocked client methods related to the current user
 * ```
 * const mockClient = getMockClientWithEventEmitter({
        ...mockClientMethodsUser('@mytestuser:domain'),
    });
 * ```
 */
export const mockClientMethodsUser = (userId = "@alice:domain") => ({
    getUserId: jest.fn().mockReturnValue(userId),
    getSafeUserId: jest.fn().mockReturnValue(userId),
    getUser: jest.fn().mockReturnValue(new User(userId)),
    isGuest: jest.fn().mockReturnValue(false),
    mxcUrlToHttp: jest.fn().mockReturnValue("mock-mxcUrlToHttp"),
    credentials: { userId },
    getThreePids: jest.fn().mockResolvedValue({ threepids: [] }),
    getAccessToken: jest.fn(),
    getDeviceId: jest.fn(),
    getAccountData: jest.fn(),
});

/**
 * Returns basic mocked client methods related to rendering events
 * ```
 * const mockClient = getMockClientWithEventEmitter({
        ...mockClientMethodsUser('@mytestuser:domain'),
    });
 * ```
 */
export const mockClientMethodsEvents = () => ({
    decryptEventIfNeeded: jest.fn(),
    getPushActionsForEvent: jest.fn(),
});

/**
 * Returns basic mocked client methods related to server support
 */
export const mockClientMethodsServer = (): Partial<Record<MethodLikeKeys<MatrixClient>, unknown>> => ({
    getIdentityServerUrl: jest.fn(),
    getHomeserverUrl: jest.fn(),
    getCapabilities: jest.fn().mockReturnValue({}),
    getClientWellKnown: jest.fn().mockReturnValue({}),
    doesServerSupportUnstableFeature: jest.fn().mockResolvedValue(false),
    isVersionSupported: jest.fn().mockResolvedValue(false),
    getVersions: jest.fn().mockResolvedValue({}),
    isFallbackICEServerAllowed: jest.fn(),
});

export const mockClientMethodsDevice = (
    deviceId = "test-device-id",
): Partial<Record<MethodLikeKeys<MatrixClient>, unknown>> => ({
    getDeviceId: jest.fn().mockReturnValue(deviceId),
    getDeviceEd25519Key: jest.fn(),
    getDevices: jest.fn().mockResolvedValue({ devices: [] }),
});

export const mockClientMethodsCrypto = (): Partial<
    Record<MethodLikeKeys<MatrixClient> & PropertyLikeKeys<MatrixClient>, unknown>
> => ({
    isCryptoEnabled: jest.fn(),
    isCrossSigningReady: jest.fn(),
    isKeyBackupKeyStored: jest.fn(),
    getCrossSigningCacheCallbacks: jest.fn().mockReturnValue({ getCrossSigningKeyCache: jest.fn() }),
    getStoredCrossSigningForUser: jest.fn(),
<<<<<<< HEAD
    getKeyBackupVersion: jest.fn().mockResolvedValue(null),
    checkKeyBackup: jest.fn().mockReturnValue({}),
=======
>>>>>>> c297222d
    secretStorage: { hasKey: jest.fn() },
    getCrypto: jest.fn().mockReturnValue({
        getUserDeviceInfo: jest.fn(),
        getCrossSigningStatus: jest.fn().mockResolvedValue({
            publicKeysOnDevice: true,
            privateKeysInSecretStorage: false,
            privateKeysCachedLocally: {
                masterKey: true,
                selfSigningKey: true,
                userSigningKey: true,
            },
        }),
        isCrossSigningReady: jest.fn().mockResolvedValue(true),
        isSecretStorageReady: jest.fn(),
        getSessionBackupPrivateKey: jest.fn(),
    }),
});<|MERGE_RESOLUTION|>--- conflicted
+++ resolved
@@ -152,11 +152,7 @@
     isKeyBackupKeyStored: jest.fn(),
     getCrossSigningCacheCallbacks: jest.fn().mockReturnValue({ getCrossSigningKeyCache: jest.fn() }),
     getStoredCrossSigningForUser: jest.fn(),
-<<<<<<< HEAD
     getKeyBackupVersion: jest.fn().mockResolvedValue(null),
-    checkKeyBackup: jest.fn().mockReturnValue({}),
-=======
->>>>>>> c297222d
     secretStorage: { hasKey: jest.fn() },
     getCrypto: jest.fn().mockReturnValue({
         getUserDeviceInfo: jest.fn(),
