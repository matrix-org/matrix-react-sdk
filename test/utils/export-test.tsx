--- conflicted
+++ resolved
@@ -26,12 +26,7 @@
 } from "matrix-js-sdk/src/matrix";
 
 import { MatrixClientPeg } from "../../src/MatrixClientPeg";
-<<<<<<< HEAD
 import { IExportOptions, ExportType, ExportFormat, textForReplyEvent } from "../../src/utils/exportUtils/exportUtils";
-import '../skinned-sdk';
-=======
-import { IExportOptions, ExportType, ExportFormat } from "../../src/utils/exportUtils/exportUtils";
->>>>>>> 313aebfe
 import PlainTextExporter from "../../src/utils/exportUtils/PlainTextExport";
 import HTMLExporter from "../../src/utils/exportUtils/HtmlExport";
 import * as TestUtilsMatrix from "../test-utils";
@@ -328,15 +323,9 @@
                 expectedText: "Invalid reply format",
             },
             {
-<<<<<<< HEAD
-                "msgtype": "m.text",
-                "body": "> <@me:here> The source is more than 32 characters\n\nReply",
-                "expectedText": "<@me:here \"The source is more than 32 chara…\"> Reply",
-=======
                 msgtype: "m.text",
                 body: "> <@me:here> The source is more than 32 characters\n\nReply",
                 expectedText: '<@me:here "The source is more than 32 chara..."> Reply',
->>>>>>> 313aebfe
             },
             {
                 msgtype: "m.text",
@@ -344,10 +333,6 @@
                 expectedText: '<@me:here "This"> Reply',
             },
         ];
-<<<<<<< HEAD
-=======
-        const exporter = new PlainTextExporter(mockRoom, ExportType.Beginning, mockExportOptions, setProgressText);
->>>>>>> 313aebfe
         for (const content of eventContents) {
             expect(textForReplyEvent(content)).toBe(content.expectedText);
         }
