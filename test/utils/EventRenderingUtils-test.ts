/*
Copyright 2022 The Matrix.org Foundation C.I.C.

Licensed under the Apache License, Version 2.0 (the "License");
you may not use this file except in compliance with the License.
You may obtain a copy of the License at

    http://www.apache.org/licenses/LICENSE-2.0

Unless required by applicable law or agreed to in writing, software
distributed under the License is distributed on an "AS IS" BASIS,
WITHOUT WARRANTIES OR CONDITIONS OF ANY KIND, either express or implied.
See the License for the specific language governing permissions and
limitations under the License.
*/

import { getEventDisplayInfo } from "../../src/utils/EventRenderingUtils";
import { VoiceBroadcastInfoState } from "../../src/voice-broadcast";
import { mkVoiceBroadcastInfoStateEvent } from "../voice-broadcast/utils/test-utils";
import { createTestClient } from "../test-utils";

describe("getEventDisplayInfo", () => {
    const mkBroadcastInfoEvent = (state: VoiceBroadcastInfoState) => {
        return mkVoiceBroadcastInfoStateEvent("!room:example.com", state, "@user:example.com", "ASD123");
    };

    it("should return the expected value for a broadcast started event", () => {
<<<<<<< HEAD
        expect(getEventDisplayInfo(mkBroadcastInfoEvent(VoiceBroadcastInfoState.Started), createTestClient(), false))
=======
        expect(getEventDisplayInfo(createTestClient(), mkBroadcastInfoEvent(VoiceBroadcastInfoState.Started), false))
>>>>>>> 7248878e
            .toMatchInlineSnapshot(`
            {
              "hasRenderer": true,
              "isBubbleMessage": false,
              "isInfoMessage": false,
              "isLeftAlignedBubbleMessage": false,
              "isSeeingThroughMessageHiddenForModeration": false,
              "noBubbleEvent": true,
            }
        `);
    });

    it("should return the expected value for a broadcast stopped event", () => {
<<<<<<< HEAD
        expect(getEventDisplayInfo(mkBroadcastInfoEvent(VoiceBroadcastInfoState.Stopped), createTestClient(), false))
=======
        expect(getEventDisplayInfo(createTestClient(), mkBroadcastInfoEvent(VoiceBroadcastInfoState.Stopped), false))
>>>>>>> 7248878e
            .toMatchInlineSnapshot(`
            {
              "hasRenderer": true,
              "isBubbleMessage": false,
              "isInfoMessage": true,
              "isLeftAlignedBubbleMessage": false,
              "isSeeingThroughMessageHiddenForModeration": false,
              "noBubbleEvent": true,
            }
        `);
    });
});<|MERGE_RESOLUTION|>--- conflicted
+++ resolved
@@ -25,11 +25,7 @@
     };
 
     it("should return the expected value for a broadcast started event", () => {
-<<<<<<< HEAD
-        expect(getEventDisplayInfo(mkBroadcastInfoEvent(VoiceBroadcastInfoState.Started), createTestClient(), false))
-=======
         expect(getEventDisplayInfo(createTestClient(), mkBroadcastInfoEvent(VoiceBroadcastInfoState.Started), false))
->>>>>>> 7248878e
             .toMatchInlineSnapshot(`
             {
               "hasRenderer": true,
@@ -43,11 +39,7 @@
     });
 
     it("should return the expected value for a broadcast stopped event", () => {
-<<<<<<< HEAD
-        expect(getEventDisplayInfo(mkBroadcastInfoEvent(VoiceBroadcastInfoState.Stopped), createTestClient(), false))
-=======
         expect(getEventDisplayInfo(createTestClient(), mkBroadcastInfoEvent(VoiceBroadcastInfoState.Stopped), false))
->>>>>>> 7248878e
             .toMatchInlineSnapshot(`
             {
               "hasRenderer": true,
