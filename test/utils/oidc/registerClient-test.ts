/*
Copyright 2023 The Matrix.org Foundation C.I.C.

Licensed under the Apache License, Version 2.0 (the "License");
you may not use this file except in compliance with the License.
You may obtain a copy of the License at

    http://www.apache.org/licenses/LICENSE-2.0

Unless required by applicable law or agreed to in writing, software
distributed under the License is distributed on an "AS IS" BASIS,
WITHOUT WARRANTIES OR CONDITIONS OF ANY KIND, either express or implied.
See the License for the specific language governing permissions and
limitations under the License.
*/

import fetchMockJest from "fetch-mock-jest";
import { OidcError } from "matrix-js-sdk/src/oidc/error";
import { OidcClientConfig } from "matrix-js-sdk/src/matrix";

import { getOidcClientId } from "../../../src/utils/oidc/registerClient";
<<<<<<< HEAD
=======
import { ValidatedDelegatedAuthConfig } from "../../../src/utils/ValidatedServerConfig";
import { mockPlatformPeg } from "../../test-utils";
import PlatformPeg from "../../../src/PlatformPeg";
>>>>>>> 96a33b80

describe("getOidcClientId()", () => {
    const issuer = "https://auth.com/";
    const registrationEndpoint = "https://auth.com/register";
    const clientName = "Element";
    const baseUrl = "https://just.testing";
    const dynamicClientId = "xyz789";
    const staticOidcClients = {
        [issuer]: {
            client_id: "abc123",
        },
    };
    const delegatedAuthConfig = {
        issuer,
        registrationEndpoint,
        authorizationEndpoint: issuer + "auth",
        tokenEndpoint: issuer + "token",
    };

    beforeEach(() => {
        fetchMockJest.mockClear();
        fetchMockJest.resetBehavior();
        mockPlatformPeg();
        Object.defineProperty(PlatformPeg.get(), "baseUrl", {
            get(): string {
                return baseUrl;
            },
        });
        Object.defineProperty(PlatformPeg.get(), "getSSOCallbackUrl", {
            value: () => ({
                href: baseUrl,
            }),
        });
    });

    it("should return static clientId when configured", async () => {
        expect(await getOidcClientId(delegatedAuthConfig, staticOidcClients)).toEqual("abc123");
        // didn't try to register
        expect(fetchMockJest).toHaveFetchedTimes(0);
    });

    it("should throw when no static clientId is configured and no registration endpoint", async () => {
        const authConfigWithoutRegistration: Omit<OidcClientConfig, "metadata"> & { issuer: string } = {
            ...delegatedAuthConfig,
            issuer: "https://issuerWithoutStaticClientId.org/",
            registrationEndpoint: undefined,
        };
        await expect(getOidcClientId(authConfigWithoutRegistration, staticOidcClients)).rejects.toThrow(
            OidcError.DynamicRegistrationNotSupported,
        );
        // didn't try to register
        expect(fetchMockJest).toHaveFetchedTimes(0);
    });

    it("should handle when staticOidcClients object is falsy", async () => {
        const authConfigWithoutRegistration: Omit<OidcClientConfig, "metadata"> & { issuer: string } = {
            ...delegatedAuthConfig,
            registrationEndpoint: undefined,
        };
        await expect(getOidcClientId(authConfigWithoutRegistration)).rejects.toThrow(
            OidcError.DynamicRegistrationNotSupported,
        );
        // didn't try to register
        expect(fetchMockJest).toHaveFetchedTimes(0);
    });

    it("should make correct request to register client", async () => {
        fetchMockJest.post(registrationEndpoint, {
            status: 200,
            body: JSON.stringify({ client_id: dynamicClientId }),
        });
        expect(await getOidcClientId(delegatedAuthConfig)).toEqual(dynamicClientId);
        // didn't try to register
        expect(fetchMockJest).toHaveBeenCalledWith(
            registrationEndpoint,
            expect.objectContaining({
                headers: {
                    "Accept": "application/json",
                    "Content-Type": "application/json",
                },
                method: "POST",
            }),
        );
        expect(JSON.parse(fetchMockJest.mock.calls[0][1]!.body as string)).toEqual(
            expect.objectContaining({
                client_name: clientName,
                client_uri: baseUrl,
                response_types: ["code"],
                grant_types: ["authorization_code", "refresh_token"],
                redirect_uris: [baseUrl],
                id_token_signed_response_alg: "RS256",
                token_endpoint_auth_method: "none",
                application_type: "web",
                logo_uri: `${baseUrl}/vector-icons/1024.png`,
            }),
        );
    });

    it("should throw when registration request fails", async () => {
        fetchMockJest.post(registrationEndpoint, {
            status: 500,
        });
        await expect(getOidcClientId(delegatedAuthConfig)).rejects.toThrow(OidcError.DynamicRegistrationFailed);
    });

    it("should throw when registration response is invalid", async () => {
        fetchMockJest.post(registrationEndpoint, {
            status: 200,
            // no clientId in response
            body: "{}",
        });
        await expect(getOidcClientId(delegatedAuthConfig)).rejects.toThrow(OidcError.DynamicRegistrationInvalid);
    });
});<|MERGE_RESOLUTION|>--- conflicted
+++ resolved
@@ -19,12 +19,8 @@
 import { OidcClientConfig } from "matrix-js-sdk/src/matrix";
 
 import { getOidcClientId } from "../../../src/utils/oidc/registerClient";
-<<<<<<< HEAD
-=======
-import { ValidatedDelegatedAuthConfig } from "../../../src/utils/ValidatedServerConfig";
 import { mockPlatformPeg } from "../../test-utils";
 import PlatformPeg from "../../../src/PlatformPeg";
->>>>>>> 96a33b80
 
 describe("getOidcClientId()", () => {
     const issuer = "https://auth.com/";
