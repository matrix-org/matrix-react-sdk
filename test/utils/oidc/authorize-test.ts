--- conflicted
+++ resolved
@@ -20,12 +20,8 @@
 import * as randomStringUtils from "matrix-js-sdk/src/randomstring";
 import * as OidcValidation from "matrix-js-sdk/src/oidc/validate";
 
-<<<<<<< HEAD
 import { completeOidcLogin, startOidcLogin } from "../../../src/utils/oidc/authorize";
-=======
-import { startOidcLogin } from "../../../src/utils/oidc/authorize";
 import { makeDelegatedAuthConfig, mockOpenIdConfiguration } from "../../test-utils/oidc";
->>>>>>> 59c5d5e6
 
 describe("OIDC authorization", () => {
     const issuer = "https://auth.com/";
@@ -75,7 +71,6 @@
         window.location = realWindowLocation;
     });
 
-<<<<<<< HEAD
     describe("startOidcLogin()", () => {
         it("should store authorization params in session storage", async () => {
             jest.spyOn(randomStringUtils, "randomString").mockReset().mockImplementation(randomStringMockImpl);
@@ -86,15 +81,11 @@
             expect(sessionStorageSetSpy).toHaveBeenCalledWith(`oidc_${state}_nonce`, randomStringUtils.randomString(8));
             expect(sessionStorageSetSpy).toHaveBeenCalledWith(`oidc_${state}_redirectUri`, baseUrl);
             expect(sessionStorageSetSpy).toHaveBeenCalledWith(
-                `oidc_${state}_codeVerifier`,
-                randomStringUtils.randomString(64),
+                `oidc_${state}_issuer`,
+                delegatedAuthConfig.issuer,
             );
             expect(sessionStorageSetSpy).toHaveBeenCalledWith(`oidc_${state}_clientId`, clientId);
             expect(sessionStorageSetSpy).toHaveBeenCalledWith(`oidc_${state}_homeserverUrl`, homeserver);
-            expect(sessionStorageSetSpy).toHaveBeenCalledWith(
-                `oidc_${state}_delegatedAuthConfig`,
-                JSON.stringify(delegatedAuthConfig),
-            );
         });
 
         it("navigates to authorization endpoint with correct parameters", async () => {
@@ -119,14 +110,6 @@
             expect(authUrl.searchParams.has("nonce")).toBeTruthy();
             expect(authUrl.searchParams.has("code_challenge")).toBeTruthy();
         });
-=======
-    it("should store auth params in session storage", async () => {
-        jest.spyOn(randomStringUtils, "randomString").mockReset().mockImplementation(randomStringMockImpl);
-        await startOidcLogin(delegatedAuthConfig, clientId, homeserver);
-
-        expect(sessionStorageGetSpy).toHaveBeenCalledWith(`mx_sso_hs_url`, homeserver);
-        expect(sessionStorageGetSpy).toHaveBeenCalledWith(`oidc_nonce`, expect.anything());
->>>>>>> 59c5d5e6
     });
 
     describe("completeOidcLogin()", () => {
