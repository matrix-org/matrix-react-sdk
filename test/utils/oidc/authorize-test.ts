--- conflicted
+++ resolved
@@ -104,24 +104,6 @@
         };
 
         beforeEach(() => {
-<<<<<<< HEAD
-            mocked(completeAuthorizationCodeGrant).mockClear().mockResolvedValue({
-                oidcClientSettings: {
-                    clientId,
-                    issuer,
-                },
-                tokenResponse,
-                homeserverUrl,
-                identityServerUrl,
-                idTokenClaims: {
-                    aud: "123",
-                    iss: issuer,
-                    sub: "123",
-                    exp: 123,
-                    iat: 456,
-                }
-            });
-=======
             mocked(completeAuthorizationCodeGrant)
                 .mockClear()
                 .mockResolvedValue({
@@ -140,7 +122,6 @@
                         iat: 456,
                     },
                 });
->>>>>>> 3590f9cb
         });
 
         it("should throw when query params do not include state and code", async () => {
