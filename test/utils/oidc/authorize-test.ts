/*
Copyright 2023 The Matrix.org Foundation C.I.C.

Licensed under the Apache License, Version 2.0 (the "License");
you may not use this file except in compliance with the License.
You may obtain a copy of the License at

    http://www.apache.org/licenses/LICENSE-2.0

Unless required by applicable law or agreed to in writing, software
distributed under the License is distributed on an "AS IS" BASIS,
WITHOUT WARRANTIES OR CONDITIONS OF ANY KIND, either express or implied.
See the License for the specific language governing permissions and
limitations under the License.
*/

import fetchMock from "fetch-mock-jest";
import { Method } from "matrix-js-sdk/src/http-api";
import { generateAuthorizationParams } from "matrix-js-sdk/src/oidc/authorize";
import * as randomStringUtils from "matrix-js-sdk/src/randomstring";
import * as OidcValidation from "matrix-js-sdk/src/oidc/validate";

import { completeOidcLogin, startOidcLogin } from "../../../src/utils/oidc/authorize";
import { makeDelegatedAuthConfig, mockOpenIdConfiguration } from "../../test-utils/oidc";

describe("OIDC authorization", () => {
    const issuer = "https://auth.com/";
    const homeserver = "https://matrix.org";
    const identityServerUrl = "https://is.org";
    const clientId = "xyz789";
    const baseUrl = "https://test.com";

    const delegatedAuthConfig = makeDelegatedAuthConfig(issuer);

<<<<<<< HEAD
    const sessionStorageSetSpy = jest.spyOn(sessionStorage.__proto__, "setItem").mockReturnValue(undefined);
    const sessionStorageGetSpy = jest.spyOn(sessionStorage.__proto__, "getItem").mockReturnValue(undefined);

    const randomStringMockImpl = (length: number) => new Array(length).fill("x").join("");
=======
    const sessionStorageGetSpy = jest.spyOn(sessionStorage.__proto__, "setItem").mockReturnValue(undefined);
>>>>>>> d2f7f55c

    // to restore later
    const realWindowLocation = window.location;

    beforeEach(() => {
        fetchMock.mockClear();
        fetchMock.resetBehavior();

        sessionStorageSetSpy.mockClear();
        sessionStorageGetSpy.mockReset();

        // @ts-ignore allow delete of non-optional prop
        delete window.location;
        // @ts-ignore ugly mocking
        window.location = {
            href: baseUrl,
            origin: baseUrl,
        };

        fetchMockJest.get(
            delegatedAuthConfig.metadata.issuer + ".well-known/openid-configuration",
            mockOpenIdConfiguration(),
        );
        jest.spyOn(randomStringUtils, "randomString").mockRestore();

        // annoying to mock jwt decoding used in validateIdToken
        jest.spyOn(OidcValidation, "validateIdToken")
            .mockClear()
            .mockImplementation(() => {});
    });

    afterAll(() => {
        window.location = realWindowLocation;
    });

<<<<<<< HEAD
    describe("startOidcLogin()", () => {
        it("should store authorization params in session storage", async () => {
            jest.spyOn(randomStringUtils, "randomString").mockReset().mockImplementation(randomStringMockImpl);
            await startOidcLogin(delegatedAuthConfig, clientId, homeserver);

            const state = randomStringUtils.randomString(8);

            expect(sessionStorageSetSpy).toHaveBeenCalledWith(`oidc_${state}_nonce`, randomStringUtils.randomString(8));
            expect(sessionStorageSetSpy).toHaveBeenCalledWith(`oidc_${state}_redirectUri`, baseUrl);
            expect(sessionStorageSetSpy).toHaveBeenCalledWith(
                `oidc_${state}_issuer`,
                delegatedAuthConfig.issuer,
            );
            expect(sessionStorageSetSpy).toHaveBeenCalledWith(`oidc_${state}_clientId`, clientId);
            expect(sessionStorageSetSpy).toHaveBeenCalledWith(`oidc_${state}_homeserverUrl`, homeserver);
        });

        it("navigates to authorization endpoint with correct parameters", async () => {
            await startOidcLogin(delegatedAuthConfig, clientId, homeserver);

            const expectedScopeWithoutDeviceId = `openid urn:matrix:org.matrix.msc2967.client:api:* urn:matrix:org.matrix.msc2967.client:device:`;

            const authUrl = new URL(window.location.href);

            expect(authUrl.searchParams.get("response_mode")).toEqual("query");
            expect(authUrl.searchParams.get("response_type")).toEqual("code");
            expect(authUrl.searchParams.get("client_id")).toEqual(clientId);
            expect(authUrl.searchParams.get("code_challenge_method")).toEqual("S256");

            // scope ends with a 10char randomstring deviceId
            const scope = authUrl.searchParams.get("scope");
            expect(scope.substring(0, scope.length - 10)).toEqual(expectedScopeWithoutDeviceId);
            expect(scope.substring(scope.length - 10)).toBeTruthy();

            // random string, just check they are set
            expect(authUrl.searchParams.has("state")).toBeTruthy();
            expect(authUrl.searchParams.has("nonce")).toBeTruthy();
            expect(authUrl.searchParams.has("code_challenge")).toBeTruthy();
        });
    });

    describe("completeOidcLogin()", () => {
        const authorizationParams = generateAuthorizationParams({ redirectUri: baseUrl });
        const storedAuthorizationParams = {
            nonce: authorizationParams.nonce,
            redirectUri: baseUrl,
            codeVerifier: authorizationParams.codeVerifier,
            clientId,
            homeserverUrl: homeserver,
            identityServerUrl: identityServerUrl,
            delegatedAuthConfig: JSON.stringify(delegatedAuthConfig),
        };
        const code = "test-code-777";
        const queryDict = {
            code,
            state: authorizationParams.state,
        };
        const validBearerTokenResponse = {
            token_type: "Bearer",
            access_token: "test_access_token",
            refresh_token: "test_refresh_token",
            expires_in: 12345,
        };
=======
    it("navigates to authorization endpoint with correct parameters", async () => {
        await startOidcLogin(delegatedAuthConfig, clientId, homeserver);

        const expectedScopeWithoutDeviceId = `openid urn:matrix:org.matrix.msc2967.client:api:* urn:matrix:org.matrix.msc2967.client:device:`;

        const authUrl = new URL(window.location.href);

        expect(authUrl.searchParams.get("response_mode")).toEqual("query");
        expect(authUrl.searchParams.get("response_type")).toEqual("code");
        expect(authUrl.searchParams.get("client_id")).toEqual(clientId);
        expect(authUrl.searchParams.get("code_challenge_method")).toEqual("S256");

        // scope ends with a 10char randomstring deviceId
        const scope = authUrl.searchParams.get("scope")!;
        expect(scope.substring(0, scope.length - 10)).toEqual(expectedScopeWithoutDeviceId);
        expect(scope.substring(scope.length - 10)).toBeTruthy();
>>>>>>> d2f7f55c

        beforeEach(() => {
            sessionStorageGetSpy.mockImplementation((key: string) => {
                const itemKey = key.split(`oidc_${authorizationParams.state}_`).pop();
                return storedAuthorizationParams[itemKey] || null;
            });

            fetchMock.post(delegatedAuthConfig.tokenEndpoint, {
                status: 200,
                body: validBearerTokenResponse,
            });
        });

        it("should throw when query params do not include state and code", async () => {
            expect(async () => await completeOidcLogin({})).rejects.toThrow(
                "Invalid query parameters for OIDC native login. `code` and `state` are required.",
            );
        });

        it("should throw when authorization params are not found in session storage", async () => {
            const queryDict = {
                code: "abc123",
                state: "not-the-same-state-we-put-things-in-local-storage-with",
            };

            expect(async () => await completeOidcLogin(queryDict)).rejects.toThrow(
                "Cannot complete OIDC login: required properties not found in session storage",
            );
            // tried to retreive using state as part of storage key
            expect(sessionStorageGetSpy).toHaveBeenCalledWith(`oidc_${queryDict.state}_nonce`);
        });

        it("should make request to token endpoint", async () => {
            await completeOidcLogin(queryDict);

            expect(fetchMock).toHaveBeenCalledWith(delegatedAuthConfig.tokenEndpoint, {
                method: Method.Post,
                headers: { "Content-Type": "application/x-www-form-urlencoded" },
                body: `grant_type=authorization_code&client_id=${clientId}&code_verifier=${authorizationParams.codeVerifier}&redirect_uri=https%3A%2F%2Ftest.com&code=${code}`,
            });
        });

        it("should return accessToken, configured homeserver and identityServer", async () => {
            const result = await completeOidcLogin(queryDict);

            expect(result).toEqual({
                accessToken: validBearerTokenResponse.access_token,
                homeserverUrl: homeserver,
                identityServerUrl,
            });
        });

        it("should handle when no identityServer is stored in session storage", async () => {
            // session storage mock without identity server stored
            const { identityServerUrl: _excludingThis, ...storedParamsWithoutIs } = storedAuthorizationParams;
            sessionStorageGetSpy.mockImplementation((key: string) => {
                const itemKey = key.split(`oidc_${authorizationParams.state}_`).pop();
                return storedParamsWithoutIs[itemKey] || null;
            });
            const result = await completeOidcLogin(queryDict);

            expect(result).toEqual({
                accessToken: validBearerTokenResponse.access_token,
                homeserverUrl: homeserver,
                identityServerUrl: undefined,
            });
        });
    });
});<|MERGE_RESOLUTION|>--- conflicted
+++ resolved
@@ -32,14 +32,7 @@
 
     const delegatedAuthConfig = makeDelegatedAuthConfig(issuer);
 
-<<<<<<< HEAD
-    const sessionStorageSetSpy = jest.spyOn(sessionStorage.__proto__, "setItem").mockReturnValue(undefined);
-    const sessionStorageGetSpy = jest.spyOn(sessionStorage.__proto__, "getItem").mockReturnValue(undefined);
-
-    const randomStringMockImpl = (length: number) => new Array(length).fill("x").join("");
-=======
     const sessionStorageGetSpy = jest.spyOn(sessionStorage.__proto__, "setItem").mockReturnValue(undefined);
->>>>>>> d2f7f55c
 
     // to restore later
     const realWindowLocation = window.location;
@@ -48,7 +41,6 @@
         fetchMock.mockClear();
         fetchMock.resetBehavior();
 
-        sessionStorageSetSpy.mockClear();
         sessionStorageGetSpy.mockReset();
 
         // @ts-ignore allow delete of non-optional prop
@@ -75,23 +67,7 @@
         window.location = realWindowLocation;
     });
 
-<<<<<<< HEAD
     describe("startOidcLogin()", () => {
-        it("should store authorization params in session storage", async () => {
-            jest.spyOn(randomStringUtils, "randomString").mockReset().mockImplementation(randomStringMockImpl);
-            await startOidcLogin(delegatedAuthConfig, clientId, homeserver);
-
-            const state = randomStringUtils.randomString(8);
-
-            expect(sessionStorageSetSpy).toHaveBeenCalledWith(`oidc_${state}_nonce`, randomStringUtils.randomString(8));
-            expect(sessionStorageSetSpy).toHaveBeenCalledWith(`oidc_${state}_redirectUri`, baseUrl);
-            expect(sessionStorageSetSpy).toHaveBeenCalledWith(
-                `oidc_${state}_issuer`,
-                delegatedAuthConfig.issuer,
-            );
-            expect(sessionStorageSetSpy).toHaveBeenCalledWith(`oidc_${state}_clientId`, clientId);
-            expect(sessionStorageSetSpy).toHaveBeenCalledWith(`oidc_${state}_homeserverUrl`, homeserver);
-        });
 
         it("navigates to authorization endpoint with correct parameters", async () => {
             await startOidcLogin(delegatedAuthConfig, clientId, homeserver);
@@ -139,24 +115,6 @@
             refresh_token: "test_refresh_token",
             expires_in: 12345,
         };
-=======
-    it("navigates to authorization endpoint with correct parameters", async () => {
-        await startOidcLogin(delegatedAuthConfig, clientId, homeserver);
-
-        const expectedScopeWithoutDeviceId = `openid urn:matrix:org.matrix.msc2967.client:api:* urn:matrix:org.matrix.msc2967.client:device:`;
-
-        const authUrl = new URL(window.location.href);
-
-        expect(authUrl.searchParams.get("response_mode")).toEqual("query");
-        expect(authUrl.searchParams.get("response_type")).toEqual("code");
-        expect(authUrl.searchParams.get("client_id")).toEqual(clientId);
-        expect(authUrl.searchParams.get("code_challenge_method")).toEqual("S256");
-
-        // scope ends with a 10char randomstring deviceId
-        const scope = authUrl.searchParams.get("scope")!;
-        expect(scope.substring(0, scope.length - 10)).toEqual(expectedScopeWithoutDeviceId);
-        expect(scope.substring(scope.length - 10)).toBeTruthy();
->>>>>>> d2f7f55c
 
         beforeEach(() => {
             sessionStorageGetSpy.mockImplementation((key: string) => {
