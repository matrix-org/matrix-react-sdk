--- conflicted
+++ resolved
@@ -415,8 +415,6 @@
         expect(await messagesFile.text()).toBeTruthy();
     });
 
-<<<<<<< HEAD
-=======
     it("should handle when attachment srcHttp is falsy", async () => {
         mockMessages(EVENT_MESSAGE, EVENT_ATTACHMENT);
         const attachmentBody = "Lorem ipsum dolor sit amet";
@@ -447,7 +445,6 @@
         expect(await messagesFile.text()).toBeTruthy();
     });
 
->>>>>>> 9a733a64
     it("should omit attachments", async () => {
         mockMessages(EVENT_MESSAGE, EVENT_ATTACHMENT);
 
