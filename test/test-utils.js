import React from 'react';
import EventEmitter from "events";
import ShallowRenderer from 'react-test-renderer/shallow';
import { MatrixEvent } from "matrix-js-sdk/src/models/event";
import { JoinRule } from 'matrix-js-sdk/src/@types/partials';

import { MatrixClientPeg as peg } from '../src/MatrixClientPeg';
import dis from '../src/dispatcher/dispatcher';
import { makeType } from "../src/utils/TypeUtils";
import { ValidatedServerConfig } from "../src/utils/AutoDiscoveryUtils";
import MatrixClientContext from "../src/contexts/MatrixClientContext";

export function getRenderer() {
    // Old: ReactTestUtils.createRenderer();
    return new ShallowRenderer();
}

/**
 * Stub out the MatrixClient, and configure the MatrixClientPeg object to
 * return it when get() is called.
 *
 * TODO: once the components are updated to get their MatrixClients from
 * the react context, we can get rid of this and just inject a test client
 * via the context instead.
 */
export function stubClient() {
    const client = createTestClient();

    // stub out the methods in MatrixClientPeg
    //
    // 'sandbox.restore()' doesn't work correctly on inherited methods,
    // so we do this for each method
    const methods = ['get', 'unset', 'replaceUsingCreds'];
    for (let i = 0; i < methods.length; i++) {
        peg[methods[i]] = jest.spyOn(peg, methods[i]);
    }
    // MatrixClientPeg.get() is called a /lot/, so implement it with our own
    // fast stub function rather than a sinon stub
    peg.get = function() { return client; };
}

/**
 * Create a stubbed-out MatrixClient
 *
 * @returns {object} MatrixClient stub
 */
export function createTestClient() {
    const eventEmitter = new EventEmitter();

    return {
        getHomeserverUrl: jest.fn(),
        getIdentityServerUrl: jest.fn(),
        getDomain: jest.fn().mockReturnValue("matrix.rog"),
        getUserId: jest.fn().mockReturnValue("@userId:matrix.rog"),
        getUser: jest.fn().mockReturnValue({ on: jest.fn() }),
        credentials: { userId: "@userId:matrix.rog" },

        getPushActionsForEvent: jest.fn(),
        getRoom: jest.fn().mockImplementation(mkStubRoom),
        getRooms: jest.fn().mockReturnValue([]),
        getVisibleRooms: jest.fn().mockReturnValue([]),
        getGroups: jest.fn().mockReturnValue([]),
        loginFlows: jest.fn(),
        on: eventEmitter.on.bind(eventEmitter),
        emit: eventEmitter.emit.bind(eventEmitter),
        removeListener: eventEmitter.removeListener.bind(eventEmitter),
        isRoomEncrypted: jest.fn().mockReturnValue(false),
        peekInRoom: jest.fn().mockResolvedValue(mkStubRoom()),

        paginateEventTimeline: jest.fn().mockResolvedValue(undefined),
        sendReadReceipt: jest.fn().mockResolvedValue(undefined),
        getRoomIdForAlias: jest.fn().mockResolvedValue(undefined),
        getRoomDirectoryVisibility: jest.fn().mockResolvedValue(undefined),
        getProfileInfo: jest.fn().mockResolvedValue({}),
        getThirdpartyProtocols: jest.fn().mockResolvedValue({}),
        getClientWellKnown: jest.fn().mockReturnValue(null),
        supportsVoip: jest.fn().mockReturnValue(true),
        getTurnServersExpiry: jest.fn().mockReturnValue(2^32),
        getThirdpartyUser: jest.fn().mockResolvedValue([]),
        getAccountData: (type) => {
            return mkEvent({
                type,
                event: true,
                content: {},
            });
        },
        mxcUrlToHttp: (mxc) => `http://this.is.a.url/${mxc.substring(6)}`,
        setAccountData: jest.fn(),
        setRoomAccountData: jest.fn(),
        sendTyping: jest.fn().mockResolvedValue({}),
        sendMessage: () => jest.fn().mockResolvedValue({}),
        sendStateEvent: jest.fn().mockResolvedValue(),
        getSyncState: () => "SYNCING",
        generateClientSecret: () => "t35tcl1Ent5ECr3T",
        isGuest: () => false,
        isCryptoEnabled: () => false,
        getRoomHierarchy: jest.fn().mockReturnValue({
            rooms: [],
        }),

        // Used by various internal bits we aren't concerned with (yet)
        sessionStore: {
            store: {
                getItem: jest.fn(),
                setItem: jest.fn(),
            },
        },
        pushRules: {},
        decryptEventIfNeeded: () => Promise.resolve(),
        isUserIgnored: jest.fn().mockReturnValue(false),
        getCapabilities: jest.fn().mockResolvedValue({}),
        supportsExperimentalThreads: () => false,
        getRoomUpgradeHistory: jest.fn().mockReturnValue([]),
        getOpenIdToken: jest.fn().mockResolvedValue(),
        registerWithIdentityServer: jest.fn().mockResolvedValue({}),
        getIdentityAccount: jest.fn().mockResolvedValue({}),
        getTerms: jest.fn().mockResolvedValueOnce(),
<<<<<<< HEAD
        doesServerSupportUnstableFeature: jest.fn().mockResolvedValue(),
=======
        getPushRules: jest.fn().mockResolvedValue(),
        getPushers: jest.fn().mockResolvedValue({ pushers: [] }),
        getThreePids: jest.fn().mockResolvedValue({ threepids: [] }),
        setPusher: jest.fn().mockResolvedValue(),
        setPushRuleEnabled: jest.fn().mockResolvedValue(),
        setPushRuleActions: jest.fn().mockResolvedValue(),
>>>>>>> 92ee02fe
    };
}

/**
 * Create an Event.
 * @param {Object} opts Values for the event.
 * @param {string} opts.type The event.type
 * @param {string} opts.room The event.room_id
 * @param {string} opts.user The event.user_id
 * @param {string=} opts.skey Optional. The state key (auto inserts empty string)
 * @param {number=} opts.ts   Optional. Timestamp for the event
 * @param {Object} opts.content The event.content
 * @param {boolean} opts.event True to make a MatrixEvent.
 * @param {unsigned=} opts.unsigned
 * @return {Object} a JSON object representing this event.
 */
export function mkEvent(opts) {
    if (!opts.type || !opts.content) {
        throw new Error("Missing .type or .content =>" + JSON.stringify(opts));
    }
    const event = {
        type: opts.type,
        room_id: opts.room,
        sender: opts.user,
        content: opts.content,
        prev_content: opts.prev_content,
        event_id: "$" + Math.random() + "-" + Math.random(),
        origin_server_ts: opts.ts,
    };
    if (opts.skey) {
        event.state_key = opts.skey;
    } else if ([
        "m.room.name", "m.room.topic", "m.room.create", "m.room.join_rules",
        "m.room.power_levels", "m.room.topic", "m.room.history_visibility",
        "m.room.encryption", "m.room.member", "com.example.state",
        "m.room.guest_access",
    ].indexOf(opts.type) !== -1) {
        event.state_key = "";
    }
    return opts.event ? new MatrixEvent(event) : event;
}

/**
 * Create an m.presence event.
 * @param {Object} opts Values for the presence.
 * @return {Object|MatrixEvent} The event
 */
export function mkPresence(opts) {
    if (!opts.user) {
        throw new Error("Missing user");
    }
    const event = {
        event_id: "$" + Math.random() + "-" + Math.random(),
        type: "m.presence",
        sender: opts.user,
        content: {
            avatar_url: opts.url,
            displayname: opts.name,
            last_active_ago: opts.ago,
            presence: opts.presence || "offline",
        },
    };
    return opts.event ? new MatrixEvent(event) : event;
}

/**
 * Create an m.room.member event.
 * @param {Object} opts Values for the membership.
 * @param {string} opts.room The room ID for the event.
 * @param {string} opts.mship The content.membership for the event.
 * @param {string} opts.prevMship The prev_content.membership for the event.
 * @param {number=} opts.ts   Optional. Timestamp for the event
 * @param {string} opts.user The user ID for the event.
 * @param {RoomMember} opts.target The target of the event.
 * @param {string=} opts.skey The other user ID for the event if applicable
 * e.g. for invites/bans.
 * @param {string} opts.name The content.displayname for the event.
 * @param {string=} opts.url The content.avatar_url for the event.
 * @param {boolean} opts.event True to make a MatrixEvent.
 * @return {Object|MatrixEvent} The event
 */
export function mkMembership(opts) {
    opts.type = "m.room.member";
    if (!opts.skey) {
        opts.skey = opts.user;
    }
    if (!opts.mship) {
        throw new Error("Missing .mship => " + JSON.stringify(opts));
    }
    opts.content = {
        membership: opts.mship,
    };
    if (opts.prevMship) {
        opts.prev_content = { membership: opts.prevMship };
    }
    if (opts.name) { opts.content.displayname = opts.name; }
    if (opts.url) { opts.content.avatar_url = opts.url; }
    const e = mkEvent(opts);
    if (opts.target) {
        e.target = opts.target;
    }
    return e;
}

/**
 * Create an m.room.message event.
 * @param {Object} opts Values for the message
 * @param {string} opts.room The room ID for the event.
 * @param {string} opts.user The user ID for the event.
 * @param {number} opts.ts The timestamp for the event.
 * @param {boolean} opts.event True to make a MatrixEvent.
 * @param {string=} opts.msg Optional. The content.body for the event.
 * @return {Object|MatrixEvent} The event
 */
export function mkMessage(opts) {
    opts.type = "m.room.message";
    if (!opts.msg) {
        opts.msg = "Random->" + Math.random();
    }
    if (!opts.room || !opts.user) {
        throw new Error("Missing .room or .user from", opts);
    }
    opts.content = {
        msgtype: "m.text",
        body: opts.msg,
    };
    return mkEvent(opts);
}

export function mkStubRoom(roomId = null, name, client) {
    const stubTimeline = { getEvents: () => [] };
    return {
        roomId,
        getReceiptsForEvent: jest.fn().mockReturnValue([]),
        getMember: jest.fn().mockReturnValue({
            userId: '@member:domain.bla',
            name: 'Member',
            rawDisplayName: 'Member',
            roomId: roomId,
            getAvatarUrl: () => 'mxc://avatar.url/image.png',
            getMxcAvatarUrl: () => 'mxc://avatar.url/image.png',
        }),
        getMembersWithMembership: jest.fn().mockReturnValue([]),
        getJoinedMembers: jest.fn().mockReturnValue([]),
        getJoinedMemberCount: jest.fn().mockReturnValue(1),
        getMembers: jest.fn().mockReturnValue([]),
        getPendingEvents: () => [],
        getLiveTimeline: () => stubTimeline,
        getUnfilteredTimelineSet: () => null,
        findEventById: () => null,
        getAccountData: () => null,
        hasMembershipState: () => null,
        getVersion: () => '1',
        shouldUpgradeToVersion: () => null,
        getMyMembership: jest.fn().mockReturnValue("join"),
        maySendMessage: jest.fn().mockReturnValue(true),
        currentState: {
            getStateEvents: jest.fn(),
            getMember: jest.fn(),
            mayClientSendStateEvent: jest.fn().mockReturnValue(true),
            maySendStateEvent: jest.fn().mockReturnValue(true),
            maySendEvent: jest.fn().mockReturnValue(true),
            members: [],
            getJoinRule: jest.fn().mockReturnValue(JoinRule.Invite),
            on: jest.fn(),
        },
        tags: {},
        setBlacklistUnverifiedDevices: jest.fn(),
        on: jest.fn(),
        off: jest.fn(),
        removeListener: jest.fn(),
        getDMInviter: jest.fn(),
        name,
        getAvatarUrl: () => 'mxc://avatar.url/room.png',
        getMxcAvatarUrl: () => 'mxc://avatar.url/room.png',
        isSpaceRoom: jest.fn(() => false),
        getUnreadNotificationCount: jest.fn(() => 0),
        getEventReadUpTo: jest.fn(() => null),
        getCanonicalAlias: jest.fn(),
        getAltAliases: jest.fn().mockReturnValue([]),
        timeline: [],
        getJoinRule: jest.fn().mockReturnValue("invite"),
        client,
    };
}

export function mkServerConfig(hsUrl, isUrl) {
    return makeType(ValidatedServerConfig, {
        hsUrl,
        hsName: "TEST_ENVIRONMENT",
        hsNameIsDifferent: false, // yes, we lie
        isUrl,
    });
}

export function getDispatchForStore(store) {
    // Mock the dispatcher by gut-wrenching. Stores can only __emitChange whilst a
    // dispatcher `_isDispatching` is true.
    return (payload) => {
        dis._isDispatching = true;
        dis._callbacks[store._dispatchToken](payload);
        dis._isDispatching = false;
    };
}

export function wrapInMatrixClientContext(WrappedComponent) {
    class Wrapper extends React.Component {
        constructor(props) {
            super(props);

            this._matrixClient = peg.get();
        }

        render() {
            return <MatrixClientContext.Provider value={this._matrixClient}>
                <WrappedComponent ref={this.props.wrappedRef} {...this.props} />
            </MatrixClientContext.Provider>;
        }
    }
    return Wrapper;
}

/**
 * Call fn before calling componentDidUpdate on a react component instance, inst.
 * @param {React.Component} inst an instance of a React component.
 * @param {number} updates Number of updates to wait for. (Defaults to 1.)
 * @returns {Promise} promise that resolves when componentDidUpdate is called on
 *                    given component instance.
 */
export function waitForUpdate(inst, updates = 1) {
    return new Promise((resolve, reject) => {
        const cdu = inst.componentDidUpdate;

        console.log(`Waiting for ${updates} update(s)`);

        inst.componentDidUpdate = (prevProps, prevState, snapshot) => {
            updates--;
            console.log(`Got update, ${updates} remaining`);

            if (updates == 0) {
                inst.componentDidUpdate = cdu;
                resolve();
            }

            if (cdu) cdu(prevProps, prevState, snapshot);
        };
    });
}<|MERGE_RESOLUTION|>--- conflicted
+++ resolved
@@ -115,16 +115,13 @@
         registerWithIdentityServer: jest.fn().mockResolvedValue({}),
         getIdentityAccount: jest.fn().mockResolvedValue({}),
         getTerms: jest.fn().mockResolvedValueOnce(),
-<<<<<<< HEAD
         doesServerSupportUnstableFeature: jest.fn().mockResolvedValue(),
-=======
         getPushRules: jest.fn().mockResolvedValue(),
         getPushers: jest.fn().mockResolvedValue({ pushers: [] }),
         getThreePids: jest.fn().mockResolvedValue({ threepids: [] }),
         setPusher: jest.fn().mockResolvedValue(),
         setPushRuleEnabled: jest.fn().mockResolvedValue(),
         setPushRuleActions: jest.fn().mockResolvedValue(),
->>>>>>> 92ee02fe
     };
 }
 
