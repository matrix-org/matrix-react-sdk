--- conflicted
+++ resolved
@@ -290,11 +290,6 @@
             );
         });
 
-<<<<<<< HEAD
-        it("should not display a notification for a broadcast chunk", () => {
-            const audioEvent = mkAudioEvent(true);
-            Notifier.displayPopupNotification(audioEvent, testRoom);
-=======
         it("should display the expected notification for a broadcast chunk with sequence = 1", () => {
             const audioEvent = mkAudioEvent({ sequence: 1 });
             Notifier._displayPopupNotification(audioEvent, testRoom);
@@ -309,8 +304,7 @@
 
         it("should display the expected notification for a broadcast chunk with sequence = 1", () => {
             const audioEvent = mkAudioEvent({ sequence: 2 });
-            Notifier._displayPopupNotification(audioEvent, testRoom);
->>>>>>> 27bd04a8
+            Notifier.displayPopupNotification(audioEvent, testRoom);
             expect(MockPlatform.displayNotification).not.toHaveBeenCalled();
         });
     });
