/*
Copyright 2021 - 2022 The Matrix.org Foundation C.I.C.

Licensed under the Apache License, Version 2.0 (the "License");
you may not use this file except in compliance with the License.
You may obtain a copy of the License at

    http://www.apache.org/licenses/LICENSE-2.0

Unless required by applicable law or agreed to in writing, software
distributed under the License is distributed on an "AS IS" BASIS,
WITHOUT WARRANTIES OR CONDITIONS OF ANY KIND, either express or implied.
See the License for the specific language governing permissions and
limitations under the License.
*/

import { MatrixEvent, Room, EventType } from "matrix-js-sdk/src/matrix";
import { logger } from "matrix-js-sdk/src/logger";

import { Playback, PlaybackState } from "./Playback";
import { UPDATE_EVENT } from "../stores/AsyncStore";
import { MatrixClientPeg } from "../MatrixClientPeg";
import { arrayFastClone } from "../utils/arrays";
import { PlaybackManager } from "./PlaybackManager";
import { isVoiceMessage } from "../utils/EventUtils";
import { SdkContextClass } from "../contexts/SDKContext";

/**
 * Audio playback queue management for a given room. This keeps track of where the user
 * was at for each playback, what order the playbacks were played in, and triggers subsequent
 * playbacks.
 *
 * Currently this is only intended to be used by voice messages.
 *
 * The primary mechanics are:
 * * Persisted clock state for each playback instance (tied to Event ID).
 * * Limited memory of playback order (see code; not persisted).
 * * Autoplay of next eligible playback instance.
 */
export class PlaybackQueue {
    private static queues = new Map<string, PlaybackQueue>(); // keyed by room ID

    private playbacks = new Map<string, Playback>(); // keyed by event ID
    private clockStates = new Map<string, number>(); // keyed by event ID
    private playbackIdOrder: string[] = []; // event IDs, last == current
    private currentPlaybackId: string | null = null; // event ID, broken out from above for ease of use
    private recentFullPlays = new Set<string>(); // event IDs

    public constructor(private room: Room) {
        this.loadClocks();

        SdkContextClass.instance.roomViewStore.addRoomListener(this.room.roomId, (isActive) => {
            if (!isActive) return;

            // Reset the state of the playbacks before they start mounting and enqueuing updates.
            // We reset the entirety of the queue, including order, to ensure the user isn't left
            // confused with what order the messages are playing in.
            this.currentPlaybackId = null; // this in particular stops autoplay when the room is switched to
            this.recentFullPlays = new Set<string>();
            this.playbackIdOrder = [];
        });
    }

    public static forRoom(roomId: string): PlaybackQueue {
        const cli = MatrixClientPeg.safeGet();
        const room = cli.getRoom(roomId);
        if (!room) throw new Error("Unknown room");
        if (PlaybackQueue.queues.has(room.roomId)) {
            return PlaybackQueue.queues.get(room.roomId)!;
        }
        const queue = new PlaybackQueue(room);
        PlaybackQueue.queues.set(room.roomId, queue);
        return queue;
    }

    private persistClocks(): void {
        localStorage.setItem(
            `mx_voice_message_clocks_${this.room.roomId}`,
            JSON.stringify(Array.from(this.clockStates.entries())),
        );
    }

    private loadClocks(): void {
        const val = localStorage.getItem(`mx_voice_message_clocks_${this.room.roomId}`);
        if (!!val) {
            this.clockStates = new Map<string, number>(JSON.parse(val));
        }
    }

    public unsortedEnqueue(mxEvent: MatrixEvent, playback: Playback): void {
        // We don't ever detach our listeners: we expect the Playback to clean up for us
        this.playbacks.set(mxEvent.getId()!, playback);
        playback.on(UPDATE_EVENT, (state) => this.onPlaybackStateChange(playback, mxEvent, state));
        playback.clockInfo.liveData.onUpdate((clock) => this.onPlaybackClock(playback, mxEvent, clock));
    }

    private onPlaybackStateChange(playback: Playback, mxEvent: MatrixEvent, newState: PlaybackState): void {
        // Remember where the user got to in playback
        const wasLastPlaying = this.currentPlaybackId === mxEvent.getId();
        if (newState === PlaybackState.Stopped && this.clockStates.has(mxEvent.getId()!) && !wasLastPlaying) {
            // noinspection JSIgnoredPromiseFromCall
            playback.skipTo(this.clockStates.get(mxEvent.getId()!)!);
        } else if (newState === PlaybackState.Stopped) {
            // Remove the now-useless clock for some space savings
            this.clockStates.delete(mxEvent.getId()!);

            if (wasLastPlaying && this.currentPlaybackId) {
                this.recentFullPlays.add(this.currentPlaybackId);
                const orderClone = arrayFastClone(this.playbackIdOrder);
                const last = orderClone.pop();
                if (last === this.currentPlaybackId) {
                    const next = orderClone.pop();
                    if (next) {
                        const instance = this.playbacks.get(next);
                        if (!instance) {
                            logger.warn(
                                "Voice message queue desync: Missing playback for next message: " +
                                    `Current=${this.currentPlaybackId} Last=${last} Next=${next}`,
                            );
                        } else {
                            this.playbackIdOrder = orderClone;
                            PlaybackManager.instance.pauseAllExcept(instance);

                            // This should cause a Play event, which will re-populate our playback order
                            // and update our current playback ID.
                            // noinspection JSIgnoredPromiseFromCall
                            instance.play();
                        }
                    } else {
                        // else no explicit next event, so find an event we haven't played that comes next. The live
                        // timeline is already most recent last, so we can iterate down that.
                        const timeline = arrayFastClone(this.room.getLiveTimeline().getEvents());
                        const myUserId = MatrixClientPeg.get().getUserId();
                        let scanForVoiceMessage = false;
                        let nextEv: MatrixEvent | undefined;
                        for (const event of timeline) {
                            if (event.getId() === mxEvent.getId()) {
                                scanForVoiceMessage = true;
                                continue;
                            }
                            if (!scanForVoiceMessage) continue;

                            if (!isVoiceMessage(event)) {
                                const evType = event.getType();
                                if (evType !== EventType.RoomMessage && evType !== EventType.Sticker) {
                                    continue; // Event can be skipped for automatic playback consideration
                                }
                                break; // Stop automatic playback: next useful event is not a voice message
                            }

<<<<<<< HEAD
                            if (myUserId === event.sender.userId) {
                                break; // Stop automatic playback: next useful event is one of our own voice message
                            }

                            const havePlayback = this.playbacks.has(event.getId());
                            const isRecentlyCompleted = this.recentFullPlays.has(event.getId());
=======
                            const havePlayback = this.playbacks.has(event.getId()!);
                            const isRecentlyCompleted = this.recentFullPlays.has(event.getId()!);
>>>>>>> 56d8ef36
                            if (havePlayback && !isRecentlyCompleted) {
                                nextEv = event;
                                break;
                            }
                        }
                        if (!nextEv) {
                            // if we don't have anywhere to go, reset the recent playback queue so the user
                            // can start a new chain of playbacks.
                            this.recentFullPlays = new Set<string>();
                            this.playbackIdOrder = [];
                        } else {
                            this.playbackIdOrder = orderClone;

                            const instance = this.playbacks.get(nextEv.getId()!);
                            PlaybackManager.instance.pauseAllExcept(instance);

                            // This should cause a Play event, which will re-populate our playback order
                            // and update our current playback ID.
                            // noinspection JSIgnoredPromiseFromCall
                            instance?.play();
                        }
                    }
                } else {
                    logger.warn(
                        "Voice message queue desync: Expected playback stop to be last in order. " +
                            `Current=${this.currentPlaybackId} Last=${last} EventID=${mxEvent.getId()}`,
                    );
                }
            }
        } else if (newState === PlaybackState.Paused) {
            this.playbackIdOrder.pop();
        }

        if (newState === PlaybackState.Playing) {
            const order = this.playbackIdOrder;
            if (this.currentPlaybackId !== mxEvent.getId() && !!this.currentPlaybackId) {
                if (order.length === 0 || order[order.length - 1] !== this.currentPlaybackId) {
                    const lastInstance = this.playbacks.get(this.currentPlaybackId);
                    if (
<<<<<<< HEAD
                        lastInstance.currentState === PlaybackState.Playing
=======
                        lastInstance &&
                        [PlaybackState.Playing, PlaybackState.Paused].includes(lastInstance.currentState)
>>>>>>> 56d8ef36
                    ) {
                        order.push(this.currentPlaybackId);
                    }
                }
            }

            this.currentPlaybackId = mxEvent.getId()!;
            if (order.length === 0 || order[order.length - 1] !== this.currentPlaybackId) {
                order.push(this.currentPlaybackId);
            }
        }

        // Only persist clock information on pause/stop (end) to avoid overwhelming the storage.
        // This should get triggered from normal voice message component unmount due to the playback
        // stopping itself for cleanup.
        if (newState === PlaybackState.Paused || newState === PlaybackState.Stopped) {
            this.persistClocks();
        }
    }

    private onPlaybackClock(playback: Playback, mxEvent: MatrixEvent, clocks: number[]): void {
        if (playback.currentState === PlaybackState.Decoding) return; // ignore pre-ready values

        if (playback.currentState !== PlaybackState.Stopped) {
            this.clockStates.set(mxEvent.getId()!, clocks[0]); // [0] is the current seek position
        }
    }
}<|MERGE_RESOLUTION|>--- conflicted
+++ resolved
@@ -148,17 +148,13 @@
                                 break; // Stop automatic playback: next useful event is not a voice message
                             }
 
-<<<<<<< HEAD
                             if (myUserId === event.sender.userId) {
                                 break; // Stop automatic playback: next useful event is one of our own voice message
                             }
-
-                            const havePlayback = this.playbacks.has(event.getId());
-                            const isRecentlyCompleted = this.recentFullPlays.has(event.getId());
-=======
+                          
                             const havePlayback = this.playbacks.has(event.getId()!);
                             const isRecentlyCompleted = this.recentFullPlays.has(event.getId()!);
->>>>>>> 56d8ef36
+
                             if (havePlayback && !isRecentlyCompleted) {
                                 nextEv = event;
                                 break;
@@ -198,12 +194,8 @@
                 if (order.length === 0 || order[order.length - 1] !== this.currentPlaybackId) {
                     const lastInstance = this.playbacks.get(this.currentPlaybackId);
                     if (
-<<<<<<< HEAD
-                        lastInstance.currentState === PlaybackState.Playing
-=======
                         lastInstance &&
                         [PlaybackState.Playing, PlaybackState.Paused].includes(lastInstance.currentState)
->>>>>>> 56d8ef36
                     ) {
                         order.push(this.currentPlaybackId);
                     }
