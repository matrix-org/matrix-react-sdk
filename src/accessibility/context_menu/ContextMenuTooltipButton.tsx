/*
Copyright 2015, 2016 OpenMarket Ltd
Copyright 2018 New Vector Ltd
Copyright 2019 The Matrix.org Foundation C.I.C.

Licensed under the Apache License, Version 2.0 (the "License");
you may not use this file except in compliance with the License.
You may obtain a copy of the License at

    http://www.apache.org/licenses/LICENSE-2.0

Unless required by applicable law or agreed to in writing, software
distributed under the License is distributed on an "AS IS" BASIS,
WITHOUT WARRANTIES OR CONDITIONS OF ANY KIND, either express or implied.
See the License for the specific language governing permissions and
limitations under the License.
*/

import React, { ComponentProps, forwardRef, Ref } from "react";

import AccessibleButton from "../../components/views/elements/AccessibleButton";

type Props<T extends keyof JSX.IntrinsicElements> = ComponentProps<typeof AccessibleButton<T>> & {
    // whether the context menu is currently open
    isExpanded: boolean;
};

// Semantic component for representing the AccessibleButton which launches a <ContextMenu />
export const ContextMenuTooltipButton = forwardRef(function <T extends keyof JSX.IntrinsicElements>(
    { isExpanded, children, onClick, onContextMenu, element, ...props }: Props<T>,
    ref: Ref<HTMLElement>,
) {
    return (
        <AccessibleButton
            {...props}
            element={element as keyof JSX.IntrinsicElements}
            onClick={onClick}
            onContextMenu={onContextMenu ?? onClick ?? undefined}
            aria-haspopup={true}
            aria-expanded={isExpanded}
<<<<<<< HEAD
            title={isExpanded ? undefined : props.title}
=======
            disableTooltip={isExpanded}
>>>>>>> bec8fdb3
            ref={ref}
        >
            {children}
        </AccessibleButton>
    );
});<|MERGE_RESOLUTION|>--- conflicted
+++ resolved
@@ -38,11 +38,7 @@
             onContextMenu={onContextMenu ?? onClick ?? undefined}
             aria-haspopup={true}
             aria-expanded={isExpanded}
-<<<<<<< HEAD
-            title={isExpanded ? undefined : props.title}
-=======
             disableTooltip={isExpanded}
->>>>>>> bec8fdb3
             ref={ref}
         >
             {children}
