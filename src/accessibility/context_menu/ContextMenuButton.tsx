/*
Copyright 2015, 2016 OpenMarket Ltd
Copyright 2018 New Vector Ltd
Copyright 2019 The Matrix.org Foundation C.I.C.

Licensed under the Apache License, Version 2.0 (the "License");
you may not use this file except in compliance with the License.
You may obtain a copy of the License at

    http://www.apache.org/licenses/LICENSE-2.0

Unless required by applicable law or agreed to in writing, software
distributed under the License is distributed on an "AS IS" BASIS,
WITHOUT WARRANTIES OR CONDITIONS OF ANY KIND, either express or implied.
See the License for the specific language governing permissions and
limitations under the License.
*/

<<<<<<< HEAD
import React, { forwardRef, Ref } from "react";
=======
import React, { ComponentProps } from "react";
>>>>>>> af319658

import AccessibleButton, { Props as AccessibleButtonProps } from "../../components/views/elements/AccessibleButton";

<<<<<<< HEAD
type Props<T extends keyof JSX.IntrinsicElements> = AccessibleButtonProps<T> & {
=======
type Props<T extends keyof JSX.IntrinsicElements> = ComponentProps<typeof AccessibleButton<T>> & {
>>>>>>> af319658
    label?: string;
    // whether the context menu is currently open
    isExpanded: boolean;
};

// Semantic component for representing the AccessibleButton which launches a <ContextMenu />
<<<<<<< HEAD
export const ContextMenuButton = forwardRef(function <T extends keyof JSX.IntrinsicElements>(
    { label, isExpanded, children, onClick, onContextMenu, ...props }: Props<T>,
    ref: Ref<HTMLElement>,
) {
=======
export const ContextMenuButton = <T extends keyof JSX.IntrinsicElements>({
    label,
    isExpanded,
    children,
    onClick,
    onContextMenu,
    ...props
}: Props<T>): JSX.Element => {
>>>>>>> af319658
    return (
        <AccessibleButton
            {...props}
            onClick={onClick}
            onContextMenu={onContextMenu ?? onClick ?? undefined}
            title={label}
            aria-label={label}
            aria-haspopup={true}
            aria-expanded={isExpanded}
            ref={ref}
        >
            {children}
        </AccessibleButton>
    );
});<|MERGE_RESOLUTION|>--- conflicted
+++ resolved
@@ -16,40 +16,21 @@
 limitations under the License.
 */
 
-<<<<<<< HEAD
-import React, { forwardRef, Ref } from "react";
-=======
-import React, { ComponentProps } from "react";
->>>>>>> af319658
+import React, { ComponentProps, forwardRef, Ref } from "react";
 
-import AccessibleButton, { Props as AccessibleButtonProps } from "../../components/views/elements/AccessibleButton";
+import AccessibleButton from "../../components/views/elements/AccessibleButton";
 
-<<<<<<< HEAD
-type Props<T extends keyof JSX.IntrinsicElements> = AccessibleButtonProps<T> & {
-=======
 type Props<T extends keyof JSX.IntrinsicElements> = ComponentProps<typeof AccessibleButton<T>> & {
->>>>>>> af319658
     label?: string;
     // whether the context menu is currently open
     isExpanded: boolean;
 };
 
 // Semantic component for representing the AccessibleButton which launches a <ContextMenu />
-<<<<<<< HEAD
 export const ContextMenuButton = forwardRef(function <T extends keyof JSX.IntrinsicElements>(
     { label, isExpanded, children, onClick, onContextMenu, ...props }: Props<T>,
     ref: Ref<HTMLElement>,
 ) {
-=======
-export const ContextMenuButton = <T extends keyof JSX.IntrinsicElements>({
-    label,
-    isExpanded,
-    children,
-    onClick,
-    onContextMenu,
-    ...props
-}: Props<T>): JSX.Element => {
->>>>>>> af319658
     return (
         <AccessibleButton
             {...props}
