/*
Copyright 2020 The Matrix.org Foundation C.I.C.

Licensed under the Apache License, Version 2.0 (the "License");
you may not use this file except in compliance with the License.
You may obtain a copy of the License at

    http://www.apache.org/licenses/LICENSE-2.0

Unless required by applicable law or agreed to in writing, software
distributed under the License is distributed on an "AS IS" BASIS,
WITHOUT WARRANTIES OR CONDITIONS OF ANY KIND, either express or implied.
See the License for the specific language governing permissions and
limitations under the License.
*/

import React, { ComponentProps } from "react";

import { useRovingTabIndex } from "../RovingTabIndex";
import { Ref } from "./types";
import AccessibleButton from "../../components/views/elements/AccessibleButton";

type Props<T extends keyof JSX.IntrinsicElements> = Omit<ComponentProps<typeof AccessibleButton<T>>, "tabIndex"> & {
    inputRef?: Ref;
};

// Wrapper to allow use of useRovingTabIndex for simple AccessibleButtons outside of React Functional Components.
export const RovingAccessibleTooltipButton = <T extends keyof JSX.IntrinsicElements>({
    inputRef,
    onFocus,
    ...props
}: Props<T>): JSX.Element => {
    const [onFocusInternal, isActive, ref] = useRovingTabIndex(inputRef);
    return (
        <AccessibleButton
<<<<<<< HEAD
            placement="right"
=======
>>>>>>> f648f007
            {...props}
            onFocus={(event: React.FocusEvent) => {
                onFocusInternal();
                onFocus?.(event);
            }}
            ref={ref}
            tabIndex={isActive ? 0 : -1}
        />
    );
};<|MERGE_RESOLUTION|>--- conflicted
+++ resolved
@@ -33,10 +33,6 @@
     const [onFocusInternal, isActive, ref] = useRovingTabIndex(inputRef);
     return (
         <AccessibleButton
-<<<<<<< HEAD
-            placement="right"
-=======
->>>>>>> f648f007
             {...props}
             onFocus={(event: React.FocusEvent) => {
                 onFocusInternal();
