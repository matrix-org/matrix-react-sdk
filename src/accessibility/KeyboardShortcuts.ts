--- conflicted
+++ resolved
@@ -152,11 +152,7 @@
 
 type IKeyboardShortcuts = {
     // TODO: We should figure out what to do with the keyboard shortcuts that are not handled by KeybindingManager
-<<<<<<< HEAD
     [k in (KeyBindingAction)]?: ISetting;
-=======
-    [k in (KeyBindingAction | string)]: KeyboardShortcutSetting;
->>>>>>> 0756e995
 };
 
 export interface ICategory {
@@ -709,7 +705,6 @@
     }, {} as IKeyboardShortcuts);
 };
 
-<<<<<<< HEAD
 // For tests
 export function mock({ keyboardShortcuts, macOnlyShortcuts, desktopShortcuts }): void {
     Object.keys(KEYBOARD_SHORTCUTS).forEach((k) => delete KEYBOARD_SHORTCUTS[k]);
@@ -718,14 +713,4 @@
     if (macOnlyShortcuts) macOnlyShortcuts.forEach((e) => MAC_ONLY_SHORTCUTS.push(e));
     DESKTOP_SHORTCUTS.splice(0, DESKTOP_SHORTCUTS.length);
     if (desktopShortcuts) desktopShortcuts.forEach((e) => DESKTOP_SHORTCUTS.push(e));
-}
-=======
-export const registerShortcut = (
-    shortcutName: string,
-    categoryName: CategoryName,
-    shortcut: KeyboardShortcutSetting,
-): void => {
-    KEYBOARD_SHORTCUTS[shortcutName] = shortcut;
-    CATEGORIES[categoryName].settingNames.push(shortcutName);
-};
->>>>>>> 0756e995
+}