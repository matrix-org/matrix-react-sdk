--- conflicted
+++ resolved
@@ -682,28 +682,14 @@
     }
 }
 
-<<<<<<< HEAD
-=======
 /**
  * The scope for a message search, either in the current room or across all rooms.
  */
->>>>>>> ea0baee1
 export enum SearchScope {
     Room = "Room",
     All = "All",
 }
 
-<<<<<<< HEAD
-export interface SearchInfo {
-    searchId: number;
-    roomId?: string;
-    term: string;
-    scope: SearchScope;
-    promise: Promise<ISearchResults>;
-    abortController?: AbortController;
-
-    inProgress?: boolean;
-=======
 /**
  * Information about a message search in progress.
  */
@@ -739,6 +725,5 @@
     /**
      * The total count of matching results as returned by the backend.
      */
->>>>>>> ea0baee1
     count?: number;
 }