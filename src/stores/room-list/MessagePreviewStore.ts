/*
Copyright 2020 The Matrix.org Foundation C.I.C.

Licensed under the Apache License, Version 2.0 (the "License");
you may not use this file except in compliance with the License.
You may obtain a copy of the License at

    http://www.apache.org/licenses/LICENSE-2.0

Unless required by applicable law or agreed to in writing, software
distributed under the License is distributed on an "AS IS" BASIS,
WITHOUT WARRANTIES OR CONDITIONS OF ANY KIND, either express or implied.
See the License for the specific language governing permissions and
limitations under the License.
*/

import { Room } from "matrix-js-sdk/src/models/room";
import { isNullOrUndefined } from "matrix-js-sdk/src/utils";
import { MatrixEvent } from "matrix-js-sdk/src/models/event";
import { M_POLL_START } from "matrix-js-sdk/src/@types/polls";
<<<<<<< HEAD
import { Thread } from "matrix-js-sdk/src/models/thread";
=======
import { RelationType } from "matrix-js-sdk/src/matrix";
>>>>>>> 9bab356e

import { ActionPayload } from "../../dispatcher/payloads";
import { AsyncStoreWithClient } from "../AsyncStoreWithClient";
import defaultDispatcher from "../../dispatcher/dispatcher";
import { MessageEventPreview } from "./previews/MessageEventPreview";
import { PollStartEventPreview } from "./previews/PollStartEventPreview";
import { TagID } from "./models";
import { LegacyCallInviteEventPreview } from "./previews/LegacyCallInviteEventPreview";
import { LegacyCallAnswerEventPreview } from "./previews/LegacyCallAnswerEventPreview";
import { LegacyCallHangupEvent } from "./previews/LegacyCallHangupEvent";
import { StickerEventPreview } from "./previews/StickerEventPreview";
import { ReactionEventPreview } from "./previews/ReactionEventPreview";
import { UPDATE_EVENT } from "../AsyncStore";
import { IPreview } from "./previews/IPreview";
import { VoiceBroadcastInfoEventType } from "../../voice-broadcast";
import { VoiceBroadcastPreview } from "./previews/VoiceBroadcastPreview";

// Emitted event for when a room's preview has changed. First argument will the room for which
// the change happened.
const ROOM_PREVIEW_CHANGED = "room_preview_changed";

const PREVIEWS: Record<
    string,
    {
        isState: boolean;
        previewer: IPreview;
    }
> = {
    "m.room.message": {
        isState: false,
        previewer: new MessageEventPreview(),
    },
    "m.call.invite": {
        isState: false,
        previewer: new LegacyCallInviteEventPreview(),
    },
    "m.call.answer": {
        isState: false,
        previewer: new LegacyCallAnswerEventPreview(),
    },
    "m.call.hangup": {
        isState: false,
        previewer: new LegacyCallHangupEvent(),
    },
    "m.sticker": {
        isState: false,
        previewer: new StickerEventPreview(),
    },
    "m.reaction": {
        isState: false,
        previewer: new ReactionEventPreview(),
    },
    [M_POLL_START.name]: {
        isState: false,
        previewer: new PollStartEventPreview(),
    },
    [M_POLL_START.altName]: {
        isState: false,
        previewer: new PollStartEventPreview(),
    },
    [VoiceBroadcastInfoEventType]: {
        isState: true,
        previewer: new VoiceBroadcastPreview(),
    },
};

// The maximum number of events we're willing to look back on to get a preview.
const MAX_EVENTS_BACKWARDS = 50;

// type merging ftw
type TAG_ANY = "im.vector.any"; // eslint-disable-line @typescript-eslint/naming-convention
const TAG_ANY: TAG_ANY = "im.vector.any";

interface IState {
    // Empty because we don't actually use the state
}

export interface MessagePreview {
    isThreadReply: boolean;
    text: string;
}

const mkMessagePreview = (text: string, event: MatrixEvent): MessagePreview => {
    return {
        text,
        isThreadReply: !!event.getThread() && !event.isThreadRoot,
    };
};

export class MessagePreviewStore extends AsyncStoreWithClient<IState> {
    private static readonly internalInstance = (() => {
        const instance = new MessagePreviewStore();
        instance.start();
        return instance;
    })();

    /**
     * @internal Public for test only
     */
    public static testInstance(): MessagePreviewStore {
        return new MessagePreviewStore();
    }

    // null indicates the preview is empty / irrelevant
<<<<<<< HEAD
    private previews = new Map<string, Map<TagID | TAG_ANY, MessagePreview | null>>();
=======
    private previews = new Map<string, Map<TagID | TAG_ANY, [MatrixEvent, string] | null>>();
>>>>>>> 9bab356e

    private constructor() {
        super(defaultDispatcher, {});
    }

    public static get instance(): MessagePreviewStore {
        return MessagePreviewStore.internalInstance;
    }

    public static getPreviewChangedEventName(room: Room): string {
        return `${ROOM_PREVIEW_CHANGED}:${room?.roomId}`;
    }

    /**
     * Gets the pre-translated preview for a given room
     * @param room The room to get the preview for.
     * @param inTagId The tag ID in which the room resides
     * @returns The preview, or null if none present.
     */
    public async getPreviewForRoom(room: Room, inTagId: TagID): Promise<MessagePreview | null> {
        if (!room) return null; // invalid room, just return nothing

        if (!this.previews.has(room.roomId)) await this.generatePreview(room, inTagId);

        const previews = this.previews.get(room.roomId);
        if (!previews) return null;

        if (previews.has(inTagId)) {
            return previews.get(inTagId)![1];
        }
        return previews.get(TAG_ANY)?.[1] ?? null;
    }

    public generatePreviewForEvent(event: MatrixEvent): string {
        const previewDef = PREVIEWS[event.getType()];
        return previewDef?.previewer.getTextFor(event, undefined, true) ?? "";
    }

    private shouldSkipPreview(event: MatrixEvent, previousEvent?: MatrixEvent): boolean {
        if (event.isRelation(RelationType.Replace)) {
            if (previousEvent !== undefined) {
                // Ignore edits if they don't apply to the latest event in the room to keep the preview on the latest event
                const room = this.matrixClient?.getRoom(event.getRoomId()!);
                const relatedEvent = room?.findEventById(event.relationEventId!);
                if (relatedEvent !== previousEvent) {
                    return true;
                }
            }
        }

        return false;
    }

    private async generatePreview(room: Room, tagId?: TagID): Promise<void> {
        const events = [...room.getLiveTimeline().getEvents()];

        // add last reply from each thread
        room.getThreads().forEach((thread: Thread): void => {
            const lastReply = thread.lastReply();
            if (lastReply) events.push(lastReply);
        });

        // sort events from oldest to newest
        events.sort((a: MatrixEvent, b: MatrixEvent) => {
            return a.getTs() - b.getTs();
        });

        if (!events) return; // should only happen in tests

        let map = this.previews.get(room.roomId);
        if (!map) {
<<<<<<< HEAD
            map = new Map<TagID | TAG_ANY, MessagePreview | null>();
=======
            map = new Map<TagID | TAG_ANY, [MatrixEvent, string] | null>();
>>>>>>> 9bab356e
            this.previews.set(room.roomId, map);
        }

        const previousEventInAny = map.get(TAG_ANY)?.[0];

        // Set the tags so we know what to generate
        if (!map.has(TAG_ANY)) map.set(TAG_ANY, null);
        if (tagId && !map.has(tagId)) map.set(tagId, null);

        let changed = false;
        for (let i = events.length - 1; i >= 0; i--) {
            if (i === events.length - MAX_EVENTS_BACKWARDS) {
                // limit reached - clear the preview by breaking out of the loop
                break;
            }

            const event = events[i];

            await this.matrixClient?.decryptEventIfNeeded(event);

            const previewDef = PREVIEWS[event.getType()];
            if (!previewDef) continue;
            if (previewDef.isState && isNullOrUndefined(event.getStateKey())) continue;

            const anyPreviewText = previewDef.previewer.getTextFor(event);
            if (!anyPreviewText) continue; // not previewable for some reason

<<<<<<< HEAD
            changed = changed || anyPreviewText !== map.get(TAG_ANY)?.text;
            map.set(TAG_ANY, mkMessagePreview(anyPreviewText, event));
=======
            if (!this.shouldSkipPreview(event, previousEventInAny)) {
                changed = changed || anyPreview !== map.get(TAG_ANY)?.[1];
                map.set(TAG_ANY, [event, anyPreview]);
            }
>>>>>>> 9bab356e

            const tagsToGenerate = Array.from(map.keys()).filter((t) => t !== TAG_ANY); // we did the any tag above
            for (const genTagId of tagsToGenerate) {
                const previousEventInTag = map.get(genTagId)?.[0];
                if (this.shouldSkipPreview(event, previousEventInTag)) continue;

                const realTagId = genTagId === TAG_ANY ? undefined : genTagId;
                const preview = previewDef.previewer.getTextFor(event, realTagId);
<<<<<<< HEAD
                if (preview === anyPreviewText) {
                    changed = changed || anyPreviewText !== map.get(genTagId)?.text;
                    map.delete(genTagId);
                } else {
                    changed = changed || preview !== map.get(genTagId)?.text;
                    map.set(genTagId, mkMessagePreview(anyPreviewText, event));
=======
                if (preview === anyPreview) {
                    changed = changed || anyPreview !== map.get(genTagId)?.[1];
                    map.delete(genTagId);
                } else {
                    changed = changed || preview !== map.get(genTagId)?.[1];
                    map.set(genTagId, preview ? [event, preview] : null);
>>>>>>> 9bab356e
                }
            }

            if (changed) {
                // We've muted the underlying Map, so just emit that we've changed.
                this.previews.set(room.roomId, map);
                this.emit(UPDATE_EVENT, this);
                this.emit(MessagePreviewStore.getPreviewChangedEventName(room), room);
            }
            return; // we're done
        }

        // At this point, we didn't generate a preview so clear it
<<<<<<< HEAD
        this.previews.set(room.roomId, new Map<TagID | TAG_ANY, MessagePreview | null>());
=======
        this.previews.set(room.roomId, new Map<TagID | TAG_ANY, [MatrixEvent, string] | null>());
>>>>>>> 9bab356e
        this.emit(UPDATE_EVENT, this);
        this.emit(MessagePreviewStore.getPreviewChangedEventName(room), room);
    }

    protected async onAction(payload: ActionPayload): Promise<void> {
        if (!this.matrixClient) return;

        if (payload.action === "MatrixActions.Room.timeline" || payload.action === "MatrixActions.Event.decrypted") {
            const event = payload.event; // TODO: Type out the dispatcher
            const roomId = event.getRoomId();
            const isHistoricalEvent = payload.hasOwnProperty("isLiveEvent") && !payload.isLiveEvent;

            if (!roomId || !this.previews.has(roomId) || isHistoricalEvent) return;

            const room = this.matrixClient.getRoom(roomId);

            if (!room) return;

            await this.generatePreview(room, TAG_ANY);
        }
    }
}<|MERGE_RESOLUTION|>--- conflicted
+++ resolved
@@ -18,11 +18,8 @@
 import { isNullOrUndefined } from "matrix-js-sdk/src/utils";
 import { MatrixEvent } from "matrix-js-sdk/src/models/event";
 import { M_POLL_START } from "matrix-js-sdk/src/@types/polls";
-<<<<<<< HEAD
 import { Thread } from "matrix-js-sdk/src/models/thread";
-=======
 import { RelationType } from "matrix-js-sdk/src/matrix";
->>>>>>> 9bab356e
 
 import { ActionPayload } from "../../dispatcher/payloads";
 import { AsyncStoreWithClient } from "../AsyncStoreWithClient";
@@ -101,12 +98,14 @@
 }
 
 export interface MessagePreview {
+    event;
     isThreadReply: boolean;
     text: string;
 }
 
 const mkMessagePreview = (text: string, event: MatrixEvent): MessagePreview => {
     return {
+        event,
         text,
         isThreadReply: !!event.getThread() && !event.isThreadRoot,
     };
@@ -127,11 +126,7 @@
     }
 
     // null indicates the preview is empty / irrelevant
-<<<<<<< HEAD
     private previews = new Map<string, Map<TagID | TAG_ANY, MessagePreview | null>>();
-=======
-    private previews = new Map<string, Map<TagID | TAG_ANY, [MatrixEvent, string] | null>>();
->>>>>>> 9bab356e
 
     private constructor() {
         super(defaultDispatcher, {});
@@ -151,7 +146,7 @@
      * @param inTagId The tag ID in which the room resides
      * @returns The preview, or null if none present.
      */
-    public async getPreviewForRoom(room: Room, inTagId: TagID): Promise<MessagePreview | null> {
+    public async getPreviewForRoom(room: Room, inTagId: TagID): Promise<string | null> {
         if (!room) return null; // invalid room, just return nothing
 
         if (!this.previews.has(room.roomId)) await this.generatePreview(room, inTagId);
@@ -160,9 +155,9 @@
         if (!previews) return null;
 
         if (previews.has(inTagId)) {
-            return previews.get(inTagId)![1];
-        }
-        return previews.get(TAG_ANY)?.[1] ?? null;
+            return previews.get(inTagId)!.text;
+        }
+        return previews.get(TAG_ANY)?.text ?? null;
     }
 
     public generatePreviewForEvent(event: MatrixEvent): string {
@@ -203,15 +198,11 @@
 
         let map = this.previews.get(room.roomId);
         if (!map) {
-<<<<<<< HEAD
             map = new Map<TagID | TAG_ANY, MessagePreview | null>();
-=======
-            map = new Map<TagID | TAG_ANY, [MatrixEvent, string] | null>();
->>>>>>> 9bab356e
             this.previews.set(room.roomId, map);
         }
 
-        const previousEventInAny = map.get(TAG_ANY)?.[0];
+        const previousEventInAny = map.get(TAG_ANY)?.event;
 
         // Set the tags so we know what to generate
         if (!map.has(TAG_ANY)) map.set(TAG_ANY, null);
@@ -235,38 +226,25 @@
             const anyPreviewText = previewDef.previewer.getTextFor(event);
             if (!anyPreviewText) continue; // not previewable for some reason
 
-<<<<<<< HEAD
-            changed = changed || anyPreviewText !== map.get(TAG_ANY)?.text;
-            map.set(TAG_ANY, mkMessagePreview(anyPreviewText, event));
-=======
             if (!this.shouldSkipPreview(event, previousEventInAny)) {
-                changed = changed || anyPreview !== map.get(TAG_ANY)?.[1];
-                map.set(TAG_ANY, [event, anyPreview]);
-            }
->>>>>>> 9bab356e
+                changed = changed || anyPreviewText !== map.get(TAG_ANY)?.text;
+                map.set(TAG_ANY, mkMessagePreview(anyPreviewText, event));
+            }
 
             const tagsToGenerate = Array.from(map.keys()).filter((t) => t !== TAG_ANY); // we did the any tag above
             for (const genTagId of tagsToGenerate) {
-                const previousEventInTag = map.get(genTagId)?.[0];
+                const previousEventInTag = map.get(genTagId)?.event;
                 if (this.shouldSkipPreview(event, previousEventInTag)) continue;
 
                 const realTagId = genTagId === TAG_ANY ? undefined : genTagId;
                 const preview = previewDef.previewer.getTextFor(event, realTagId);
-<<<<<<< HEAD
+
                 if (preview === anyPreviewText) {
                     changed = changed || anyPreviewText !== map.get(genTagId)?.text;
                     map.delete(genTagId);
                 } else {
                     changed = changed || preview !== map.get(genTagId)?.text;
-                    map.set(genTagId, mkMessagePreview(anyPreviewText, event));
-=======
-                if (preview === anyPreview) {
-                    changed = changed || anyPreview !== map.get(genTagId)?.[1];
-                    map.delete(genTagId);
-                } else {
-                    changed = changed || preview !== map.get(genTagId)?.[1];
-                    map.set(genTagId, preview ? [event, preview] : null);
->>>>>>> 9bab356e
+                    map.set(genTagId, preview ? mkMessagePreview(anyPreviewText, event) : null);
                 }
             }
 
@@ -280,11 +258,7 @@
         }
 
         // At this point, we didn't generate a preview so clear it
-<<<<<<< HEAD
         this.previews.set(room.roomId, new Map<TagID | TAG_ANY, MessagePreview | null>());
-=======
-        this.previews.set(room.roomId, new Map<TagID | TAG_ANY, [MatrixEvent, string] | null>());
->>>>>>> 9bab356e
         this.emit(UPDATE_EVENT, this);
         this.emit(MessagePreviewStore.getPreviewChangedEventName(room), room);
     }
