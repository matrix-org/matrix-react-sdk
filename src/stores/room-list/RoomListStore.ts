/*
Copyright 2018 - 2022 The Matrix.org Foundation C.I.C.

Licensed under the Apache License, Version 2.0 (the "License");
you may not use this file except in compliance with the License.
You may obtain a copy of the License at

    http://www.apache.org/licenses/LICENSE-2.0

Unless required by applicable law or agreed to in writing, software
distributed under the License is distributed on an "AS IS" BASIS,
WITHOUT WARRANTIES OR CONDITIONS OF ANY KIND, either express or implied.
See the License for the specific language governing permissions and
limitations under the License.
*/

import { MatrixClient } from "matrix-js-sdk/src/client";
import { Room } from "matrix-js-sdk/src/models/room";
import { logger } from "matrix-js-sdk/src/logger";
import { EventType } from "matrix-js-sdk/src/@types/event";

import SettingsStore from "../../settings/SettingsStore";
import { DefaultTagID, OrderedDefaultTagIDs, RoomUpdateCause, TagID } from "./models";
import { IListOrderingMap, ITagMap, ITagSortingMap, ListAlgorithm, SortAlgorithm } from "./algorithms/models";
import { ActionPayload } from "../../dispatcher/payloads";
import defaultDispatcher, { MatrixDispatcher } from "../../dispatcher/dispatcher";
import { readReceiptChangeIsFor } from "../../utils/read-receipts";
import { FILTER_CHANGED, IFilterCondition } from "./filters/IFilterCondition";
import { Algorithm, LIST_UPDATED_EVENT } from "./algorithms/Algorithm";
import { EffectiveMembership, getEffectiveMembership } from "../../utils/membership";
import RoomListLayoutStore from "./RoomListLayoutStore";
import { MarkedExecution } from "../../utils/MarkedExecution";
import { AsyncStoreWithClient } from "../AsyncStoreWithClient";
import { RoomNotificationStateStore } from "../notifications/RoomNotificationStateStore";
import { VisibilityProvider } from "./filters/VisibilityProvider";
import { SpaceWatcher } from "./SpaceWatcher";
import { IRoomTimelineActionPayload } from "../../actions/MatrixActionCreators";
import { RoomListStore as Interface, RoomListStoreEvent } from "./Interface";
import { SlidingRoomListStoreClass } from "./SlidingRoomListStore";
import { UPDATE_EVENT } from "../AsyncStore";
import { SdkContextClass } from "../../contexts/SDKContext";

interface IState {
    // state is tracked in underlying classes
}

export const LISTS_UPDATE_EVENT = RoomListStoreEvent.ListsUpdate;
export const LISTS_LOADING_EVENT = RoomListStoreEvent.ListsLoading; // unused; used by SlidingRoomListStore

export class RoomListStoreClass extends AsyncStoreWithClient<IState> implements Interface {
    /**
     * Set to true if you're running tests on the store. Should not be touched in
     * any other environment.
     */
    public static TEST_MODE = false;

    private initialListsGenerated = false;
    private algorithm = new Algorithm();
    private prefilterConditions: IFilterCondition[] = [];
    private updateFn = new MarkedExecution(() => {
        for (const tagId of Object.keys(this.orderedLists)) {
            RoomNotificationStateStore.instance.getListState(tagId).setRooms(this.orderedLists[tagId]);
        }
        this.emit(LISTS_UPDATE_EVENT);
    });

    public constructor(dis: MatrixDispatcher) {
        super(dis);
        this.setMaxListeners(20); // RoomList + LeftPanel + 8xRoomSubList + spares
        this.algorithm.start();
    }

    private setupWatchers() {
        // TODO: Maybe destroy this if this class supports destruction
        new SpaceWatcher(this);
    }

    public get orderedLists(): ITagMap {
        if (!this.algorithm) return {}; // No tags yet.
        return this.algorithm.getOrderedRooms();
    }

    // Intended for test usage
    public async resetStore() {
        await this.reset();
        this.prefilterConditions = [];
        this.initialListsGenerated = false;

        this.algorithm.off(LIST_UPDATED_EVENT, this.onAlgorithmListUpdated);
        this.algorithm.off(FILTER_CHANGED, this.onAlgorithmListUpdated);
        this.algorithm.stop();
        this.algorithm = new Algorithm();
        this.algorithm.on(LIST_UPDATED_EVENT, this.onAlgorithmListUpdated);
        this.algorithm.on(FILTER_CHANGED, this.onAlgorithmListUpdated);

        // Reset state without causing updates as the client will have been destroyed
        // and downstream code will throw NPE errors.
        await this.reset(null, true);
    }

    // Public for test usage. Do not call this.
    public async makeReady(forcedClient?: MatrixClient) {
        if (forcedClient) {
            this.readyStore.useUnitTestClient(forcedClient);
        }

        SdkContextClass.instance.roomViewStore.addListener(UPDATE_EVENT, () => this.handleRVSUpdate({}));
        this.algorithm.on(LIST_UPDATED_EVENT, this.onAlgorithmListUpdated);
        this.algorithm.on(FILTER_CHANGED, this.onAlgorithmFilterUpdated);
        this.setupWatchers();

        // Update any settings here, as some may have happened before we were logically ready.
        logger.log("Regenerating room lists: Startup");
        this.updateAlgorithmInstances();
        this.regenerateAllLists({ trigger: false });
        this.handleRVSUpdate({ trigger: false }); // fake an RVS update to adjust sticky room, if needed

        this.updateFn.mark(); // we almost certainly want to trigger an update.
        this.updateFn.trigger();
    }

    /**
     * Handles suspected RoomViewStore changes.
     * @param trigger Set to false to prevent a list update from being sent. Should only
     * be used if the calling code will manually trigger the update.
     */
    private handleRVSUpdate({ trigger = true }) {
        if (!this.matrixClient) return; // We assume there won't be RVS updates without a client

        const activeRoomId = SdkContextClass.instance.roomViewStore.getRoomId();
        if (!activeRoomId && this.algorithm.stickyRoom) {
            this.algorithm.setStickyRoom(null);
        } else if (activeRoomId) {
            const activeRoom = this.matrixClient.getRoom(activeRoomId);
            if (!activeRoom) {
                logger.warn(`${activeRoomId} is current in RVS but missing from client - clearing sticky room`);
                this.algorithm.setStickyRoom(null);
            } else if (activeRoom !== this.algorithm.stickyRoom) {
                this.algorithm.setStickyRoom(activeRoom);
            }
        }

        if (trigger) this.updateFn.trigger();
    }

    protected async onReady(): Promise<any> {
        await this.makeReady();
    }

    protected async onNotReady(): Promise<any> {
        await this.resetStore();
    }

    protected async onAction(payload: ActionPayload) {
        // If we're not remotely ready, don't even bother scheduling the dispatch handling.
        // This is repeated in the handler just in case things change between a decision here and
        // when the timer fires.
        const logicallyReady = this.matrixClient && this.initialListsGenerated;
        if (!logicallyReady) return;

        // When we're running tests we can't reliably use setImmediate out of timing concerns.
        // As such, we use a more synchronous model.
        if (RoomListStoreClass.TEST_MODE) {
            await this.onDispatchAsync(payload);
            return;
        }

        // We do this to intentionally break out of the current event loop task, allowing
        // us to instead wait for a more convenient time to run our updates.
        setImmediate(() => this.onDispatchAsync(payload));
    }

    protected async onDispatchAsync(payload: ActionPayload) {
        // Everything here requires a MatrixClient or some sort of logical readiness.
        const logicallyReady = this.matrixClient && this.initialListsGenerated;
        if (!logicallyReady) return;

        if (!this.algorithm) {
            // This shouldn't happen because `initialListsGenerated` implies we have an algorithm.
            throw new Error("Room list store has no algorithm to process dispatcher update with");
        }

        if (payload.action === "MatrixActions.Room.receipt") {
            // First see if the receipt event is for our own user. If it was, trigger
            // a room update (we probably read the room on a different device).
            if (readReceiptChangeIsFor(payload.event, this.matrixClient)) {
                const room = payload.room;
                if (!room) {
                    logger.warn(`Own read receipt was in unknown room ${room.roomId}`);
                    return;
                }
                await this.handleRoomUpdate(room, RoomUpdateCause.ReadReceipt);
                this.updateFn.trigger();
                return;
            }
        } else if (payload.action === "MatrixActions.Room.tags") {
            const roomPayload = <any>payload; // TODO: Type out the dispatcher types
            await this.handleRoomUpdate(roomPayload.room, RoomUpdateCause.PossibleTagChange);
            this.updateFn.trigger();
        } else if (payload.action === "MatrixActions.Room.timeline") {
            const eventPayload = <IRoomTimelineActionPayload>payload;

            // Ignore non-live events (backfill) and notification timeline set events (without a room)
            if (!eventPayload.isLiveEvent || !eventPayload.isLiveUnfilteredRoomTimelineEvent || !eventPayload.room) {
                return;
            }

            const roomId = eventPayload.event.getRoomId();
            const room = this.matrixClient.getRoom(roomId);
            const tryUpdate = async (updatedRoom: Room) => {
                if (
                    eventPayload.event.getType() === EventType.RoomTombstone &&
                    eventPayload.event.getStateKey() === ""
                ) {
                    const newRoom = this.matrixClient.getRoom(eventPayload.event.getContent()["replacement_room"]);
                    if (newRoom) {
                        // If we have the new room, then the new room check will have seen the predecessor
                        // and did the required updates, so do nothing here.
                        return;
                    }
                }
                await this.handleRoomUpdate(updatedRoom, RoomUpdateCause.Timeline);
                this.updateFn.trigger();
            };
            if (!room) {
                logger.warn(`Live timeline event ${eventPayload.event.getId()} received without associated room`);
                logger.warn(`Queuing failed room update for retry as a result.`);
                window.setTimeout(async () => {
                    const updatedRoom = this.matrixClient.getRoom(roomId);
                    await tryUpdate(updatedRoom);
                }, 100); // 100ms should be enough for the room to show up
                return;
            } else {
                await tryUpdate(room);
            }
        } else if (payload.action === "MatrixActions.Event.decrypted") {
            const eventPayload = <any>payload; // TODO: Type out the dispatcher types
            const roomId = eventPayload.event.getRoomId();
            if (!roomId) {
                return;
            }
            const room = this.matrixClient.getRoom(roomId);
            if (!room) {
                logger.warn(`Event ${eventPayload.event.getId()} was decrypted in an unknown room ${roomId}`);
                return;
            }
            await this.handleRoomUpdate(room, RoomUpdateCause.Timeline);
            this.updateFn.trigger();
        } else if (payload.action === "MatrixActions.accountData" && payload.event_type === EventType.Direct) {
            const eventPayload = <any>payload; // TODO: Type out the dispatcher types
            const dmMap = eventPayload.event.getContent();
            for (const userId of Object.keys(dmMap)) {
                const roomIds = dmMap[userId];
                for (const roomId of roomIds) {
                    const room = this.matrixClient.getRoom(roomId);
                    if (!room) {
                        logger.warn(`${roomId} was found in DMs but the room is not in the store`);
                        continue;
                    }

                    // We expect this RoomUpdateCause to no-op if there's no change, and we don't expect
                    // the user to have hundreds of rooms to update in one event. As such, we just hammer
                    // away at updates until the problem is solved. If we were expecting more than a couple
                    // of rooms to be updated at once, we would consider batching the rooms up.
                    await this.handleRoomUpdate(room, RoomUpdateCause.PossibleTagChange);
                }
            }
            this.updateFn.trigger();
        } else if (payload.action === "MatrixActions.Room.myMembership") {
            const membershipPayload = <any>payload; // TODO: Type out the dispatcher types
            const oldMembership = getEffectiveMembership(membershipPayload.oldMembership);
            const newMembership = getEffectiveMembership(membershipPayload.membership);
            if (oldMembership !== EffectiveMembership.Join && newMembership === EffectiveMembership.Join) {
                // If we're joining an upgraded room, we'll want to make sure we don't proliferate
                // the dead room in the list.
                const createEvent = membershipPayload.room.currentState.getStateEvents(EventType.RoomCreate, "");
                if (createEvent && createEvent.getContent()["predecessor"]) {
                    const prevRoom = this.matrixClient.getRoom(createEvent.getContent()["predecessor"]["room_id"]);
                    if (prevRoom) {
                        const isSticky = this.algorithm.stickyRoom === prevRoom;
                        if (isSticky) {
                            this.algorithm.setStickyRoom(null);
                        }

                        // Note: we hit the algorithm instead of our handleRoomUpdate() function to
                        // avoid redundant updates.
                        this.algorithm.handleRoomUpdate(prevRoom, RoomUpdateCause.RoomRemoved);
                    }
                }

                await this.handleRoomUpdate(membershipPayload.room, RoomUpdateCause.NewRoom);
                this.updateFn.trigger();
                return;
            }

            if (oldMembership !== EffectiveMembership.Invite && newMembership === EffectiveMembership.Invite) {
                await this.handleRoomUpdate(membershipPayload.room, RoomUpdateCause.NewRoom);
                this.updateFn.trigger();
                return;
            }

            // If it's not a join, it's transitioning into a different list (possibly historical)
            if (oldMembership !== newMembership) {
                await this.handleRoomUpdate(membershipPayload.room, RoomUpdateCause.PossibleTagChange);
                this.updateFn.trigger();
                return;
            }
        }
    }

    private async handleRoomUpdate(room: Room, cause: RoomUpdateCause): Promise<any> {
        if (cause === RoomUpdateCause.NewRoom && room.getMyMembership() === "invite") {
            // Let the visibility provider know that there is a new invited room. It would be nice
            // if this could just be an event that things listen for but the point of this is that
            // we delay doing anything about this room until the VoipUserMapper had had a chance
            // to do the things it needs to do to decide if we should show this room or not, so
            // an even wouldn't et us do that.
            await VisibilityProvider.instance.onNewInvitedRoom(room);
        }

        if (!VisibilityProvider.instance.isRoomVisible(room)) {
            return; // don't do anything on rooms that aren't visible
        }

        if (
            (cause === RoomUpdateCause.NewRoom || cause === RoomUpdateCause.PossibleTagChange) &&
            !this.prefilterConditions.every((c) => c.isVisible(room))
        ) {
            return; // don't do anything on new/moved rooms which ought not to be shown
        }

        const shouldUpdate = this.algorithm.handleRoomUpdate(room, cause);
        if (shouldUpdate) {
            this.updateFn.mark();
        }
    }

    private async recalculatePrefiltering() {
        if (!this.algorithm) return;
        if (!this.algorithm.hasTagSortingMap) return; // we're still loading

        // Inhibit updates because we're about to lie heavily to the algorithm
        this.algorithm.updatesInhibited = true;

        // Figure out which rooms are about to be valid, and the state of affairs
        const rooms = this.getPlausibleRooms();
        const currentSticky = this.algorithm.stickyRoom;
        const stickyIsStillPresent = currentSticky && rooms.includes(currentSticky);

        // Reset the sticky room before resetting the known rooms so the algorithm
        // doesn't freak out.
        this.algorithm.setStickyRoom(null);
        this.algorithm.setKnownRooms(rooms);

        // Set the sticky room back, if needed, now that we have updated the store.
        // This will use relative stickyness to the new room set.
        if (stickyIsStillPresent) {
            this.algorithm.setStickyRoom(currentSticky);
        }

        // Finally, mark an update and resume updates from the algorithm
        this.updateFn.mark();
        this.algorithm.updatesInhibited = false;
    }

    public setTagSorting(tagId: TagID, sort: SortAlgorithm) {
        this.setAndPersistTagSorting(tagId, sort);
        this.updateFn.trigger();
    }

    private setAndPersistTagSorting(tagId: TagID, sort: SortAlgorithm) {
        this.algorithm.setTagSorting(tagId, sort);
        // TODO: Per-account? https://github.com/vector-im/element-web/issues/14114
        localStorage.setItem(`mx_tagSort_${tagId}`, sort);
    }

    public getTagSorting(tagId: TagID): SortAlgorithm {
        return this.algorithm.getTagSorting(tagId);
    }

    // noinspection JSMethodCanBeStatic
    private getStoredTagSorting(tagId: TagID): SortAlgorithm {
        // TODO: Per-account? https://github.com/vector-im/element-web/issues/14114
        return <SortAlgorithm>localStorage.getItem(`mx_tagSort_${tagId}`);
    }

    // logic must match calculateListOrder
    private calculateTagSorting(tagId: TagID): SortAlgorithm {
<<<<<<< HEAD
        const isDefaultRecent = tagId === DefaultTagID.Invite || tagId === DefaultTagID.DM;
        const defaultSort = isDefaultRecent ? SortAlgorithm.Recent : SortAlgorithm.Alphabetic;
=======
        const settingAlphabetical = SettingsStore.getValue("RoomList.orderAlphabetically", null, true);
>>>>>>> 8541e1c4
        const definedSort = this.getTagSorting(tagId);
        const storedSort = this.getStoredTagSorting(tagId);

        // We use the following order to determine which of the 4 flags to use:
        // Stored > Settings > Defined > Default

        let tagSort = SortAlgorithm.Recent;
        if (storedSort) {
            tagSort = storedSort;
        } else if (definedSort) {
            tagSort = definedSort;
        } // else default (already set)

        return tagSort;
    }

    public setListOrder(tagId: TagID, order: ListAlgorithm) {
        this.setAndPersistListOrder(tagId, order);
        this.updateFn.trigger();
    }

    private setAndPersistListOrder(tagId: TagID, order: ListAlgorithm) {
        this.algorithm.setListOrdering(tagId, order);
        // TODO: Per-account? https://github.com/vector-im/element-web/issues/14114
        localStorage.setItem(`mx_listOrder_${tagId}`, order);
    }

    public getListOrder(tagId: TagID): ListAlgorithm {
        return this.algorithm.getListOrdering(tagId);
    }

    // noinspection JSMethodCanBeStatic
    private getStoredListOrder(tagId: TagID): ListAlgorithm {
        // TODO: Per-account? https://github.com/vector-im/element-web/issues/14114
        return <ListAlgorithm>localStorage.getItem(`mx_listOrder_${tagId}`);
    }

    // logic must match calculateTagSorting
    private calculateListOrder(tagId: TagID): ListAlgorithm {
<<<<<<< HEAD
        const defaultOrder = ListAlgorithm.Natural;
=======
        const defaultOrder = ListAlgorithm.Importance;
        const settingImportance = SettingsStore.getValue("RoomList.orderByImportance", null, true);
>>>>>>> 8541e1c4
        const definedOrder = this.getListOrder(tagId);
        const storedOrder = this.getStoredListOrder(tagId);

        // We use the following order to determine which of the 4 flags to use:
        // Stored > Settings > Defined > Default

        let listOrder = defaultOrder;
        if (storedOrder) {
            listOrder = storedOrder;
        } else if (definedOrder) {
            listOrder = definedOrder;
        } // else default (already set)

        return listOrder;
    }

    private updateAlgorithmInstances() {
        // We'll require an update, so mark for one. Marking now also prevents the calls
        // to setTagSorting and setListOrder from causing triggers.
        this.updateFn.mark();

        for (const tag of Object.keys(this.orderedLists)) {
            const definedSort = this.getTagSorting(tag);
            const definedOrder = this.getListOrder(tag);

            const tagSort = this.calculateTagSorting(tag);
            const listOrder = this.calculateListOrder(tag);

            if (tagSort !== definedSort) {
                this.setAndPersistTagSorting(tag, tagSort);
            }
            if (listOrder !== definedOrder) {
                this.setAndPersistListOrder(tag, listOrder);
            }
        }
    }

    private onAlgorithmListUpdated = (forceUpdate: boolean) => {
        this.updateFn.mark();
        if (forceUpdate) this.updateFn.trigger();
    };

    private onAlgorithmFilterUpdated = () => {
        // The filter can happen off-cycle, so trigger an update. The filter will have
        // already caused a mark.
        this.updateFn.trigger();
    };

    private onPrefilterUpdated = async () => {
        await this.recalculatePrefiltering();
        this.updateFn.trigger();
    };

    private getPlausibleRooms(): Room[] {
        if (!this.matrixClient) return [];

        let rooms = this.matrixClient.getVisibleRooms().filter((r) => VisibilityProvider.instance.isRoomVisible(r));

        if (this.prefilterConditions.length > 0) {
            rooms = rooms.filter((r) => {
                for (const filter of this.prefilterConditions) {
                    if (!filter.isVisible(r)) {
                        return false;
                    }
                }
                return true;
            });
        }

        return rooms;
    }

    /**
     * Regenerates the room whole room list, discarding any previous results.
     *
     * Note: This is only exposed externally for the tests. Do not call this from within
     * the app.
     * @param trigger Set to false to prevent a list update from being sent. Should only
     * be used if the calling code will manually trigger the update.
     */
    public regenerateAllLists({ trigger = true }) {
        logger.warn("Regenerating all room lists");

        const rooms = this.getPlausibleRooms();

        const sorts: ITagSortingMap = {};
        const orders: IListOrderingMap = {};
        const allTags = [...OrderedDefaultTagIDs];
        for (const tagId of allTags) {
            sorts[tagId] = this.calculateTagSorting(tagId);
            orders[tagId] = this.calculateListOrder(tagId);

            RoomListLayoutStore.instance.ensureLayoutExists(tagId);
        }

        this.algorithm.populateTags(sorts, orders);
        this.algorithm.setKnownRooms(rooms);

        this.initialListsGenerated = true;

        if (trigger) this.updateFn.trigger();
    }

    /**
     * Adds a filter condition to the room list store. Filters may be applied async,
     * and thus might not cause an update to the store immediately.
     * @param {IFilterCondition} filter The filter condition to add.
     */
    public async addFilter(filter: IFilterCondition): Promise<void> {
        let promise = Promise.resolve();
        filter.on(FILTER_CHANGED, this.onPrefilterUpdated);
        this.prefilterConditions.push(filter);
        promise = this.recalculatePrefiltering();
        promise.then(() => this.updateFn.trigger());
    }

    /**
     * Removes a filter condition from the room list store. If the filter was
     * not previously added to the room list store, this will no-op. The effects
     * of removing a filter may be applied async and therefore might not cause
     * an update right away.
     * @param {IFilterCondition} filter The filter condition to remove.
     */
    public removeFilter(filter: IFilterCondition): void {
        let promise = Promise.resolve();
        let removed = false;
        const idx = this.prefilterConditions.indexOf(filter);
        if (idx >= 0) {
            filter.off(FILTER_CHANGED, this.onPrefilterUpdated);
            this.prefilterConditions.splice(idx, 1);
            promise = this.recalculatePrefiltering();
            removed = true;
        }

        if (removed) {
            promise.then(() => this.updateFn.trigger());
        }
    }

    /**
     * Gets the tags for a room identified by the store. The returned set
     * should never be empty, and will contain DefaultTagID.Untagged if
     * the store is not aware of any tags.
     * @param room The room to get the tags for.
     * @returns The tags for the room.
     */
    public getTagsForRoom(room: Room): TagID[] {
        const algorithmTags = this.algorithm.getTagsForRoom(room);
        if (!algorithmTags) return [DefaultTagID.Untagged];
        return algorithmTags;
    }

    public getCount(tagId: TagID): number {
        // The room list store knows about all the rooms, so just return the length.
        return this.orderedLists[tagId].length || 0;
    }

    /**
     * Manually update a room with a given cause. This should only be used if the
     * room list store would otherwise be incapable of doing the update itself. Note
     * that this may race with the room list's regular operation.
     * @param {Room} room The room to update.
     * @param {RoomUpdateCause} cause The cause to update for.
     */
    public async manualRoomUpdate(room: Room, cause: RoomUpdateCause) {
        await this.handleRoomUpdate(room, cause);
        this.updateFn.trigger();
    }
}

export default class RoomListStore {
    private static internalInstance: Interface;

    public static get instance(): Interface {
        if (!RoomListStore.internalInstance) {
            if (SettingsStore.getValue("feature_sliding_sync")) {
                logger.info("using SlidingRoomListStoreClass");
                const instance = new SlidingRoomListStoreClass(defaultDispatcher, SdkContextClass.instance);
                instance.start();
                RoomListStore.internalInstance = instance;
            } else {
                const instance = new RoomListStoreClass(defaultDispatcher);
                instance.start();
                RoomListStore.internalInstance = instance;
            }
        }

        return this.internalInstance;
    }
}

window.mxRoomListStore = RoomListStore.instance;<|MERGE_RESOLUTION|>--- conflicted
+++ resolved
@@ -386,12 +386,6 @@
 
     // logic must match calculateListOrder
     private calculateTagSorting(tagId: TagID): SortAlgorithm {
-<<<<<<< HEAD
-        const isDefaultRecent = tagId === DefaultTagID.Invite || tagId === DefaultTagID.DM;
-        const defaultSort = isDefaultRecent ? SortAlgorithm.Recent : SortAlgorithm.Alphabetic;
-=======
-        const settingAlphabetical = SettingsStore.getValue("RoomList.orderAlphabetically", null, true);
->>>>>>> 8541e1c4
         const definedSort = this.getTagSorting(tagId);
         const storedSort = this.getStoredTagSorting(tagId);
 
@@ -431,12 +425,7 @@
 
     // logic must match calculateTagSorting
     private calculateListOrder(tagId: TagID): ListAlgorithm {
-<<<<<<< HEAD
-        const defaultOrder = ListAlgorithm.Natural;
-=======
         const defaultOrder = ListAlgorithm.Importance;
-        const settingImportance = SettingsStore.getValue("RoomList.orderByImportance", null, true);
->>>>>>> 8541e1c4
         const definedOrder = this.getListOrder(tagId);
         const storedOrder = this.getStoredListOrder(tagId);
 
