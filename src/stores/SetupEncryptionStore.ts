/*
Copyright 2020 The Matrix.org Foundation C.I.C.

Licensed under the Apache License, Version 2.0 (the "License");
you may not use this file except in compliance with the License.
You may obtain a copy of the License at

    http://www.apache.org/licenses/LICENSE-2.0

Unless required by applicable law or agreed to in writing, software
distributed under the License is distributed on an "AS IS" BASIS,
WITHOUT WARRANTIES OR CONDITIONS OF ANY KIND, either express or implied.
See the License for the specific language governing permissions and
limitations under the License.
*/

import EventEmitter from "events";
import { VerificationPhase, VerificationRequest, VerificationRequestEvent } from "matrix-js-sdk/src/crypto-api";
import { IKeyBackupInfo } from "matrix-js-sdk/src/crypto/keybackup";
import { ISecretStorageKeyInfo } from "matrix-js-sdk/src/crypto/api";
import { logger } from "matrix-js-sdk/src/logger";
import { CryptoEvent } from "matrix-js-sdk/src/crypto";
import { Device } from "matrix-js-sdk/src/models/device";

import { MatrixClientPeg } from "../MatrixClientPeg";
import { AccessCancelledError, accessSecretStorage } from "../SecurityManager";
import Modal from "../Modal";
import InteractiveAuthDialog from "../components/views/dialogs/InteractiveAuthDialog";
import { _t } from "../languageHandler";
import { SdkContextClass } from "../contexts/SDKContext";
import { asyncSome } from "../utils/arrays";

export enum Phase {
    Loading = 0,
    Intro = 1,
    Busy = 2,
    Done = 3, // final done stage, but still showing UX
    ConfirmSkip = 4,
    Finished = 5, // UX can be closed
    ConfirmReset = 6,
}

export class SetupEncryptionStore extends EventEmitter {
    private started?: boolean;
    public phase?: Phase;
    public verificationRequest: VerificationRequest | null = null;
    public backupInfo: IKeyBackupInfo | null = null;
    // ID of the key that the secrets we want are encrypted with
    public keyId: string | null = null;
    // Descriptor of the key that the secrets we want are encrypted with
    public keyInfo: ISecretStorageKeyInfo | null = null;
    public hasDevicesToVerifyAgainst?: boolean;

    public static sharedInstance(): SetupEncryptionStore {
        if (!window.mxSetupEncryptionStore) window.mxSetupEncryptionStore = new SetupEncryptionStore();
        return window.mxSetupEncryptionStore;
    }

    public start(): void {
        if (this.started) {
            return;
        }
        this.started = true;
        this.phase = Phase.Loading;

        const cli = MatrixClientPeg.safeGet();
        cli.on(CryptoEvent.VerificationRequest, this.onVerificationRequest);
        cli.on(CryptoEvent.UserTrustStatusChanged, this.onUserTrustStatusChanged);

        const requestsInProgress = cli.getCrypto()!.getVerificationRequestsToDeviceInProgress(cli.getUserId()!);
        if (requestsInProgress.length) {
            // If there are multiple, we take the most recent. Equally if the user sends another request from
            // another device after this screen has been shown, we'll switch to the new one, so this
            // generally doesn't support multiple requests.
            this.setActiveVerificationRequest(requestsInProgress[requestsInProgress.length - 1]);
        }

        this.fetchKeyInfo();
    }

    public stop(): void {
        if (!this.started) {
            return;
        }
        this.started = false;
        this.verificationRequest?.off(VerificationRequestEvent.Change, this.onVerificationRequestChange);

        const cli = MatrixClientPeg.get();
        if (!!cli) {
            cli.removeListener(CryptoEvent.VerificationRequest, this.onVerificationRequest);
            cli.removeListener(CryptoEvent.UserTrustStatusChanged, this.onUserTrustStatusChanged);
        }
    }

    public async fetchKeyInfo(): Promise<void> {
        if (!this.started) return; // bail if we were stopped
        const cli = MatrixClientPeg.safeGet();
<<<<<<< HEAD
        const keys = await cli.isSecretStored("m.cross_signing.master");
=======
        const keys = await cli.secretStorage.isStored("m.cross_signing.master");
>>>>>>> 9b5b0531
        if (keys === null || Object.keys(keys).length === 0) {
            this.keyId = null;
            this.keyInfo = null;
        } else {
            // If the secret is stored under more than one key, we just pick an arbitrary one
            this.keyId = Object.keys(keys)[0];
            this.keyInfo = keys[this.keyId];
        }

        // do we have any other verified devices which are E2EE which we can verify against?
        const dehydratedDevice = await cli.getDehydratedDevice();
        const ownUserId = cli.getUserId()!;
        const crypto = cli.getCrypto()!;
        const userDevices: Iterable<Device> =
            (await crypto.getUserDeviceInfo([ownUserId])).get(ownUserId)?.values() ?? [];
        this.hasDevicesToVerifyAgainst = await asyncSome(userDevices, async (device) => {
            // ignore the dehydrated device
            if (dehydratedDevice && device.deviceId == dehydratedDevice?.device_id) return false;

            // ignore devices without an identity key
            if (!device.getIdentityKey()) return false;

            const verificationStatus = await crypto.getDeviceVerificationStatus(ownUserId, device.deviceId);
            return !!verificationStatus?.signedByOwner;
        });

        this.phase = Phase.Intro;
        this.emit("update");
    }

    public async usePassPhrase(): Promise<void> {
        this.phase = Phase.Busy;
        this.emit("update");
        try {
            const cli = MatrixClientPeg.safeGet();
            const backupInfo = await cli.getKeyBackupVersion();
            this.backupInfo = backupInfo;
            this.emit("update");
            // The control flow is fairly twisted here...
            // For the purposes of completing security, we only wait on getting
            // as far as the trust check and then show a green shield.
            // We also begin the key backup restore as well, which we're
            // awaiting inside `accessSecretStorage` only so that it keeps your
            // passphase cached for that work. This dialog itself will only wait
            // on the first trust check, and the key backup restore will happen
            // in the background.
            await new Promise((resolve: (value?: unknown) => void, reject: (reason?: any) => void) => {
                accessSecretStorage(async (): Promise<void> => {
                    await cli.checkOwnCrossSigningTrust();
                    resolve();
                    if (backupInfo) {
                        // A complete restore can take many minutes for large
                        // accounts / slow servers, so we allow the dialog
                        // to advance before this.
                        await cli.restoreKeyBackupWithSecretStorage(backupInfo);
                    }
                }).catch(reject);
            });

            if (await cli.getCrypto()?.getCrossSigningKeyId()) {
                this.phase = Phase.Done;
                this.emit("update");
            }
        } catch (e) {
            if (!(e instanceof AccessCancelledError)) {
                logger.log(e);
            }
            // this will throw if the user hits cancel, so ignore
            this.phase = Phase.Intro;
            this.emit("update");
        }
    }

    private onUserTrustStatusChanged = async (userId: string): Promise<void> => {
        if (userId !== MatrixClientPeg.safeGet().getSafeUserId()) return;
        const publicKeysTrusted = await MatrixClientPeg.safeGet().getCrypto()?.getCrossSigningKeyId();
        if (publicKeysTrusted) {
            this.phase = Phase.Done;
            this.emit("update");
        }
    };

    public onVerificationRequest = (request: VerificationRequest): void => {
        this.setActiveVerificationRequest(request);
    };

    public onVerificationRequestChange = async (): Promise<void> => {
        if (this.verificationRequest?.phase === VerificationPhase.Cancelled) {
            this.verificationRequest.off(VerificationRequestEvent.Change, this.onVerificationRequestChange);
            this.verificationRequest = null;
            this.emit("update");
        } else if (this.verificationRequest?.phase === VerificationPhase.Done) {
            this.verificationRequest.off(VerificationRequestEvent.Change, this.onVerificationRequestChange);
            this.verificationRequest = null;
            // At this point, the verification has finished, we just need to wait for
            // cross signing to be ready to use, so wait for the user trust status to
            // change (or change to DONE if it's already ready).
            const publicKeysTrusted = await MatrixClientPeg.safeGet().getCrypto()?.getCrossSigningKeyId();
            this.phase = publicKeysTrusted ? Phase.Done : Phase.Busy;
            this.emit("update");
        }
    };

    public skip(): void {
        this.phase = Phase.ConfirmSkip;
        this.emit("update");
    }

    public skipConfirm(): void {
        this.phase = Phase.Finished;
        this.emit("update");
    }

    public returnAfterSkip(): void {
        this.phase = Phase.Intro;
        this.emit("update");
    }

    public reset(): void {
        this.phase = Phase.ConfirmReset;
        this.emit("update");
    }

    public async resetConfirm(): Promise<void> {
        try {
            // If we've gotten here, the user presumably lost their
            // secret storage key if they had one. Start by resetting
            // secret storage and setting up a new recovery key, then
            // create new cross-signing keys once that succeeds.
            await accessSecretStorage(async (): Promise<void> => {
                const cli = MatrixClientPeg.safeGet();
<<<<<<< HEAD
                await cli.bootstrapCrossSigning({
=======
                await cli.getCrypto()?.bootstrapCrossSigning({
>>>>>>> 9b5b0531
                    authUploadDeviceSigningKeys: async (makeRequest): Promise<void> => {
                        const cachedPassword = SdkContextClass.instance.accountPasswordStore.getPassword();

                        if (cachedPassword) {
                            await makeRequest({
                                type: "m.login.password",
                                identifier: {
                                    type: "m.id.user",
                                    user: cli.getSafeUserId(),
                                },
                                user: cli.getSafeUserId(),
                                password: cachedPassword,
                            });
                            return;
                        }

                        const { finished } = Modal.createDialog(InteractiveAuthDialog, {
                            title: _t("Setting up keys"),
                            matrixClient: cli,
                            makeRequest,
                        });
                        const [confirmed] = await finished;
                        if (!confirmed) {
                            throw new Error("Cross-signing key upload auth canceled");
                        }
                    },
                    setupNewCrossSigning: true,
                });
                this.phase = Phase.Finished;
            }, true);
        } catch (e) {
            logger.error("Error resetting cross-signing", e);
            this.phase = Phase.Intro;
        }
        this.emit("update");
    }

    public returnAfterReset(): void {
        this.phase = Phase.Intro;
        this.emit("update");
    }

    public done(): void {
        this.phase = Phase.Finished;
        this.emit("update");
        // async - ask other clients for keys, if necessary
        MatrixClientPeg.safeGet().crypto?.cancelAndResendAllOutgoingKeyRequests();
    }

    private async setActiveVerificationRequest(request: VerificationRequest): Promise<void> {
        if (!this.started) return; // bail if we were stopped
        if (request.otherUserId !== MatrixClientPeg.safeGet().getUserId()) return;

        if (this.verificationRequest) {
            this.verificationRequest.off(VerificationRequestEvent.Change, this.onVerificationRequestChange);
        }
        this.verificationRequest = request;
        await request.accept();
        request.on(VerificationRequestEvent.Change, this.onVerificationRequestChange);
        this.emit("update");
    }

    public lostKeys(): boolean {
        return !this.hasDevicesToVerifyAgainst && !this.keyInfo;
    }
}<|MERGE_RESOLUTION|>--- conflicted
+++ resolved
@@ -95,11 +95,7 @@
     public async fetchKeyInfo(): Promise<void> {
         if (!this.started) return; // bail if we were stopped
         const cli = MatrixClientPeg.safeGet();
-<<<<<<< HEAD
-        const keys = await cli.isSecretStored("m.cross_signing.master");
-=======
         const keys = await cli.secretStorage.isStored("m.cross_signing.master");
->>>>>>> 9b5b0531
         if (keys === null || Object.keys(keys).length === 0) {
             this.keyId = null;
             this.keyInfo = null;
@@ -231,11 +227,7 @@
             // create new cross-signing keys once that succeeds.
             await accessSecretStorage(async (): Promise<void> => {
                 const cli = MatrixClientPeg.safeGet();
-<<<<<<< HEAD
-                await cli.bootstrapCrossSigning({
-=======
                 await cli.getCrypto()?.bootstrapCrossSigning({
->>>>>>> 9b5b0531
                     authUploadDeviceSigningKeys: async (makeRequest): Promise<void> => {
                         const cachedPassword = SdkContextClass.instance.accountPasswordStore.getPassword();
 
