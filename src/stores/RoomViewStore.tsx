/*
Copyright 2017 Vector Creations Ltd
Copyright 2017, 2018 New Vector Ltd
Copyright 2019 The Matrix.org Foundation C.I.C.

Licensed under the Apache License, Version 2.0 (the "License");
you may not use this file except in compliance with the License.
You may obtain a copy of the License at

    http://www.apache.org/licenses/LICENSE-2.0

Unless required by applicable law or agreed to in writing, software
distributed under the License is distributed on an "AS IS" BASIS,
WITHOUT WARRANTIES OR CONDITIONS OF ANY KIND, either express or implied.
See the License for the specific language governing permissions and
limitations under the License.
*/

import React, { ReactNode } from "react";
import { Store } from 'flux/utils';
import { MatrixError } from "matrix-js-sdk/src/http-api";
import { logger } from "matrix-js-sdk/src/logger";
import { ViewRoom as ViewRoomEvent } from "matrix-analytics-events/types/typescript/ViewRoom";
import { JoinedRoom as JoinedRoomEvent } from "matrix-analytics-events/types/typescript/JoinedRoom";
import { JoinRule } from "matrix-js-sdk/src/@types/partials";
import { Room } from "matrix-js-sdk/src/models/room";
import { ClientEvent } from "matrix-js-sdk/src/client";

import dis from '../dispatcher/dispatcher';
import { MatrixClientPeg } from '../MatrixClientPeg';
import * as sdk from '../index';
import Modal from '../Modal';
import { _t } from '../languageHandler';
import { getCachedRoomIDForAlias, storeRoomAliasInCache } from '../RoomAliasCache';
import { ActionPayload } from "../dispatcher/payloads";
import { Action } from "../dispatcher/actions";
import { retry } from "../utils/promise";
import { TimelineRenderingType } from "../contexts/RoomContext";
import { PosthogAnalytics } from "../PosthogAnalytics";
import { ViewRoomPayload } from "../dispatcher/payloads/ViewRoomPayload";
import DMRoomMap from "../utils/DMRoomMap";
import SpaceStore from "./spaces/SpaceStore";
import { isMetaSpace, MetaSpace } from "./spaces";
import { JoinRoomPayload } from "../dispatcher/payloads/JoinRoomPayload";
import { JoinRoomReadyPayload } from "../dispatcher/payloads/JoinRoomReadyPayload";
import { JoinRoomErrorPayload } from "../dispatcher/payloads/JoinRoomErrorPayload";
import { ViewRoomErrorPayload } from "../dispatcher/payloads/ViewRoomErrorPayload";

const NUM_JOIN_RETRY = 5;

const INITIAL_STATE = {
    // Whether we're joining the currently viewed room (see isJoining())
    joining: false,
    // Any error that has occurred during joining
    joinError: null,
    // The room ID of the room currently being viewed
    roomId: null,

    // The event to scroll to when the room is first viewed
    initialEventId: null,
    initialEventPixelOffset: null,
    // Whether to highlight the initial event
    isInitialEventHighlighted: false,

    // The room alias of the room (or null if not originally specified in view_room)
    roomAlias: null,
    // Whether the current room is loading
    roomLoading: false,
    // Any error that has occurred during loading
    roomLoadError: null,

    quotingEvent: null,

    replyingToEvent: null,

    shouldPeek: false,

    viaServers: [],

    wasContextSwitch: false,
};

/**
 * A class for storing application state for RoomView. This is the RoomView's interface
*  with a subset of the js-sdk.
 *  ```
 */
class RoomViewStore extends Store<ActionPayload> {
    private state = INITIAL_STATE; // initialize state

    constructor() {
        super(dis);
    }

    setState(newState: Partial<typeof INITIAL_STATE>) {
        // If values haven't changed, there's nothing to do.
        // This only tries a shallow comparison, so unchanged objects will slip
        // through, but that's probably okay for now.
        let stateChanged = false;
        for (const key of Object.keys(newState)) {
            if (this.state[key] !== newState[key]) {
                stateChanged = true;
                break;
            }
        }
        if (!stateChanged) {
            return;
        }

        this.state = Object.assign(this.state, newState);
        this.__emitChange();
    }

    __onDispatch(payload) { // eslint-disable-line @typescript-eslint/naming-convention
        switch (payload.action) {
            // view_room:
            //      - room_alias:   '#somealias:matrix.org'
            //      - room_id:      '!roomid123:matrix.org'
            //      - event_id:     '$213456782:matrix.org'
            //      - event_offset: 100
            //      - highlighted:  true
            case Action.ViewRoom:
                this.viewRoom(payload);
                break;
            // for these events blank out the roomId as we are no longer in the RoomView
            case 'view_create_group':
            case 'view_welcome_page':
            case Action.ViewHomePage:
            case 'view_my_groups':
            case 'view_group':
                this.setState({
                    roomId: null,
                    roomAlias: null,
                    viaServers: [],
                    wasContextSwitch: false,
                });
                break;
            case Action.ViewRoomError:
                this.viewRoomError(payload);
                break;
            case 'will_join':
                this.setState({
                    joining: true,
                });
                break;
            case 'cancel_join':
                this.setState({
                    joining: false,
                });
                break;
            // join_room:
            //      - opts: options for joinRoom
            case Action.JoinRoom:
                this.joinRoom(payload);
                break;
            case Action.JoinRoomError:
                this.joinRoomError(payload);
                break;
            case Action.JoinRoomReady: {
                if (this.state.roomId === payload.roomId) {
                    this.setState({ shouldPeek: false });
                }

                const cli = MatrixClientPeg.get();

                const updateMetrics = () => {
                    const room = cli.getRoom(payload.roomId);
                    const numMembers = room.getJoinedMemberCount();
                    const roomSize = numMembers > 1000 ? "MoreThanAThousand"
                        : numMembers > 100 ? "OneHundredAndOneToAThousand"
                            : numMembers > 10 ? "ElevenToOneHundred"
                                : numMembers > 2 ? "ThreeToTen"
                                    : numMembers > 1 ? "Two"
                                        : "One";

                    PosthogAnalytics.instance.trackEvent<JoinedRoomEvent>({
                        eventName: "JoinedRoom",
                        trigger: payload.metricsTrigger,
                        roomSize,
                        isDM: !!DMRoomMap.shared().getUserIdForRoomId(room.roomId),
                        isSpace: room.isSpaceRoom(),
                    });

                    cli.off(ClientEvent.Room, updateMetrics);
                };

                if (cli.getRoom(payload.roomId)) {
                    updateMetrics();
                } else {
                    cli.on(ClientEvent.Room, updateMetrics);
                }

                break;
            }
            case 'on_client_not_viable':
            case 'on_logged_out':
                this.reset();
                break;
            case 'reply_to_event':
                // If currently viewed room does not match the room in which we wish to reply then change rooms
<<<<<<< HEAD
                // this can happen when performing a search across all rooms
                if (payload.context === TimelineRenderingType.Room) {
                    if (payload.event?.getRoomId() !== this.state.roomId) {
=======
                // this can happen when performing a search across all rooms. Persist the data from this event for
                // both room and search timeline rendering types, search will get auto-closed by RoomView at this time.
                if ([TimelineRenderingType.Room, TimelineRenderingType.Search].includes(payload.context)) {
                    if (payload.event && payload.event.getRoomId() !== this.state.roomId) {
>>>>>>> dd53b226
                        dis.dispatch<ViewRoomPayload>({
                            action: Action.ViewRoom,
                            room_id: payload.event.getRoomId(),
                            replyingToEvent: payload.event,
                            metricsTrigger: undefined, // room doesn't change
                        });
                    } else {
                        this.setState({
                            replyingToEvent: payload.event,
                        });
                    }
                }
                break;
            case 'open_room_settings': {
                // FIXME: Using an import will result in test failures
                const RoomSettingsDialog = sdk.getComponent("dialogs.RoomSettingsDialog");
                Modal.createTrackedDialog('Room settings', '', RoomSettingsDialog, {
                    roomId: payload.room_id || this.state.roomId,
                    initialTabId: payload.initial_tab_id,
                }, /*className=*/null, /*isPriority=*/false, /*isStatic=*/true);
                break;
            }
        }
    }

    private async viewRoom(payload: ViewRoomPayload): Promise<void> {
        if (payload.room_id) {
            if (payload.metricsTrigger !== null && payload.room_id !== this.state.roomId) {
                let activeSpace: ViewRoomEvent["activeSpace"];
                if (SpaceStore.instance.activeSpace === MetaSpace.Home) {
                    activeSpace = "Home";
                } else if (isMetaSpace(SpaceStore.instance.activeSpace)) {
                    activeSpace = "Meta";
                } else {
                    activeSpace = SpaceStore.instance.activeSpaceRoom.getJoinRule() === JoinRule.Public
                        ? "Public"
                        : "Private";
                }

                PosthogAnalytics.instance.trackEvent<ViewRoomEvent>({
                    eventName: "ViewRoom",
                    trigger: payload.metricsTrigger,
                    viaKeyboard: payload.metricsViaKeyboard,
                    isDM: !!DMRoomMap.shared().getUserIdForRoomId(payload.room_id),
                    isSpace: MatrixClientPeg.get().getRoom(payload.room_id)?.isSpaceRoom(),
                    activeSpace,
                });
            }

            const newState = {
                roomId: payload.room_id,
                roomAlias: payload.room_alias,
                initialEventId: payload.event_id,
                isInitialEventHighlighted: payload.highlighted,
                roomLoading: false,
                roomLoadError: null,
                // should peek by default
                shouldPeek: payload.should_peek === undefined ? true : payload.should_peek,
                // have we sent a join request for this room and are waiting for a response?
                joining: payload.joining || false,
                // Reset replyingToEvent because we don't want cross-room because bad UX
                replyingToEvent: null,
                // pull the user out of Room Settings
                isEditingSettings: false,
                viaServers: payload.via_servers,
                wasContextSwitch: payload.context_switch,
            };

            // Allow being given an event to be replied to when switching rooms but sanity check its for this room
            if (payload.replyingToEvent?.getRoomId() === payload.room_id) {
                newState.replyingToEvent = payload.replyingToEvent;
            }

            this.setState(newState);

            if (payload.auto_join) {
                dis.dispatch<JoinRoomPayload>({
                    ...payload,
                    action: Action.JoinRoom,
                    roomId: payload.room_id,
                    metricsTrigger: payload.metricsTrigger as JoinRoomPayload["metricsTrigger"],
                });
            }
        } else if (payload.room_alias) {
            // Try the room alias to room ID navigation cache first to avoid
            // blocking room navigation on the homeserver.
            let roomId = getCachedRoomIDForAlias(payload.room_alias);
            if (!roomId) {
                // Room alias cache miss, so let's ask the homeserver. Resolve the alias
                // and then do a second dispatch with the room ID acquired.
                this.setState({
                    roomId: null,
                    initialEventId: null,
                    initialEventPixelOffset: null,
                    isInitialEventHighlighted: null,
                    roomAlias: payload.room_alias,
                    roomLoading: true,
                    roomLoadError: null,
                    viaServers: payload.via_servers,
                    wasContextSwitch: payload.context_switch,
                });
                try {
                    const result = await MatrixClientPeg.get().getRoomIdForAlias(payload.room_alias);
                    storeRoomAliasInCache(payload.room_alias, result.room_id);
                    roomId = result.room_id;
                } catch (err) {
                    logger.error("RVS failed to get room id for alias: ", err);
                    dis.dispatch<ViewRoomErrorPayload>({
                        action: Action.ViewRoomError,
                        room_id: null,
                        room_alias: payload.room_alias,
                        err,
                    });
                    return;
                }
            }

            // Re-fire the payload with the newly found room_id
            dis.dispatch({
                ...payload,
                room_id: roomId,
            });
        }
    }

    private viewRoomError(payload: ViewRoomErrorPayload) {
        this.setState({
            roomId: payload.room_id,
            roomAlias: payload.room_alias,
            roomLoading: false,
            roomLoadError: payload.err,
        });
    }

    private async joinRoom(payload: JoinRoomPayload) {
        this.setState({
            joining: true,
        });

        const cli = MatrixClientPeg.get();
        // take a copy of roomAlias & roomId as they may change by the time the join is complete
        const { roomAlias, roomId } = this.state;
        const address = roomAlias || roomId;
        const viaServers = this.state.viaServers || [];
        try {
            await retry<Room, MatrixError>(() => cli.joinRoom(address, {
                viaServers,
                ...(payload.opts || {}),
            }), NUM_JOIN_RETRY, (err) => {
                // if we received a Gateway timeout then retry
                return err.httpStatus === 504;
            });

            // We do *not* clear the 'joining' flag because the Room object and/or our 'joined' member event may not
            // have come down the sync stream yet, and that's the point at which we'd consider the user joined to the
            // room.
            dis.dispatch<JoinRoomReadyPayload>({
                action: Action.JoinRoomReady,
                roomId,
                metricsTrigger: payload.metricsTrigger,
            });
        } catch (err) {
            dis.dispatch({
                action: Action.JoinRoomError,
                roomId,
                err: err,
            });
        }
    }

    private static getInvitingUserId(roomId: string): string {
        const cli = MatrixClientPeg.get();
        const room = cli.getRoom(roomId);
        if (room && room.getMyMembership() === "invite") {
            const myMember = room.getMember(cli.getUserId());
            const inviteEvent = myMember ? myMember.events.member : null;
            return inviteEvent && inviteEvent.getSender();
        }
    }

    public showJoinRoomError(err: MatrixError, roomId: string) {
        let msg: ReactNode = err.message ? err.message : JSON.stringify(err);
        logger.log("Failed to join room:", msg);

        if (err.name === "ConnectionError") {
            msg = _t("There was an error joining the room");
        } else if (err.errcode === 'M_INCOMPATIBLE_ROOM_VERSION') {
            msg = <div>
                { _t("Sorry, your homeserver is too old to participate in this room.") }<br />
                { _t("Please contact your homeserver administrator.") }
            </div>;
        } else if (err.httpStatus === 404) {
            const invitingUserId = RoomViewStore.getInvitingUserId(roomId);
            // only provide a better error message for invites
            if (invitingUserId) {
                // if the inviting user is on the same HS, there can only be one cause: they left.
                if (invitingUserId.endsWith(`:${MatrixClientPeg.get().getDomain()}`)) {
                    msg = _t("The person who invited you already left the room.");
                } else {
                    msg = _t("The person who invited you already left the room, or their server is offline.");
                }
            }
        }

        // FIXME: Using an import will result in test failures
        const ErrorDialog = sdk.getComponent("dialogs.ErrorDialog");
        Modal.createTrackedDialog('Failed to join room', '', ErrorDialog, {
            title: _t("Failed to join room"),
            description: msg,
        });
    }

    private joinRoomError(payload: JoinRoomErrorPayload) {
        this.setState({
            joining: false,
            joinError: payload.err,
        });
        this.showJoinRoomError(payload.err, payload.roomId);
    }

    public reset() {
        this.state = Object.assign({}, INITIAL_STATE);
    }

    // The room ID of the room currently being viewed
    public getRoomId() {
        return this.state.roomId;
    }

    // The event to scroll to when the room is first viewed
    public getInitialEventId() {
        return this.state.initialEventId;
    }

    // Whether to highlight the initial event
    public isInitialEventHighlighted() {
        return this.state.isInitialEventHighlighted;
    }

    // The room alias of the room (or null if not originally specified in view_room)
    public getRoomAlias() {
        return this.state.roomAlias;
    }

    // Whether the current room is loading (true whilst resolving an alias)
    public isRoomLoading() {
        return this.state.roomLoading;
    }

    // Any error that has occurred during loading
    public getRoomLoadError() {
        return this.state.roomLoadError;
    }

    // True if we're expecting the user to be joined to the room currently being
    // viewed. Note that this is left true after the join request has finished,
    // since we should still consider a join to be in progress until the room
    // & member events come down the sync.
    //
    // This flag remains true after the room has been sucessfully joined,
    // (this store doesn't listen for the appropriate member events)
    // so you should always observe the joined state from the member event
    // if a room object is present.
    // ie. The correct logic is:
    // if (room) {
    //     if (myMember.membership == 'joined') {
    //         // user is joined to the room
    //     } else {
    //         // Not joined
    //     }
    // } else {
    //     if (RoomViewStore.isJoining()) {
    //         // show spinner
    //     } else {
    //         // show join prompt
    //     }
    // }
    public isJoining() {
        return this.state.joining;
    }

    // Any error that has occurred during joining
    public getJoinError() {
        return this.state.joinError;
    }

    // The mxEvent if one is currently being replied to/quoted
    public getQuotingEvent() {
        return this.state.replyingToEvent;
    }

    public shouldPeek() {
        return this.state.shouldPeek;
    }

    public getWasContextSwitch() {
        return this.state.wasContextSwitch;
    }
}

let singletonRoomViewStore: RoomViewStore = null;
if (!singletonRoomViewStore) {
    singletonRoomViewStore = new RoomViewStore();
}
export default singletonRoomViewStore;<|MERGE_RESOLUTION|>--- conflicted
+++ resolved
@@ -198,16 +198,10 @@
                 break;
             case 'reply_to_event':
                 // If currently viewed room does not match the room in which we wish to reply then change rooms
-<<<<<<< HEAD
-                // this can happen when performing a search across all rooms
-                if (payload.context === TimelineRenderingType.Room) {
-                    if (payload.event?.getRoomId() !== this.state.roomId) {
-=======
                 // this can happen when performing a search across all rooms. Persist the data from this event for
                 // both room and search timeline rendering types, search will get auto-closed by RoomView at this time.
                 if ([TimelineRenderingType.Room, TimelineRenderingType.Search].includes(payload.context)) {
                     if (payload.event && payload.event.getRoomId() !== this.state.roomId) {
->>>>>>> dd53b226
                         dis.dispatch<ViewRoomPayload>({
                             action: Action.ViewRoom,
                             room_id: payload.event.getRoomId(),
