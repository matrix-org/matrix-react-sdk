--- conflicted
+++ resolved
@@ -334,20 +334,12 @@
             case Action.OnLoggedOut:
                 this.reset();
                 break;
-<<<<<<< HEAD
-            case 'reply_to_event':
+            case "reply_to_event":
                 // Thread timeline view handles its own reply-to-state
                 if (TimelineRenderingType.Thread !== payload.context) {
                     // If currently viewed room does not match the room in which we wish to reply then change rooms this
                     // can happen when performing a search across all rooms. Persist the data from this event for both
                     // room and search timeline rendering types, search will get auto-closed by RoomView at this time.
-=======
-            case "reply_to_event":
-                // If currently viewed room does not match the room in which we wish to reply then change rooms
-                // this can happen when performing a search across all rooms. Persist the data from this event for
-                // both room and search timeline rendering types, search will get auto-closed by RoomView at this time.
-                if ([TimelineRenderingType.Room, TimelineRenderingType.Search].includes(payload.context)) {
->>>>>>> 07ae8437
                     if (payload.event && payload.event.getRoomId() !== this.state.roomId) {
                         this.dis.dispatch<ViewRoomPayload>({
                             action: Action.ViewRoom,
