--- conflicted
+++ resolved
@@ -47,11 +47,8 @@
 import SettingsStore from "../settings/SettingsStore";
 import { awaitRoomDownSync } from "../utils/RoomUpgrade";
 import { UPDATE_EVENT } from "./AsyncStore";
-<<<<<<< HEAD
 import { Stores } from "../contexts/SDKContext";
-=======
 import { CallStore } from "./CallStore";
->>>>>>> 96213d64
 
 const NUM_JOIN_RETRY = 5;
 
@@ -132,18 +129,9 @@
  * A class for storing application state for RoomView.
  */
 export class RoomViewStore extends EventEmitter {
-<<<<<<< HEAD
     // initialize state as a copy of the initial state. We need to copy else one RVS can talk to
     // another RVS via INITIAL_STATE as they share the same underlying object. Mostly relevant for tests.
     private state = JSON.parse(JSON.stringify(INITIAL_STATE));
-=======
-    // Important: This cannot be a dynamic getter (lazily-constructed instance) because
-    // otherwise we'll miss view_room dispatches during startup, breaking relaunches of
-    // the app. We need to eagerly create the instance.
-    public static readonly instance = new RoomViewStore(defaultDispatcher);
-
-    private state: State = INITIAL_STATE; // initialize state
->>>>>>> 96213d64
 
     private dis: MatrixDispatcher;
     private dispatchToken: string;
