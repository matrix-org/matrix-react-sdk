--- conflicted
+++ resolved
@@ -298,49 +298,6 @@
                 roomId: this.state.roomId,
                 err: err,
             });
-<<<<<<< HEAD
-
-            let msg = err.message ? err.message : JSON.stringify(err);
-            console.log("Failed to join room:", msg);
-
-            if (err.name === "ConnectionError") {
-                msg = _t("There was an error joining the room");
-            } else if (err.errcode === 'M_INCOMPATIBLE_ROOM_VERSION') {
-                msg = <div>
-                    {_t("Sorry, your homeserver is too old to participate in this room.")}<br />
-                    {_t("Please contact your homeserver administrator.")}
-                </div>;
-            } else if (err.httpStatus === 404) {
-                const invitingUserId = this.getInvitingUserId(this.state.roomId);
-                // provide a better error message for invites
-                if (invitingUserId) {
-                    // if the inviting user is on the same HS, there can only be one cause: they left.
-                    if (invitingUserId.endsWith(`:${MatrixClientPeg.get().getDomain()}`)) {
-                        msg = _t("The person who invited you already left the room.");
-                    } else {
-                        msg = _t("The person who invited you already left the room, or their server is offline.");
-                    }
-                }
-
-                // if joined through room ID and didn't provide any via servers, provide
-                // a more detailed error than "No known servers"
-                if (address === this.state.roomId && viaServers.length === 0) {
-                    msg = <div>
-                        {_t("You attempted to join using a Room ID without providing a list " +
-                            "of servers to join through. Room IDs are internal identifiers and " +
-                            "cannot be used to join a room without additional information.")}<br /><br />
-                        {_t("If you know a room alias, try joining through that instead.")}
-                    </div>
-                }
-            }
-
-            const ErrorDialog = sdk.getComponent("dialogs.ErrorDialog");
-            Modal.createTrackedDialog('Failed to join room', '', ErrorDialog, {
-                title: _t("Failed to join room"),
-                description: msg,
-            });
-=======
->>>>>>> d5581f00
         }
     }
 
@@ -372,7 +329,7 @@
             </div>;
         } else if (err.httpStatus === 404) {
             const invitingUserId = this.getInvitingUserId(this.state.roomId);
-            // only provide a better error message for invites
+            // provide a better error message for invites
             if (invitingUserId) {
                 // if the inviting user is on the same HS, there can only be one cause: they left.
                 if (invitingUserId.endsWith(`:${MatrixClientPeg.get().getDomain()}`)) {
@@ -380,6 +337,17 @@
                 } else {
                     msg = _t("The person who invited you already left the room, or their server is offline.");
                 }
+            }
+
+            // if joined through room ID and didn't provide any via servers, provide
+            // a more detailed error than "No known servers"
+            if (address === this.state.roomId && viaServers.length === 0) {
+                msg = <div>
+                    {_t("You attempted to join using a Room ID without providing a list " +
+                        "of servers to join through. Room IDs are internal identifiers and " +
+                        "cannot be used to join a room without additional information.")}<br /><br />
+                    {_t("If you know a room alias, try joining through that instead.")}
+                </div>
             }
         }
 
