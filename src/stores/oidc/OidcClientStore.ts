/*
Copyright 2023 The Matrix.org Foundation C.I.C.

Licensed under the Apache License, Version 2.0 (the "License");
you may not use this file except in compliance with the License.
You may obtain a copy of the License at

    http://www.apache.org/licenses/LICENSE-2.0

Unless required by applicable law or agreed to in writing, software
distributed under the License is distributed on an "AS IS" BASIS,
WITHOUT WARRANTIES OR CONDITIONS OF ANY KIND, either express or implied.
See the License for the specific language governing permissions and
limitations under the License.
*/

import { MatrixClient } from "matrix-js-sdk/src/matrix";
import { discoverAndValidateOIDCIssuerWellKnown } from "matrix-js-sdk/src/oidc/discovery";
import { logger } from "matrix-js-sdk/src/logger";
import { OidcClient } from "oidc-client-ts";

import { getStoredOidcTokenIssuer, getStoredOidcClientId } from "../../utils/oidc/persistOidcSettings";
import PlatformPeg from "../../PlatformPeg";

/**
 * @experimental
 * Stores information about configured OIDC provider
 */
export class OidcClientStore {
    private oidcClient?: OidcClient;
    private initialisingOidcClientPromise: Promise<void> | undefined;
    private authenticatedIssuer?: string; // set only in OIDC-native mode
    private _accountManagementEndpoint?: string;
<<<<<<< HEAD
=======
    /**
     * Promise which resolves once this store is read to use, which may mean there is no OIDC client if we're in legacy mode,
     * or we just have the account management endpoint if running in OIDC-aware mode.
     */
>>>>>>> 4d01fff9
    public readonly readyPromise: Promise<void>;

    public constructor(private readonly matrixClient: MatrixClient) {
        this.readyPromise = this.init();
    }

    private async init(): Promise<void> {
        this.authenticatedIssuer = getStoredOidcTokenIssuer();
        if (this.authenticatedIssuer) {
            await this.getOidcClient();
        } else {
<<<<<<< HEAD
            // Are we in OIDC-aware mode?
            try {
                const authIssuer = await this.matrixClient.getAuthIssuer();
                const { accountManagementEndpoint, metadata } = await discoverAndValidateOIDCIssuerWellKnown(
                    authIssuer.issuer,
                );
                this._accountManagementEndpoint = accountManagementEndpoint ?? metadata.issuer;
            } catch (e) {
                console.log("Auth issuer not found", e);
            }
=======
            const wellKnown = await this.matrixClient.waitForClientWellKnown();
            this._accountManagementEndpoint = getDelegatedAuthAccountUrl(wellKnown);
>>>>>>> 4d01fff9
        }
    }

    /**
     * True when the active user is authenticated via OIDC
     */
    public get isUserAuthenticatedWithOidc(): boolean {
        return !!this.authenticatedIssuer;
    }

    public get accountManagementEndpoint(): string | undefined {
        return this._accountManagementEndpoint;
    }

    /**
     * Revokes provided access and refresh tokens with the configured OIDC provider
     * @param accessToken
     * @param refreshToken
     * @returns Promise that resolves when tokens have been revoked
     * @throws when OidcClient cannot be initialised, or revoking either token fails
     */
    public async revokeTokens(accessToken?: string, refreshToken?: string): Promise<void> {
        const client = await this.getOidcClient();

        if (!client) {
            throw new Error("No OIDC client");
        }

        const results = await Promise.all([
            this.tryRevokeToken(client, accessToken, "access_token"),
            this.tryRevokeToken(client, refreshToken, "refresh_token"),
        ]);

        if (results.some((success) => !success)) {
            throw new Error("Failed to revoke tokens");
        }
    }

    /**
     * Try to revoke a given token
     * @param oidcClient
     * @param token
     * @param tokenType passed to revocation endpoint as token type hint
     * @returns Promise that resolved with boolean whether the token revocation succeeded or not
     */
    private async tryRevokeToken(
        oidcClient: OidcClient,
        token: string | undefined,
        tokenType: "access_token" | "refresh_token",
    ): Promise<boolean> {
        try {
            if (!token) {
                return false;
            }
            await oidcClient.revokeToken(token, tokenType);
            return true;
        } catch (error) {
            logger.error(`Failed to revoke ${tokenType}`, error);
            return false;
        }
    }

    private async getOidcClient(): Promise<OidcClient | undefined> {
        if (!this.oidcClient && !this.initialisingOidcClientPromise) {
            this.initialisingOidcClientPromise = this.initOidcClient();
        }
        await this.initialisingOidcClientPromise;
        this.initialisingOidcClientPromise = undefined;
        return this.oidcClient;
    }

    /**
     * Tries to initialise an OidcClient using stored clientId and OIDC discovery.
     * Assigns this.oidcClient and accountManagement endpoint.
     * Logs errors and does not throw when oidc client cannot be initialised.
     * @returns promise that resolves when initialising OidcClient succeeds or fails
     */
    private async initOidcClient(): Promise<void> {
        if (!this.authenticatedIssuer) {
            logger.error("Cannot initialise OIDC client without issuer.");
            return;
        }
        try {
            const clientId = getStoredOidcClientId();
            const { accountManagementEndpoint, metadata, signingKeys } = await discoverAndValidateOIDCIssuerWellKnown(
                this.authenticatedIssuer,
            );
            // if no account endpoint is configured default to the issuer
            this._accountManagementEndpoint = accountManagementEndpoint ?? metadata.issuer;
            this.oidcClient = new OidcClient({
                ...metadata,
                authority: metadata.issuer,
                signingKeys,
                redirect_uri: PlatformPeg.get()!.getSSOCallbackUrl().href,
                client_id: clientId,
            });
        } catch (error) {
            logger.error("Failed to initialise OidcClientStore", error);
        }
    }
}<|MERGE_RESOLUTION|>--- conflicted
+++ resolved
@@ -14,12 +14,13 @@
 limitations under the License.
 */
 
-import { MatrixClient } from "matrix-js-sdk/src/matrix";
-import { discoverAndValidateOIDCIssuerWellKnown } from "matrix-js-sdk/src/oidc/discovery";
+import { IDelegatedAuthConfig, MatrixClient, M_AUTHENTICATION } from "matrix-js-sdk/src/matrix";
+import { discoverAndValidateAuthenticationConfig } from "matrix-js-sdk/src/oidc/discovery";
 import { logger } from "matrix-js-sdk/src/logger";
 import { OidcClient } from "oidc-client-ts";
 
 import { getStoredOidcTokenIssuer, getStoredOidcClientId } from "../../utils/oidc/persistOidcSettings";
+import { getDelegatedAuthAccountUrl } from "../../utils/oidc/getDelegatedAuthAccountUrl";
 import PlatformPeg from "../../PlatformPeg";
 
 /**
@@ -31,13 +32,10 @@
     private initialisingOidcClientPromise: Promise<void> | undefined;
     private authenticatedIssuer?: string; // set only in OIDC-native mode
     private _accountManagementEndpoint?: string;
-<<<<<<< HEAD
-=======
     /**
      * Promise which resolves once this store is read to use, which may mean there is no OIDC client if we're in legacy mode,
      * or we just have the account management endpoint if running in OIDC-aware mode.
      */
->>>>>>> 4d01fff9
     public readonly readyPromise: Promise<void>;
 
     public constructor(private readonly matrixClient: MatrixClient) {
@@ -49,21 +47,8 @@
         if (this.authenticatedIssuer) {
             await this.getOidcClient();
         } else {
-<<<<<<< HEAD
-            // Are we in OIDC-aware mode?
-            try {
-                const authIssuer = await this.matrixClient.getAuthIssuer();
-                const { accountManagementEndpoint, metadata } = await discoverAndValidateOIDCIssuerWellKnown(
-                    authIssuer.issuer,
-                );
-                this._accountManagementEndpoint = accountManagementEndpoint ?? metadata.issuer;
-            } catch (e) {
-                console.log("Auth issuer not found", e);
-            }
-=======
             const wellKnown = await this.matrixClient.waitForClientWellKnown();
             this._accountManagementEndpoint = getDelegatedAuthAccountUrl(wellKnown);
->>>>>>> 4d01fff9
         }
     }
 
@@ -142,17 +127,23 @@
      * @returns promise that resolves when initialising OidcClient succeeds or fails
      */
     private async initOidcClient(): Promise<void> {
-        if (!this.authenticatedIssuer) {
+        const wellKnown = await this.matrixClient.waitForClientWellKnown();
+        if (!wellKnown && !this.authenticatedIssuer) {
             logger.error("Cannot initialise OIDC client without issuer.");
             return;
         }
+        const delegatedAuthConfig =
+            (wellKnown && M_AUTHENTICATION.findIn<IDelegatedAuthConfig>(wellKnown)) ?? undefined;
+
         try {
             const clientId = getStoredOidcClientId();
-            const { accountManagementEndpoint, metadata, signingKeys } = await discoverAndValidateOIDCIssuerWellKnown(
-                this.authenticatedIssuer,
+            const { account, metadata, signingKeys } = await discoverAndValidateAuthenticationConfig(
+                // if HS has valid delegated auth config in .well-known, use it
+                // otherwise fallback to the known issuer
+                delegatedAuthConfig ?? { issuer: this.authenticatedIssuer! },
             );
             // if no account endpoint is configured default to the issuer
-            this._accountManagementEndpoint = accountManagementEndpoint ?? metadata.issuer;
+            this._accountManagementEndpoint = account ?? metadata.issuer;
             this.oidcClient = new OidcClient({
                 ...metadata,
                 authority: metadata.issuer,
