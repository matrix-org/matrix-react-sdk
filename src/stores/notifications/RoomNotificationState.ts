--- conflicted
+++ resolved
@@ -24,14 +24,7 @@
 import { MatrixClientPeg } from "../../MatrixClientPeg";
 import { readReceiptChangeIsFor } from "../../utils/read-receipts";
 import * as RoomNotifs from "../../RoomNotifs";
-<<<<<<< HEAD
-import * as Unread from "../../Unread";
 import { NotificationState } from "./NotificationState";
-import { getUnsentMessages } from "../../components/structures/RoomStatusBar";
-=======
-import { NotificationState, NotificationStateEvents } from "./NotificationState";
-import type { ThreadsRoomNotificationState } from "./ThreadsRoomNotificationState";
->>>>>>> 0d1fce37
 
 export class RoomNotificationState extends NotificationState implements IDestroyable {
     public constructor(public readonly room: Room) {
