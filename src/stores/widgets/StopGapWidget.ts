/*
 * Copyright 2020 - 2022 The Matrix.org Foundation C.I.C.
 *
 * Licensed under the Apache License, Version 2.0 (the "License");
 * you may not use this file except in compliance with the License.
 * You may obtain a copy of the License at
 *
 *         http://www.apache.org/licenses/LICENSE-2.0
 *
 * Unless required by applicable law or agreed to in writing, software
 * distributed under the License is distributed on an "AS IS" BASIS,
 * WITHOUT WARRANTIES OR CONDITIONS OF ANY KIND, either express or implied.
 * See the License for the specific language governing permissions and
 * limitations under the License.
 */

import { Room } from "matrix-js-sdk/src/models/room";
import {
    ClientWidgetApi,
    IModalWidgetOpenRequest,
    IRoomEvent,
    IStickerActionRequest,
    IStickyActionRequest,
    ITemplateParams,
    IWidget,
    IWidgetApiErrorResponseData,
    IWidgetApiRequest,
    IWidgetApiRequestEmptyData,
    IWidgetData,
    MatrixCapabilities,
    runTemplate,
    Widget,
    WidgetApiFromWidgetAction,
    WidgetKind,
} from "matrix-widget-api";
import { Optional } from "matrix-events-sdk";
import { EventEmitter } from "events";
import { MatrixClient } from "matrix-js-sdk/src/client";
import { MatrixEvent, MatrixEventEvent } from "matrix-js-sdk/src/models/event";
import { logger } from "matrix-js-sdk/src/logger";
import { ClientEvent } from "matrix-js-sdk/src/client";

import { _t } from "../../languageHandler";
import { StopGapWidgetDriver } from "./StopGapWidgetDriver";
import { WidgetMessagingStore } from "./WidgetMessagingStore";
import { MatrixClientPeg } from "../../MatrixClientPeg";
import { OwnProfileStore } from "../OwnProfileStore";
import WidgetUtils from "../../utils/WidgetUtils";
import { IntegrationManagers } from "../../integrations/IntegrationManagers";
import SettingsStore from "../../settings/SettingsStore";
import { WidgetType } from "../../widgets/WidgetType";
import ActiveWidgetStore from "../ActiveWidgetStore";
import { objectShallowClone } from "../../utils/objects";
import defaultDispatcher from "../../dispatcher/dispatcher";
import { Action } from "../../dispatcher/actions";
import { ElementWidgetActions, IHangupCallApiRequest, IViewRoomApiRequest } from "./ElementWidgetActions";
import { ModalWidgetStore } from "../ModalWidgetStore";
import { IApp } from "../WidgetStore";
import ThemeWatcher from "../../settings/watchers/ThemeWatcher";
import { getCustomTheme } from "../../theme";
import { ElementWidgetCapabilities } from "./ElementWidgetCapabilities";
import { ELEMENT_CLIENT_ID } from "../../identifiers";
import { getUserLanguage } from "../../languageHandler";
import { WidgetVariableCustomisations } from "../../customisations/WidgetVariables";
import { arrayFastClone } from "../../utils/arrays";
import { ViewRoomPayload } from "../../dispatcher/payloads/ViewRoomPayload";
import Modal from "../../Modal";
import ErrorDialog from "../../components/views/dialogs/ErrorDialog";
import { SdkContextClass } from "../../contexts/SDKContext";

// TODO: Destroy all of this code

interface IAppTileProps {
    // Note: these are only the props we care about
    app: IApp;
    room?: Room; // without a room it is a user widget
    userId: string;
    creatorUserId: string;
    waitForIframeLoad: boolean;
    whitelistCapabilities?: string[];
    userWidget: boolean;
}

// TODO: Don't use this because it's wrong
export class ElementWidget extends Widget {
    public constructor(private rawDefinition: IWidget) {
        super(rawDefinition);
    }

    public get templateUrl(): string {
        if (WidgetType.JITSI.matches(this.type)) {
            return WidgetUtils.getLocalJitsiWrapperUrl({
                forLocalRender: true,
                auth: super.rawData?.auth as string, // this.rawData can call templateUrl, do this to prevent looping
            });
        }
        return super.templateUrl;
    }

    public get popoutTemplateUrl(): string {
        if (WidgetType.JITSI.matches(this.type)) {
            return WidgetUtils.getLocalJitsiWrapperUrl({
                forLocalRender: false, // The only important difference between this and templateUrl()
                auth: super.rawData?.auth as string,
            });
        }
        return this.templateUrl; // use this instead of super to ensure we get appropriate templating
    }

    public get rawData(): IWidgetData {
        let conferenceId = super.rawData["conferenceId"];
        if (conferenceId === undefined) {
            // we'll need to parse the conference ID out of the URL for v1 Jitsi widgets
            const parsedUrl = new URL(super.templateUrl); // use super to get the raw widget URL
            conferenceId = parsedUrl.searchParams.get("confId");
        }
        let domain = super.rawData["domain"];
        if (domain === undefined) {
            // v1 widgets default to meet.element.io regardless of user settings
            domain = "meet.element.io";
        }

        let theme = new ThemeWatcher().getEffectiveTheme();
        if (theme.startsWith("custom-")) {
            const customTheme = getCustomTheme(theme.slice(7));
            // Jitsi only understands light/dark
            theme = customTheme.is_dark ? "dark" : "light";
        }

        // only allow light/dark through, defaulting to dark as that was previously the only state
        // accounts for legacy-light/legacy-dark themes too
        if (theme.includes("light")) {
            theme = "light";
        } else {
            theme = "dark";
        }

        return {
            ...super.rawData,
            theme,
            conferenceId,
            domain,
        };
    }

    public getCompleteUrl(params: ITemplateParams, asPopout = false): string {
        return runTemplate(
            asPopout ? this.popoutTemplateUrl : this.templateUrl,
            {
                ...this.rawDefinition,
                data: this.rawData,
            },
            params,
        );
    }
}

export class StopGapWidget extends EventEmitter {
    private client: MatrixClient;
    private messaging: ClientWidgetApi | null;
    private mockWidget: ElementWidget;
    private scalarToken: string;
    private roomId?: string;
    private kind: WidgetKind;
    private readonly virtual: boolean;
    private readUpToMap: { [roomId: string]: string } = {}; // room ID to event ID

    public constructor(private appTileProps: IAppTileProps) {
        super();
        this.client = MatrixClientPeg.get();

        let app = appTileProps.app;
        // Backwards compatibility: not all old widgets have a creatorUserId
        if (!app.creatorUserId) {
            app = objectShallowClone(app); // clone to prevent accidental mutation
            app.creatorUserId = this.client.getUserId()!;
        }

        this.mockWidget = new ElementWidget(app);
        this.roomId = appTileProps.room?.roomId;
        this.kind = appTileProps.userWidget ? WidgetKind.Account : WidgetKind.Room; // probably
        this.virtual = app.eventId === undefined;
    }

    private get eventListenerRoomId(): Optional<string> {
        // When widgets are listening to events, we need to make sure they're only
        // receiving events for the right room. In particular, room widgets get locked
        // to the room they were added in while account widgets listen to the currently
        // active room.

        if (this.roomId) return this.roomId;

        return SdkContextClass.instance.roomViewStore.getRoomId();
    }

    public get widgetApi(): ClientWidgetApi | null {
        return this.messaging;
    }

    /**
     * The URL to use in the iframe
     */
    public get embedUrl(): string {
        return this.runUrlTemplate({ asPopout: false });
    }

    /**
     * The URL to use in the popout
     */
    public get popoutUrl(): string {
        return this.runUrlTemplate({ asPopout: true });
    }

    private runUrlTemplate(opts = { asPopout: false }): string {
        const fromCustomisation = WidgetVariableCustomisations?.provideVariables?.() ?? {};
        const defaults: ITemplateParams = {
            widgetRoomId: this.roomId,
            currentUserId: this.client.getUserId()!,
<<<<<<< HEAD
            userDisplayName: OwnProfileStore.instance.displayName ?? undefined,
            userHttpAvatarUrl: OwnProfileStore.instance.getHttpAvatarUrl() ?? undefined,
=======
            userDisplayName: OwnProfileStore.instance.displayName,
            userHttpAvatarUrl: OwnProfileStore.instance.getHttpAvatarUrl(),
>>>>>>> 145a5a8a
            clientId: ELEMENT_CLIENT_ID,
            clientTheme: SettingsStore.getValue("theme"),
            clientLanguage: getUserLanguage(),
        };
        const templated = this.mockWidget.getCompleteUrl(Object.assign(defaults, fromCustomisation), opts?.asPopout);

        const parsed = new URL(templated);

        // Add in some legacy support sprinkles (for non-popout widgets)
        // TODO: Replace these with proper widget params
        // See https://github.com/matrix-org/matrix-doc/pull/1958/files#r405714833
        if (!opts?.asPopout) {
            parsed.searchParams.set("widgetId", this.mockWidget.id);
            parsed.searchParams.set("parentUrl", window.location.href.split("#", 2)[0]);

            // Give the widget a scalar token if we're supposed to (more legacy)
            // TODO: Stop doing this
            if (this.scalarToken) {
                parsed.searchParams.set("scalar_token", this.scalarToken);
            }
        }

        // Replace the encoded dollar signs back to dollar signs. They have no special meaning
        // in HTTP, but URL parsers encode them anyways.
        return parsed.toString().replace(/%24/g, "$");
    }

    public get isManagedByManager(): boolean {
        return !!this.scalarToken;
    }

    public get started(): boolean {
        return !!this.messaging;
    }

    private onOpenModal = async (ev: CustomEvent<IModalWidgetOpenRequest>): Promise<void> => {
        ev.preventDefault();
        if (ModalWidgetStore.instance.canOpenModalWidget()) {
            ModalWidgetStore.instance.openModalWidget(ev.detail.data, this.mockWidget, this.roomId);
            this.messaging?.transport.reply(ev.detail, {}); // ack
        } else {
            this.messaging?.transport.reply(ev.detail, {
                error: {
                    message: "Unable to open modal at this time",
                },
            });
        }
    };
    /**
     * This starts the messaging for the widget if it is not in the state `started` yet.
     * @param iframe the iframe the widget should use
     */
    public startMessaging(iframe: HTMLIFrameElement): any {
        if (this.started) return;

        const allowedCapabilities = this.appTileProps.whitelistCapabilities || [];
        const driver = new StopGapWidgetDriver(
            allowedCapabilities,
            this.mockWidget,
            this.kind,
            this.virtual,
            this.roomId,
        );

        this.messaging = new ClientWidgetApi(this.mockWidget, iframe, driver);
        this.messaging.on("preparing", () => this.emit("preparing"));
        this.messaging.on("ready", () => {
            WidgetMessagingStore.instance.storeMessaging(this.mockWidget, this.roomId, this.messaging);
            this.emit("ready");
        });
        this.messaging.on("capabilitiesNotified", () => this.emit("capabilitiesNotified"));
        this.messaging.on(`action:${WidgetApiFromWidgetAction.OpenModalWidget}`, this.onOpenModal);
        this.messaging.on(`action:${ElementWidgetActions.JoinCall}`, () => {
            // pause voice broadcast recording when any widget sends a "join"
            SdkContextClass.instance.voiceBroadcastRecordingsStore.getCurrent()?.pause();
        });

        // Always attach a handler for ViewRoom, but permission check it internally
        this.messaging.on(`action:${ElementWidgetActions.ViewRoom}`, (ev: CustomEvent<IViewRoomApiRequest>) => {
            ev.preventDefault(); // stop the widget API from auto-rejecting this

            // Check up front if this is even a valid request
            const targetRoomId = (ev.detail.data || {}).room_id;
            if (!targetRoomId) {
                return this.messaging?.transport.reply(ev.detail, <IWidgetApiErrorResponseData>{
                    error: { message: "Room ID not supplied." },
                });
            }

            // Check the widget's permission
            if (!this.messaging?.hasCapability(ElementWidgetCapabilities.CanChangeViewedRoom)) {
                return this.messaging?.transport.reply(ev.detail, <IWidgetApiErrorResponseData>{
                    error: { message: "This widget does not have permission for this action (denied)." },
                });
            }

            // at this point we can change rooms, so do that
            defaultDispatcher.dispatch<ViewRoomPayload>({
                action: Action.ViewRoom,
                room_id: targetRoomId,
                metricsTrigger: "Widget",
            });

            // acknowledge so the widget doesn't freak out
            this.messaging.transport.reply(ev.detail, <IWidgetApiRequestEmptyData>{});
        });

        // Populate the map of "read up to" events for this widget with the current event in every room.
        // This is a bit inefficient, but should be okay. We do this for all rooms in case the widget
        // requests timeline capabilities in other rooms down the road. It's just easier to manage here.
        for (const room of this.client.getRooms()) {
            // Timelines are most recent last
            const events = room.getLiveTimeline()?.getEvents() || [];
            const roomEvent = events[events.length - 1];
            if (!roomEvent) continue; // force later code to think the room is fresh
            this.readUpToMap[room.roomId] = roomEvent.getId()!;
        }

        // Attach listeners for feeding events - the underlying widget classes handle permissions for us
        this.client.on(ClientEvent.Event, this.onEvent);
        this.client.on(MatrixEventEvent.Decrypted, this.onEventDecrypted);
        this.client.on(ClientEvent.ToDeviceEvent, this.onToDeviceEvent);

        this.messaging.on(
            `action:${WidgetApiFromWidgetAction.UpdateAlwaysOnScreen}`,
            (ev: CustomEvent<IStickyActionRequest>) => {
                if (this.messaging?.hasCapability(MatrixCapabilities.AlwaysOnScreen)) {
                    ActiveWidgetStore.instance.setWidgetPersistence(
                        this.mockWidget.id,
                        this.roomId,
                        ev.detail.data.value,
                    );
                    ev.preventDefault();
                    this.messaging.transport.reply(ev.detail, <IWidgetApiRequestEmptyData>{}); // ack
                }
            },
        );

        // TODO: Replace this event listener with appropriate driver functionality once the API
        // establishes a sane way to send events back and forth.
        this.messaging.on(
            `action:${WidgetApiFromWidgetAction.SendSticker}`,
            (ev: CustomEvent<IStickerActionRequest>) => {
                if (this.messaging?.hasCapability(MatrixCapabilities.StickerSending)) {
                    // Acknowledge first
                    ev.preventDefault();
                    this.messaging.transport.reply(ev.detail, <IWidgetApiRequestEmptyData>{});

                    // Send the sticker
                    defaultDispatcher.dispatch({
                        action: "m.sticker",
                        data: ev.detail.data,
                        widgetId: this.mockWidget.id,
                    });
                }
            },
        );

        if (WidgetType.STICKERPICKER.matches(this.mockWidget.type)) {
            this.messaging.on(
                `action:${ElementWidgetActions.OpenIntegrationManager}`,
                (ev: CustomEvent<IWidgetApiRequest>) => {
                    // Acknowledge first
                    ev.preventDefault();
                    this.messaging?.transport.reply(ev.detail, <IWidgetApiRequestEmptyData>{});

                    // First close the stickerpicker
                    defaultDispatcher.dispatch({ action: "stickerpicker_close" });

                    // Now open the integration manager
                    // TODO: Spec this interaction.
                    const data = ev.detail.data;
                    const integType = data?.integType as string;
                    const integId = <string>data?.integId;

                    // noinspection JSIgnoredPromiseFromCall
                    IntegrationManagers.sharedInstance()
                        .getPrimaryManager()
                        .open(
                            this.client.getRoom(SdkContextClass.instance.roomViewStore.getRoomId()),
                            `type_${integType}`,
                            integId,
                        );
                },
            );
        }

        if (WidgetType.JITSI.matches(this.mockWidget.type)) {
            this.messaging.on(`action:${ElementWidgetActions.HangupCall}`, (ev: CustomEvent<IHangupCallApiRequest>) => {
                ev.preventDefault();
                if (ev.detail.data?.errorMessage) {
                    Modal.createDialog(ErrorDialog, {
                        title: _t("Connection lost"),
                        description: _t("You were disconnected from the call. (Error: %(message)s)", {
                            message: ev.detail.data.errorMessage,
                        }),
                    });
                }
                this.messaging?.transport.reply(ev.detail, <IWidgetApiRequestEmptyData>{});
            });
        }
    }

    public async prepare(): Promise<void> {
        // Ensure the variables are ready for us to be rendered before continuing
        await (WidgetVariableCustomisations?.isReady?.() ?? Promise.resolve());

        if (this.scalarToken) return;
        const existingMessaging = WidgetMessagingStore.instance.getMessaging(this.mockWidget, this.roomId);
        if (existingMessaging) this.messaging = existingMessaging;
        try {
            if (WidgetUtils.isScalarUrl(this.mockWidget.templateUrl)) {
                const managers = IntegrationManagers.sharedInstance();
                if (managers.hasManager()) {
                    // TODO: Pick the right manager for the widget
                    const defaultManager = managers.getPrimaryManager();
                    if (WidgetUtils.isScalarUrl(defaultManager.apiUrl)) {
                        const scalar = defaultManager.getScalarClient();
                        this.scalarToken = await scalar.getScalarToken();
                    }
                }
            }
        } catch (e) {
            // All errors are non-fatal
            logger.error("Error preparing widget communications: ", e);
        }
    }

    /**
     * Stops the widget messaging for if it is started. Skips stopping if it is an active
     * widget.
     * @param opts
     */
    public stopMessaging(opts = { forceDestroy: false }): void {
        if (!opts?.forceDestroy && ActiveWidgetStore.instance.getWidgetPersistence(this.mockWidget.id, this.roomId)) {
            logger.log("Skipping destroy - persistent widget");
            return;
        }
        if (!this.started) return;
        WidgetMessagingStore.instance.stopMessaging(this.mockWidget, this.roomId);
        this.messaging = null;

        this.client.off(ClientEvent.Event, this.onEvent);
        this.client.off(MatrixEventEvent.Decrypted, this.onEventDecrypted);
        this.client.off(ClientEvent.ToDeviceEvent, this.onToDeviceEvent);
    }

    private onEvent = (ev: MatrixEvent): void => {
        this.client.decryptEventIfNeeded(ev);
        if (ev.isBeingDecrypted() || ev.isDecryptionFailure()) return;
        this.feedEvent(ev);
    };

    private onEventDecrypted = (ev: MatrixEvent): void => {
        if (ev.isDecryptionFailure()) return;
        this.feedEvent(ev);
    };

    private onToDeviceEvent = async (ev: MatrixEvent): Promise<void> => {
        await this.client.decryptEventIfNeeded(ev);
        if (ev.isDecryptionFailure()) return;
        await this.messaging?.feedToDevice(ev.getEffectiveEvent() as IRoomEvent, ev.isEncrypted());
    };

    private feedEvent(ev: MatrixEvent): void {
        if (!this.messaging) return;

        // Check to see if this event would be before or after our "read up to" marker. If it's
        // before, or we can't decide, then we assume the widget will have already seen the event.
        // If the event is after, or we don't have a marker for the room, then we'll send it through.
        //
        // This approach of "read up to" prevents widgets receiving decryption spam from startup or
        // receiving out-of-order events from backfill and such.
        const upToEventId = this.readUpToMap[ev.getRoomId()!];
        if (upToEventId) {
            // Small optimization for exact match (prevent search)
            if (upToEventId === ev.getId()) {
                return;
            }

            let isBeforeMark = true;

            // Timelines are most recent last, so reverse the order and limit ourselves to 100 events
            // to avoid overusing the CPU.
            const timeline = this.client.getRoom(ev.getRoomId()!).getLiveTimeline();
            const events = arrayFastClone(timeline.getEvents()).reverse().slice(0, 100);

            for (const timelineEvent of events) {
                if (timelineEvent.getId() === upToEventId) {
                    break;
                } else if (timelineEvent.getId() === ev.getId()) {
                    isBeforeMark = false;
                    break;
                }
            }

            if (isBeforeMark) {
                // Ignore the event: it is before our interest.
                return;
            }
        }

        // Skip marker assignment if membership is 'invite', otherwise 'm.room.member' from
        // invitation room will assign it and new state events will be not forwarded to the widget
        // because of empty timeline for invitation room and assigned marker.
        const evRoomId = ev.getRoomId();
        const evId = ev.getId();
        if (evRoomId && evId) {
            const room = this.client.getRoom(evRoomId);
            if (room && room.getMyMembership() === "join") {
                this.readUpToMap[evRoomId] = evId;
            }
        }

        const raw = ev.getEffectiveEvent();
        this.messaging.feedEvent(raw as IRoomEvent, this.eventListenerRoomId).catch((e) => {
            logger.error("Error sending event to widget: ", e);
        });
    }
}<|MERGE_RESOLUTION|>--- conflicted
+++ resolved
@@ -216,13 +216,8 @@
         const defaults: ITemplateParams = {
             widgetRoomId: this.roomId,
             currentUserId: this.client.getUserId()!,
-<<<<<<< HEAD
             userDisplayName: OwnProfileStore.instance.displayName ?? undefined,
             userHttpAvatarUrl: OwnProfileStore.instance.getHttpAvatarUrl() ?? undefined,
-=======
-            userDisplayName: OwnProfileStore.instance.displayName,
-            userHttpAvatarUrl: OwnProfileStore.instance.getHttpAvatarUrl(),
->>>>>>> 145a5a8a
             clientId: ELEMENT_CLIENT_ID,
             clientTheme: SettingsStore.getValue("theme"),
             clientLanguage: getUserLanguage(),
