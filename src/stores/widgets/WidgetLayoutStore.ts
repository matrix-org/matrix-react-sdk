--- conflicted
+++ resolved
@@ -16,11 +16,7 @@
 
 import { Room } from "matrix-js-sdk/src/models/room";
 import { MatrixEvent } from "matrix-js-sdk/src/models/event";
-<<<<<<< HEAD
 import { RoomStateEvent } from "matrix-js-sdk/src/models/room-state";
-=======
-import { Optional } from "matrix-events-sdk";
->>>>>>> fa9af445
 
 import SettingsStore from "../../settings/SettingsStore";
 import WidgetStore, { IApp } from "../WidgetStore";
@@ -145,7 +141,7 @@
     protected async onNotReady(): Promise<any> {
         this.byRoom = {};
 
-        this.matrixClient?.on(RoomStateEvent.Events, this.updateRoomFromState);
+        this.matrixClient?.off(RoomStateEvent.Events, this.updateRoomFromState);
         SettingsStore.unwatchSetting(this.pinnedRef);
         SettingsStore.unwatchSetting(this.layoutRef);
         WidgetStore.instance.off(UPDATE_EVENT, this.updateFromWidgetStore);
