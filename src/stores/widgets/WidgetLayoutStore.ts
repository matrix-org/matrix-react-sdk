/*
 * Copyright 2021 - 2022 The Matrix.org Foundation C.I.C.
 *
 * Licensed under the Apache License, Version 2.0 (the "License");
 * you may not use this file except in compliance with the License.
 * You may obtain a copy of the License at
 *
 *         http://www.apache.org/licenses/LICENSE-2.0
 *
 * Unless required by applicable law or agreed to in writing, software
 * distributed under the License is distributed on an "AS IS" BASIS,
 * WITHOUT WARRANTIES OR CONDITIONS OF ANY KIND, either express or implied.
 * See the License for the specific language governing permissions and
 * limitations under the License.
 */

import { Room } from "matrix-js-sdk/src/models/room";
import { MatrixEvent } from "matrix-js-sdk/src/models/event";
import { Optional } from "matrix-events-sdk";

import SettingsStore from "../../settings/SettingsStore";
import WidgetStore, { IApp } from "../WidgetStore";
import { WidgetType } from "../../widgets/WidgetType";
import { clamp, defaultNumber, sum } from "../../utils/numbers";
import defaultDispatcher from "../../dispatcher/dispatcher";
import { ReadyWatchingStore } from "../ReadyWatchingStore";
import { SettingLevel } from "../../settings/SettingLevel";
import { arrayFastClone } from "../../utils/arrays";
import { UPDATE_EVENT } from "../AsyncStore";
import { compare } from "../../utils/strings";

export const WIDGET_LAYOUT_EVENT_TYPE = "io.element.widgets.layout";

export enum Container {
    // "Top" is the app drawer, and currently the only sensible value.
    Top = "top",

    // "Right" is the right panel, and the default for widgets. Setting
    // this as a container on a widget is essentially like saying "no
    // changes needed", though this may change in the future.
    Right = "right",

    Center = "center"
}

export interface IStoredLayout {
    // Where to store the widget. Required.
    container: Container;

    // The index (order) to position the widgets in. Only applies for
    // ordered containers (like the top container). Smaller numbers first,
    // and conflicts resolved by comparing widget IDs.
    index?: number;

    // Percentage (integer) for relative width of the container to consume.
    // Clamped to 0-100 and may have minimums imposed upon it. Only applies
    // to containers which support inner resizing (currently only the top
    // container).
    width?: number;

    // Percentage (integer) for relative height of the container. Note that
    // this only applies to the top container currently, and that container
    // will take the highest value among widgets in the container. Clamped
    // to 0-100 and may have minimums imposed on it.
    height?: number;

    // TODO: [Deferred] Maximizing (fullscreen) widgets by default.
}

interface IWidgetLayouts {
    [widgetId: string]: IStoredLayout;
}

interface ILayoutStateEvent {
    // TODO: [Deferred] Forced layout (fixed with no changes)

    // The widget layouts.
    widgets: IWidgetLayouts;
}

interface ILayoutSettings extends ILayoutStateEvent {
    overrides?: string; // event ID for layout state event, if present
}

// Dev note: "Pinned" widgets are ones in the top container.
export const MAX_PINNED = 3;

// These two are whole percentages and don't really mean anything. Later values will decide
// minimum, but these help determine proportions during our calculations here. In fact, these
// values should be *smaller* than the actual minimums imposed by later components.
const MIN_WIDGET_WIDTH_PCT = 10; // 10%
const MIN_WIDGET_HEIGHT_PCT = 2; // 2%

export class WidgetLayoutStore extends ReadyWatchingStore {
    private static internalInstance: WidgetLayoutStore;

    private byRoom: {
        [roomId: string]: {
            // @ts-ignore - TS wants a string key, but we know better
            [container: Container]: {
                ordered: IApp[];
                height?: number;
                distributions?: number[];
            };
        };
    } = {};

    private pinnedRef: string;
    private layoutRef: string;

    private constructor() {
        super(defaultDispatcher);
    }

    public static get instance(): WidgetLayoutStore {
        if (!WidgetLayoutStore.internalInstance) {
            WidgetLayoutStore.internalInstance = new WidgetLayoutStore();
        }
        return WidgetLayoutStore.internalInstance;
    }

    public static emissionForRoom(room: Room): string {
        return `update_${room.roomId}`;
    }

    private emitFor(room: Room) {
        this.emit(WidgetLayoutStore.emissionForRoom(room));
    }

    protected async onReady(): Promise<any> {
        this.updateAllRooms();

        this.matrixClient.on("RoomState.events", this.updateRoomFromState);
        this.pinnedRef = SettingsStore.watchSetting("Widgets.pinned", null, this.updateFromSettings);
        this.layoutRef = SettingsStore.watchSetting("Widgets.layout", null, this.updateFromSettings);
        WidgetStore.instance.on(UPDATE_EVENT, this.updateFromWidgetStore);
    }

    protected async onNotReady(): Promise<any> {
        this.byRoom = {};

        SettingsStore.unwatchSetting(this.pinnedRef);
        SettingsStore.unwatchSetting(this.layoutRef);
        WidgetStore.instance.off(UPDATE_EVENT, this.updateFromWidgetStore);
    }

    private updateAllRooms = () => {
        this.byRoom = {};
        for (const room of this.matrixClient.getVisibleRooms()) {
            this.recalculateRoom(room);
        }
    };

    private updateFromWidgetStore = (roomId?: string) => {
        if (roomId) {
            const room = this.matrixClient.getRoom(roomId);
            if (room) this.recalculateRoom(room);
        } else {
            this.updateAllRooms();
        }
    };

    private updateRoomFromState = (ev: MatrixEvent) => {
        if (ev.getType() !== WIDGET_LAYOUT_EVENT_TYPE) return;
        const room = this.matrixClient.getRoom(ev.getRoomId());
        if (room) this.recalculateRoom(room);
    };

    private updateFromSettings = (settingName: string, roomId: string /* and other stuff */) => {
        if (roomId) {
            const room = this.matrixClient.getRoom(roomId);
            if (room) this.recalculateRoom(room);
        } else {
            this.updateAllRooms();
        }
    };

    public recalculateRoom(room: Room) {
        const widgets = WidgetStore.instance.getApps(room.roomId);
        if (!widgets?.length) {
            this.byRoom[room.roomId] = {};
            this.emitFor(room);
            return;
        }

        const beforeChanges = JSON.stringify(this.byRoom[room.roomId]);

        const layoutEv = room.currentState.getStateEvents(WIDGET_LAYOUT_EVENT_TYPE, "");
        const legacyPinned = SettingsStore.getValue("Widgets.pinned", room.roomId);
        let userLayout = SettingsStore.getValue<ILayoutSettings>("Widgets.layout", room.roomId);

        if (layoutEv && userLayout && userLayout.overrides !== layoutEv.getId()) {
            // For some other layout that we don't really care about. The user can reset this
            // by updating their personal layout.
            userLayout = null;
        }

        const roomLayout: ILayoutStateEvent = layoutEv ? layoutEv.getContent() : null;
        // We filter for the center container first.
        // (An error is raised, if there are multiple widgets marked for the center container)
        // For the right and top container multiple widgets are allowed.
        const topWidgets: IApp[] = [];
        const rightWidgets: IApp[] = [];
        const centerWidgets: IApp[] = [];
        for (const widget of widgets) {
            const stateContainer = roomLayout?.widgets?.[widget.id]?.container;
            const manualContainer = userLayout?.widgets?.[widget.id]?.container;
            const isLegacyPinned = !!legacyPinned?.[widget.id];
            const defaultContainer = WidgetType.JITSI.matches(widget.type) ? Container.Top : Container.Right;
            if ((manualContainer) ? manualContainer === Container.Center : stateContainer === Container.Center) {
                if (centerWidgets.length) {
                    console.error("Tried to push a second widget into the center container");
                } else {
                    centerWidgets.push(widget);
                }
                // The widget won't need to be put in any other container.
                continue;
            }
            let targetContainer = defaultContainer;
            if (!!manualContainer || !!stateContainer) {
                targetContainer = (manualContainer) ? manualContainer : stateContainer;
            } else if (isLegacyPinned && !stateContainer) {
                // Special legacy case
                targetContainer = Container.Top;
            }
            (targetContainer === Container.Top ? topWidgets : rightWidgets).push(widget);
        }

        // Trim to MAX_PINNED
        const runoff = topWidgets.slice(MAX_PINNED);
        rightWidgets.push(...runoff);

        // Order the widgets in the top container, putting autopinned Jitsi widgets first
        // unless they have a specific order in mind
        topWidgets.sort((a, b) => {
            const layoutA = roomLayout?.widgets?.[a.id];
            const layoutB = roomLayout?.widgets?.[b.id];

            const userLayoutA = userLayout?.widgets?.[a.id];
            const userLayoutB = userLayout?.widgets?.[b.id];

            // Jitsi widgets are defaulted to be the leftmost widget whereas other widgets
            // default to the right side.
            const defaultA = WidgetType.JITSI.matches(a.type) ? Number.MIN_SAFE_INTEGER : Number.MAX_SAFE_INTEGER;
            const defaultB = WidgetType.JITSI.matches(b.type) ? Number.MIN_SAFE_INTEGER : Number.MAX_SAFE_INTEGER;

            const orderA = defaultNumber(userLayoutA?.index, defaultNumber(layoutA?.index, defaultA));
            const orderB = defaultNumber(userLayoutB?.index, defaultNumber(layoutB?.index, defaultB));

            if (orderA === orderB) {
                // We just need a tiebreak
                return compare(a.id, b.id);
            }

            return orderA - orderB;
        });

        // Determine width distribution and height of the top container now (the only relevant one)
        const widths: number[] = [];
        let maxHeight = null; // null == default
        let doAutobalance = true;
        for (let i = 0; i < topWidgets.length; i++) {
            const widget = topWidgets[i];
            const widgetLayout = roomLayout?.widgets?.[widget.id];
            const userWidgetLayout = userLayout?.widgets?.[widget.id];

            if (Number.isFinite(userWidgetLayout?.width) || Number.isFinite(widgetLayout?.width)) {
                const val = userWidgetLayout?.width || widgetLayout?.width;
                const normalized = clamp(val, MIN_WIDGET_WIDTH_PCT, 100);
                widths.push(normalized);
                doAutobalance = false; // a manual width was specified
            } else {
                widths.push(100); // we'll figure this out later
            }

            if (widgetLayout?.height || userWidgetLayout?.height) {
                const defRoomHeight = defaultNumber(widgetLayout?.height, MIN_WIDGET_HEIGHT_PCT);
                const h = defaultNumber(userWidgetLayout?.height, defRoomHeight);
                maxHeight = Math.max(maxHeight, clamp(h, MIN_WIDGET_HEIGHT_PCT, 100));
            }
        }
        if (doAutobalance) {
            for (let i = 0; i < widths.length; i++) {
                widths[i] = 100 / widths.length;
            }
        } else {
            // If we're not autobalancing then it means that we're trying to make
            // sure that widgets make up exactly 100% of space (not over, not under)
            const difference = sum(...widths) - 100; // positive = over, negative = under
            if (difference < 0) {
                // For a deficit we just fill everything in equally
                for (let i = 0; i < widths.length; i++) {
                    widths[i] += Math.abs(difference) / widths.length;
                }
            } else if (difference > 0) {
                // When we're over, we try to scale all the widgets within range first.
                // We clamp values to try and keep ourselves sane and within range.
                for (let i = 0; i < widths.length; i++) {
                    widths[i] = clamp(widths[i] - (difference / widths.length), MIN_WIDGET_WIDTH_PCT, 100);
                }

                // If we're still over, find the widgets which have more width than the minimum
                // and balance them out until we're at 100%. This should keep us as close as possible
                // to the intended distributions.
                //
                // Note: if we ever decide to set a minimum which is larger than 100%/MAX_WIDGETS then
                // we probably have other issues - this code assumes we don't do that.
                const toReclaim = sum(...widths) - 100;
                if (toReclaim > 0) {
                    const largeIndices = widths
                        .map((v, i) => ([i, v]))
                        .filter(p => p[1] > MIN_WIDGET_WIDTH_PCT)
                        .map(p => p[0]);
                    for (const idx of largeIndices) {
                        widths[idx] -= toReclaim / largeIndices.length;
                    }
                }
            }
        }

        // Finally, fill in our cache and update
        this.byRoom[room.roomId] = {};
        if (topWidgets.length) {
            this.byRoom[room.roomId][Container.Top] = {
                ordered: topWidgets,
                distributions: widths,
                height: maxHeight,
            };
        }
        if (rightWidgets.length) {
            this.byRoom[room.roomId][Container.Right] = {
                ordered: rightWidgets,
            };
        }
        if (centerWidgets.length) {
            this.byRoom[room.roomId][Container.Center] = {
                ordered: centerWidgets,
            };
        }

        const afterChanges = JSON.stringify(this.byRoom[room.roomId]);
        if (afterChanges !== beforeChanges) {
            this.emitFor(room);
        }
    }

    public getContainerWidgets(room: Optional<Room>, container: Container): IApp[] {
        return this.byRoom[room?.roomId]?.[container]?.ordered || [];
    }

    public isInContainer(room: Optional<Room>, widget: IApp, container: Container): boolean {
        return this.getContainerWidgets(room, container).some(w => w.id === widget.id);
    }

<<<<<<< HEAD
=======
    public isVisibleOnScreen(room: Optional<Room>, widgetId: string) {
        const wId = widgetId;
        const inRightPanel =
            (RightPanelStore.instance.currentCard.phase == RightPanelPhases.Widget &&
                wId == RightPanelStore.instance.currentCard.state?.widgetId);
        const inCenterContainer =
            this.getContainerWidgets(room, Container.Center).some((app) => app.id == wId);
        const inTopContainer =
            this.getContainerWidgets(room, Container.Top).some(app => app.id == wId);

        // The widget should only be shown as a persistent app (in a floating pip container) if it is not visible on screen
        // either, because we are viewing a different room OR because it is in none of the possible containers of the room view.
        const isVisibleOnScreen = (inRightPanel || inCenterContainer || inTopContainer);
        return isVisibleOnScreen;
    }

>>>>>>> c19aa957
    public canAddToContainer(room: Room, container: Container): boolean {
        switch (container) {
            case Container.Top: return this.getContainerWidgets(room, container).length < MAX_PINNED;
            case Container.Right: return this.getContainerWidgets(room, container).length < MAX_PINNED;
            case Container.Center: return this.getContainerWidgets(room, container).length < 1;
        }
    }

    public getResizerDistributions(room: Room, container: Container): string[] { // yes, string.
        let distributions = this.byRoom[room.roomId]?.[container]?.distributions;
        if (!distributions || distributions.length < 2) return [];

        // The distributor actually expects to be fed N-1 sizes and expands the middle section
        // instead of the edges. Therefore, we need to return [0] when there's two widgets or
        // [0, 2] when there's three (skipping [1] because it's irrelevant).

        if (distributions.length === 2) distributions = [distributions[0]];
        if (distributions.length === 3) distributions = [distributions[0], distributions[2]];
        return distributions.map(d => `${d.toFixed(1)}%`); // actual percents - these are decoded later
    }

    public setResizerDistributions(room: Room, container: Container, distributions: string[]) {
        if (container !== Container.Top) return; // ignore - not relevant

        const numbers = distributions.map(d => Number(Number(d.substring(0, d.length - 1)).toFixed(1)));
        const widgets = this.getContainerWidgets(room, container);

        // From getResizerDistributions, we need to fill in the middle size if applicable.
        const remaining = 100 - sum(...numbers);
        if (numbers.length === 2) numbers.splice(1, 0, remaining);
        if (numbers.length === 1) numbers.push(remaining);

        const localLayout = {};
        widgets.forEach((w, i) => {
            localLayout[w.id] = {
                container: container,
                width: numbers[i],
                index: i,
                height: this.byRoom[room.roomId]?.[container]?.height || MIN_WIDGET_HEIGHT_PCT,
            };
        });
        this.updateUserLayout(room, localLayout);
    }

    public getContainerHeight(room: Room, container: Container): number {
        return this.byRoom[room.roomId]?.[container]?.height; // let the default get returned if needed
    }

    public setContainerHeight(room: Room, container: Container, height: number) {
        const widgets = this.getContainerWidgets(room, container);
        const widths = this.byRoom[room.roomId]?.[container]?.distributions;
        const localLayout = {};
        widgets.forEach((w, i) => {
            localLayout[w.id] = {
                container: container,
                width: widths[i],
                index: i,
                height: height,
            };
        });
        this.updateUserLayout(room, localLayout);
    }

    public moveWithinContainer(room: Room, container: Container, widget: IApp, delta: number) {
        const widgets = arrayFastClone(this.getContainerWidgets(room, container));
        const currentIdx = widgets.findIndex(w => w.id === widget.id);
        if (currentIdx < 0) return; // no change needed

        widgets.splice(currentIdx, 1); // remove existing widget
        const newIdx = clamp(currentIdx + delta, 0, widgets.length);
        widgets.splice(newIdx, 0, widget);

        const widths = this.byRoom[room.roomId]?.[container]?.distributions;
        const height = this.byRoom[room.roomId]?.[container]?.height;
        const localLayout = {};
        widgets.forEach((w, i) => {
            localLayout[w.id] = {
                container: container,
                width: widths[i],
                index: i,
                height: height,
            };
        });
        this.updateUserLayout(room, localLayout);
    }

    public moveToContainer(room: Room, widget: IApp, toContainer: Container) {
        const allWidgets = this.getAllWidgets(room);
        if (!allWidgets.some(([w]) => w.id === widget.id)) return; // invalid
        // Prepare other containers (potentially move widgets to obey the following rules)
        const newLayout = {};
        switch (toContainer) {
            case Container.Right:
                // new "right" widget
                break;
            case Container.Center:
                // new "center" widget => all other widgets go into "right"
                for (const w of this.getContainerWidgets(room, Container.Top)) {
                    newLayout[w.id] = { container: Container.Right };
                }
                for (const w of this.getContainerWidgets(room, Container.Center)) {
                    newLayout[w.id] = { container: Container.Right };
                }
                break;
            case Container.Top:
                // new "top" widget => the center widget moves into "right"
                if (this.hasMaximisedWidget(room)) {
                    const centerWidget = this.getContainerWidgets(room, Container.Center)[0];
                    newLayout[centerWidget.id] = { container: Container.Right };
                }
                break;
        }

        newLayout[widget.id] = { container: toContainer };

        // move widgets into requested containers.
        this.updateUserLayout(room, newLayout);
    }

    public hasMaximisedWidget(room: Room) {
        return this.getContainerWidgets(room, Container.Center).length > 0;
    }

    public hasPinnedWidgets(room: Room) {
        return this.getContainerWidgets(room, Container.Top).length > 0;
    }

    public canCopyLayoutToRoom(room: Room): boolean {
        if (!this.matrixClient) return false; // not ready yet
        return room.currentState.maySendStateEvent(WIDGET_LAYOUT_EVENT_TYPE, this.matrixClient.getUserId());
    }

    public copyLayoutToRoom(room: Room) {
        const allWidgets = this.getAllWidgets(room);
        const evContent: ILayoutStateEvent = { widgets: {} };
        for (const [widget, container] of allWidgets) {
            evContent.widgets[widget.id] = { container };
            if (container === Container.Top) {
                const containerWidgets = this.getContainerWidgets(room, container);
                const idx = containerWidgets.findIndex(w => w.id === widget.id);
                const widths = this.byRoom[room.roomId]?.[container]?.distributions;
                const height = this.byRoom[room.roomId]?.[container]?.height;
                evContent.widgets[widget.id] = {
                    ...evContent.widgets[widget.id],
                    height: height ? Math.round(height) : null,
                    width: widths[idx] ? Math.round(widths[idx]) : null,
                    index: idx,
                };
            }
        }
        this.matrixClient.sendStateEvent(room.roomId, WIDGET_LAYOUT_EVENT_TYPE, evContent, "");
    }

    private getAllWidgets(room: Room): [IApp, Container][] {
        const containers = this.byRoom[room.roomId];
        if (!containers) return [];

        const ret = [];
        for (const container of Object.keys(containers)) {
            const widgets = containers[container].ordered;
            for (const widget of widgets) {
                ret.push([widget, container]);
            }
        }
        return ret;
    }

    private updateUserLayout(room: Room, newLayout: IWidgetLayouts) {
        // Polyfill any missing widgets
        const allWidgets = this.getAllWidgets(room);
        for (const [widget, container] of allWidgets) {
            const containerWidgets = this.getContainerWidgets(room, container);
            const idx = containerWidgets.findIndex(w => w.id === widget.id);
            const widths = this.byRoom[room.roomId]?.[container]?.distributions;
            if (!newLayout[widget.id]) {
                newLayout[widget.id] = {
                    container: container,
                    index: idx,
                    height: this.byRoom[room.roomId]?.[container]?.height,
                    width: widths?.[idx],
                };
            }
        }

        const layoutEv = room.currentState.getStateEvents(WIDGET_LAYOUT_EVENT_TYPE, "");
        SettingsStore.setValue("Widgets.layout", room.roomId, SettingLevel.ROOM_ACCOUNT, {
            overrides: layoutEv?.getId(),
            widgets: newLayout,
        }).catch(() => this.recalculateRoom(room));
        this.recalculateRoom(room); // call to try local echo on changes (the catch above undoes any errors)
    }
}

window.mxWidgetLayoutStore = WidgetLayoutStore.instance;<|MERGE_RESOLUTION|>--- conflicted
+++ resolved
@@ -352,25 +352,6 @@
         return this.getContainerWidgets(room, container).some(w => w.id === widget.id);
     }
 
-<<<<<<< HEAD
-=======
-    public isVisibleOnScreen(room: Optional<Room>, widgetId: string) {
-        const wId = widgetId;
-        const inRightPanel =
-            (RightPanelStore.instance.currentCard.phase == RightPanelPhases.Widget &&
-                wId == RightPanelStore.instance.currentCard.state?.widgetId);
-        const inCenterContainer =
-            this.getContainerWidgets(room, Container.Center).some((app) => app.id == wId);
-        const inTopContainer =
-            this.getContainerWidgets(room, Container.Top).some(app => app.id == wId);
-
-        // The widget should only be shown as a persistent app (in a floating pip container) if it is not visible on screen
-        // either, because we are viewing a different room OR because it is in none of the possible containers of the room view.
-        const isVisibleOnScreen = (inRightPanel || inCenterContainer || inTopContainer);
-        return isVisibleOnScreen;
-    }
-
->>>>>>> c19aa957
     public canAddToContainer(room: Room, container: Container): boolean {
         switch (container) {
             case Container.Top: return this.getContainerWidgets(room, container).length < MAX_PINNED;
