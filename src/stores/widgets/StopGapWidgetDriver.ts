--- conflicted
+++ resolved
@@ -242,11 +242,7 @@
                         // For initial threads launch, chat effects are disabled
                         // see #19731
                         const isNotThread = content["m.relates_to"]?.rel_type !== THREAD_RELATION_TYPE.name;
-<<<<<<< HEAD
                         if (isNotThread) {
-=======
-                        if (!SettingsStore.getValue("feature_threadenabled") || isNotThread) {
->>>>>>> 9b267e7b
                             dis.dispatch({ action: `effects.${effect.command}` });
                         }
                     }
