/*
 * Copyright 2020 - 2022 The Matrix.org Foundation C.I.C.
 *
 * Licensed under the Apache License, Version 2.0 (the "License");
 * you may not use this file except in compliance with the License.
 * You may obtain a copy of the License at
 *
 *         http://www.apache.org/licenses/LICENSE-2.0
 *
 * Unless required by applicable law or agreed to in writing, software
 * distributed under the License is distributed on an "AS IS" BASIS,
 * WITHOUT WARRANTIES OR CONDITIONS OF ANY KIND, either express or implied.
 * See the License for the specific language governing permissions and
 * limitations under the License.
 */

import {
    Capability,
    EventDirection,
    IOpenIDCredentials,
    IOpenIDUpdate,
    ISendEventDetails,
<<<<<<< HEAD
    ITurnServer,
=======
    IRoomEvent,
>>>>>>> 24823ba7
    MatrixCapabilities,
    OpenIDRequestState,
    SimpleObservable,
    Symbols,
    Widget,
    WidgetDriver,
    WidgetEventCapability,
    WidgetKind,
} from "matrix-widget-api";
import { ClientEvent, ITurnServer as IClientTurnServer } from "matrix-js-sdk/src/client";
import { EventType } from "matrix-js-sdk/src/@types/event";
import { IContent, IEvent, MatrixEvent } from "matrix-js-sdk/src/models/event";
import { Room } from "matrix-js-sdk/src/models/room";
import { logger } from "matrix-js-sdk/src/logger";
import { THREAD_RELATION_TYPE } from "matrix-js-sdk/src/models/thread";

import { iterableDiff, iterableIntersection } from "../../utils/iterables";
import { MatrixClientPeg } from "../../MatrixClientPeg";
import Modal from "../../Modal";
import WidgetOpenIDPermissionsDialog from "../../components/views/dialogs/WidgetOpenIDPermissionsDialog";
import WidgetCapabilitiesPromptDialog from "../../components/views/dialogs/WidgetCapabilitiesPromptDialog";
import { WidgetPermissionCustomisations } from "../../customisations/WidgetPermissions";
import { OIDCState, WidgetPermissionStore } from "./WidgetPermissionStore";
import { WidgetType } from "../../widgets/WidgetType";
import { CHAT_EFFECTS } from "../../effects";
import { containsEmoji } from "../../effects/utils";
import dis from "../../dispatcher/dispatcher";
import SettingsStore from "../../settings/SettingsStore";
import { RoomViewStore } from "../RoomViewStore";
import { ElementWidgetCapabilities } from "./ElementWidgetCapabilities";
import { navigateToPermalink } from "../../utils/permalinks/navigator";

// TODO: Purge this from the universe

function getRememberedCapabilitiesForWidget(widget: Widget): Capability[] {
    return JSON.parse(localStorage.getItem(`widget_${widget.id}_approved_caps`) || "[]");
}

function setRememberedCapabilitiesForWidget(widget: Widget, caps: Capability[]) {
    localStorage.setItem(`widget_${widget.id}_approved_caps`, JSON.stringify(caps));
}

const normalizeTurnServer = ({ urls, username, credential }: IClientTurnServer): ITurnServer => ({
    uris: urls,
    username,
    password: credential,
});

export class StopGapWidgetDriver extends WidgetDriver {
    private allowedCapabilities: Set<Capability>;

    // TODO: Refactor widgetKind into the Widget class
    constructor(
        allowedCapabilities: Capability[],
        private forWidget: Widget,
        private forWidgetKind: WidgetKind,
        private inRoomId?: string,
    ) {
        super();

        // Always allow screenshots to be taken because it's a client-induced flow. The widget can't
        // spew screenshots at us and can't request screenshots of us, so it's up to us to provide the
        // button if the widget says it supports screenshots.
        this.allowedCapabilities = new Set([...allowedCapabilities,
            MatrixCapabilities.Screenshots,
            ElementWidgetCapabilities.RequiresClient]);

        // Grant the permissions that are specific to given widget types
        if (WidgetType.JITSI.matches(this.forWidget.type) && forWidgetKind === WidgetKind.Room) {
            this.allowedCapabilities.add(MatrixCapabilities.AlwaysOnScreen);
        } else if (WidgetType.STICKERPICKER.matches(this.forWidget.type) && forWidgetKind === WidgetKind.Account) {
            const stickerSendingCap = WidgetEventCapability.forRoomEvent(EventDirection.Send, EventType.Sticker).raw;
            this.allowedCapabilities.add(MatrixCapabilities.StickerSending); // legacy as far as MSC2762 is concerned
            this.allowedCapabilities.add(stickerSendingCap);

            // Auto-approve the legacy visibility capability. We send it regardless of capability.
            // Widgets don't technically need to request this capability, but Scalar still does.
            this.allowedCapabilities.add("visibility");
        }
    }

    public async validateCapabilities(requested: Set<Capability>): Promise<Set<Capability>> {
        // Check to see if any capabilities aren't automatically accepted (such as sticker pickers
        // allowing stickers to be sent). If there are excess capabilities to be approved, the user
        // will be prompted to accept them.
        const diff = iterableDiff(requested, this.allowedCapabilities);
        const missing = new Set(diff.removed); // "removed" is "in A (requested) but not in B (allowed)"
        const allowedSoFar = new Set(this.allowedCapabilities);
        getRememberedCapabilitiesForWidget(this.forWidget).forEach(cap => {
            allowedSoFar.add(cap);
            missing.delete(cap);
        });
        if (WidgetPermissionCustomisations.preapproveCapabilities) {
            const approved = await WidgetPermissionCustomisations.preapproveCapabilities(this.forWidget, requested);
            if (approved) {
                approved.forEach(cap => {
                    allowedSoFar.add(cap);
                    missing.delete(cap);
                });
            }
        }
        // TODO: Do something when the widget requests new capabilities not yet asked for
        let rememberApproved = false;
        if (missing.size > 0) {
            try {
                const [result] = await Modal.createDialog(
                    WidgetCapabilitiesPromptDialog,
                    {
                        requestedCapabilities: missing,
                        widget: this.forWidget,
                        widgetKind: this.forWidgetKind,
                    }).finished;
                (result.approved || []).forEach(cap => allowedSoFar.add(cap));
                rememberApproved = result.remember;
            } catch (e) {
                logger.error("Non-fatal error getting capabilities: ", e);
            }
        }

        // discard all previously allowed capabilities if they are not requested
        // TODO: this results in an unexpected behavior when this function is called during the capabilities renegotiation of MSC2974 that will be resolved later.
        const allAllowed = new Set(iterableIntersection(allowedSoFar, requested));

        if (rememberApproved) {
            setRememberedCapabilitiesForWidget(this.forWidget, Array.from(allAllowed));
        }

        return allAllowed;
    }

    public async sendEvent(
        eventType: string,
        content: IContent,
        stateKey: string = null,
        targetRoomId: string = null,
    ): Promise<ISendEventDetails> {
        const client = MatrixClientPeg.get();
        const roomId = targetRoomId || RoomViewStore.instance.getRoomId();

        if (!client || !roomId) throw new Error("Not in a room or not attached to a client");

        let r: { event_id: string } = null; // eslint-disable-line camelcase
        if (stateKey !== null) {
            // state event
            r = await client.sendStateEvent(roomId, eventType, content, stateKey);
        } else if (eventType === EventType.RoomRedaction) {
            // special case: extract the `redacts` property and call redact
            r = await client.redactEvent(roomId, content['redacts']);
        } else {
            // message event
            r = await client.sendEvent(roomId, eventType, content);

            if (eventType === EventType.RoomMessage) {
                CHAT_EFFECTS.forEach((effect) => {
                    if (containsEmoji(content, effect.emojis)) {
                        // For initial threads launch, chat effects are disabled
                        // see #19731
                        const isNotThread = content["m.relates_to"].rel_type !== THREAD_RELATION_TYPE.name;
                        if (!SettingsStore.getValue("feature_thread") || isNotThread) {
                            dis.dispatch({ action: `effects.${effect.command}` });
                        }
                    }
                });
            }
        }

        return { roomId, eventId: r.event_id };
    }

    public async sendToDevice(
        eventType: string,
        encrypted: boolean,
        contentMap: { [userId: string]: { [deviceId: string]: object } },
    ): Promise<void> {
        const client = MatrixClientPeg.get();

        if (encrypted) {
            const deviceInfoMap = await client.crypto.deviceList.downloadKeys(Object.keys(contentMap), false);

            await Promise.all(
                Object.entries(contentMap).flatMap(([userId, userContentMap]) =>
                    Object.entries(userContentMap).map(async ([deviceId, content]) => {
                        if (deviceId === "*") {
                            // Send the message to all devices we have keys for
                            await client.encryptAndSendToDevices(
                                Object.values(deviceInfoMap[userId]).map(deviceInfo => ({
                                    userId, deviceInfo,
                                })),
                                content,
                            );
                        } else {
                            // Send the message to a specific device
                            await client.encryptAndSendToDevices(
                                [{ userId, deviceInfo: deviceInfoMap[userId][deviceId] }],
                                content,
                            );
                        }
                    }),
                ),
            );
        } else {
            await client.queueToDevice({
                eventType,
                batch: Object.entries(contentMap).flatMap(([userId, userContentMap]) =>
                    Object.entries(userContentMap).map(([deviceId, content]) =>
                        ({ userId, deviceId, payload: content }),
                    ),
                ),
            });
        }
    }

    private pickRooms(roomIds: (string | Symbols.AnyRoom)[] = null): Room[] {
        const client = MatrixClientPeg.get();
        if (!client) throw new Error("Not attached to a client");

        const targetRooms = roomIds
            ? (roomIds.includes(Symbols.AnyRoom) ? client.getVisibleRooms() : roomIds.map(r => client.getRoom(r)))
            : [client.getRoom(RoomViewStore.instance.getRoomId())];
        return targetRooms.filter(r => !!r);
    }

    public async readRoomEvents(
        eventType: string,
        msgtype: string | undefined,
        limitPerRoom: number,
        roomIds: (string | Symbols.AnyRoom)[] = null,
    ): Promise<IRoomEvent[]> {
        limitPerRoom = limitPerRoom > 0 ? Math.min(limitPerRoom, Number.MAX_SAFE_INTEGER) : Number.MAX_SAFE_INTEGER; // relatively arbitrary

        const rooms = this.pickRooms(roomIds);
        const allResults: IEvent[] = [];
        for (const room of rooms) {
            const results: MatrixEvent[] = [];
            const events = room.getLiveTimeline().getEvents(); // timelines are most recent last
            for (let i = events.length - 1; i > 0; i--) {
                if (results.length >= limitPerRoom) break;

                const ev = events[i];
                if (ev.getType() !== eventType || ev.isState()) continue;
                if (eventType === EventType.RoomMessage && msgtype && msgtype !== ev.getContent()['msgtype']) continue;
                results.push(ev);
            }

            results.forEach(e => allResults.push(e.getEffectiveEvent()));
        }
        return allResults;
    }

    public async readStateEvents(
        eventType: string,
        stateKey: string | undefined,
        limitPerRoom: number,
        roomIds: (string | Symbols.AnyRoom)[] = null,
    ): Promise<IRoomEvent[]> {
        limitPerRoom = limitPerRoom > 0 ? Math.min(limitPerRoom, Number.MAX_SAFE_INTEGER) : Number.MAX_SAFE_INTEGER; // relatively arbitrary

        const rooms = this.pickRooms(roomIds);
        const allResults: IEvent[] = [];
        for (const room of rooms) {
            const results: MatrixEvent[] = [];
            const state: Map<string, MatrixEvent> = room.currentState.events.get(eventType);
            if (state) {
                if (stateKey === "" || !!stateKey) {
                    const forKey = state.get(stateKey);
                    if (forKey) results.push(forKey);
                } else {
                    results.push(...Array.from(state.values()));
                }
            }

            results.slice(0, limitPerRoom).forEach(e => allResults.push(e.getEffectiveEvent()));
        }
        return allResults;
    }

    public async askOpenID(observer: SimpleObservable<IOpenIDUpdate>) {
        const oidcState = WidgetPermissionStore.instance.getOIDCState(
            this.forWidget, this.forWidgetKind, this.inRoomId,
        );

        const getToken = (): Promise<IOpenIDCredentials> => {
            return MatrixClientPeg.get().getOpenIdToken();
        };

        if (oidcState === OIDCState.Denied) {
            return observer.update({ state: OpenIDRequestState.Blocked });
        }
        if (oidcState === OIDCState.Allowed) {
            return observer.update({ state: OpenIDRequestState.Allowed, token: await getToken() });
        }

        observer.update({ state: OpenIDRequestState.PendingUserConfirmation });

        Modal.createDialog(WidgetOpenIDPermissionsDialog, {
            widget: this.forWidget,
            widgetKind: this.forWidgetKind,
            inRoomId: this.inRoomId,

            onFinished: async (confirm) => {
                if (!confirm) {
                    return observer.update({ state: OpenIDRequestState.Blocked });
                }

                return observer.update({ state: OpenIDRequestState.Allowed, token: await getToken() });
            },
        });
    }

    public async navigate(uri: string): Promise<void> {
        navigateToPermalink(uri);
    }

    public async* getTurnServers(): AsyncGenerator<ITurnServer> {
        const client = MatrixClientPeg.get();
        if (!client.pollingTurnServers || !client.getTurnServers().length) return;

        let setTurnServer: (server: ITurnServer) => void;
        let setError: (error: Error) => void;

        const onTurnServers = ([server]: IClientTurnServer[]) => setTurnServer(normalizeTurnServer(server));
        const onTurnServersError = (error: Error, fatal: boolean) => { if (fatal) setError(error); };

        client.on(ClientEvent.TurnServers, onTurnServers);
        client.on(ClientEvent.TurnServersError, onTurnServersError);

        try {
            const initialTurnServer = client.getTurnServers()[0];
            yield normalizeTurnServer(initialTurnServer);

            // Repeatedly listen for new TURN servers until an error occurs or
            // the caller stops this generator
            while (true) {
                yield await new Promise<ITurnServer>((resolve, reject) => {
                    setTurnServer = resolve;
                    setError = reject;
                });
            }
        } finally {
            // The loop was broken - clean up
            client.off(ClientEvent.TurnServers, onTurnServers);
            client.off(ClientEvent.TurnServersError, onTurnServersError);
        }
    }
}<|MERGE_RESOLUTION|>--- conflicted
+++ resolved
@@ -20,11 +20,8 @@
     IOpenIDCredentials,
     IOpenIDUpdate,
     ISendEventDetails,
-<<<<<<< HEAD
     ITurnServer,
-=======
     IRoomEvent,
->>>>>>> 24823ba7
     MatrixCapabilities,
     OpenIDRequestState,
     SimpleObservable,
