--- conflicted
+++ resolved
@@ -90,14 +90,8 @@
     }
 
     protected async onNotReady(): Promise<any> {
-<<<<<<< HEAD
         this.isReady = false;
-=======
-        if (this.roomStoreToken) {
-            this.roomStoreToken.remove();
-        }
         MatrixClientPeg.get().off("crypto.verification.request", this.onVerificationRequestUpdate.bind(this));
->>>>>>> 071983db
         // TODO RightPanelStore (will be addressed when dropping groups): User this instead of the dispatcher.
         // RoomViewStore.off(UPDATE_EVENT, this.onRoomViewStoreUpdate);
     }
