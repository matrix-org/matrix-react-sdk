--- conflicted
+++ resolved
@@ -145,32 +145,17 @@
         const cardState = redirect?.state ?? (Object.keys(card.state ?? {}).length === 0 ? null : card.state);
 
         // Checks for wrong SetRightPanelPhase requests
-<<<<<<< HEAD
         if (!this.isPhaseActionValid(targetPhase)) return;
+
         if ((targetPhase === this.currentCardForRoom(rId)?.phase && !!cardState)) {
-=======
-        if (!this.isPhaseActionIsValid(targetPhase)) return;
-
-        if (targetPhase === this.currentCard?.phase &&
-            allowClose &&
-            (this.compareCards({ phase: targetPhase, state: cardState }, this.currentCard) || !cardState)
-        ) {
-            // Toggle panel: a toggle command needs to fullfil the following:
-            // - the same phase
-            // - the panel can be closed
-            // - does not contain any state information (state)
-            if (targetPhase != RightPanelPhases.EncryptionPanel) {
-                this.togglePanel(rId);
-            }
-            return;
-        } else if ((targetPhase === this.currentCardForRoom(rId)?.phase && !!cardState)) {
->>>>>>> 7b8c88f2
             // Update state: set right panel with a new state but keep the phase (dont know it this is ever needed...)
             const hist = this.byRoom[rId]?.history ?? [];
             hist[hist.length - 1].state = cardState;
             this.emitAndUpdateSettings();
             return;
-        } else if (targetPhase !== this.currentCard?.phase) {
+        }
+
+        if (targetPhase !== this.currentCard?.phase) {
             // Set right panel and erase history.
             this.setRightPanelCache({ phase: targetPhase, state: cardState ?? {} }, rId);
         }
