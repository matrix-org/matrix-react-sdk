--- conflicted
+++ resolved
@@ -71,11 +71,7 @@
     protected async onReady(): Promise<any> {
         this.isReady = true;
         this.roomStoreToken = RoomViewStore.addListener(this.onRoomViewStoreUpdate);
-<<<<<<< HEAD
-        MatrixClientPeg.get().on(CryptoEvent.VerificationRequest, this.onVerificationRequestUpdate);
-=======
-        this.matrixClient.on("crypto.verification.request", this.onVerificationRequestUpdate);
->>>>>>> 8fccef86
+        this.matrixClient.on(CryptoEvent.VerificationRequest, this.onVerificationRequestUpdate);
         this.viewedRoomId = RoomViewStore.getRoomId();
         this.loadCacheFromSettings();
         this.emitAndUpdateSettings();
@@ -89,11 +85,7 @@
 
     protected async onNotReady(): Promise<any> {
         this.isReady = false;
-<<<<<<< HEAD
-        MatrixClientPeg.get().off(CryptoEvent.VerificationRequest, this.onVerificationRequestUpdate);
-=======
-        this.matrixClient.off("crypto.verification.request", this.onVerificationRequestUpdate);
->>>>>>> 8fccef86
+        this.matrixClient.off(CryptoEvent.VerificationRequest, this.onVerificationRequestUpdate);
         this.roomStoreToken.remove();
     }
 
