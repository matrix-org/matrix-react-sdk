--- conflicted
+++ resolved
@@ -164,20 +164,12 @@
     };
 
     private checkLiveness = (): void => {
-<<<<<<< HEAD
-        const prevLiveness = this.getLiveBeaconIds();
-=======
         const prevLiveBeaconIds = this.getLiveBeaconIds();
->>>>>>> b04d31b5
         this.liveBeaconIds = [...this.beacons.values()]
             .filter(beacon => beacon.isLive)
             .map(beacon => beacon.identifier);
 
-<<<<<<< HEAD
-        if (arrayHasDiff(prevLiveness, this.liveBeaconIds)) {
-=======
         if (arrayHasDiff(prevLiveBeaconIds, this.liveBeaconIds)) {
->>>>>>> b04d31b5
             this.emit(OwnBeaconStoreEvent.LivenessChange, this.liveBeaconIds);
         }
     };
