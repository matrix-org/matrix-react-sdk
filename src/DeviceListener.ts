/*
Copyright 2020 The Matrix.org Foundation C.I.C.

Licensed under the Apache License, Version 2.0 (the "License");
you may not use this file except in compliance with the License.
You may obtain a copy of the License at

    http://www.apache.org/licenses/LICENSE-2.0

Unless required by applicable law or agreed to in writing, software
distributed under the License is distributed on an "AS IS" BASIS,
WITHOUT WARRANTIES OR CONDITIONS OF ANY KIND, either express or implied.
See the License for the specific language governing permissions and
limitations under the License.
*/

import { MatrixEvent } from "matrix-js-sdk/src/models/event";
import { logger } from "matrix-js-sdk/src/logger";
import { CryptoEvent } from "matrix-js-sdk/src/crypto";
import { ClientEvent, EventType, RoomStateEvent } from "matrix-js-sdk/src/matrix";
import { SyncState } from "matrix-js-sdk/src/sync";

import { MatrixClientPeg } from './MatrixClientPeg';
import dis from "./dispatcher/dispatcher";
import {
    hideToast as hideBulkUnverifiedSessionsToast,
    showToast as showBulkUnverifiedSessionsToast,
} from "./toasts/BulkUnverifiedSessionsToast";
import {
    hideToast as hideSetupEncryptionToast,
    Kind as SetupKind,
    showToast as showSetupEncryptionToast,
} from "./toasts/SetupEncryptionToast";
import {
    hideToast as hideUnverifiedSessionsToast,
    showToast as showUnverifiedSessionsToast,
} from "./toasts/UnverifiedSessionToast";
import { accessSecretStorage, isSecretStorageBeingAccessed } from "./SecurityManager";
import { isSecureBackupRequired } from './utils/WellKnownUtils';
import { ActionPayload } from "./dispatcher/payloads";
import { Action } from "./dispatcher/actions";
import { isLoggedIn } from "./utils/login";
import SdkConfig from "./SdkConfig";
import PlatformPeg from "./PlatformPeg";
import {
    recordClientInformation,
    removeClientInformation,
} from "./utils/device/clientInformation";
import SettingsStore, { CallbackFn } from "./settings/SettingsStore";
import { UIFeature } from "./settings/UIFeature";
<<<<<<< HEAD
import { isBulkUnverifiedDeviceReminderSnoozed } from "./utils/device/snoozeBulkUnverifiedDeviceReminder";
=======
>>>>>>> 2d9fa81c

const KEY_BACKUP_POLL_INTERVAL = 5 * 60 * 1000;

export default class DeviceListener {
    private dispatcherRef: string;
    // device IDs for which the user has dismissed the verify toast ('Later')
    private dismissed = new Set<string>();
    // has the user dismissed any of the various nag toasts to setup encryption on this device?
    private dismissedThisDeviceToast = false;
    // cache of the key backup info
    private keyBackupInfo: object = null;
    private keyBackupFetchedAt: number = null;
    private keyBackupStatusChecked = false;
    // We keep a list of our own device IDs so we can batch ones that were already
    // there the last time the app launched into a single toast, but display new
    // ones in their own toasts.
    private ourDeviceIdsAtStart: Set<string> = null;
    // The set of device IDs we're currently displaying toasts for
    private displayingToastsForDeviceIds = new Set<string>();
    private running = false;
    private shouldRecordClientInformation = false;
    private enableBulkUnverifiedSessionsReminder = true;
    private deviceClientInformationSettingWatcherRef: string | undefined;

    public static sharedInstance() {
        if (!window.mxDeviceListener) window.mxDeviceListener = new DeviceListener();
        return window.mxDeviceListener;
    }

    public start() {
        this.running = true;
        MatrixClientPeg.get().on(CryptoEvent.WillUpdateDevices, this.onWillUpdateDevices);
        MatrixClientPeg.get().on(CryptoEvent.DevicesUpdated, this.onDevicesUpdated);
        MatrixClientPeg.get().on(CryptoEvent.DeviceVerificationChanged, this.onDeviceVerificationChanged);
        MatrixClientPeg.get().on(CryptoEvent.UserTrustStatusChanged, this.onUserTrustStatusChanged);
        MatrixClientPeg.get().on(CryptoEvent.KeysChanged, this.onCrossSingingKeysChanged);
        MatrixClientPeg.get().on(ClientEvent.AccountData, this.onAccountData);
        MatrixClientPeg.get().on(ClientEvent.Sync, this.onSync);
        MatrixClientPeg.get().on(RoomStateEvent.Events, this.onRoomStateEvents);
        this.shouldRecordClientInformation = SettingsStore.getValue('deviceClientInformationOptIn');
        // only configurable in config, so we don't need to watch the value
        this.enableBulkUnverifiedSessionsReminder = SettingsStore.getValue(UIFeature.BulkUnverifiedSessionsReminder);
        this.deviceClientInformationSettingWatcherRef = SettingsStore.watchSetting(
            'deviceClientInformationOptIn',
            null,
            this.onRecordClientInformationSettingChange,
        );
        this.dispatcherRef = dis.register(this.onAction);
        this.recheck();
        this.updateClientInformation();
    }

    public stop() {
        this.running = false;
        if (MatrixClientPeg.get()) {
            MatrixClientPeg.get().removeListener(CryptoEvent.WillUpdateDevices, this.onWillUpdateDevices);
            MatrixClientPeg.get().removeListener(CryptoEvent.DevicesUpdated, this.onDevicesUpdated);
            MatrixClientPeg.get().removeListener(
                CryptoEvent.DeviceVerificationChanged,
                this.onDeviceVerificationChanged,
            );
            MatrixClientPeg.get().removeListener(CryptoEvent.UserTrustStatusChanged, this.onUserTrustStatusChanged);
            MatrixClientPeg.get().removeListener(CryptoEvent.KeysChanged, this.onCrossSingingKeysChanged);
            MatrixClientPeg.get().removeListener(ClientEvent.AccountData, this.onAccountData);
            MatrixClientPeg.get().removeListener(ClientEvent.Sync, this.onSync);
            MatrixClientPeg.get().removeListener(RoomStateEvent.Events, this.onRoomStateEvents);
        }
        if (this.deviceClientInformationSettingWatcherRef) {
            SettingsStore.unwatchSetting(this.deviceClientInformationSettingWatcherRef);
        }
        if (this.dispatcherRef) {
            dis.unregister(this.dispatcherRef);
            this.dispatcherRef = null;
        }
        this.dismissed.clear();
        this.dismissedThisDeviceToast = false;
        this.keyBackupInfo = null;
        this.keyBackupFetchedAt = null;
        this.keyBackupStatusChecked = false;
        this.ourDeviceIdsAtStart = null;
        this.displayingToastsForDeviceIds = new Set();
    }

    /**
     * Dismiss notifications about our own unverified devices
     *
     * @param {String[]} deviceIds List of device IDs to dismiss notifications for
     */
    public async dismissUnverifiedSessions(deviceIds: Iterable<string>) {
        logger.log("Dismissing unverified sessions: " + Array.from(deviceIds).join(','));
        for (const d of deviceIds) {
            this.dismissed.add(d);
        }

        this.recheck();
    }

    public dismissEncryptionSetup() {
        this.dismissedThisDeviceToast = true;
        this.recheck();
    }

    private ensureDeviceIdsAtStartPopulated() {
        if (this.ourDeviceIdsAtStart === null) {
            const cli = MatrixClientPeg.get();
            this.ourDeviceIdsAtStart = new Set(
                cli.getStoredDevicesForUser(cli.getUserId()).map(d => d.deviceId),
            );
        }
    }

    private onWillUpdateDevices = async (users: string[], initialFetch?: boolean) => {
        // If we didn't know about *any* devices before (ie. it's fresh login),
        // then they are all pre-existing devices, so ignore this and set the
        // devicesAtStart list to the devices that we see after the fetch.
        if (initialFetch) return;

        const myUserId = MatrixClientPeg.get().getUserId();
        if (users.includes(myUserId)) this.ensureDeviceIdsAtStartPopulated();

        // No need to do a recheck here: we just need to get a snapshot of our devices
        // before we download any new ones.
    };

    private onDevicesUpdated = (users: string[]) => {
        if (!users.includes(MatrixClientPeg.get().getUserId())) return;
        this.recheck();
    };

    private onDeviceVerificationChanged = (userId: string) => {
        if (userId !== MatrixClientPeg.get().getUserId()) return;
        this.recheck();
    };

    private onUserTrustStatusChanged = (userId: string) => {
        if (userId !== MatrixClientPeg.get().getUserId()) return;
        this.recheck();
    };

    private onCrossSingingKeysChanged = () => {
        this.recheck();
    };

    private onAccountData = (ev: MatrixEvent) => {
        // User may have:
        // * migrated SSSS to symmetric
        // * uploaded keys to secret storage
        // * completed secret storage creation
        // which result in account data changes affecting checks below.
        if (
            ev.getType().startsWith('m.secret_storage.') ||
            ev.getType().startsWith('m.cross_signing.') ||
            ev.getType() === 'm.megolm_backup.v1'
        ) {
            this.recheck();
        }
    };

    private onSync = (state: SyncState, prevState?: SyncState) => {
        if (state === 'PREPARED' && prevState === null) {
            this.recheck();
        }
    };

    private onRoomStateEvents = (ev: MatrixEvent) => {
        if (ev.getType() !== EventType.RoomEncryption) return;

        // If a room changes to encrypted, re-check as it may be our first
        // encrypted room. This also catches encrypted room creation as well.
        this.recheck();
    };

    private onAction = ({ action }: ActionPayload) => {
        if (action !== Action.OnLoggedIn) return;
        this.recheck();
        this.updateClientInformation();
    };

    // The server doesn't tell us when key backup is set up, so we poll
    // & cache the result
    private async getKeyBackupInfo() {
        const now = (new Date()).getTime();
        if (!this.keyBackupInfo || this.keyBackupFetchedAt < now - KEY_BACKUP_POLL_INTERVAL) {
            this.keyBackupInfo = await MatrixClientPeg.get().getKeyBackupVersion();
            this.keyBackupFetchedAt = now;
        }
        return this.keyBackupInfo;
    }

    private shouldShowSetupEncryptionToast() {
        // If we're in the middle of a secret storage operation, we're likely
        // modifying the state involved here, so don't add new toasts to setup.
        if (isSecretStorageBeingAccessed()) return false;
        // Show setup toasts once the user is in at least one encrypted room.
        const cli = MatrixClientPeg.get();
        return cli && cli.getRooms().some(r => cli.isRoomEncrypted(r.roomId));
    }

    private async recheck() {
        if (!this.running) return; // we have been stopped
        const cli = MatrixClientPeg.get();

        if (!(await cli.doesServerSupportUnstableFeature("org.matrix.e2e_cross_signing"))) return;

        if (!cli.isCryptoEnabled()) return;
        // don't recheck until the initial sync is complete: lots of account data events will fire
        // while the initial sync is processing and we don't need to recheck on each one of them
        // (we add a listener on sync to do once check after the initial sync is done)
        if (!cli.isInitialSyncComplete()) return;

        const crossSigningReady = await cli.isCrossSigningReady();
        const secretStorageReady = await cli.isSecretStorageReady();
        const allSystemsReady = crossSigningReady && secretStorageReady;

        if (this.dismissedThisDeviceToast || allSystemsReady) {
            hideSetupEncryptionToast();

            this.checkKeyBackupStatus();
        } else if (this.shouldShowSetupEncryptionToast()) {
            // make sure our keys are finished downloading
            await cli.downloadKeys([cli.getUserId()]);
            // cross signing isn't enabled - nag to enable it
            // There are 3 different toasts for:
            if (
                !cli.getCrossSigningId() &&
                cli.getStoredCrossSigningForUser(cli.getUserId())
            ) {
                // Cross-signing on account but this device doesn't trust the master key (verify this session)
                showSetupEncryptionToast(SetupKind.VERIFY_THIS_SESSION);
                this.checkKeyBackupStatus();
            } else {
                const backupInfo = await this.getKeyBackupInfo();
                if (backupInfo) {
                    // No cross-signing on account but key backup available (upgrade encryption)
                    showSetupEncryptionToast(SetupKind.UPGRADE_ENCRYPTION);
                } else {
                    // No cross-signing or key backup on account (set up encryption)
                    await cli.waitForClientWellKnown();
                    if (isSecureBackupRequired() && isLoggedIn()) {
                        // If we're meant to set up, and Secure Backup is required,
                        // trigger the flow directly without a toast once logged in.
                        hideSetupEncryptionToast();
                        accessSecretStorage();
                    } else {
                        showSetupEncryptionToast(SetupKind.SET_UP_ENCRYPTION);
                    }
                }
            }
        }

        // This needs to be done after awaiting on downloadKeys() above, so
        // we make sure we get the devices after the fetch is done.
        this.ensureDeviceIdsAtStartPopulated();

        // Unverified devices that were there last time the app ran
        // (technically could just be a boolean: we don't actually
        // need to remember the device IDs, but for the sake of
        // symmetry...).
        const oldUnverifiedDeviceIds = new Set<string>();
        // Unverified devices that have appeared since then
        const newUnverifiedDeviceIds = new Set<string>();

        const isCurrentDeviceTrusted = crossSigningReady &&
<<<<<<< HEAD
            await (cli.checkDeviceTrust(cli.getUserId()!, cli.deviceId)).isCrossSigningVerified();
=======
            await (cli.checkDeviceTrust(cli.getUserId()!, cli.deviceId!)).isCrossSigningVerified();
>>>>>>> 2d9fa81c

        // as long as cross-signing isn't ready,
        // you can't see or dismiss any device toasts
        if (crossSigningReady) {
            const devices = cli.getStoredDevicesForUser(cli.getUserId());
            for (const device of devices) {
                if (device.deviceId === cli.deviceId) continue;

                const deviceTrust = await cli.checkDeviceTrust(cli.getUserId()!, device.deviceId!);
                if (!deviceTrust.isCrossSigningVerified() && !this.dismissed.has(device.deviceId)) {
                    if (this.ourDeviceIdsAtStart.has(device.deviceId)) {
                        oldUnverifiedDeviceIds.add(device.deviceId);
                    } else {
                        newUnverifiedDeviceIds.add(device.deviceId);
                    }
                }
            }
        }

        logger.debug("Old unverified sessions: " + Array.from(oldUnverifiedDeviceIds).join(','));
        logger.debug("New unverified sessions: " + Array.from(newUnverifiedDeviceIds).join(','));
        logger.debug("Currently showing toasts for: " + Array.from(this.displayingToastsForDeviceIds).join(','));


        const isBulkUnverifiedSessionsReminderSnoozed = isBulkUnverifiedDeviceReminderSnoozed();

        // Display or hide the batch toast for old unverified sessions
        // don't show the toast if the current device is unverified
        if (
            oldUnverifiedDeviceIds.size > 0
            && isCurrentDeviceTrusted
            && this.enableBulkUnverifiedSessionsReminder
<<<<<<< HEAD
            && !isBulkUnverifiedSessionsReminderSnoozed
=======
>>>>>>> 2d9fa81c
        ) {
            showBulkUnverifiedSessionsToast(oldUnverifiedDeviceIds);
        } else {
            hideBulkUnverifiedSessionsToast();
        }

        // Show toasts for new unverified devices if they aren't already there
        for (const deviceId of newUnverifiedDeviceIds) {
            showUnverifiedSessionsToast(deviceId);
        }

        // ...and hide any we don't need any more
        for (const deviceId of this.displayingToastsForDeviceIds) {
            if (!newUnverifiedDeviceIds.has(deviceId)) {
                logger.debug("Hiding unverified session toast for " + deviceId);
                hideUnverifiedSessionsToast(deviceId);
            }
        }

        this.displayingToastsForDeviceIds = newUnverifiedDeviceIds;
    }

    private checkKeyBackupStatus = async () => {
        if (this.keyBackupStatusChecked) {
            return;
        }
        // returns null when key backup status hasn't finished being checked
        const isKeyBackupEnabled = MatrixClientPeg.get().getKeyBackupEnabled();
        this.keyBackupStatusChecked = isKeyBackupEnabled !== null;

        if (isKeyBackupEnabled === false) {
            dis.dispatch({ action: Action.ReportKeyBackupNotEnabled });
        }
    };

    private onRecordClientInformationSettingChange: CallbackFn = (
        _originalSettingName, _roomId, _level, _newLevel, newValue,
    ) => {
        const prevValue = this.shouldRecordClientInformation;

        this.shouldRecordClientInformation = !!newValue;

        if (this.shouldRecordClientInformation !== prevValue) {
            this.updateClientInformation();
        }
    };

    private updateClientInformation = async () => {
        try {
            if (this.shouldRecordClientInformation) {
                await recordClientInformation(
                    MatrixClientPeg.get(),
                    SdkConfig.get(),
                    PlatformPeg.get(),
                );
            } else {
                await removeClientInformation(MatrixClientPeg.get());
            }
        } catch (error) {
            // this is a best effort operation
            // log the error without rethrowing
            logger.error('Failed to update client information', error);
        }
    };
}<|MERGE_RESOLUTION|>--- conflicted
+++ resolved
@@ -48,10 +48,7 @@
 } from "./utils/device/clientInformation";
 import SettingsStore, { CallbackFn } from "./settings/SettingsStore";
 import { UIFeature } from "./settings/UIFeature";
-<<<<<<< HEAD
 import { isBulkUnverifiedDeviceReminderSnoozed } from "./utils/device/snoozeBulkUnverifiedDeviceReminder";
-=======
->>>>>>> 2d9fa81c
 
 const KEY_BACKUP_POLL_INTERVAL = 5 * 60 * 1000;
 
@@ -315,11 +312,7 @@
         const newUnverifiedDeviceIds = new Set<string>();
 
         const isCurrentDeviceTrusted = crossSigningReady &&
-<<<<<<< HEAD
-            await (cli.checkDeviceTrust(cli.getUserId()!, cli.deviceId)).isCrossSigningVerified();
-=======
             await (cli.checkDeviceTrust(cli.getUserId()!, cli.deviceId!)).isCrossSigningVerified();
->>>>>>> 2d9fa81c
 
         // as long as cross-signing isn't ready,
         // you can't see or dismiss any device toasts
@@ -352,10 +345,7 @@
             oldUnverifiedDeviceIds.size > 0
             && isCurrentDeviceTrusted
             && this.enableBulkUnverifiedSessionsReminder
-<<<<<<< HEAD
             && !isBulkUnverifiedSessionsReminderSnoozed
-=======
->>>>>>> 2d9fa81c
         ) {
             showBulkUnverifiedSessionsToast(oldUnverifiedDeviceIds);
         } else {
