/*
Copyright 2022 The Matrix.org Foundation C.I.C.

Licensed under the Apache License, Version 2.0 (the "License");
you may not use this file except in compliance with the License.
You may obtain a copy of the License at

    http://www.apache.org/licenses/LICENSE-2.0

Unless required by applicable law or agreed to in writing, software
distributed under the License is distributed on an "AS IS" BASIS,
WITHOUT WARRANTIES OR CONDITIONS OF ANY KIND, either express or implied.
See the License for the specific language governing permissions and
limitations under the License.
*/

import { logger } from "matrix-js-sdk/src/logger";
import { ClientEvent, MatrixClient } from "matrix-js-sdk/src/matrix";
import { useCallback, useEffect, useMemo, useRef, useState } from "react";

import { MatrixClientPeg } from "../MatrixClientPeg";
import { Notifier } from "../Notifier";
import DMRoomMap from "../utils/DMRoomMap";

export interface UserOnboardingContext {
    hasAvatar: boolean;
    hasDevices: boolean;
    hasDmRooms: boolean;
    hasNotificationsEnabled: boolean;
}

const USER_ONBOARDING_CONTEXT_INTERVAL = 5000;

/**
 * Returns a persistent, non-changing reference to a function
 * This function proxies all its calls to the current value of the given input callback
 *
 * This allows you to use the current value of e.g., a state in a callback that’s used by e.g., a useEventEmitter or
 * similar hook without re-registering the hook when the state changes
 * @param value changing callback
 */
function useRefOf<T extends any[], R>(value: (...values: T) => R): (...values: T) => R {
    const ref = useRef(value);
    ref.current = value;
    return useCallback((...values: T) => ref.current(...values), []);
}

function useUserOnboardingContextValue<T>(defaultValue: T, callback: (cli: MatrixClient) => Promise<T>): T {
    const [value, setValue] = useState<T>(defaultValue);
    const cli = MatrixClientPeg.get();

    const handler = useRefOf(callback);

    useEffect(() => {
        if (value) {
            return;
        }

        let handle: number | null = null;
        let enabled = true;
        const repeater = async (): Promise<void> => {
            if (handle !== null) {
                clearTimeout(handle);
                handle = null;
            }
            setValue(await handler(cli));
            if (enabled) {
                handle = window.setTimeout(repeater, USER_ONBOARDING_CONTEXT_INTERVAL);
            }
        };
        repeater().catch((err) => logger.warn("could not update user onboarding context", err));
        cli.on(ClientEvent.AccountData, repeater);
        return () => {
            enabled = false;
            cli.off(ClientEvent.AccountData, repeater);
            if (handle !== null) {
                clearTimeout(handle);
                handle = null;
            }
        };
    }, [cli, handler, value]);
    return value;
}

<<<<<<< HEAD
export function useUserOnboardingContext(): UserOnboardingContext | null {
    const hasAvatar = useUserOnboardingContextValue(false, async (cli): Promise<boolean> => {
=======
export function useUserOnboardingContext(): UserOnboardingContext {
    const hasAvatar = useUserOnboardingContextValue(false, async (cli) => {
>>>>>>> 07ae8437
        const profile = await cli.getProfileInfo(cli.getUserId());
        return Boolean(profile?.avatar_url);
    });
    const hasDevices = useUserOnboardingContextValue(false, async (cli): Promise<boolean> => {
        const myDevice = cli.getDeviceId();
        const devices = await cli.getDevices();
        return Boolean(devices.devices.find((device) => device.device_id !== myDevice));
    });
    const hasDmRooms = useUserOnboardingContextValue(false, async (): Promise<boolean> => {
        const dmRooms = DMRoomMap.shared().getUniqueRoomsWithIndividuals() ?? {};
        return Boolean(Object.keys(dmRooms).length);
    });
    const hasNotificationsEnabled = useUserOnboardingContextValue(false, async (): Promise<boolean> => {
        return Notifier.isPossible();
    });

    return useMemo(
        () => ({ hasAvatar, hasDevices, hasDmRooms, hasNotificationsEnabled }),
        [hasAvatar, hasDevices, hasDmRooms, hasNotificationsEnabled],
    );
}<|MERGE_RESOLUTION|>--- conflicted
+++ resolved
@@ -82,26 +82,21 @@
     return value;
 }
 
-<<<<<<< HEAD
-export function useUserOnboardingContext(): UserOnboardingContext | null {
-    const hasAvatar = useUserOnboardingContextValue(false, async (cli): Promise<boolean> => {
-=======
 export function useUserOnboardingContext(): UserOnboardingContext {
     const hasAvatar = useUserOnboardingContextValue(false, async (cli) => {
->>>>>>> 07ae8437
         const profile = await cli.getProfileInfo(cli.getUserId());
         return Boolean(profile?.avatar_url);
     });
-    const hasDevices = useUserOnboardingContextValue(false, async (cli): Promise<boolean> => {
+    const hasDevices = useUserOnboardingContextValue(false, async (cli) => {
         const myDevice = cli.getDeviceId();
         const devices = await cli.getDevices();
         return Boolean(devices.devices.find((device) => device.device_id !== myDevice));
     });
-    const hasDmRooms = useUserOnboardingContextValue(false, async (): Promise<boolean> => {
+    const hasDmRooms = useUserOnboardingContextValue(false, async () => {
         const dmRooms = DMRoomMap.shared().getUniqueRoomsWithIndividuals() ?? {};
         return Boolean(Object.keys(dmRooms).length);
     });
-    const hasNotificationsEnabled = useUserOnboardingContextValue(false, async (): Promise<boolean> => {
+    const hasNotificationsEnabled = useUserOnboardingContextValue(false, async () => {
         return Notifier.isPossible();
     });
 
