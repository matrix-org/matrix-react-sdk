--- conflicted
+++ resolved
@@ -154,16 +154,6 @@
     } else {
         widget = groupCall?.widget ?? jitsiWidget;
     }
-<<<<<<< HEAD
-=======
-
-    const [canPinWidget, setCanPinWidget] = useState(false);
-    const [widgetPinned, setWidgetPinned] = useState(false);
-    // We only want to prompt to pin the widget if it's not element call based.
-    const isECWidget = WidgetType.CALL.matches(widget?.type ?? "");
-    const promptPinWidget = !isECWidget && canPinWidget && !widgetPinned;
-
->>>>>>> a370a5cf
     const updateWidgetState = useCallback((): void => {
         setCanPinWidget(WidgetLayoutStore.instance.canAddToContainer(room, Container.Top));
         setWidgetPinned(!!widget && WidgetLayoutStore.instance.isInContainer(room, widget, Container.Top));
@@ -175,7 +165,7 @@
 
     const [canPinWidget, setCanPinWidget] = useState(false);
     const [widgetPinned, setWidgetPinned] = useState(false);
-    // We only want to prompt to pin the widget if it's not virtual (not element call based)
+    // We only want to prompt to pin the widget if it's not element call based.
     const isECWidget = WidgetType.CALL.matches(widget?.type ?? "");
     const promptPinWidget = !isECWidget && canPinWidget && !widgetPinned;
 
@@ -213,11 +203,7 @@
             if (widget && promptPinWidget) {
                 WidgetLayoutStore.instance.moveToContainer(room, widget, Container.Top);
             } else {
-<<<<<<< HEAD
-                placeCall(room, CallType.Voice, callPlatformType);
-=======
-                placeCall(room, CallType.Voice, callType, evt.shiftKey);
->>>>>>> a370a5cf
+                placeCall(room, CallType.Voice, callPlatformType, evt.shiftKey);
             }
         },
         [promptPinWidget, room, widget],
@@ -228,11 +214,7 @@
             if (widget && promptPinWidget) {
                 WidgetLayoutStore.instance.moveToContainer(room, widget, Container.Top);
             } else {
-<<<<<<< HEAD
-                placeCall(room, CallType.Video, callPlatformType);
-=======
-                placeCall(room, CallType.Video, callType, evt.shiftKey);
->>>>>>> a370a5cf
+                placeCall(room, CallType.Video, callPlatformType, evt.shiftKey);
             }
         },
         [widget, promptPinWidget, room],
