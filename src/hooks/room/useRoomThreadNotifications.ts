--- conflicted
+++ resolved
@@ -40,20 +40,13 @@
         }
         // We don't have any notified messages, but we might have unread messages. Let's
         // find out.
-<<<<<<< HEAD
-        if (doesRoomHaveUnreadThreads(room)) setNotificationLevel(NotificationLevel.Activity);
-=======
-        for (const thread of room!.getThreads()) {
-            // If the current thread has unread messages, we're done.
-            if (doesRoomOrThreadHaveUnreadMessages(thread)) {
-                setNotificationLevel(NotificationLevel.Activity);
-                return;
-            }
+        if (doesRoomHaveUnreadThreads(room)) {
+            setNotificationLevel(NotificationLevel.Activity);
+            return;
         }
 
         // default case
         setNotificationLevel(NotificationLevel.None);
->>>>>>> a3a387a1
     }, [room]);
 
     useEventEmitter(room, RoomEvent.UnreadNotifications, updateNotification);
