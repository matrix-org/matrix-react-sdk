/*
Copyright 2022 - 2023 The Matrix.org Foundation C.I.C.

Licensed under the Apache License, Version 2.0 (the "License");
you may not use this file except in compliance with the License.
You may obtain a copy of the License at

    http://www.apache.org/licenses/LICENSE-2.0

Unless required by applicable law or agreed to in writing, software
distributed under the License is distributed on an "AS IS" BASIS,
WITHOUT WARRANTIES OR CONDITIONS OF ANY KIND, either express or implied.
See the License for the specific language governing permissions and
limitations under the License.
*/

import { RoomEvent } from "matrix-js-sdk/src/models/room";
import { useCallback, useEffect, useState } from "react";

import type { NotificationCount, Room } from "matrix-js-sdk/src/models/room";
import { determineUnreadState } from "../RoomNotifs";
import type { NotificationColor } from "../stores/notifications/NotificationColor";
import { useEventEmitter } from "./useEventEmitter";

export const useUnreadNotifications = (
    room?: Room,
    threadId?: string,
): {
    symbol: string | null;
    count: number;
    color: NotificationColor;
} => {
    const [symbol, setSymbol] = useState<string | null>(null);
    const [count, setCount] = useState<number>(0);
    const [color, setColor] = useState<NotificationColor>(NotificationColor.None);

    useEventEmitter(
        room,
        RoomEvent.UnreadNotifications,
        (unreadNotifications: NotificationCount, evtThreadId?: string) => {
            // Discarding all events not related to the thread if one has been setup
            if (threadId && threadId !== evtThreadId) return;
            updateNotificationState();
        },
    );
    useEventEmitter(room, RoomEvent.Receipt, () => updateNotificationState());
    useEventEmitter(room, RoomEvent.Timeline, () => updateNotificationState());
    useEventEmitter(room, RoomEvent.Redaction, () => updateNotificationState());
    useEventEmitter(room, RoomEvent.LocalEchoUpdated, () => updateNotificationState());
    useEventEmitter(room, RoomEvent.MyMembership, () => updateNotificationState());

    const updateNotificationState = useCallback(() => {
<<<<<<< HEAD
        if (!room) {
            setSymbol(null);
            setCount(0);
            setColor(NotificationColor.None);
        } else if (getUnsentMessages(room, threadId).length > 0) {
            setSymbol("!");
            setCount(1);
            setColor(NotificationColor.Unsent);
        } else if (getEffectiveMembership(room.getMyMembership()) === EffectiveMembership.Invite) {
            setSymbol("!");
            setCount(1);
            setColor(NotificationColor.Red);
        } else if (getRoomNotifsState(room.client, room.roomId) === RoomNotifState.Mute) {
            setSymbol(null);
            setCount(0);
            setColor(NotificationColor.None);
        } else {
            const redNotifs = getUnreadNotificationCount(room, NotificationCountType.Highlight, threadId);
            const greyNotifs = getUnreadNotificationCount(room, NotificationCountType.Total, threadId);

            const trueCount = greyNotifs || redNotifs;
            setCount(trueCount);
            setSymbol(null);
            if (redNotifs > 0) {
                setColor(NotificationColor.Red);
            } else if (greyNotifs > 0) {
                setColor(NotificationColor.Grey);
            } else {
                // We don't have any notified messages, but we might have unread messages. Let's
                // find out.
                let roomOrThread: Room | Thread = room;
                if (threadId) {
                    roomOrThread = room.getThread(threadId)!;
                }
                const hasUnread = doesRoomOrThreadHaveUnreadMessages(roomOrThread);
                setColor(hasUnread ? NotificationColor.Bold : NotificationColor.None);
            }
        }
=======
        const { symbol, count, color } = determineUnreadState(room, threadId);
        setSymbol(symbol);
        setCount(count);
        setColor(color);
>>>>>>> 431afaaf
    }, [room, threadId]);

    useEffect(() => {
        updateNotificationState();
    }, [updateNotificationState]);

    return {
        symbol,
        count,
        color,
    };
};<|MERGE_RESOLUTION|>--- conflicted
+++ resolved
@@ -19,7 +19,7 @@
 
 import type { NotificationCount, Room } from "matrix-js-sdk/src/models/room";
 import { determineUnreadState } from "../RoomNotifs";
-import type { NotificationColor } from "../stores/notifications/NotificationColor";
+import { NotificationColor } from "../stores/notifications/NotificationColor";
 import { useEventEmitter } from "./useEventEmitter";
 
 export const useUnreadNotifications = (
@@ -50,51 +50,10 @@
     useEventEmitter(room, RoomEvent.MyMembership, () => updateNotificationState());
 
     const updateNotificationState = useCallback(() => {
-<<<<<<< HEAD
-        if (!room) {
-            setSymbol(null);
-            setCount(0);
-            setColor(NotificationColor.None);
-        } else if (getUnsentMessages(room, threadId).length > 0) {
-            setSymbol("!");
-            setCount(1);
-            setColor(NotificationColor.Unsent);
-        } else if (getEffectiveMembership(room.getMyMembership()) === EffectiveMembership.Invite) {
-            setSymbol("!");
-            setCount(1);
-            setColor(NotificationColor.Red);
-        } else if (getRoomNotifsState(room.client, room.roomId) === RoomNotifState.Mute) {
-            setSymbol(null);
-            setCount(0);
-            setColor(NotificationColor.None);
-        } else {
-            const redNotifs = getUnreadNotificationCount(room, NotificationCountType.Highlight, threadId);
-            const greyNotifs = getUnreadNotificationCount(room, NotificationCountType.Total, threadId);
-
-            const trueCount = greyNotifs || redNotifs;
-            setCount(trueCount);
-            setSymbol(null);
-            if (redNotifs > 0) {
-                setColor(NotificationColor.Red);
-            } else if (greyNotifs > 0) {
-                setColor(NotificationColor.Grey);
-            } else {
-                // We don't have any notified messages, but we might have unread messages. Let's
-                // find out.
-                let roomOrThread: Room | Thread = room;
-                if (threadId) {
-                    roomOrThread = room.getThread(threadId)!;
-                }
-                const hasUnread = doesRoomOrThreadHaveUnreadMessages(roomOrThread);
-                setColor(hasUnread ? NotificationColor.Bold : NotificationColor.None);
-            }
-        }
-=======
         const { symbol, count, color } = determineUnreadState(room, threadId);
         setSymbol(symbol);
         setCount(count);
         setColor(color);
->>>>>>> 431afaaf
     }, [room, threadId]);
 
     useEffect(() => {
