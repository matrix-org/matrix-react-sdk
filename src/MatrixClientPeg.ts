/*
Copyright 2015, 2016 OpenMarket Ltd
Copyright 2017 Vector Creations Ltd.
Copyright 2017, 2018, 2019 New Vector Ltd
Copyright 2019 - 2023 The Matrix.org Foundation C.I.C.

Licensed under the Apache License, Version 2.0 (the "License");
you may not use this file except in compliance with the License.
You may obtain a copy of the License at

    http://www.apache.org/licenses/LICENSE-2.0

Unless required by applicable law or agreed to in writing, software
distributed under the License is distributed on an "AS IS" BASIS,
WITHOUT WARRANTIES OR CONDITIONS OF ANY KIND, either express or implied.
See the License for the specific language governing permissions and
limitations under the License.
*/

import { ICreateClientOpts, PendingEventOrdering, RoomNameState, RoomNameType } from "matrix-js-sdk/src/matrix";
import { IStartClientOpts, MatrixClient } from "matrix-js-sdk/src/client";
import { MemoryStore } from "matrix-js-sdk/src/store/memory";
import * as utils from "matrix-js-sdk/src/utils";
import { EventTimeline } from "matrix-js-sdk/src/models/event-timeline";
import { EventTimelineSet } from "matrix-js-sdk/src/models/event-timeline-set";
import { verificationMethods } from "matrix-js-sdk/src/crypto";
import { SHOW_QR_CODE_METHOD } from "matrix-js-sdk/src/crypto/verification/QRCode";
import { logger } from "matrix-js-sdk/src/logger";

import createMatrixClient from "./utils/createMatrixClient";
import SettingsStore from "./settings/SettingsStore";
import MatrixActionCreators from "./actions/MatrixActionCreators";
import Modal from "./Modal";
import MatrixClientBackedSettingsHandler from "./settings/handlers/MatrixClientBackedSettingsHandler";
import * as StorageManager from "./utils/StorageManager";
import IdentityAuthClient from "./IdentityAuthClient";
import { crossSigningCallbacks, tryToUnlockSecretStorageWithDehydrationKey } from "./SecurityManager";
import SecurityCustomisations from "./customisations/Security";
import { SlidingSyncManager } from "./SlidingSyncManager";
import CryptoStoreTooNewDialog from "./components/views/dialogs/CryptoStoreTooNewDialog";
import { _t } from "./languageHandler";
import { SettingLevel } from "./settings/SettingLevel";

export interface IMatrixClientCreds {
    homeserverUrl: string;
    identityServerUrl?: string;
    userId: string;
    deviceId?: string;
    accessToken: string;
    guest?: boolean;
    pickleKey?: string;
    freshLogin?: boolean;
}

/**
 * Holds the current instance of the `MatrixClient` to use across the codebase.
 * Looking for an `MatrixClient`? Just look for the `MatrixClientPeg` on the peg
 * board. "Peg" is the literal meaning of something you hang something on. So
 * you'll find a `MatrixClient` hanging on the `MatrixClientPeg`.
 */
export interface IMatrixClientPeg {
    opts: IStartClientOpts;

    /**
     * Return the server name of the user's homeserver
     * Throws an error if unable to deduce the homeserver name
     * (eg. if the user is not logged in)
     *
     * @returns {string} The homeserver name, if present.
     */
    getHomeserverName(): string;

    get(): MatrixClient;
    unset(): void;
    assign(): Promise<any>;
    start(): Promise<any>;

    getCredentials(): IMatrixClientCreds;

    /**
     * If we've registered a user ID we set this to the ID of the
     * user we've just registered. If they then go & log in, we
     * can send them to the welcome user (obviously this doesn't
     * guarantee they'll get a chat with the welcome user).
     *
     * @param {string} uid The user ID of the user we've just registered
     */
    setJustRegisteredUserId(uid: string | null): void;

    /**
     * Returns true if the current user has just been registered by this
     * client as determined by setJustRegisteredUserId()
     *
     * @returns {bool} True if user has just been registered
     */
    currentUserIsJustRegistered(): boolean;

    /**
     * If the current user has been registered by this device then this
     * returns a boolean of whether it was within the last N hours given.
     */
    userRegisteredWithinLastHours(hours: number): boolean;

    /**
     * If the current user has been registered by this device then this
     * returns a boolean of whether it was after a given timestamp.
     */
    userRegisteredAfter(date: Date): boolean;

    /**
     * Replace this MatrixClientPeg's client with a client instance that has
     * homeserver / identity server URLs and active credentials
     *
     * @param {IMatrixClientCreds} creds The new credentials to use.
     */
    replaceUsingCreds(creds: IMatrixClientCreds): void;
}

/**
 * Wrapper object for handling the js-sdk Matrix Client object in the react-sdk
 * Handles the creation/initialisation of client objects.
 * This module provides a singleton instance of this class so the 'current'
 * Matrix Client object is available easily.
 */
class MatrixClientPegClass implements IMatrixClientPeg {
    // These are the default options used when when the
    // client is started in 'start'. These can be altered
    // at any time up to after the 'will_start_client'
    // event is finished processing.
    public opts: IStartClientOpts = {
        initialSyncLimit: 20,
    };

    private matrixClient: MatrixClient = null;
    private justRegisteredUserId: string | null = null;

    // the credentials used to init the current client object.
    // used if we tear it down & recreate it with a different store
    private currentClientCreds: IMatrixClientCreds;

    public get(): MatrixClient {
        return this.matrixClient;
    }

    public unset(): void {
        this.matrixClient = null;

        MatrixActionCreators.stop();
    }

    public setJustRegisteredUserId(uid: string | null): void {
        this.justRegisteredUserId = uid;
        if (uid) {
            const registrationTime = Date.now().toString();
            window.localStorage.setItem("mx_registration_time", registrationTime);
        }
    }

    public currentUserIsJustRegistered(): boolean {
        return this.matrixClient && this.matrixClient.credentials.userId === this.justRegisteredUserId;
    }

    public userRegisteredWithinLastHours(hours: number): boolean {
        if (hours <= 0) {
            return false;
        }

        try {
            const registrationTime = parseInt(window.localStorage.getItem("mx_registration_time"), 10);
            const diff = Date.now() - registrationTime;
            return diff / 36e5 <= hours;
        } catch (e) {
            return false;
        }
    }

    public userRegisteredAfter(timestamp: Date): boolean {
        try {
            const registrationTime = parseInt(window.localStorage.getItem("mx_registration_time"), 10);
            return timestamp.getTime() <= registrationTime;
        } catch (e) {
            return false;
        }
    }

    public replaceUsingCreds(creds: IMatrixClientCreds): void {
        this.currentClientCreds = creds;
        this.createClient(creds);
    }

    public async assign(): Promise<any> {
        for (const dbType of ["indexeddb", "memory"]) {
            try {
                const promise = this.matrixClient.store.startup();
                logger.log("MatrixClientPeg: waiting for MatrixClient store to initialise");
                await promise;
                break;
            } catch (err) {
                if (dbType === "indexeddb") {
                    logger.error("Error starting matrixclient store - falling back to memory store", err);
                    this.matrixClient.store = new MemoryStore({
                        localStorage: localStorage,
                    });
                } else {
                    logger.error("Failed to start memory store!", err);
                    throw err;
                }
            }
        }

        // try to initialise e2e on the new client
        if (!SettingsStore.getValue("lowBandwidth")) {
            await this.initClientCrypto();
        }

        const opts = utils.deepCopy(this.opts);
        // the react sdk doesn't work without this, so don't allow
        opts.pendingEventOrdering = PendingEventOrdering.Detached;
        opts.lazyLoadMembers = true;
        opts.clientWellKnownPollPeriod = 2 * 60 * 60; // 2 hours
<<<<<<< HEAD
        opts.experimentalThreadSupport = true;
=======
        opts.threadSupport = SettingsStore.getValue("feature_threadenabled");
>>>>>>> 5b088f98

        if (SettingsStore.getValue("feature_sliding_sync")) {
            const proxyUrl = SettingsStore.getValue("feature_sliding_sync_proxy_url");
            if (proxyUrl) {
                logger.log("Activating sliding sync using proxy at ", proxyUrl);
            } else {
                logger.log("Activating sliding sync");
            }
            opts.slidingSync = SlidingSyncManager.instance.configure(
                this.matrixClient,
                proxyUrl || this.matrixClient.baseUrl,
            );
            SlidingSyncManager.instance.startSpidering(100, 50); // 100 rooms at a time, 50ms apart
        }

        // Connect the matrix client to the dispatcher and setting handlers
        MatrixActionCreators.start(this.matrixClient);
        MatrixClientBackedSettingsHandler.matrixClient = this.matrixClient;

        return opts;
    }

    /**
     * Attempt to initialize the crypto layer on a newly-created MatrixClient
     */
    private async initClientCrypto(): Promise<void> {
        const useRustCrypto = SettingsStore.getValue("feature_rust_crypto");

        // we want to make sure that the same crypto implementation is used throughout the lifetime of a device,
        // so persist the setting at the device layer
        // (At some point, we'll allow the user to *enable* the setting via labs, which will migrate their existing
        // device to the rust-sdk implementation, but that won't change anything here).
        await SettingsStore.setValue("feature_rust_crypto", null, SettingLevel.DEVICE, useRustCrypto);

        // Now we can initialise the right crypto impl.
        if (useRustCrypto) {
            await this.matrixClient.initRustCrypto();

            // TODO: device dehydration and whathaveyou
            return;
        }

        // fall back to the libolm layer.
        try {
            // check that we have a version of the js-sdk which includes initCrypto
            if (this.matrixClient.initCrypto) {
                await this.matrixClient.initCrypto();
                this.matrixClient.setCryptoTrustCrossSignedDevices(
                    !SettingsStore.getValue("e2ee.manuallyVerifyAllSessions"),
                );
                await tryToUnlockSecretStorageWithDehydrationKey(this.matrixClient);
                StorageManager.setCryptoInitialised(true);
            }
        } catch (e) {
            if (e instanceof Error && e.name === "InvalidCryptoStoreError") {
                // The js-sdk found a crypto DB too new for it to use
                Modal.createDialog(CryptoStoreTooNewDialog);
            }
            // this can happen for a number of reasons, the most likely being
            // that the olm library was missing. It's not fatal.
            logger.warn("Unable to initialise e2e", e);
        }
    }

    public async start(): Promise<any> {
        const opts = await this.assign();

        logger.log(`MatrixClientPeg: really starting MatrixClient`);
        await this.get().startClient(opts);
        logger.log(`MatrixClientPeg: MatrixClient started`);
    }

    public getCredentials(): IMatrixClientCreds {
        let copiedCredentials = this.currentClientCreds;
        if (this.currentClientCreds?.userId !== this.matrixClient?.credentials?.userId) {
            // cached credentials belong to a different user - don't use them
            copiedCredentials = null;
        }
        return {
            // Copy the cached credentials before overriding what we can.
            ...(copiedCredentials ?? {}),

            homeserverUrl: this.matrixClient.baseUrl,
            identityServerUrl: this.matrixClient.idBaseUrl,
            userId: this.matrixClient.credentials.userId,
            deviceId: this.matrixClient.getDeviceId(),
            accessToken: this.matrixClient.getAccessToken(),
            guest: this.matrixClient.isGuest(),
        };
    }

    public getHomeserverName(): string {
        const matches = /^@[^:]+:(.+)$/.exec(this.matrixClient.credentials.userId);
        if (matches === null || matches.length < 1) {
            throw new Error("Failed to derive homeserver name from user ID!");
        }
        return matches[1];
    }

    private namesToRoomName(names: string[], count: number): string | undefined {
        const countWithoutMe = count - 1;
        if (!names.length) {
            return _t("Empty room");
        }
        if (names.length === 1 && countWithoutMe <= 1) {
            return names[0];
        }
    }

    private memberNamesToRoomName(names: string[], count: number): string {
        const name = this.namesToRoomName(names, count);
        if (name) return name;

        if (names.length === 2 && count === 2) {
            return _t("%(user1)s and %(user2)s", {
                user1: names[0],
                user2: names[1],
            });
        }
        return _t("%(user)s and %(count)s others", {
            user: names[0],
            count: count - 1,
        });
    }

    private inviteeNamesToRoomName(names: string[], count: number): string {
        const name = this.namesToRoomName(names, count);
        if (name) return name;

        if (names.length === 2 && count === 2) {
            return _t("Inviting %(user1)s and %(user2)s", {
                user1: names[0],
                user2: names[1],
            });
        }
        return _t("Inviting %(user)s and %(count)s others", {
            user: names[0],
            count: count - 1,
        });
    }

    private createClient(creds: IMatrixClientCreds): void {
        const opts: ICreateClientOpts = {
            baseUrl: creds.homeserverUrl,
            idBaseUrl: creds.identityServerUrl,
            accessToken: creds.accessToken,
            userId: creds.userId,
            deviceId: creds.deviceId,
            pickleKey: creds.pickleKey,
            timelineSupport: true,
            forceTURN: !SettingsStore.getValue("webRtcAllowPeerToPeer"),
            fallbackICEServerAllowed: !!SettingsStore.getValue("fallbackICEServerAllowed"),
            // Gather up to 20 ICE candidates when a call arrives: this should be more than we'd
            // ever normally need, so effectively this should make all the gathering happen when
            // the call arrives.
            iceCandidatePoolSize: 20,
            verificationMethods: [
                verificationMethods.SAS,
                SHOW_QR_CODE_METHOD,
                verificationMethods.RECIPROCATE_QR_CODE,
            ],
            identityServer: new IdentityAuthClient(),
            // These are always installed regardless of the labs flag so that cross-signing features
            // can toggle on without reloading and also be accessed immediately after login.
            cryptoCallbacks: { ...crossSigningCallbacks },
            roomNameGenerator: (_: string, state: RoomNameState) => {
                switch (state.type) {
                    case RoomNameType.Generated:
                        switch (state.subtype) {
                            case "Inviting":
                                return this.inviteeNamesToRoomName(state.names, state.count);
                            default:
                                return this.memberNamesToRoomName(state.names, state.count);
                        }
                    case RoomNameType.EmptyRoom:
                        if (state.oldName) {
                            return _t("Empty room (was %(oldName)s)", {
                                oldName: state.oldName,
                            });
                        } else {
                            return _t("Empty room");
                        }
                    default:
                        return null;
                }
            },
        };

        if (SecurityCustomisations.getDehydrationKey) {
            opts.cryptoCallbacks!.getDehydrationKey = SecurityCustomisations.getDehydrationKey;
        }

        this.matrixClient = createMatrixClient(opts);

        // we're going to add eventlisteners for each matrix event tile, so the
        // potential number of event listeners is quite high.
        this.matrixClient.setMaxListeners(500);

        this.matrixClient.setGuest(Boolean(creds.guest));

        const notifTimelineSet = new EventTimelineSet(undefined, {
            timelineSupport: true,
            pendingEvents: false,
        });
        // XXX: what is our initial pagination token?! it somehow needs to be synchronised with /sync.
        notifTimelineSet.getLiveTimeline().setPaginationToken("", EventTimeline.BACKWARDS);
        this.matrixClient.setNotifTimelineSet(notifTimelineSet);
    }
}

/**
 * Note: You should be using a React context with access to a client rather than
 * using this, as in a multi-account world this will not exist!
 */
export const MatrixClientPeg: IMatrixClientPeg = new MatrixClientPegClass();

if (!window.mxMatrixClientPeg) {
    window.mxMatrixClientPeg = MatrixClientPeg;
}<|MERGE_RESOLUTION|>--- conflicted
+++ resolved
@@ -218,11 +218,7 @@
         opts.pendingEventOrdering = PendingEventOrdering.Detached;
         opts.lazyLoadMembers = true;
         opts.clientWellKnownPollPeriod = 2 * 60 * 60; // 2 hours
-<<<<<<< HEAD
-        opts.experimentalThreadSupport = true;
-=======
-        opts.threadSupport = SettingsStore.getValue("feature_threadenabled");
->>>>>>> 5b088f98
+        opts.threadSupport = true;
 
         if (SettingsStore.getValue("feature_sliding_sync")) {
             const proxyUrl = SettingsStore.getValue("feature_sliding_sync_proxy_url");
