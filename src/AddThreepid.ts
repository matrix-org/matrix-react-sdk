--- conflicted
+++ resolved
@@ -184,11 +184,7 @@
      * with a "message" property which contains a human-readable message detailing why
      * the request failed.
      */
-<<<<<<< HEAD
     public async checkEmailLinkClicked(): Promise<[success?: boolean, result?: IAuthData | Error | null]> {
-=======
-    public async checkEmailLinkClicked(): Promise<[boolean, IAuthData | Error | null] | undefined> {
->>>>>>> 24b8bcac
         try {
             if (await MatrixClientPeg.get().doesServerSupportSeparateAddAndBind()) {
                 if (this.bind) {
@@ -206,7 +202,7 @@
 
                         // The spec has always required this to use UI auth but synapse briefly
                         // implemented it without, so this may just succeed and that's OK.
-                        return;
+                        return [true];
                     } catch (e) {
                         if (e.httpStatus !== 401 || !e.data || !e.data.flows) {
                             // doesn't look like an interactive-auth failure
