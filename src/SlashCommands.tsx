--- conflicted
+++ resolved
@@ -82,10 +82,7 @@
         fileSelector.setAttribute("type", "file");
         fileSelector.onchange = (ev: HTMLInputEvent) => {
             const file = ev.target.files?.[0];
-<<<<<<< HEAD
             if (!file) return;
-=======
->>>>>>> 145a5a8a
 
             Modal.createDialog(UploadConfirmDialog, {
                 file,
@@ -1418,11 +1415,7 @@
 export function getCommand(input: string): ICmd {
     const { cmd, args } = parseCommandString(input);
 
-<<<<<<< HEAD
-    if (cmd && CommandMap.has(cmd) && CommandMap.get(cmd).isEnabled()) {
-=======
-    if (CommandMap.has(cmd) && CommandMap.get(cmd)!.isEnabled()) {
->>>>>>> 145a5a8a
+    if (cmd && CommandMap.has(cmd) && CommandMap.get(cmd)!.isEnabled()) {
         return {
             cmd: CommandMap.get(cmd),
             args,
