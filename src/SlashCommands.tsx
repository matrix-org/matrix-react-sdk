/*
Copyright 2015, 2016 OpenMarket Ltd
Copyright 2018 New Vector Ltd
Copyright 2019 Michael Telatynski <7t3chguy@gmail.com>
Copyright 2020 The Matrix.org Foundation C.I.C.

Licensed under the Apache License, Version 2.0 (the "License");
you may not use this file except in compliance with the License.
You may obtain a copy of the License at

    http://www.apache.org/licenses/LICENSE-2.0

Unless required by applicable law or agreed to in writing, software
distributed under the License is distributed on an "AS IS" BASIS,
WITHOUT WARRANTIES OR CONDITIONS OF ANY KIND, either express or implied.
See the License for the specific language governing permissions and
limitations under the License.
*/

import * as React from "react";
import { User } from "matrix-js-sdk/src/models/user";
import { Direction } from "matrix-js-sdk/src/models/event-timeline";
import { EventType } from "matrix-js-sdk/src/@types/event";
import * as ContentHelpers from "matrix-js-sdk/src/content-helpers";
import { Element as ChildElement, parseFragment as parseHtml } from "parse5";
import { logger } from "matrix-js-sdk/src/logger";
import { IContent } from "matrix-js-sdk/src/models/event";
import { MRoomTopicEventContent } from "matrix-js-sdk/src/@types/topic";
import { SlashCommand as SlashCommandEvent } from "@matrix-org/analytics-events/types/typescript/SlashCommand";

import { MatrixClientPeg } from "./MatrixClientPeg";
import dis from "./dispatcher/dispatcher";
import { _t, _td, ITranslatableError, newTranslatableError } from "./languageHandler";
import Modal from "./Modal";
import MultiInviter from "./utils/MultiInviter";
import { Linkify, topicToHtml } from "./HtmlUtils";
import QuestionDialog from "./components/views/dialogs/QuestionDialog";
import WidgetUtils from "./utils/WidgetUtils";
import { textToHtmlRainbow } from "./utils/colour";
import { AddressType, getAddressType } from "./UserAddress";
import { abbreviateUrl } from "./utils/UrlUtils";
import { getDefaultIdentityServerUrl, setToDefaultIdentityServer } from "./utils/IdentityServerUtils";
import { isPermalinkHost, parsePermalink } from "./utils/permalinks/Permalinks";
import { WidgetType } from "./widgets/WidgetType";
import { Jitsi } from "./widgets/Jitsi";
import BugReportDialog from "./components/views/dialogs/BugReportDialog";
import { ensureDMExists } from "./createRoom";
import { ViewUserPayload } from "./dispatcher/payloads/ViewUserPayload";
import { Action } from "./dispatcher/actions";
import { EffectiveMembership, getEffectiveMembership } from "./utils/membership";
import SdkConfig from "./SdkConfig";
import SettingsStore from "./settings/SettingsStore";
import { UIComponent, UIFeature } from "./settings/UIFeature";
import { CHAT_EFFECTS } from "./effects";
import LegacyCallHandler from "./LegacyCallHandler";
import { guessAndSetDMRoom } from "./Rooms";
import { upgradeRoom } from "./utils/RoomUpgrade";
import UploadConfirmDialog from "./components/views/dialogs/UploadConfirmDialog";
import DevtoolsDialog from "./components/views/dialogs/DevtoolsDialog";
import RoomUpgradeWarningDialog from "./components/views/dialogs/RoomUpgradeWarningDialog";
import InfoDialog from "./components/views/dialogs/InfoDialog";
import SlashCommandHelpDialog from "./components/views/dialogs/SlashCommandHelpDialog";
import { shouldShowComponent } from "./customisations/helpers/UIComponents";
import { TimelineRenderingType } from "./contexts/RoomContext";
import { XOR } from "./@types/common";
import { PosthogAnalytics } from "./PosthogAnalytics";
import { ViewRoomPayload } from "./dispatcher/payloads/ViewRoomPayload";
import VoipUserMapper from "./VoipUserMapper";
import { htmlSerializeFromMdIfNeeded } from "./editor/serialize";
import { leaveRoomBehaviour } from "./utils/leave-behaviour";
import { isLocalRoom } from "./utils/localRoom/isLocalRoom";
import { SdkContextClass } from "./contexts/SDKContext";

// XXX: workaround for https://github.com/microsoft/TypeScript/issues/31816
interface HTMLInputEvent extends Event {
    target: HTMLInputElement & EventTarget;
}

const singleMxcUpload = async (): Promise<string | null> => {
    return new Promise((resolve) => {
        const fileSelector = document.createElement("input");
        fileSelector.setAttribute("type", "file");
        fileSelector.onchange = (ev: HTMLInputEvent) => {
            const file = ev.target.files[0];

            Modal.createDialog(UploadConfirmDialog, {
                file,
                onFinished: async (shouldContinue): Promise<void> => {
                    if (shouldContinue) {
                        const { content_uri: uri } = await MatrixClientPeg.get().uploadContent(file);
                        resolve(uri);
                    } else {
                        resolve(null);
                    }
                },
            });
        };

        fileSelector.click();
    });
};

export const CommandCategories = {
    messages: _td("Messages"),
    actions: _td("Actions"),
    admin: _td("Admin"),
    advanced: _td("Advanced"),
    effects: _td("Effects"),
    other: _td("Other"),
};

export type RunResult = XOR<{ error: Error | ITranslatableError }, { promise: Promise<IContent | undefined> }>;

type RunFn = (this: Command, roomId: string, args: string) => RunResult;

interface ICommandOpts {
    command: string;
    aliases?: string[];
    args?: string;
    description: string;
    analyticsName?: SlashCommandEvent["command"];
    runFn?: RunFn;
    category: string;
    hideCompletionAfterSpace?: boolean;
    isEnabled?(): boolean;
    renderingTypes?: TimelineRenderingType[];
}

export class Command {
    public readonly command: string;
    public readonly aliases: string[];
    public readonly args?: string;
    public readonly description: string;
    public readonly runFn?: RunFn;
    public readonly category: string;
    public readonly hideCompletionAfterSpace: boolean;
    public readonly renderingTypes?: TimelineRenderingType[];
    public readonly analyticsName?: SlashCommandEvent["command"];
    private readonly _isEnabled?: () => boolean;

    public constructor(opts: ICommandOpts) {
        this.command = opts.command;
        this.aliases = opts.aliases || [];
        this.args = opts.args || "";
        this.description = opts.description;
        this.runFn = opts.runFn?.bind(this);
        this.category = opts.category || CommandCategories.other;
        this.hideCompletionAfterSpace = opts.hideCompletionAfterSpace || false;
        this._isEnabled = opts.isEnabled;
        this.renderingTypes = opts.renderingTypes;
        this.analyticsName = opts.analyticsName;
    }

    public getCommand(): string {
        return `/${this.command}`;
    }

    public getCommandWithArgs(): string {
        return this.getCommand() + " " + this.args;
    }

    public run(roomId: string, threadId: string, args: string): RunResult {
        // if it has no runFn then its an ignored/nop command (autocomplete only) e.g `/me`
        if (!this.runFn) {
            return reject(newTranslatableError("Command error: Unable to handle slash command."));
        }

        const renderingType = threadId ? TimelineRenderingType.Thread : TimelineRenderingType.Room;
        if (this.renderingTypes && !this.renderingTypes?.includes(renderingType)) {
            return reject(
                newTranslatableError("Command error: Unable to find rendering type (%(renderingType)s)", {
                    renderingType,
                }),
            );
        }

        if (this.analyticsName) {
            PosthogAnalytics.instance.trackEvent<SlashCommandEvent>({
                eventName: "SlashCommand",
                command: this.analyticsName,
            });
        }

        return this.runFn(roomId, args);
    }

    public getUsage(): string {
        return _t("Usage") + ": " + this.getCommandWithArgs();
    }

    public isEnabled(): boolean {
        return this._isEnabled ? this._isEnabled() : true;
    }
}

function reject(error?: any): RunResult {
    return { error };
}

function success(promise?: Promise<any>): RunResult {
    return { promise };
}

function successSync(value: any): RunResult {
    return success(Promise.resolve(value));
}

const isCurrentLocalRoom = (): boolean => {
    const cli = MatrixClientPeg.get();
    const room = cli.getRoom(SdkContextClass.instance.roomViewStore.getRoomId());
    return isLocalRoom(room);
};

/* Disable the "unexpected this" error for these commands - all of the run
 * functions are called with `this` bound to the Command instance.
 */

export const Commands = [
    new Command({
        command: "spoiler",
        args: "<message>",
        description: _td("Sends the given message as a spoiler"),
        runFn: function (roomId, message) {
            return successSync(ContentHelpers.makeHtmlMessage(message, `<span data-mx-spoiler>${message}</span>`));
        },
        category: CommandCategories.messages,
    }),
    new Command({
        command: "shrug",
        args: "<message>",
        description: _td("Prepends ¯\\_(ツ)_/¯ to a plain-text message"),
        runFn: function (roomId, args) {
            let message = "¯\\_(ツ)_/¯";
            if (args) {
                message = message + " " + args;
            }
            return successSync(ContentHelpers.makeTextMessage(message));
        },
        category: CommandCategories.messages,
    }),
    new Command({
        command: "tableflip",
        args: "<message>",
        description: _td("Prepends (╯°□°）╯︵ ┻━┻ to a plain-text message"),
        runFn: function (roomId, args) {
            let message = "(╯°□°）╯︵ ┻━┻";
            if (args) {
                message = message + " " + args;
            }
            return successSync(ContentHelpers.makeTextMessage(message));
        },
        category: CommandCategories.messages,
    }),
    new Command({
        command: "unflip",
        args: "<message>",
        description: _td("Prepends ┬──┬ ノ( ゜-゜ノ) to a plain-text message"),
        runFn: function (roomId, args) {
            let message = "┬──┬ ノ( ゜-゜ノ)";
            if (args) {
                message = message + " " + args;
            }
            return successSync(ContentHelpers.makeTextMessage(message));
        },
        category: CommandCategories.messages,
    }),
    new Command({
        command: "lenny",
        args: "<message>",
        description: _td("Prepends ( ͡° ͜ʖ ͡°) to a plain-text message"),
        runFn: function (roomId, args) {
            let message = "( ͡° ͜ʖ ͡°)";
            if (args) {
                message = message + " " + args;
            }
            return successSync(ContentHelpers.makeTextMessage(message));
        },
        category: CommandCategories.messages,
    }),
    new Command({
        command: "plain",
        args: "<message>",
        description: _td("Sends a message as plain text, without interpreting it as markdown"),
        runFn: function (roomId, messages) {
            return successSync(ContentHelpers.makeTextMessage(messages));
        },
        category: CommandCategories.messages,
    }),
    new Command({
        command: "html",
        args: "<message>",
        description: _td("Sends a message as html, without interpreting it as markdown"),
        runFn: function (roomId, messages) {
            return successSync(ContentHelpers.makeHtmlMessage(messages, messages));
        },
        category: CommandCategories.messages,
    }),
    new Command({
        command: "upgraderoom",
        args: "<new_version>",
        description: _td("Upgrades a room to a new version"),
        isEnabled: () => !isCurrentLocalRoom(),
        runFn: function (roomId, args) {
            if (args) {
                const cli = MatrixClientPeg.get();
                const room = cli.getRoom(roomId);
                if (!room.currentState.mayClientSendStateEvent("m.room.tombstone", cli)) {
                    return reject(
                        newTranslatableError("You do not have the required permissions to use this command."),
                    );
                }

                const { finished } = Modal.createDialog(
                    RoomUpgradeWarningDialog,
                    { roomId: roomId, targetVersion: args },
                    /*className=*/ null,
                    /*isPriority=*/ false,
                    /*isStatic=*/ true,
                );

                return success(
                    finished.then(async ([resp]): Promise<void> => {
                        if (!resp?.continue) return;
                        await upgradeRoom(room, args, resp.invite);
                    }),
                );
            }
            return reject(this.getUsage());
        },
        category: CommandCategories.admin,
        renderingTypes: [TimelineRenderingType.Room],
    }),
    new Command({
        command: "jumptodate",
        args: "<YYYY-MM-DD>",
        description: _td("Jump to the given date in the timeline"),
        isEnabled: () => SettingsStore.getValue("feature_jump_to_date"),
        runFn: function (roomId, args) {
            if (args) {
                return success(
                    (async (): Promise<void> => {
                        const unixTimestamp = Date.parse(args);
                        if (!unixTimestamp) {
                            throw newTranslatableError(
                                "We were unable to understand the given date (%(inputDate)s). " +
                                    "Try using the format YYYY-MM-DD.",
                                { inputDate: args },
                            );
                        }

                        const cli = MatrixClientPeg.get();
                        const { event_id: eventId, origin_server_ts: originServerTs } = await cli.timestampToEvent(
                            roomId,
                            unixTimestamp,
                            Direction.Forward,
                        );
                        logger.log(
                            `/timestamp_to_event: found ${eventId} (${originServerTs}) for timestamp=${unixTimestamp}`,
                        );
                        dis.dispatch<ViewRoomPayload>({
                            action: Action.ViewRoom,
                            event_id: eventId,
                            highlighted: true,
                            room_id: roomId,
                            metricsTrigger: "SlashCommand",
                            metricsViaKeyboard: true,
                        });
                    })(),
                );
            }

            return reject(this.getUsage());
        },
        category: CommandCategories.actions,
    }),
    new Command({
        command: "nick",
        args: "<display_name>",
        description: _td("Changes your display nickname"),
        runFn: function (roomId, args) {
            if (args) {
                return success(MatrixClientPeg.get().setDisplayName(args));
            }
            return reject(this.getUsage());
        },
        category: CommandCategories.actions,
        renderingTypes: [TimelineRenderingType.Room],
    }),
    new Command({
        command: "myroomnick",
        aliases: ["roomnick"],
        args: "<display_name>",
        description: _td("Changes your display nickname in the current room only"),
        isEnabled: () => !isCurrentLocalRoom(),
        runFn: function (roomId, args) {
            if (args) {
                const cli = MatrixClientPeg.get();
                const ev = cli.getRoom(roomId).currentState.getStateEvents("m.room.member", cli.getUserId());
                const content = {
                    ...(ev ? ev.getContent() : { membership: "join" }),
                    displayname: args,
                };
                return success(cli.sendStateEvent(roomId, "m.room.member", content, cli.getUserId()));
            }
            return reject(this.getUsage());
        },
        category: CommandCategories.actions,
        renderingTypes: [TimelineRenderingType.Room],
    }),
    new Command({
        command: "roomavatar",
        args: "[<mxc_url>]",
        description: _td("Changes the avatar of the current room"),
        isEnabled: () => !isCurrentLocalRoom(),
        runFn: function (roomId, args) {
            let promise = Promise.resolve(args);
            if (!args) {
                promise = singleMxcUpload();
            }

            return success(
                promise.then((url) => {
                    if (!url) return;
                    return MatrixClientPeg.get().sendStateEvent(roomId, "m.room.avatar", { url }, "");
                }),
            );
        },
        category: CommandCategories.actions,
        renderingTypes: [TimelineRenderingType.Room],
    }),
    new Command({
        command: "myroomavatar",
        args: "[<mxc_url>]",
        description: _td("Changes your avatar in this current room only"),
        isEnabled: () => !isCurrentLocalRoom(),
        runFn: function (roomId, args) {
            const cli = MatrixClientPeg.get();
            const room = cli.getRoom(roomId);
            const userId = cli.getUserId();

            let promise = Promise.resolve(args);
            if (!args) {
                promise = singleMxcUpload();
            }

            return success(
                promise.then((url) => {
                    if (!url) return;
                    const ev = room.currentState.getStateEvents("m.room.member", userId);
                    const content = {
                        ...(ev ? ev.getContent() : { membership: "join" }),
                        avatar_url: url,
                    };
                    return cli.sendStateEvent(roomId, "m.room.member", content, userId);
                }),
            );
        },
        category: CommandCategories.actions,
        renderingTypes: [TimelineRenderingType.Room],
    }),
    new Command({
        command: "myavatar",
        args: "[<mxc_url>]",
        description: _td("Changes your avatar in all rooms"),
        runFn: function (roomId, args) {
            let promise = Promise.resolve(args);
            if (!args) {
                promise = singleMxcUpload();
            }

            return success(
                promise.then((url) => {
                    if (!url) return;
                    return MatrixClientPeg.get().setAvatarUrl(url);
                }),
            );
        },
        category: CommandCategories.actions,
        renderingTypes: [TimelineRenderingType.Room],
    }),
    new Command({
        command: "topic",
        args: "[<topic>]",
        description: _td("Gets or sets the room topic"),
        isEnabled: () => !isCurrentLocalRoom(),
        runFn: function (roomId, args) {
            const cli = MatrixClientPeg.get();
            if (args) {
                const html = htmlSerializeFromMdIfNeeded(args, { forceHTML: false });
                return success(cli.setRoomTopic(roomId, args, html));
            }
            const room = cli.getRoom(roomId);
            if (!room) {
                return reject(
                    newTranslatableError("Failed to get room topic: Unable to find room (%(roomId)s", { roomId }),
                );
            }

            const content: MRoomTopicEventContent = room.currentState.getStateEvents("m.room.topic", "")?.getContent();
            const topic = !!content
                ? ContentHelpers.parseTopicContent(content)
                : { text: _t("This room has no topic.") };

<<<<<<< HEAD
            const ref = (e: HTMLElement): void => {
                if (e) linkifyElement(e);
            };
            const body = topicToHtml(topic.text, topic.html, ref, true);
=======
            const body = topicToHtml(topic.text, topic.html, undefined, true);
>>>>>>> 27bd04a8

            Modal.createDialog(InfoDialog, {
                title: room.name,
                description: <Linkify>{body}</Linkify>,
                hasCloseButton: true,
                className: "markdown-body",
            });
            return success();
        },
        category: CommandCategories.admin,
        renderingTypes: [TimelineRenderingType.Room],
    }),
    new Command({
        command: "roomname",
        args: "<name>",
        description: _td("Sets the room name"),
        isEnabled: () => !isCurrentLocalRoom(),
        runFn: function (roomId, args) {
            if (args) {
                return success(MatrixClientPeg.get().setRoomName(roomId, args));
            }
            return reject(this.getUsage());
        },
        category: CommandCategories.admin,
        renderingTypes: [TimelineRenderingType.Room],
    }),
    new Command({
        command: "invite",
        args: "<user-id> [<reason>]",
        description: _td("Invites user with given id to current room"),
        analyticsName: "Invite",
        isEnabled: () => !isCurrentLocalRoom() && shouldShowComponent(UIComponent.InviteUsers),
        runFn: function (roomId, args) {
            if (args) {
                const [address, reason] = args.split(/\s+(.+)/);
                if (address) {
                    // We use a MultiInviter to re-use the invite logic, even though
                    // we're only inviting one user.
                    // If we need an identity server but don't have one, things
                    // get a bit more complex here, but we try to show something
                    // meaningful.
                    let prom = Promise.resolve();
                    if (
                        getAddressType(address) === AddressType.Email &&
                        !MatrixClientPeg.get().getIdentityServerUrl()
                    ) {
                        const defaultIdentityServerUrl = getDefaultIdentityServerUrl();
                        if (defaultIdentityServerUrl) {
                            const { finished } = Modal.createDialog<[boolean]>(QuestionDialog, {
                                title: _t("Use an identity server"),
                                description: (
                                    <p>
                                        {_t(
                                            "Use an identity server to invite by email. " +
                                                "Click continue to use the default identity server " +
                                                "(%(defaultIdentityServerName)s) or manage in Settings.",
                                            {
                                                defaultIdentityServerName: abbreviateUrl(defaultIdentityServerUrl),
                                            },
                                        )}
                                    </p>
                                ),
                                button: _t("Continue"),
                            });

                            prom = finished.then(([useDefault]) => {
                                if (useDefault) {
                                    setToDefaultIdentityServer();
                                    return;
                                }
                                throw newTranslatableError(
                                    "Use an identity server to invite by email. Manage in Settings.",
                                );
                            });
                        } else {
                            return reject(
                                newTranslatableError("Use an identity server to invite by email. Manage in Settings."),
                            );
                        }
                    }
                    const inviter = new MultiInviter(roomId);
                    return success(
                        prom
                            .then(() => {
                                return inviter.invite([address], reason, true);
                            })
                            .then(() => {
                                if (inviter.getCompletionState(address) !== "invited") {
                                    throw new Error(inviter.getErrorText(address));
                                }
                            }),
                    );
                }
            }
            return reject(this.getUsage());
        },
        category: CommandCategories.actions,
        renderingTypes: [TimelineRenderingType.Room],
    }),
    new Command({
        command: "join",
        aliases: ["j", "goto"],
        args: "<room-address>",
        description: _td("Joins room with given address"),
        runFn: function (roomId, args) {
            if (args) {
                // Note: we support 2 versions of this command. The first is
                // the public-facing one for most users and the other is a
                // power-user edition where someone may join via permalink or
                // room ID with optional servers. Practically, this results
                // in the following variations:
                //   /join #example:example.org
                //   /join !example:example.org
                //   /join !example:example.org altserver.com elsewhere.ca
                //   /join https://matrix.to/#/!example:example.org?via=altserver.com
                // The command also supports event permalinks transparently:
                //   /join https://matrix.to/#/!example:example.org/$something:example.org
                //   /join https://matrix.to/#/!example:example.org/$something:example.org?via=altserver.com
                const params = args.split(" ");
                if (params.length < 1) return reject(this.getUsage());

                let isPermalink = false;
                if (params[0].startsWith("http:") || params[0].startsWith("https:")) {
                    // It's at least a URL - try and pull out a hostname to check against the
                    // permalink handler
                    const parsedUrl = new URL(params[0]);
                    const hostname = parsedUrl.host || parsedUrl.hostname; // takes first non-falsey value

                    // if we're using a Element permalink handler, this will catch it before we get much further.
                    // see below where we make assumptions about parsing the URL.
                    if (isPermalinkHost(hostname)) {
                        isPermalink = true;
                    }
                }
                if (params[0][0] === "#") {
                    let roomAlias = params[0];
                    if (!roomAlias.includes(":")) {
                        roomAlias += ":" + MatrixClientPeg.get().getDomain();
                    }

                    dis.dispatch<ViewRoomPayload>({
                        action: Action.ViewRoom,
                        room_alias: roomAlias,
                        auto_join: true,
                        metricsTrigger: "SlashCommand",
                        metricsViaKeyboard: true,
                    });
                    return success();
                } else if (params[0][0] === "!") {
                    const [roomId, ...viaServers] = params;

                    dis.dispatch<ViewRoomPayload>({
                        action: Action.ViewRoom,
                        room_id: roomId,
                        via_servers: viaServers, // for the rejoin button
                        auto_join: true,
                        metricsTrigger: "SlashCommand",
                        metricsViaKeyboard: true,
                    });
                    return success();
                } else if (isPermalink) {
                    const permalinkParts = parsePermalink(params[0]);

                    // This check technically isn't needed because we already did our
                    // safety checks up above. However, for good measure, let's be sure.
                    if (!permalinkParts) {
                        return reject(this.getUsage());
                    }

                    // If for some reason someone wanted to join a user, we should
                    // stop them now.
                    if (!permalinkParts.roomIdOrAlias) {
                        return reject(this.getUsage());
                    }

                    const entity = permalinkParts.roomIdOrAlias;
                    const viaServers = permalinkParts.viaServers;
                    const eventId = permalinkParts.eventId;

                    const dispatch: ViewRoomPayload = {
                        action: Action.ViewRoom,
                        auto_join: true,
                        metricsTrigger: "SlashCommand",
                        metricsViaKeyboard: true,
                    };

                    if (entity[0] === "!") dispatch["room_id"] = entity;
                    else dispatch["room_alias"] = entity;

                    if (eventId) {
                        dispatch["event_id"] = eventId;
                        dispatch["highlighted"] = true;
                    }

                    if (viaServers) {
                        // For the join, these are passed down to the js-sdk's /join call
                        dispatch["opts"] = { viaServers };

                        // For if the join fails (rejoin button)
                        dispatch["via_servers"] = viaServers;
                    }

                    dis.dispatch(dispatch);
                    return success();
                }
            }
            return reject(this.getUsage());
        },
        category: CommandCategories.actions,
        renderingTypes: [TimelineRenderingType.Room],
    }),
    new Command({
        command: "part",
        args: "[<room-address>]",
        description: _td("Leave room"),
        analyticsName: "Part",
        isEnabled: () => !isCurrentLocalRoom(),
        runFn: function (roomId, args) {
            const cli = MatrixClientPeg.get();

            let targetRoomId: string | undefined;
            if (args) {
                const matches = args.match(/^(\S+)$/);
                if (matches) {
                    let roomAlias = matches[1];
                    if (roomAlias[0] !== "#") return reject(this.getUsage());

                    if (!roomAlias.includes(":")) {
                        roomAlias += ":" + cli.getDomain();
                    }

                    // Try to find a room with this alias
                    const rooms = cli.getRooms();
                    targetRoomId = rooms.find((room) => {
                        return room.getCanonicalAlias() === roomAlias || room.getAltAliases().includes(roomAlias);
                    })?.roomId;
                    if (!targetRoomId) {
                        return reject(newTranslatableError("Unrecognised room address: %(roomAlias)s", { roomAlias }));
                    }
                }
            }

            if (!targetRoomId) targetRoomId = roomId;
            return success(leaveRoomBehaviour(targetRoomId));
        },
        category: CommandCategories.actions,
        renderingTypes: [TimelineRenderingType.Room],
    }),
    new Command({
        command: "remove",
        aliases: ["kick"],
        args: "<user-id> [reason]",
        description: _td("Removes user with given id from this room"),
        isEnabled: () => !isCurrentLocalRoom(),
        runFn: function (roomId, args) {
            if (args) {
                const matches = args.match(/^(\S+?)( +(.*))?$/);
                if (matches) {
                    return success(MatrixClientPeg.get().kick(roomId, matches[1], matches[3]));
                }
            }
            return reject(this.getUsage());
        },
        category: CommandCategories.admin,
        renderingTypes: [TimelineRenderingType.Room],
    }),
    new Command({
        command: "ban",
        args: "<user-id> [reason]",
        description: _td("Bans user with given id"),
        isEnabled: () => !isCurrentLocalRoom(),
        runFn: function (roomId, args) {
            if (args) {
                const matches = args.match(/^(\S+?)( +(.*))?$/);
                if (matches) {
                    return success(MatrixClientPeg.get().ban(roomId, matches[1], matches[3]));
                }
            }
            return reject(this.getUsage());
        },
        category: CommandCategories.admin,
        renderingTypes: [TimelineRenderingType.Room],
    }),
    new Command({
        command: "unban",
        args: "<user-id>",
        description: _td("Unbans user with given ID"),
        isEnabled: () => !isCurrentLocalRoom(),
        runFn: function (roomId, args) {
            if (args) {
                const matches = args.match(/^(\S+)$/);
                if (matches) {
                    // Reset the user membership to "leave" to unban him
                    return success(MatrixClientPeg.get().unban(roomId, matches[1]));
                }
            }
            return reject(this.getUsage());
        },
        category: CommandCategories.admin,
        renderingTypes: [TimelineRenderingType.Room],
    }),
    new Command({
        command: "ignore",
        args: "<user-id>",
        description: _td("Ignores a user, hiding their messages from you"),
        runFn: function (roomId, args) {
            if (args) {
                const cli = MatrixClientPeg.get();

                const matches = args.match(/^(@[^:]+:\S+)$/);
                if (matches) {
                    const userId = matches[1];
                    const ignoredUsers = cli.getIgnoredUsers();
                    ignoredUsers.push(userId); // de-duped internally in the js-sdk
                    return success(
                        cli.setIgnoredUsers(ignoredUsers).then(() => {
                            Modal.createDialog(InfoDialog, {
                                title: _t("Ignored user"),
                                description: (
                                    <div>
                                        <p>{_t("You are now ignoring %(userId)s", { userId })}</p>
                                    </div>
                                ),
                            });
                        }),
                    );
                }
            }
            return reject(this.getUsage());
        },
        category: CommandCategories.actions,
    }),
    new Command({
        command: "unignore",
        args: "<user-id>",
        description: _td("Stops ignoring a user, showing their messages going forward"),
        runFn: function (roomId, args) {
            if (args) {
                const cli = MatrixClientPeg.get();

                const matches = args.match(/(^@[^:]+:\S+$)/);
                if (matches) {
                    const userId = matches[1];
                    const ignoredUsers = cli.getIgnoredUsers();
                    const index = ignoredUsers.indexOf(userId);
                    if (index !== -1) ignoredUsers.splice(index, 1);
                    return success(
                        cli.setIgnoredUsers(ignoredUsers).then(() => {
                            Modal.createDialog(InfoDialog, {
                                title: _t("Unignored user"),
                                description: (
                                    <div>
                                        <p>{_t("You are no longer ignoring %(userId)s", { userId })}</p>
                                    </div>
                                ),
                            });
                        }),
                    );
                }
            }
            return reject(this.getUsage());
        },
        category: CommandCategories.actions,
    }),
    new Command({
        command: "op",
        args: "<user-id> [<power-level>]",
        description: _td("Define the power level of a user"),
        isEnabled(): boolean {
            const cli = MatrixClientPeg.get();
            const room = cli.getRoom(SdkContextClass.instance.roomViewStore.getRoomId());
            return (
                room?.currentState.maySendStateEvent(EventType.RoomPowerLevels, cli.getUserId()) && !isLocalRoom(room)
            );
        },
        runFn: function (roomId, args) {
            if (args) {
                const matches = args.match(/^(\S+?)( +(-?\d+))?$/);
                let powerLevel = 50; // default power level for op
                if (matches) {
                    const userId = matches[1];
                    if (matches.length === 4 && undefined !== matches[3]) {
                        powerLevel = parseInt(matches[3], 10);
                    }
                    if (!isNaN(powerLevel)) {
                        const cli = MatrixClientPeg.get();
                        const room = cli.getRoom(roomId);
                        if (!room) {
                            return reject(
                                newTranslatableError("Command failed: Unable to find room (%(roomId)s", { roomId }),
                            );
                        }
                        const member = room.getMember(userId);
                        if (!member || getEffectiveMembership(member.membership) === EffectiveMembership.Leave) {
                            return reject(newTranslatableError("Could not find user in room"));
                        }
                        const powerLevelEvent = room.currentState.getStateEvents("m.room.power_levels", "");
                        return success(cli.setPowerLevel(roomId, userId, powerLevel, powerLevelEvent));
                    }
                }
            }
            return reject(this.getUsage());
        },
        category: CommandCategories.admin,
        renderingTypes: [TimelineRenderingType.Room],
    }),
    new Command({
        command: "deop",
        args: "<user-id>",
        description: _td("Deops user with given id"),
        isEnabled(): boolean {
            const cli = MatrixClientPeg.get();
            const room = cli.getRoom(SdkContextClass.instance.roomViewStore.getRoomId());
            return (
                room?.currentState.maySendStateEvent(EventType.RoomPowerLevels, cli.getUserId()) && !isLocalRoom(room)
            );
        },
        runFn: function (roomId, args) {
            if (args) {
                const matches = args.match(/^(\S+)$/);
                if (matches) {
                    const cli = MatrixClientPeg.get();
                    const room = cli.getRoom(roomId);
                    if (!room) {
                        return reject(
                            newTranslatableError("Command failed: Unable to find room (%(roomId)s", { roomId }),
                        );
                    }

                    const powerLevelEvent = room.currentState.getStateEvents("m.room.power_levels", "");
                    if (!powerLevelEvent.getContent().users[args]) {
                        return reject(newTranslatableError("Could not find user in room"));
                    }
                    return success(cli.setPowerLevel(roomId, args, undefined, powerLevelEvent));
                }
            }
            return reject(this.getUsage());
        },
        category: CommandCategories.admin,
        renderingTypes: [TimelineRenderingType.Room],
    }),
    new Command({
        command: "devtools",
        description: _td("Opens the Developer Tools dialog"),
        runFn: function (roomId) {
            Modal.createDialog(DevtoolsDialog, { roomId }, "mx_DevtoolsDialog_wrapper");
            return success();
        },
        category: CommandCategories.advanced,
    }),
    new Command({
        command: "addwidget",
        args: "<url | embed code | Jitsi url>",
        description: _td("Adds a custom widget by URL to the room"),
        isEnabled: () =>
            SettingsStore.getValue(UIFeature.Widgets) &&
            shouldShowComponent(UIComponent.AddIntegrations) &&
            !isCurrentLocalRoom(),
        runFn: function (roomId, widgetUrl) {
            if (!widgetUrl) {
                return reject(newTranslatableError("Please supply a widget URL or embed code"));
            }

            // Try and parse out a widget URL from iframes
            if (widgetUrl.toLowerCase().startsWith("<iframe ")) {
                // We use parse5, which doesn't render/create a DOM node. It instead runs
                // some superfast regex over the text so we don't have to.
                const embed = parseHtml(widgetUrl);
                if (embed && embed.childNodes && embed.childNodes.length === 1) {
                    const iframe = embed.childNodes[0] as ChildElement;
                    if (iframe.tagName.toLowerCase() === "iframe" && iframe.attrs) {
                        const srcAttr = iframe.attrs.find((a) => a.name === "src");
                        logger.log("Pulling URL out of iframe (embed code)");
                        widgetUrl = srcAttr.value;
                    }
                }
            }

            if (!widgetUrl.startsWith("https://") && !widgetUrl.startsWith("http://")) {
                return reject(newTranslatableError("Please supply a https:// or http:// widget URL"));
            }
            if (WidgetUtils.canUserModifyWidgets(roomId)) {
                const userId = MatrixClientPeg.get().getUserId();
                const nowMs = new Date().getTime();
                const widgetId = encodeURIComponent(`${roomId}_${userId}_${nowMs}`);
                let type = WidgetType.CUSTOM;
                let name = "Custom";
                let data = {};

                // Make the widget a Jitsi widget if it looks like a Jitsi widget
                const jitsiData = Jitsi.getInstance().parsePreferredConferenceUrl(widgetUrl);
                if (jitsiData) {
                    logger.log("Making /addwidget widget a Jitsi conference");
                    type = WidgetType.JITSI;
                    name = "Jitsi";
                    data = jitsiData;
                    widgetUrl = WidgetUtils.getLocalJitsiWrapperUrl();
                }

                return success(WidgetUtils.setRoomWidget(roomId, widgetId, type, widgetUrl, name, data));
            } else {
                return reject(newTranslatableError("You cannot modify widgets in this room."));
            }
        },
        category: CommandCategories.admin,
        renderingTypes: [TimelineRenderingType.Room],
    }),
    new Command({
        command: "verify",
        args: "<user-id> <device-id> <device-signing-key>",
        description: _td("Verifies a user, session, and pubkey tuple"),
        runFn: function (roomId, args) {
            if (args) {
                const matches = args.match(/^(\S+) +(\S+) +(\S+)$/);
                if (matches) {
                    const cli = MatrixClientPeg.get();

                    const userId = matches[1];
                    const deviceId = matches[2];
                    const fingerprint = matches[3];

                    return success(
                        (async (): Promise<void> => {
                            const device = cli.getStoredDevice(userId, deviceId);
                            if (!device) {
                                throw newTranslatableError("Unknown (user, session) pair: (%(userId)s, %(deviceId)s)", {
                                    userId,
                                    deviceId,
                                });
                            }
                            const deviceTrust = await cli.checkDeviceTrust(userId, deviceId);

                            if (deviceTrust.isVerified()) {
                                if (device.getFingerprint() === fingerprint) {
                                    throw newTranslatableError("Session already verified!");
                                } else {
                                    throw newTranslatableError(
                                        "WARNING: Session already verified, but keys do NOT MATCH!",
                                    );
                                }
                            }

                            if (device.getFingerprint() !== fingerprint) {
                                const fprint = device.getFingerprint();
                                throw newTranslatableError(
                                    "WARNING: KEY VERIFICATION FAILED! The signing key for %(userId)s and session" +
                                        ' %(deviceId)s is "%(fprint)s" which does not match the provided key ' +
                                        '"%(fingerprint)s". This could mean your communications are being intercepted!',
                                    {
                                        fprint,
                                        userId,
                                        deviceId,
                                        fingerprint,
                                    },
                                );
                            }

                            await cli.setDeviceVerified(userId, deviceId, true);

                            // Tell the user we verified everything
                            Modal.createDialog(InfoDialog, {
                                title: _t("Verified key"),
                                description: (
                                    <div>
                                        <p>
                                            {_t(
                                                "The signing key you provided matches the signing key you received " +
                                                    "from %(userId)s's session %(deviceId)s. Session marked as verified.",
                                                { userId, deviceId },
                                            )}
                                        </p>
                                    </div>
                                ),
                            });
                        })(),
                    );
                }
            }
            return reject(this.getUsage());
        },
        category: CommandCategories.advanced,
        renderingTypes: [TimelineRenderingType.Room],
    }),
    new Command({
        command: "discardsession",
        description: _td("Forces the current outbound group session in an encrypted room to be discarded"),
        isEnabled: () => !isCurrentLocalRoom(),
        runFn: function (roomId) {
            try {
                MatrixClientPeg.get().forceDiscardSession(roomId);
            } catch (e) {
                return reject(e.message);
            }
            return success();
        },
        category: CommandCategories.advanced,
        renderingTypes: [TimelineRenderingType.Room],
    }),
    new Command({
        command: "remakeolm",
        description: _td("Developer command: Discards the current outbound group session and sets up new Olm sessions"),
        isEnabled: () => {
            return SettingsStore.getValue("developerMode") && !isCurrentLocalRoom();
        },
        runFn: (roomId) => {
            try {
                const room = MatrixClientPeg.get().getRoom(roomId);

                MatrixClientPeg.get().forceDiscardSession(roomId);

                return success(
                    room.getEncryptionTargetMembers().then((members) => {
                        // noinspection JSIgnoredPromiseFromCall
                        MatrixClientPeg.get().crypto.ensureOlmSessionsForUsers(
                            members.map((m) => m.userId),
                            true,
                        );
                    }),
                );
            } catch (e) {
                return reject(e.message);
            }
        },
        category: CommandCategories.advanced,
        renderingTypes: [TimelineRenderingType.Room],
    }),
    new Command({
        command: "rainbow",
        description: _td("Sends the given message coloured as a rainbow"),
        args: "<message>",
        runFn: function (roomId, args) {
            if (!args) return reject(this.getUsage());
            return successSync(ContentHelpers.makeHtmlMessage(args, textToHtmlRainbow(args)));
        },
        category: CommandCategories.messages,
    }),
    new Command({
        command: "rainbowme",
        description: _td("Sends the given emote coloured as a rainbow"),
        args: "<message>",
        runFn: function (roomId, args) {
            if (!args) return reject(this.getUsage());
            return successSync(ContentHelpers.makeHtmlEmote(args, textToHtmlRainbow(args)));
        },
        category: CommandCategories.messages,
    }),
    new Command({
        command: "help",
        description: _td("Displays list of commands with usages and descriptions"),
        runFn: function () {
            Modal.createDialog(SlashCommandHelpDialog);
            return success();
        },
        category: CommandCategories.advanced,
    }),
    new Command({
        command: "whois",
        description: _td("Displays information about a user"),
        args: "<user-id>",
        isEnabled: () => !isCurrentLocalRoom(),
        runFn: function (roomId, userId) {
            if (!userId || !userId.startsWith("@") || !userId.includes(":")) {
                return reject(this.getUsage());
            }

            const member = MatrixClientPeg.get().getRoom(roomId).getMember(userId);
            dis.dispatch<ViewUserPayload>({
                action: Action.ViewUser,
                // XXX: We should be using a real member object and not assuming what the receiver wants.
                member: member || ({ userId } as User),
            });
            return success();
        },
        category: CommandCategories.advanced,
    }),
    new Command({
        command: "rageshake",
        aliases: ["bugreport"],
        description: _td("Send a bug report with logs"),
        isEnabled: () => !!SdkConfig.get().bug_report_endpoint_url,
        args: "<description>",
        runFn: function (roomId, args) {
            return success(
                Modal.createDialog(BugReportDialog, {
                    initialText: args,
                }).finished,
            );
        },
        category: CommandCategories.advanced,
    }),
    new Command({
        command: "tovirtual",
        description: _td("Switches to this room's virtual room, if it has one"),
        category: CommandCategories.advanced,
        isEnabled(): boolean {
            return LegacyCallHandler.instance.getSupportsVirtualRooms() && !isCurrentLocalRoom();
        },
        runFn: (roomId) => {
            return success(
                (async (): Promise<void> => {
                    const room = await VoipUserMapper.sharedInstance().getVirtualRoomForRoom(roomId);
                    if (!room) throw newTranslatableError("No virtual room for this room");
                    dis.dispatch<ViewRoomPayload>({
                        action: Action.ViewRoom,
                        room_id: room.roomId,
                        metricsTrigger: "SlashCommand",
                        metricsViaKeyboard: true,
                    });
                })(),
            );
        },
    }),
    new Command({
        command: "query",
        description: _td("Opens chat with the given user"),
        args: "<user-id>",
        runFn: function (roomId, userId) {
            // easter-egg for now: look up phone numbers through the thirdparty API
            // (very dumb phone number detection...)
            const isPhoneNumber = userId && /^\+?[0123456789]+$/.test(userId);
            if (!userId || ((!userId.startsWith("@") || !userId.includes(":")) && !isPhoneNumber)) {
                return reject(this.getUsage());
            }

            return success(
                (async (): Promise<void> => {
                    if (isPhoneNumber) {
                        const results = await LegacyCallHandler.instance.pstnLookup(userId);
                        if (!results || results.length === 0 || !results[0].userid) {
                            throw newTranslatableError("Unable to find Matrix ID for phone number");
                        }
                        userId = results[0].userid;
                    }

                    const roomId = await ensureDMExists(MatrixClientPeg.get(), userId);

                    dis.dispatch<ViewRoomPayload>({
                        action: Action.ViewRoom,
                        room_id: roomId,
                        metricsTrigger: "SlashCommand",
                        metricsViaKeyboard: true,
                    });
                })(),
            );
        },
        category: CommandCategories.actions,
    }),
    new Command({
        command: "msg",
        description: _td("Sends a message to the given user"),
        args: "<user-id> [<message>]",
        runFn: function (roomId, args) {
            if (args) {
                // matches the first whitespace delimited group and then the rest of the string
                const matches = args.match(/^(\S+?)(?: +(.*))?$/s);
                if (matches) {
                    const [userId, msg] = matches.slice(1);
                    if (userId && userId.startsWith("@") && userId.includes(":")) {
                        return success(
                            (async (): Promise<void> => {
                                const cli = MatrixClientPeg.get();
                                const roomId = await ensureDMExists(cli, userId);
                                dis.dispatch<ViewRoomPayload>({
                                    action: Action.ViewRoom,
                                    room_id: roomId,
                                    metricsTrigger: "SlashCommand",
                                    metricsViaKeyboard: true,
                                });
                                if (msg) {
                                    cli.sendTextMessage(roomId, msg);
                                }
                            })(),
                        );
                    }
                }
            }

            return reject(this.getUsage());
        },
        category: CommandCategories.actions,
    }),
    new Command({
        command: "holdcall",
        description: _td("Places the call in the current room on hold"),
        category: CommandCategories.other,
        isEnabled: () => !isCurrentLocalRoom(),
        runFn: function (roomId, args) {
            const call = LegacyCallHandler.instance.getCallForRoom(roomId);
            if (!call) {
                return reject(newTranslatableError("No active call in this room"));
            }
            call.setRemoteOnHold(true);
            return success();
        },
        renderingTypes: [TimelineRenderingType.Room],
    }),
    new Command({
        command: "unholdcall",
        description: _td("Takes the call in the current room off hold"),
        category: CommandCategories.other,
        isEnabled: () => !isCurrentLocalRoom(),
        runFn: function (roomId, args) {
            const call = LegacyCallHandler.instance.getCallForRoom(roomId);
            if (!call) {
                return reject(newTranslatableError("No active call in this room"));
            }
            call.setRemoteOnHold(false);
            return success();
        },
        renderingTypes: [TimelineRenderingType.Room],
    }),
    new Command({
        command: "converttodm",
        description: _td("Converts the room to a DM"),
        category: CommandCategories.other,
        isEnabled: () => !isCurrentLocalRoom(),
        runFn: function (roomId, args) {
            const room = MatrixClientPeg.get().getRoom(roomId);
            return success(guessAndSetDMRoom(room, true));
        },
        renderingTypes: [TimelineRenderingType.Room],
    }),
    new Command({
        command: "converttoroom",
        description: _td("Converts the DM to a room"),
        category: CommandCategories.other,
        isEnabled: () => !isCurrentLocalRoom(),
        runFn: function (roomId, args) {
            const room = MatrixClientPeg.get().getRoom(roomId);
            return success(guessAndSetDMRoom(room, false));
        },
        renderingTypes: [TimelineRenderingType.Room],
    }),

    // Command definitions for autocompletion ONLY:
    // /me is special because its not handled by SlashCommands.js and is instead done inside the Composer classes
    new Command({
        command: "me",
        args: "<message>",
        description: _td("Displays action"),
        category: CommandCategories.messages,
        hideCompletionAfterSpace: true,
    }),

    ...CHAT_EFFECTS.map((effect) => {
        return new Command({
            command: effect.command,
            description: effect.description(),
            args: "<message>",
            runFn: function (roomId, args) {
                let content: IContent;
                if (!args) {
                    content = ContentHelpers.makeEmoteMessage(effect.fallbackMessage());
                } else {
                    content = {
                        msgtype: effect.msgType,
                        body: args,
                    };
                }
                dis.dispatch({ action: `effects.${effect.command}` });
                return successSync(content);
            },
            category: CommandCategories.effects,
            renderingTypes: [TimelineRenderingType.Room],
        });
    }),
];

// build a map from names and aliases to the Command objects.
export const CommandMap = new Map<string, Command>();
Commands.forEach((cmd) => {
    CommandMap.set(cmd.command, cmd);
    cmd.aliases.forEach((alias) => {
        CommandMap.set(alias, cmd);
    });
});

export function parseCommandString(input: string): { cmd?: string; args?: string } {
    // trim any trailing whitespace, as it can confuse the parser for
    // IRC-style commands
    input = input.replace(/\s+$/, "");
    if (input[0] !== "/") return {}; // not a command

    const bits = input.match(/^(\S+?)(?:[ \n]+((.|\n)*))?$/);
    let cmd: string;
    let args: string;
    if (bits) {
        cmd = bits[1].substring(1).toLowerCase();
        args = bits[2];
    } else {
        cmd = input;
    }

    return { cmd, args };
}

interface ICmd {
    cmd?: Command;
    args?: string;
}

/**
 * Process the given text for /commands and returns a parsed command that can be used for running the operation.
 * @param {string} input The raw text input by the user.
 * @return {ICmd} The parsed command object.
 * Returns an empty object if the input didn't match a command.
 */
export function getCommand(input: string): ICmd {
    const { cmd, args } = parseCommandString(input);

    if (CommandMap.has(cmd) && CommandMap.get(cmd).isEnabled()) {
        return {
            cmd: CommandMap.get(cmd),
            args,
        };
    }
    return {};
}<|MERGE_RESOLUTION|>--- conflicted
+++ resolved
@@ -501,14 +501,7 @@
                 ? ContentHelpers.parseTopicContent(content)
                 : { text: _t("This room has no topic.") };
 
-<<<<<<< HEAD
-            const ref = (e: HTMLElement): void => {
-                if (e) linkifyElement(e);
-            };
-            const body = topicToHtml(topic.text, topic.html, ref, true);
-=======
             const body = topicToHtml(topic.text, topic.html, undefined, true);
->>>>>>> 27bd04a8
 
             Modal.createDialog(InfoDialog, {
                 title: room.name,
