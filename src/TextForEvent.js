/*
Copyright 2015, 2016 OpenMarket Ltd

Licensed under the Apache License, Version 2.0 (the "License");
you may not use this file except in compliance with the License.
You may obtain a copy of the License at

    http://www.apache.org/licenses/LICENSE-2.0

Unless required by applicable law or agreed to in writing, software
distributed under the License is distributed on an "AS IS" BASIS,
WITHOUT WARRANTIES OR CONDITIONS OF ANY KIND, either express or implied.
See the License for the specific language governing permissions and
limitations under the License.
*/

var MatrixClientPeg = require("./MatrixClientPeg");
var CallHandler = require("./CallHandler");
import counterpart from 'counterpart';
import * as Roles from './Roles';

function textForMemberEvent(ev) {
    // XXX: SYJS-16 "sender is sometimes null for join messages"
    var senderName = ev.sender ? ev.sender.name : ev.getSender();
    var targetName = ev.target ? ev.target.name : ev.getStateKey();
    var ConferenceHandler = CallHandler.getConferenceHandler();
    var reason = ev.getContent().reason ? (
        " Reason: " + ev.getContent().reason
    ) : "";
    switch (ev.getContent().membership) {
        case 'invite':
            var threePidContent = ev.getContent().third_party_invite;
            if (threePidContent) {
                if (threePidContent.display_name) {
                    return targetName + " " + counterpart.translate("accepted the invitation for") + " " +
                        threePidContent.display_name + ".";
                } else {
                    return targetName + " " + counterpart.translate("accepted an invitation") + ".";
                }
            }
            else {
                if (ConferenceHandler && ConferenceHandler.isConferenceUser(ev.getStateKey())) {
                    return senderName + " " + counterpart.translate("requested a VoIP conference");
                }
                else {
                    return senderName + " " + counterpart.translate("invited") + " " + targetName + ".";
                }
            }
        case 'ban':
            return senderName + " " + counterpart.translate("banned") + " " + targetName + "." + reason;
        case 'join':
            if (ev.getPrevContent() && ev.getPrevContent().membership == 'join') {
                if (ev.getPrevContent().displayname && ev.getContent().displayname && ev.getPrevContent().displayname != ev.getContent().displayname) {
                    return ev.getSender() + " " + counterpart.translate("changed their display name from") + " " +
                        ev.getPrevContent().displayname + " " + "to " +
                        ev.getContent().displayname;
                } else if (!ev.getPrevContent().displayname && ev.getContent().displayname) {
                    return ev.getSender() + " " + counterpart.translate("set their display name to") + " " + ev.getContent().displayname;
                } else if (ev.getPrevContent().displayname && !ev.getContent().displayname) {
                    return ev.getSender() + " " + counterpart.translate("removed their display name") + " (" + ev.getPrevContent().displayname + ")";
                } else if (ev.getPrevContent().avatar_url && !ev.getContent().avatar_url) {
                    return senderName + " " + counterpart.translate("removed their profile picture");
                } else if (ev.getPrevContent().avatar_url && ev.getContent().avatar_url && ev.getPrevContent().avatar_url != ev.getContent().avatar_url) {
                    return senderName + " " + "changed their profile picture";
                } else if (!ev.getPrevContent().avatar_url && ev.getContent().avatar_url) {
                    return senderName + " " + counterpart.translate("set a profile picture");
                } else {
<<<<<<< HEAD
                    // hacky hack for https://github.com/vector-im/vector-web/issues/2020
                    return senderName + " " + counterpart.translate("rejoined the room.");
=======
                    // suppress null rejoins
                    return '';
>>>>>>> f056360f
                }
            } else {
                if (!ev.target) console.warn("Join message has no target! -- " + ev.getContent().state_key);
                if (ConferenceHandler && ConferenceHandler.isConferenceUser(ev.getStateKey())) {
                    return counterpart.translate("VoIP conference started");
                }
                else {
                    return targetName + " " + counterpart.translate("joined the room") + ".";
                }
            }
        case 'leave':
            if (ev.getSender() === ev.getStateKey()) {
                if (ConferenceHandler && ConferenceHandler.isConferenceUser(ev.getStateKey())) {
                    return counterpart.translate("VoIP conference finished");
                }
                else if (ev.getPrevContent().membership === "invite") {
                    return targetName + " " + counterpart.translate("rejected the invitation.");
                }
                else {
                    return targetName + " " + counterpart.translate("left the room");
                }
            }
            else if (ev.getPrevContent().membership === "ban") {
                return senderName + " " + counterpart.translate("unbanned ") + targetName + ".";
            }
            else if (ev.getPrevContent().membership === "join") {
                return senderName + " " + counterpart.translate("kicked ") + targetName + "." + reason;
            }
            else if (ev.getPrevContent().membership === "invite") {
                return senderName + " " + counterpart.translate("withdrew ") + targetName + counterpart.translate("'s invitation.") + reason;
            }
            else {
                return targetName + " " + counterpart.translate("left the room.");
            }
    }
}

function textForTopicEvent(ev) {
    var senderDisplayName = ev.sender && ev.sender.name ? ev.sender.name : ev.getSender();

    return senderDisplayName + " " + counterpart.translate('changed the topic to') + " " + ev.getContent().topic;
}

function textForRoomNameEvent(ev) {
    var senderDisplayName = ev.sender && ev.sender.name ? ev.sender.name : ev.getSender();

    return senderDisplayName + " " + counterpart.translate("changed the room name to") + " " + ev.getContent().name;
}

function textForMessageEvent(ev) {
    var senderDisplayName = ev.sender && ev.sender.name ? ev.sender.name : ev.getSender();
    var message = senderDisplayName + ': ' + ev.getContent().body;
    if (ev.getContent().msgtype === "m.emote") {
        message = "* " + senderDisplayName + " " + message;
    } else if (ev.getContent().msgtype === "m.image") {
        message = senderDisplayName + " " + counterpart.translate("sent an image") + ".";
    }
    return message;
}

function textForCallAnswerEvent(event) {
    var senderName = event.sender ? event.sender.name : counterpart.translate("Someone");
    var supported = MatrixClientPeg.get().supportsVoip() ? "" : counterpart.translate(" (not supported by this browser)");
    return senderName + " " + counterpart.translate("answered the call.") + supported;
}

function textForCallHangupEvent(event) {
    var senderName = event.sender ? event.sender.name : counterpart.translate("Someone");
    var supported = MatrixClientPeg.get().supportsVoip() ? "" : counterpart.translate(" (not supported by this browser)");
    return senderName + " " + counterpart.translate("ended the call.") + supported;
}

function textForCallInviteEvent(event) {
    var senderName = event.sender ? event.sender.name : counterpart.translate("Someone");
    // FIXME: Find a better way to determine this from the event?
    var type = "voice";
    if (event.getContent().offer && event.getContent().offer.sdp &&
            event.getContent().offer.sdp.indexOf('m=video') !== -1) {
        type = "video";
    }
    var supported = MatrixClientPeg.get().supportsVoip() ? "" : " (not supported by this browser)";
    return senderName + " " + counterpart.translate("placed a") + " " + type + " " + counterpart.translate("call.") + supported;
}

function textForThreePidInviteEvent(event) {
    var senderName = event.sender ? event.sender.name : event.getSender();
    return senderName + " " + counterpart.translate("sent an invitation to") + " " + event.getContent().display_name +
     counterpart.translate(" to join the room") + ".";
}

function textForHistoryVisibilityEvent(event) {
    var senderName = event.sender ? event.sender.name : event.getSender();
    var vis = event.getContent().history_visibility;
    var text = senderName + " " + counterpart.translate("made future room history visible to") + " ";
    if (vis === "invited") {
        text += counterpart.translate("all room members, from the point they are invited") + ".";
    }
    else if (vis === "joined") {
        text += counterpart.translate("all room members, from the point they joined") + ".";
    }
    else if (vis === "shared") {
        text += counterpart.translate("all room members") + ".";
    }
    else if (vis === "world_readable") {
        text += counterpart.translate("anyone") + ".";
    }
    else {
        text += " " + counterpart.translate("unknown") + " (" + vis + ")";
    }
    return text;
}

function textForEncryptionEvent(event) {
    var senderName = event.sender ? event.sender.name : event.getSender();
    return senderName + " " + counterpart.translate("turned on end-to-end encryption (algorithm") + " "+ event.getContent().algorithm + ")";
}

// Currently will only display a change if a user's power level is changed
function textForPowerEvent(event) {
    const senderName = event.sender ? event.sender.name : event.getSender();
    if (!event.getPrevContent() || !event.getPrevContent().users) {
        return '';
    }
    const userDefault = event.getContent().users_default || 0;
    // Construct set of userIds
    let users = [];
    Object.keys(event.getContent().users).forEach(
        (userId) => {
            if (users.indexOf(userId) === -1) users.push(userId);
        }
    );
    Object.keys(event.getPrevContent().users).forEach(
        (userId) => {
            if (users.indexOf(userId) === -1) users.push(userId);
        }
    );
    let diff = [];
    users.forEach((userId) => {
        // Previous power level
        const from = event.getPrevContent().users[userId];
        // Current power level
        const to = event.getContent().users[userId];
        if (to !== from) {
            diff.push(
                userId +
                " " + counterpart.translate('from') + ' ' + Roles.textualPowerLevel(from, userDefault) +
                " " + counterpart.translate('to') + ' ' + Roles.textualPowerLevel(to, userDefault)
            );
        }
    });
    if (!diff.length) {
        return '';
    }
    return senderName + " " + counterpart.translate('changed the power level of') + ' ' + diff.join(', ');
}

var handlers = {
    'm.room.message': textForMessageEvent,
    'm.room.name':    textForRoomNameEvent,
    'm.room.topic':   textForTopicEvent,
    'm.room.member':  textForMemberEvent,
    'm.call.invite':  textForCallInviteEvent,
    'm.call.answer':  textForCallAnswerEvent,
    'm.call.hangup':  textForCallHangupEvent,
    'm.room.third_party_invite': textForThreePidInviteEvent,
    'm.room.history_visibility': textForHistoryVisibilityEvent,
    'm.room.encryption': textForEncryptionEvent,
    'm.room.power_levels': textForPowerEvent,
};

module.exports = {
    textForEvent: function(ev) {
        var hdlr = handlers[ev.getType()];
        if (!hdlr) return "";
        return hdlr(ev);
    }
};<|MERGE_RESOLUTION|>--- conflicted
+++ resolved
@@ -65,13 +65,8 @@
                 } else if (!ev.getPrevContent().avatar_url && ev.getContent().avatar_url) {
                     return senderName + " " + counterpart.translate("set a profile picture");
                 } else {
-<<<<<<< HEAD
-                    // hacky hack for https://github.com/vector-im/vector-web/issues/2020
-                    return senderName + " " + counterpart.translate("rejoined the room.");
-=======
                     // suppress null rejoins
                     return '';
->>>>>>> f056360f
                 }
             } else {
                 if (!ev.target) console.warn("Join message has no target! -- " + ev.getContent().state_key);
