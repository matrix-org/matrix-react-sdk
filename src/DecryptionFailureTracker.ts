--- conflicted
+++ resolved
@@ -105,19 +105,8 @@
      */
     public visibleEvents: Set<string> = new Set();
 
-<<<<<<< HEAD
-    /** The failures that will be reported at the next tracking interval.  These are
-     * events that we have decided are undecryptable due to exceeding the
-     * `MAXIMUM_LATE_DECRYPTION_PERIOD`, or that we decrypted but we consider as late
-     * decryptions. */
-    public failuresToReport: Set<DecryptionFailure> = new Set();
-
-    /** Event IDs of failures that were tracked previously */
-    public trackedEvents: ScalableBloomFilter = new ScalableBloomFilter();
-=======
-    /** Event IDs of failures that were reported previously */
-    private reportedEvents: Set<string> = new Set();
->>>>>>> 5854d48b
+    /** Bloom filter tracking event IDs of failures that were reported previously */
+    private reportedEvents: ScalableBloomFilter = new ScalableBloomFilter();
 
     /** Set to an interval ID when `start` is called */
     public checkInterval: number | null = null;
@@ -182,38 +171,28 @@
             throw new Error("DecryptionFailureTracker second constructor argument should be a function");
         }
 
-        this.loadTrackedEvents();
+        this.loadReportedEvents();
     }
 
     public static get instance(): DecryptionFailureTracker {
         return DecryptionFailureTracker.internalInstance;
     }
 
-<<<<<<< HEAD
-    private loadTrackedEvents(): void {
+    private loadReportedEvents(): void {
         const storedFailures = localStorage.getItem(DecryptionFailureTracker.DECRYPTION_FAILURE_STORAGE_KEY);
         if (storedFailures) {
-            this.trackedEvents = ScalableBloomFilter.fromJSON(JSON.parse(storedFailures));
+            this.reportedEvents = ScalableBloomFilter.fromJSON(JSON.parse(storedFailures));
         } else {
-            this.trackedEvents = new ScalableBloomFilter();
-        }
-    }
-
-    private saveTrackedEvents(): void {
+            this.reportedEvents = new ScalableBloomFilter();
+        }
+    }
+
+    private saveReportedEvents(): void {
         localStorage.setItem(
             DecryptionFailureTracker.DECRYPTION_FAILURE_STORAGE_KEY,
-            JSON.stringify(this.trackedEvents.saveAsJSON()),
+            JSON.stringify(this.reportedEvents.saveAsJSON()),
         );
     }
-=======
-    // loadReportedEvents() {
-    //     this.reportedEvents = new Set(JSON.parse(localStorage.getItem('mx-decryption-failure-event-ids')) || []);
-    // }
-
-    // saveReportedEvents() {
-    //     localStorage.setItem('mx-decryption-failure-event-ids', JSON.stringify([...this.reportedEvents]));
-    // }
->>>>>>> 5854d48b
 
     /** Callback for when an event is decrypted.
      *
@@ -420,21 +399,7 @@
         }
         this.failures = failuresNotReady;
 
-<<<<<<< HEAD
-        this.saveTrackedEvents();
-    }
-
-    private addFailure(eventId: string, failure: DecryptionFailure): void {
-        this.failuresToReport.add(failure);
-        this.trackedEvents.add(eventId);
-        // once we've added it to trackedEvents, we won't check
-        // visibleEvents for it any more
-        this.visibleEvents.delete(eventId);
-=======
-        // Commented out for now for expediency, we need to consider unbound nature of storing
-        // this in localStorage
-        // this.saveReportedEvents();
->>>>>>> 5854d48b
+        this.saveReportedEvents();
     }
 
     /**
