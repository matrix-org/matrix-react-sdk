--- conflicted
+++ resolved
@@ -14,12 +14,7 @@
 limitations under the License.
 */
 
-<<<<<<< HEAD
-import { DecryptionError } from "matrix-js-sdk/src/crypto/algorithms";
 import { CryptoEvent, MatrixClient, MatrixEvent } from "matrix-js-sdk/src/matrix";
-=======
-import { MatrixEvent } from "matrix-js-sdk/src/matrix";
->>>>>>> 0e65a5aa
 import { Error as ErrorEvent } from "@matrix-org/analytics-events/types/typescript/Error";
 import { DecryptionFailureCode } from "matrix-js-sdk/src/crypto-api";
 
@@ -33,8 +28,7 @@
 
     public constructor(
         public readonly failedEventId: string,
-<<<<<<< HEAD
-        public readonly errorCode: string,
+        public readonly errorCode: DecryptionFailureCode,
         // the time that we failed to decrypt the event
         public readonly ts: number,
         // is the sender on a different server from us
@@ -46,24 +40,10 @@
     ) {}
 }
 
-type ErrorCode = "OlmKeysNotSentError" | "OlmIndexError" | "UnknownError" | "OlmUnspecifiedError";
-
+type ErrorCode = ErrorEvent["name"];
 export type ErrorProperties = Omit<ErrorEvent, "eventName" | "domain" | "name" | "context">;
-
 type TrackingFn = (trackedErrCode: ErrorCode, rawError: string, properties: ErrorProperties) => void;
-
-export type ErrCodeMapFn = (errcode: string) => ErrorCode;
-=======
-        public readonly errorCode: DecryptionFailureCode,
-    ) {
-        this.ts = Date.now();
-    }
-}
-
-type ErrorCode = ErrorEvent["name"];
-type TrackingFn = (count: number, trackedErrCode: ErrorCode, rawError: string) => void;
 export type ErrCodeMapFn = (errcode: DecryptionFailureCode) => ErrorCode;
->>>>>>> 0e65a5aa
 
 export class DecryptionFailureTracker {
     private static internalInstance = new DecryptionFailureTracker(
@@ -103,16 +83,6 @@
     // The failures that will be reported at the next tracking interval.
     public failuresToReport: Set<DecryptionFailure> = new Set();
 
-<<<<<<< HEAD
-    public lateDecryptions: Map<string, DecryptionFailure> = new Map();
-=======
-    /**
-     * A histogram of the number of failures that will be tracked at the next tracking
-     * interval, split by failure error code.
-     */
-    private failureCounts: Map<DecryptionFailureCode, number> = new Map();
->>>>>>> 0e65a5aa
-
     // Event IDs of failures that were tracked previously
     public trackedEvents: Set<string> = new Set();
 
@@ -196,13 +166,13 @@
     //     localStorage.setItem('mx-decryption-failure-event-ids', JSON.stringify([...this.trackedEvents]));
     // }
 
-<<<<<<< HEAD
-    public eventDecrypted(e: MatrixEvent, err: DecryptionError, nowTs: number): void {
+    public eventDecrypted(e: MatrixEvent, nowTs: number): void {
         // for now we only track megolm decrytion failures
         if (e.getWireContent().algorithm != "m.megolm.v1.aes-sha2") {
             return;
         }
-        if (err) {
+        const errCode = e.decryptionFailureReason;
+        if (errCode !== null) {
             const eventId = e.getId()!;
             const failure = this.failures.get(eventId);
             const sender = e.getSender();
@@ -214,19 +184,8 @@
             }
             const wasVisibleToUser = this.visibleEvents.has(eventId);
             this.addDecryptionFailure(
-                new DecryptionFailure(eventId, err.code, ts, isFederated, wasVisibleToUser, this.userTrustsOwnIdentity),
+                new DecryptionFailure(eventId, errCode, ts, isFederated, wasVisibleToUser, this.userTrustsOwnIdentity),
             );
-=======
-    public eventDecrypted(e: MatrixEvent): void {
-        // for now we only track megolm decryption failures
-        if (e.getWireContent().algorithm != "m.megolm.v1.aes-sha2") {
-            return;
-        }
-
-        const errCode = e.decryptionFailureReason;
-        if (errCode !== null) {
-            this.addDecryptionFailure(new DecryptionFailure(e.getId()!, errCode));
->>>>>>> 0e65a5aa
         } else {
             // Could be an event in the failures, remove it
             this.removeDecryptionFailuresForEvent(e, nowTs);
@@ -367,12 +326,7 @@
         this.userTrustsOwnIdentity = undefined;
         this.failures = new Map();
         this.visibleEvents = new Set();
-<<<<<<< HEAD
         this.failuresToReport = new Set();
-=======
-        this.visibleFailures = new Map();
-        this.failureCounts = new Map();
->>>>>>> 0e65a5aa
     }
 
     /**
@@ -416,12 +370,7 @@
 
     private addFailures(failures: Set<DecryptionFailure>): void {
         for (const failure of failures) {
-<<<<<<< HEAD
             this.failuresToReport.add(failure);
-=======
-            const errorCode = failure.errorCode;
-            this.failureCounts.set(errorCode, (this.failureCounts.get(errorCode) ?? 0) + 1);
->>>>>>> 0e65a5aa
         }
     }
 
@@ -430,7 +379,6 @@
      * function with the number of failures that should be tracked.
      */
     public trackFailures(): void {
-<<<<<<< HEAD
         for (const failure of this.failuresToReport) {
             const errorCode = failure.errorCode;
             const trackedErrorCode = this.errorCodeMapFn(errorCode);
@@ -446,14 +394,6 @@
             }
             if (this.baseProperties) {
                 Object.assign(properties, this.baseProperties);
-=======
-        for (const [errorCode, count] of this.failureCounts.entries()) {
-            if (count > 0) {
-                const trackedErrorCode = this.errorCodeMapFn(errorCode);
-
-                this.fn(count, trackedErrorCode, errorCode);
-                this.failureCounts.set(errorCode, 0);
->>>>>>> 0e65a5aa
             }
             this.fn(trackedErrorCode, errorCode, properties);
         }
