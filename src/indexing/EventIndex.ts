/*
Copyright 2019, 2021 The Matrix.org Foundation C.I.C.

Licensed under the Apache License, Version 2.0 (the "License");
you may not use this file except in compliance with the License.
You may obtain a copy of the License at

    http://www.apache.org/licenses/LICENSE-2.0

Unless required by applicable law or agreed to in writing, software
distributed under the License is distributed on an "AS IS" BASIS,
WITHOUT WARRANTIES OR CONDITIONS OF ANY KIND, either express or implied.
See the License for the specific language governing permissions and
limitations under the License.
*/

import { EventEmitter } from "events";
import { RoomMember } from "matrix-js-sdk/src/models/room-member";
import { Direction, EventTimeline } from "matrix-js-sdk/src/models/event-timeline";
import { Room, RoomEvent } from "matrix-js-sdk/src/models/room";
import { MatrixEvent } from "matrix-js-sdk/src/models/event";
import { EventTimelineSet, IRoomTimelineData } from "matrix-js-sdk/src/models/event-timeline-set";
import { RoomState, RoomStateEvent } from "matrix-js-sdk/src/models/room-state";
import { TimelineIndex, TimelineWindow } from "matrix-js-sdk/src/timeline-window";
import { sleep } from "matrix-js-sdk/src/utils";
import { IEventWithRoomId, IMatrixProfile, IResultRoomEvents } from "matrix-js-sdk/src/@types/search";
import { logger } from "matrix-js-sdk/src/logger";
import { EventType } from "matrix-js-sdk/src/@types/event";
import { ClientEvent, MatrixClient } from "matrix-js-sdk/src/client";

import PlatformPeg from "../PlatformPeg";
import { MatrixClientPeg } from "../MatrixClientPeg";
import SettingsStore from "../settings/SettingsStore";
import { SettingLevel } from "../settings/SettingLevel";
import { ICrawlerCheckpoint, IEventAndProfile, IIndexStats, ILoadArgs, ISearchArgs } from "./BaseEventIndexManager";

// The time in ms that the crawler will wait loop iterations if there
// have not been any checkpoints to consume in the last iteration.
const CRAWLER_IDLE_TIME = 5000;

// The maximum number of events our crawler should fetch in a single crawl.
const EVENTS_PER_CRAWL = 100;

interface ICrawler {
    cancel(): void;
}

/*
 * Event indexing class that wraps the platform specific event indexing.
 */
export default class EventIndex extends EventEmitter {
    private crawlerCheckpoints: ICrawlerCheckpoint[] = [];
    private crawler: ICrawler = null;
    private currentCheckpoint: ICrawlerCheckpoint = null;

    public async init(): Promise<void> {
        const indexManager = PlatformPeg.get().getEventIndexingManager();

        this.crawlerCheckpoints = await indexManager.loadCheckpoints();
        logger.log("EventIndex: Loaded checkpoints", this.crawlerCheckpoints);

        this.registerListeners();
    }

    /**
     * Register event listeners that are necessary for the event index to work.
     */
    public registerListeners(): void {
        const client = MatrixClientPeg.get();

        client.on(ClientEvent.Sync, this.onSync);
        client.on(RoomEvent.Timeline, this.onRoomTimeline);
        client.on(RoomEvent.TimelineReset, this.onTimelineReset);
        client.on(RoomStateEvent.Events, this.onRoomStateEvent);
    }

    /**
     * Remove the event index specific event listeners.
     */
    public removeListeners(): void {
        const client = MatrixClientPeg.get();
        if (client === null) return;

        client.removeListener(ClientEvent.Sync, this.onSync);
        client.removeListener(RoomEvent.Timeline, this.onRoomTimeline);
        client.removeListener(RoomEvent.TimelineReset, this.onTimelineReset);
        client.removeListener(RoomStateEvent.Events, this.onRoomStateEvent);
    }

    /**
     * Get crawler checkpoints for the encrypted rooms and store them in the index.
     */
    public async addInitialCheckpoints(): Promise<void> {
        const indexManager = PlatformPeg.get().getEventIndexingManager();
        const client = MatrixClientPeg.get();
        const rooms = client.getRooms();

        const isRoomEncrypted = (room): boolean => {
            return client.isRoomEncrypted(room.roomId);
        };

        // We only care to crawl the encrypted rooms, non-encrypted
        // rooms can use the search provided by the homeserver.
        const encryptedRooms = rooms.filter(isRoomEncrypted);

        logger.log("EventIndex: Adding initial crawler checkpoints");

        // Gather the prev_batch tokens and create checkpoints for
        // our message crawler.
        await Promise.all(
            encryptedRooms.map(async (room): Promise<void> => {
                const timeline = room.getLiveTimeline();
                const token = timeline.getPaginationToken(Direction.Backward);

                const backCheckpoint: ICrawlerCheckpoint = {
                    roomId: room.roomId,
                    token: token,
                    direction: Direction.Backward,
                    fullCrawl: true,
                };

                const forwardCheckpoint: ICrawlerCheckpoint = {
                    roomId: room.roomId,
                    token: token,
                    direction: Direction.Forward,
                };

                try {
                    if (backCheckpoint.token) {
                        await indexManager.addCrawlerCheckpoint(backCheckpoint);
                        this.crawlerCheckpoints.push(backCheckpoint);
                    }

                    if (forwardCheckpoint.token) {
                        await indexManager.addCrawlerCheckpoint(forwardCheckpoint);
                        this.crawlerCheckpoints.push(forwardCheckpoint);
                    }
                } catch (e) {
                    logger.log(
                        "EventIndex: Error adding initial checkpoints for room",
                        room.roomId,
                        backCheckpoint,
                        forwardCheckpoint,
                        e,
                    );
                }
            }),
        );
    }

    /*
     * The sync event listener.
     *
     * The listener has two cases:
     *     - First sync after start up, check if the index is empty, add
     *         initial checkpoints, if so. Start the crawler background task.
     *     - Every other sync, tell the event index to commit all the queued up
     *         live events
     */
    private onSync = async (state: string, prevState: string, data: object): Promise<void> => {
        const indexManager = PlatformPeg.get().getEventIndexingManager();

        if (prevState === "PREPARED" && state === "SYNCING") {
            // If our indexer is empty we're most likely running Element the
            // first time with indexing support or running it with an
            // initial sync. Add checkpoints to crawl our encrypted rooms.
            const eventIndexWasEmpty = await indexManager.isEventIndexEmpty();
            if (eventIndexWasEmpty) await this.addInitialCheckpoints();

            this.startCrawler();
            return;
        }

        if (prevState === "SYNCING" && state === "SYNCING") {
            // A sync was done, presumably we queued up some live events,
            // commit them now.
            await indexManager.commitLiveEvents();
        }
    };

    /*
     * The Room.timeline listener.
     *
     * This listener waits for live events in encrypted rooms, if they are
     * decrypted or unencrypted we queue them to be added to the index,
     * otherwise we save their event id and wait for them in the Event.decrypted
     * listener.
     */
    private onRoomTimeline = async (
        ev: MatrixEvent,
        room: Room | null,
        toStartOfTimeline: boolean,
        removed: boolean,
        data: IRoomTimelineData,
    ): Promise<void> => {
        if (!room) return; // notification timeline, we'll get this event again with a room specific timeline

        const client = MatrixClientPeg.get();

        // We only index encrypted rooms locally.
        if (!client.isRoomEncrypted(ev.getRoomId())) return;

        if (ev.isRedaction()) {
            return this.redactEvent(ev);
        }

        // If it isn't a live event or if it's redacted there's nothing to do.
        if (toStartOfTimeline || !data || !data.liveEvent || ev.isRedacted()) {
            return;
        }

        await client.decryptEventIfNeeded(ev);

        await this.addLiveEventToIndex(ev);
    };

    private onRoomStateEvent = async (ev: MatrixEvent, state: RoomState): Promise<void> => {
        if (!MatrixClientPeg.get().isRoomEncrypted(state.roomId)) return;

        if (ev.getType() === EventType.RoomEncryption && !(await this.isRoomIndexed(state.roomId))) {
            logger.log("EventIndex: Adding a checkpoint for a newly encrypted room", state.roomId);
            this.addRoomCheckpoint(state.roomId, true);
        }
    };

    /*
     * Removes a redacted event from our event index.
     * We cannot rely on Room.redaction as this only fires if the redaction applied to an event the js-sdk has loaded.
     */
    private redactEvent = async (ev: MatrixEvent): Promise<void> => {
        const indexManager = PlatformPeg.get().getEventIndexingManager();

        try {
            await indexManager.deleteEvent(ev.getAssociatedId());
        } catch (e) {
            logger.log("EventIndex: Error deleting event from index", e);
        }
    };

    /*
     * The Room.timelineReset listener.
     *
     * Listens for timeline resets that are caused by a limited timeline to
     * re-add checkpoints for rooms that need to be crawled again.
     */
    private onTimelineReset = async (room: Room | undefined): Promise<void> => {
        if (!room) return;
        if (!MatrixClientPeg.get().isRoomEncrypted(room.roomId)) return;

        logger.log("EventIndex: Adding a checkpoint because of a limited timeline", room.roomId);

        this.addRoomCheckpoint(room.roomId, false);
    };

    /**
     * Check if an event should be added to the event index.
     *
     * Most notably we filter events for which decryption failed, are redacted
     * or aren't of a type that we know how to index.
     *
     * @param {MatrixEvent} ev The event that should be checked.
     * @returns {bool} Returns true if the event can be indexed, false
     * otherwise.
     */
    private isValidEvent(ev: MatrixEvent): boolean {
        const isUsefulType = [EventType.RoomMessage, EventType.RoomName, EventType.RoomTopic].includes(
            ev.getType() as EventType,
        );
        const validEventType = isUsefulType && !ev.isRedacted() && !ev.isDecryptionFailure();

        let validMsgType = true;
        let hasContentValue = true;

        if (ev.getType() === EventType.RoomMessage && !ev.isRedacted()) {
            // Expand this if there are more invalid msgtypes.
            const msgtype = ev.getContent().msgtype;

            if (!msgtype) validMsgType = false;
            else validMsgType = !msgtype.startsWith("m.key.verification");

            if (!ev.getContent().body) hasContentValue = false;
        } else if (ev.getType() === EventType.RoomTopic && !ev.isRedacted()) {
            if (!ev.getContent().topic) hasContentValue = false;
        } else if (ev.getType() === EventType.RoomName && !ev.isRedacted()) {
            if (!ev.getContent().name) hasContentValue = false;
        }

        return validEventType && validMsgType && hasContentValue;
    }

    private eventToJson(ev: MatrixEvent): IEventWithRoomId {
        const jsonEvent: any = ev.toJSON();
        const e = ev.isEncrypted() ? jsonEvent.decrypted : jsonEvent;

        if (ev.isEncrypted()) {
            // Let us store some additional data so we can re-verify the event.
            // The js-sdk checks if an event is encrypted using the algorithm,
            // the sender key and ed25519 signing key are used to find the
            // correct device that sent the event which allows us to check the
            // verification state of the event, either directly or using cross
            // signing.
            e.curve25519Key = ev.getSenderKey();
            e.ed25519Key = ev.getClaimedEd25519Key();
            e.algorithm = ev.getWireContent().algorithm;
            e.forwardingCurve25519KeyChain = ev.getForwardingCurve25519KeyChain();
        } else {
            // Make sure that unencrypted events don't contain any of that data,
            // despite what the server might give to us.
            delete e.curve25519Key;
            delete e.ed25519Key;
            delete e.algorithm;
            delete e.forwardingCurve25519KeyChain;
        }

        return e;
    }

    /**
     * Queue up live events to be added to the event index.
     *
     * @param {MatrixEvent} ev The event that should be added to the index.
     */
    private async addLiveEventToIndex(ev: MatrixEvent): Promise<void> {
        const indexManager = PlatformPeg.get().getEventIndexingManager();

        if (!this.isValidEvent(ev)) return;

        const e = this.eventToJson(ev);

        const profile = {
            displayname: ev.sender.rawDisplayName,
            avatar_url: ev.sender.getMxcAvatarUrl(),
        };

        await indexManager.addEventToIndex(e, profile);
    }

    /**
     * Emmit that the crawler has changed the checkpoint that it's currently
     * handling.
     */
    private emitNewCheckpoint(): void {
        this.emit("changedCheckpoint", this.currentRoom());
    }

    private async addEventsFromLiveTimeline(timeline: EventTimeline): Promise<void> {
        const events = timeline.getEvents();

        for (let i = 0; i < events.length; i++) {
            const ev = events[i];
            await this.addLiveEventToIndex(ev);
        }
    }

    private async addRoomCheckpoint(roomId: string, fullCrawl = false): Promise<void> {
        const indexManager = PlatformPeg.get().getEventIndexingManager();
        const client = MatrixClientPeg.get();
        const room = client.getRoom(roomId);

        if (!room) return;

        const timeline = room.getLiveTimeline();
        const token = timeline.getPaginationToken(Direction.Backward);

        if (!token) {
            // The room doesn't contain any tokens, meaning the live timeline
            // contains all the events, add those to the index.
            await this.addEventsFromLiveTimeline(timeline);
            return;
        }

        const checkpoint = {
            roomId: room.roomId,
            token: token,
            fullCrawl: fullCrawl,
            direction: Direction.Backward,
        };

        logger.log("EventIndex: Adding checkpoint", checkpoint);

        try {
            await indexManager.addCrawlerCheckpoint(checkpoint);
        } catch (e) {
            logger.log("EventIndex: Error adding new checkpoint for room", room.roomId, checkpoint, e);
        }

        this.crawlerCheckpoints.push(checkpoint);
    }

    /**
     * The main crawler loop.
     *
     * Goes through crawlerCheckpoints and fetches events from the server to be
     * added to the EventIndex.
     *
     * If a /room/{roomId}/messages request doesn't contain any events, stop the
     * crawl, otherwise create a new checkpoint and push it to the
     * crawlerCheckpoints queue, so we go through them in a round-robin way.
     */
    private async crawlerFunc(): Promise<void> {
        let cancelled = false;

        const client = MatrixClientPeg.get();
        const indexManager = PlatformPeg.get().getEventIndexingManager();

        this.crawler = {
            cancel: () => {
                cancelled = true;
            },
        };

        let idle = false;

        while (!cancelled) {
            let sleepTime = SettingsStore.getValueAt(SettingLevel.DEVICE, "crawlerSleepTime");

            // Don't let the user configure a lower sleep time than 100 ms.
            sleepTime = Math.max(sleepTime, 100);

            if (idle) {
                sleepTime = CRAWLER_IDLE_TIME;
            }

            if (this.currentCheckpoint !== null) {
                this.currentCheckpoint = null;
                this.emitNewCheckpoint();
            }

            await sleep(sleepTime);

            if (cancelled) {
                break;
            }

            const checkpoint = this.crawlerCheckpoints.shift();

            /// There is no checkpoint available currently, one may appear if
            // a sync with limited room timelines happens, so go back to sleep.
            if (checkpoint === undefined) {
                idle = true;
                continue;
            }

            this.currentCheckpoint = checkpoint;
            this.emitNewCheckpoint();

            idle = false;

            // We have a checkpoint, let us fetch some messages, again, very
            // conservatively to not bother our homeserver too much.
            const eventMapper = client.getEventMapper({ preventReEmit: true });
            // TODO we need to ensure to use member lazy loading with this
            // request so we get the correct profiles.
            let res: Awaited<ReturnType<MatrixClient["createMessagesRequest"]>>;

            try {
                res = await client.createMessagesRequest(
                    checkpoint.roomId,
                    checkpoint.token,
                    EVENTS_PER_CRAWL,
                    checkpoint.direction,
                );
            } catch (e) {
                if (e.httpStatus === 403) {
                    logger.log(
                        "EventIndex: Removing checkpoint as we don't have ",
                        "permissions to fetch messages from this room.",
                        checkpoint,
                    );
                    try {
                        await indexManager.removeCrawlerCheckpoint(checkpoint);
                    } catch (e) {
                        logger.log("EventIndex: Error removing checkpoint", checkpoint, e);
                        // We don't push the checkpoint here back, it will
                        // hopefully be removed after a restart. But let us
                        // ignore it for now as we don't want to hammer the
                        // endpoint.
                    }
                    continue;
                }

                logger.log("EventIndex: Error crawling using checkpoint:", checkpoint, ",", e);
                this.crawlerCheckpoints.push(checkpoint);
                continue;
            }

            if (cancelled) {
                this.crawlerCheckpoints.push(checkpoint);
                break;
            }

            if (res.chunk.length === 0) {
                logger.log("EventIndex: Done with the checkpoint", checkpoint);
                // We got to the start/end of our timeline, lets just
                // delete our checkpoint and go back to sleep.
                try {
                    await indexManager.removeCrawlerCheckpoint(checkpoint);
                } catch (e) {
                    logger.log("EventIndex: Error removing checkpoint", checkpoint, e);
                }
                continue;
            }

            // Convert the plain JSON events into Matrix events so they get
            // decrypted if necessary.
            const matrixEvents = res.chunk.map(eventMapper);
<<<<<<< HEAD
            let stateEvents = [];
            if (res.state !== undefined && res.state !== null) {
=======
            let stateEvents: MatrixEvent[] = [];
            if (res.state !== undefined) {
>>>>>>> 33e8a62d
                stateEvents = res.state.map(eventMapper);
            }

            const profiles: Record<string, IMatrixProfile> = {};

            stateEvents.forEach((ev) => {
                if (ev.event.content && ev.event.content.membership === "join") {
                    profiles[ev.event.sender] = {
                        displayname: ev.event.content.displayname,
                        avatar_url: ev.event.content.avatar_url,
                    };
                }
            });

            const decryptionPromises = matrixEvents
                .filter((event) => event.isEncrypted())
                .map((event) => {
                    return client.decryptEventIfNeeded(event, {
                        isRetry: true,
                        emit: false,
                    });
                });

            // Let us wait for all the events to get decrypted.
            await Promise.all(decryptionPromises);

            // TODO if there are no events at this point we're missing a lot
            // decryption keys, do we want to retry this checkpoint at a later
            // stage?
            const filteredEvents = matrixEvents.filter(this.isValidEvent);

            // Collect the redaction events, so we can delete the redacted events from the index.
            const redactionEvents = matrixEvents.filter((ev) => ev.isRedaction());

            // Let us convert the events back into a format that EventIndex can
            // consume.
            const events = filteredEvents.map((ev) => {
                const e = this.eventToJson(ev);

                let profile: IMatrixProfile = {};
                if (e.sender in profiles) profile = profiles[e.sender];
                const object = {
                    event: e,
                    profile: profile,
                };
                return object;
            });

            let newCheckpoint;

            // The token can be null for some reason. Don't create a checkpoint
            // in that case since adding it to the db will fail.
            if (res.end) {
                // Create a new checkpoint so we can continue crawling the room
                // for messages.
                newCheckpoint = {
                    roomId: checkpoint.roomId,
                    token: res.end,
                    fullCrawl: checkpoint.fullCrawl,
                    direction: checkpoint.direction,
                };
            }

            try {
                for (let i = 0; i < redactionEvents.length; i++) {
                    const ev = redactionEvents[i];
                    const eventId = ev.getAssociatedId();

                    if (eventId) {
                        await indexManager.deleteEvent(eventId);
                    } else {
                        logger.warn("EventIndex: Redaction event doesn't contain a valid associated event id", ev);
                    }
                }

                const eventsAlreadyAdded = await indexManager.addHistoricEvents(events, newCheckpoint, checkpoint);

                // We didn't get a valid new checkpoint from the server, nothing
                // to do here anymore.
                if (!newCheckpoint) {
                    logger.log(
                        "EventIndex: The server didn't return a valid ",
                        "new checkpoint, not continuing the crawl.",
                        checkpoint,
                    );
                    continue;
                }

                // If all events were already indexed we assume that we caught
                // up with our index and don't need to crawl the room further.
                // Let us delete the checkpoint in that case, otherwise push
                // the new checkpoint to be used by the crawler.
                if (eventsAlreadyAdded === true && newCheckpoint.fullCrawl !== true) {
                    logger.log(
                        "EventIndex: Checkpoint had already all events",
                        "added, stopping the crawl",
                        checkpoint,
                    );
                    await indexManager.removeCrawlerCheckpoint(newCheckpoint);
                } else {
                    if (eventsAlreadyAdded === true) {
                        logger.log(
                            "EventIndex: Checkpoint had already all events",
                            "added, but continuing due to a full crawl",
                            checkpoint,
                        );
                    }
                    this.crawlerCheckpoints.push(newCheckpoint);
                }
            } catch (e) {
                logger.log("EventIndex: Error during a crawl", e);
                // An error occurred, put the checkpoint back so we
                // can retry.
                this.crawlerCheckpoints.push(checkpoint);
            }
        }

        this.crawler = null;
    }

    /**
     * Start the crawler background task.
     */
    public startCrawler(): void {
        if (this.crawler !== null) return;
        this.crawlerFunc();
    }

    /**
     * Stop the crawler background task.
     */
    public stopCrawler(): void {
        if (this.crawler === null) return;
        this.crawler.cancel();
    }

    /**
     * Close the event index.
     *
     * This removes all the MatrixClient event listeners, stops the crawler
     * task, and closes the index.
     */
    public async close(): Promise<void> {
        const indexManager = PlatformPeg.get().getEventIndexingManager();
        this.removeListeners();
        this.stopCrawler();
        await indexManager.closeEventIndex();
    }

    /**
     * Search the event index using the given term for matching events.
     *
     * @param {ISearchArgs} searchArgs The search configuration for the search,
     * sets the search term and determines the search result contents.
     *
     * @return {Promise<IResultRoomEvents[]>} A promise that will resolve to an array
     * of search results once the search is done.
     */
    public async search(searchArgs: ISearchArgs): Promise<IResultRoomEvents> {
        const indexManager = PlatformPeg.get().getEventIndexingManager();
        return indexManager.searchEventIndex(searchArgs);
    }

    /**
     * Load events that contain URLs from the event index.
     *
     * @param {Room} room The room for which we should fetch events containing
     * URLs
     *
     * @param {number} limit The maximum number of events to fetch.
     *
     * @param {string} fromEvent From which event should we continue fetching
     * events from the index. This is only needed if we're continuing to fill
     * the timeline, e.g. if we're paginating. This needs to be set to a event
     * id of an event that was previously fetched with this function.
     *
     * @param {string} direction The direction in which we will continue
     * fetching events. EventTimeline.BACKWARDS to continue fetching events that
     * are older than the event given in fromEvent, EventTimeline.FORWARDS to
     * fetch newer events.
     *
     * @returns {Promise<MatrixEvent[]>} Resolves to an array of events that
     * contain URLs.
     */
    public async loadFileEvents(
        room: Room,
        limit = 10,
        fromEvent: string = null,
        direction: string = EventTimeline.BACKWARDS,
    ): Promise<MatrixEvent[]> {
        const client = MatrixClientPeg.get();
        const indexManager = PlatformPeg.get().getEventIndexingManager();

        const loadArgs: ILoadArgs = {
            roomId: room.roomId,
            limit: limit,
        };

        if (fromEvent) {
            loadArgs.fromEvent = fromEvent;
            loadArgs.direction = direction;
        }

        let events: IEventAndProfile[];

        // Get our events from the event index.
        try {
            events = await indexManager.loadFileEvents(loadArgs);
        } catch (e) {
            logger.log("EventIndex: Error getting file events", e);
            return [];
        }

        const eventMapper = client.getEventMapper();

        // Turn the events into MatrixEvent objects.
        const matrixEvents = events.map((e) => {
            const matrixEvent = eventMapper(e.event);

            const member = new RoomMember(room.roomId, matrixEvent.getSender());

            // We can't really reconstruct the whole room state from our
            // EventIndex to calculate the correct display name. Use the
            // disambiguated form always instead.
            member.name = e.profile.displayname + " (" + matrixEvent.getSender() + ")";

            // This is sets the avatar URL.
            const memberEvent = eventMapper({
                content: {
                    membership: "join",
                    avatar_url: e.profile.avatar_url,
                    displayname: e.profile.displayname,
                },
                type: EventType.RoomMember,
                event_id: matrixEvent.getId() + ":eventIndex",
                room_id: matrixEvent.getRoomId(),
                sender: matrixEvent.getSender(),
                origin_server_ts: matrixEvent.getTs(),
                state_key: matrixEvent.getSender(),
            });

            // We set this manually to avoid emitting RoomMember.membership and
            // RoomMember.name events.
            member.events.member = memberEvent;
            matrixEvent.sender = member;

            return matrixEvent;
        });

        return matrixEvents;
    }

    /**
     * Fill a timeline with events that contain URLs.
     *
     * @param {TimelineSet} timelineSet The TimelineSet the Timeline belongs to,
     * used to check if we're adding duplicate events.
     *
     * @param {Timeline} timeline The Timeline which should be filed with
     * events.
     *
     * @param {Room} room The room for which we should fetch events containing
     * URLs
     *
     * @param {number} limit The maximum number of events to fetch.
     *
     * @param {string} fromEvent From which event should we continue fetching
     * events from the index. This is only needed if we're continuing to fill
     * the timeline, e.g. if we're paginating. This needs to be set to a event
     * id of an event that was previously fetched with this function.
     *
     * @param {string} direction The direction in which we will continue
     * fetching events. EventTimeline.BACKWARDS to continue fetching events that
     * are older than the event given in fromEvent, EventTimeline.FORWARDS to
     * fetch newer events.
     *
     * @returns {Promise<boolean>} Resolves to true if events were added to the
     * timeline, false otherwise.
     */
    public async populateFileTimeline(
        timelineSet: EventTimelineSet,
        timeline: EventTimeline,
        room: Room,
        limit = 10,
        fromEvent: string = null,
        direction: string = EventTimeline.BACKWARDS,
    ): Promise<boolean> {
        const matrixEvents = await this.loadFileEvents(room, limit, fromEvent, direction);

        // If this is a normal fill request, not a pagination request, we need
        // to get our events in the BACKWARDS direction but populate them in the
        // forwards direction.
        // This needs to happen because a fill request might come with an
        // existing timeline e.g. if you close and re-open the FilePanel.
        if (fromEvent === null) {
            matrixEvents.reverse();
            direction = direction == EventTimeline.BACKWARDS ? EventTimeline.FORWARDS : EventTimeline.BACKWARDS;
        }

        // Add the events to the timeline of the file panel.
        matrixEvents.forEach((e) => {
            if (!timelineSet.eventIdToTimeline(e.getId())) {
                timelineSet.addEventToTimeline(e, timeline, direction == EventTimeline.BACKWARDS);
            }
        });

        let ret = false;
        let paginationToken = "";

        // Set the pagination token to the oldest event that we retrieved.
        if (matrixEvents.length > 0) {
            paginationToken = matrixEvents[matrixEvents.length - 1].getId();
            ret = true;
        }

        logger.log(
            "EventIndex: Populating file panel with",
            matrixEvents.length,
            "events and setting the pagination token to",
            paginationToken,
        );

        timeline.setPaginationToken(paginationToken, EventTimeline.BACKWARDS);
        return ret;
    }

    /**
     * Emulate a TimelineWindow pagination() request with the event index as the event source
     *
     * Might not fetch events from the index if the timeline already contains
     * events that the window isn't showing.
     *
     * @param {Room} room The room for which we should fetch events containing
     * URLs
     *
     * @param {TimelineWindow} timelineWindow The timeline window that should be
     * populated with new events.
     *
     * @param {string} direction The direction in which we should paginate.
     * EventTimeline.BACKWARDS to paginate back, EventTimeline.FORWARDS to
     * paginate forwards.
     *
     * @param {number} limit The maximum number of events to fetch while
     * paginating.
     *
     * @returns {Promise<boolean>} Resolves to a boolean which is true if more
     * events were successfully retrieved.
     */
    public paginateTimelineWindow(
        room: Room,
        timelineWindow: TimelineWindow,
        direction: Direction,
        limit: number,
    ): Promise<boolean> {
        const tl = timelineWindow.getTimelineIndex(direction);

        if (!tl) return Promise.resolve(false);
        if (tl.pendingPaginate) return tl.pendingPaginate;

        if (timelineWindow.extend(direction, limit)) {
            return Promise.resolve(true);
        }

        const paginationMethod = async (
            timelineWindow: TimelineWindow,
            timelineIndex: TimelineIndex,
            room: Room,
            direction: Direction,
            limit: number,
        ): Promise<boolean> => {
            const timeline = timelineIndex.timeline;
            const timelineSet = timeline.getTimelineSet();
            const token = timeline.getPaginationToken(direction);

            const ret = await this.populateFileTimeline(timelineSet, timeline, room, limit, token, direction);

            timelineIndex.pendingPaginate = null;
            timelineWindow.extend(direction, limit);

            return ret;
        };

        const paginationPromise = paginationMethod(timelineWindow, tl, room, direction, limit);
        tl.pendingPaginate = paginationPromise;

        return paginationPromise;
    }

    /**
     * Get statistical information of the index.
     *
     * @return {Promise<IIndexStats>} A promise that will resolve to the index
     * statistics.
     */
    public async getStats(): Promise<IIndexStats> {
        const indexManager = PlatformPeg.get().getEventIndexingManager();
        return indexManager.getStats();
    }

    /**
     * Check if the room with the given id is already indexed.
     *
     * @param {string} roomId The ID of the room which we want to check if it
     * has been already indexed.
     *
     * @return {Promise<boolean>} Returns true if the index contains events for
     * the given room, false otherwise.
     */
    public async isRoomIndexed(roomId: string): Promise<boolean> {
        const indexManager = PlatformPeg.get().getEventIndexingManager();
        return indexManager.isRoomIndexed(roomId);
    }

    /**
     * Get the room that we are currently crawling.
     *
     * @returns {Room} A MatrixRoom that is being currently crawled, null
     * if no room is currently being crawled.
     */
    public currentRoom(): Room | null {
        if (this.currentCheckpoint === null && this.crawlerCheckpoints.length === 0) {
            return null;
        }

        const client = MatrixClientPeg.get();

        if (this.currentCheckpoint !== null) {
            return client.getRoom(this.currentCheckpoint.roomId);
        } else {
            return client.getRoom(this.crawlerCheckpoints[0].roomId);
        }
    }

    public crawlingRooms(): {
        crawlingRooms: Set<string>;
        totalRooms: Set<string>;
    } {
        const totalRooms = new Set<string>();
        const crawlingRooms = new Set<string>();

        this.crawlerCheckpoints.forEach((checkpoint, index) => {
            crawlingRooms.add(checkpoint.roomId);
        });

        if (this.currentCheckpoint !== null) {
            crawlingRooms.add(this.currentCheckpoint.roomId);
        }

        const client = MatrixClientPeg.get();
        const rooms = client.getRooms();

        const isRoomEncrypted = (room: Room): boolean => {
            return client.isRoomEncrypted(room.roomId);
        };

        const encryptedRooms = rooms.filter(isRoomEncrypted);
        encryptedRooms.forEach((room, index) => {
            totalRooms.add(room.roomId);
        });

        return { crawlingRooms, totalRooms };
    }
}<|MERGE_RESOLUTION|>--- conflicted
+++ resolved
@@ -504,13 +504,8 @@
             // Convert the plain JSON events into Matrix events so they get
             // decrypted if necessary.
             const matrixEvents = res.chunk.map(eventMapper);
-<<<<<<< HEAD
-            let stateEvents = [];
+            let stateEvents: MatrixEvent[] = [];
             if (res.state !== undefined && res.state !== null) {
-=======
-            let stateEvents: MatrixEvent[] = [];
-            if (res.state !== undefined) {
->>>>>>> 33e8a62d
                 stateEvents = res.state.map(eventMapper);
             }
 
