--- conflicted
+++ resolved
@@ -102,15 +102,13 @@
         },
     ];
 
-<<<<<<< HEAD
     if (createOpts.visibility !== 'private') {
         createOpts.room_alias_name = alias;
     }
-=======
+
     createOpts.power_level_content_override = {
         invite: 50,
     };
->>>>>>> 2dfcbe68
 
     const modal = Modal.createDialog(Loader, null, 'mx_Dialog_spinner');
 
