/*
Copyright 2020 The Matrix.org Foundation C.I.C.

Licensed under the Apache License, Version 2.0 (the "License");
you may not use this file except in compliance with the License.
You may obtain a copy of the License at

    http://www.apache.org/licenses/LICENSE-2.0

Unless required by applicable law or agreed to in writing, software
distributed under the License is distributed on an "AS IS" BASIS,
WITHOUT WARRANTIES OR CONDITIONS OF ANY KIND, either express or implied.
See the License for the specific language governing permissions and
limitations under the License.
*/

// Dispatcher actions also extend into any arbitrary string, so support that.
export type DispatcherAction = Action | string;

export enum Action {
    // TODO: Populate with actual actions
    // This is lazily generated as it also includes fixing a bunch of references. Work
    // that we don't really want to take on in a giant chunk. We should always define
    // new actions here, and ideally when we touch existing ones we take some time to
    // define them correctly.

    // When defining a new action, please use lower_scored_case with an optional class
    // name prefix. For example, `RoomListStore.view_room` or `view_user_settings`.
    // New definitions should also receive an accompanying interface in the payloads
    // directory.

    /**
     * View a user's profile. Should be used with a ViewUserPayload.
     */
    ViewUser = "view_user",

    /**
     * Open the user settings. No additional payload information required.
     * Optionally can include an OpenToTabPayload.
     */
    ViewUserSettings = "view_user_settings",

    /**
     * Opens the room directory. No additional payload information required.
     */
    ViewRoomDirectory = "view_room_directory",

    /**
     * Fires when viewing room by room_alias fails to find room
     */
    ViewRoomError = "view_room_error",

    /**
     * Navigates to app home
     */
    ViewHomePage = "view_home_page",

    /**
     * Forces the theme to reload. No additional payload information required.
     */
    RecheckTheme = "recheck_theme",

    /**
     * Provide status information for an ongoing update check. Should be used with a CheckUpdatesPayload.
     */
    CheckUpdates = "check_updates",

    /**
     * Focuses the user's cursor to the send message composer. Should be used with a FocusComposerPayload.
     */
    FocusSendMessageComposer = "focus_send_message_composer",

    /**
     * Focuses the user's cursor to the edit message composer. Should be used with a FocusComposerPayload.
     */
    FocusEditMessageComposer = "focus_edit_message_composer",

    /**
     * Focuses the user's cursor to the edit message composer or send message
     * composer based on the current edit state. Should be used with a FocusComposerPayload.
     */
    FocusAComposer = "focus_a_composer",

    /**
     * Opens the user menu (previously known as the top left menu). No additional payload information required.
     */
    ToggleUserMenu = "toggle_user_menu",

    /**
     * Toggles the Space panel. No additional payload information required.
     */
    ToggleSpacePanel = "toggle_space_panel",

    /**
     * Sets the apps root font size. Should be used with UpdateFontSizePayload
     */
    UpdateFontSize = "update_font_size",

    /**
     * Sets a system font. Should be used with UpdateSystemFontPayload
     */
    UpdateSystemFont = "update_system_font",

    /**
     * Changes room based on payload parameters. Should be used with JoinRoomPayload.
     */
    ViewRoom = "view_room",

    /**
     * Changes room based on room list order and payload parameters. Should be used with ViewRoomDeltaPayload.
     */
    ViewRoomDelta = "view_room_delta",

    /**
     * Opens the modal dial pad
     */
    OpenDialPad = "open_dial_pad",

    /**
     * Dial the phone number in the payload
     * payload: DialNumberPayload
     */
    DialNumber = "dial_number",

    /**
     * Fired when CallHandler has checked for PSTN protocol support
     * payload: none
     * XXX: Is an action the right thing for this?
     */
    PstnSupportUpdated = "pstn_support_updated",

    /**
     * Similar to PstnSupportUpdated, fired when CallHandler has checked for virtual room support
     * payload: none
     * XXX: Ditto
     */
    VirtualRoomSupportUpdated = "virtual_room_support_updated",

    /**
     * Fired when an upload has started. Should be used with UploadStartedPayload.
     */
    UploadStarted = "upload_started",

    /**
     * Fired when an upload makes progress. Should be used with UploadProgressPayload.
     */
    UploadProgress = "upload_progress",

    /**
     * Fired when an upload is completed. Should be used with UploadFinishedPayload.
     */
    UploadFinished = "upload_finished",

    /**
     * Fired when an upload fails. Should be used with UploadErrorPayload.
     */
    UploadFailed = "upload_failed",

    /**
     * Fired when an upload is cancelled by the user. Should be used with UploadCanceledPayload.
     */
    UploadCanceled = "upload_canceled",

    /**
     * Fired when requesting to join a room. Should be used with JoinRoomPayload.
     */
    JoinRoom = "join_room",

    /**
     * Fired when successfully joining a room. Should be used with a JoinRoomReadyPayload.
     */
    JoinRoomReady = "join_room_ready",

    /**
     * Fired when joining a room failed
     */
    JoinRoomError = "join_room_error",

    /**
     * Fired when starting to bulk redact messages from a user in a room.
     */
    BulkRedactStart = "bulk_redact_start",

    /**
     * Fired when done bulk redacting messages from a user in a room.
     */
    BulkRedactEnd = "bulk_redact_end",

    /**
     * Inserts content into the active composer. Should be used with ComposerInsertPayload.
     */
    ComposerInsert = "composer_insert",

    /**
     * Switches space. Should be used with SwitchSpacePayload.
     */
    SwitchSpace = "switch_space",

    /**
     * Signals to the visible space hierarchy that a change has occurred and that it should refresh.
     */
    UpdateSpaceHierarchy = "update_space_hierarchy",

    /**
     * Fires when a monitored setting is updated,
     * see SettingsStore::monitorSetting for more details.
     * Should be used with SettingUpdatedPayload.
     */
    SettingUpdated = "setting_updated",

    /**
     * Fires when a user starts to edit event (e.g. up arrow in compositor)
     */
    EditEvent = "edit_event",

    /**
     * The user accepted pseudonymous analytics (i.e. posthog) from the toast
     * Payload: none
     */
    PseudonymousAnalyticsAccept = "pseudonymous_analytics_accept",

    /**
     * The user rejected pseudonymous analytics (i.e. posthog) from the toast
     * Payload: none
     */
    PseudonymousAnalyticsReject = "pseudonymous_analytics_reject",

    /**
     * The user accepted anonymous analytics (i.e. matomo, pre-posthog) from the toast
     * (this action and its handler can be removed once posthog is rolled out)
     * Payload: none
     */
    AnonymousAnalyticsAccept = "anonymous_analytics_accept",

    /**
     * The user rejected anonymous analytics (i.e. matomo, pre-posthog) from the toast
     * Payload: none
     */
    AnonymousAnalyticsReject = "anonymous_analytics_reject",

    /**
     * Fires after crypto is setup if key backup is not enabled
     * Used to trigger auto rageshakes when configured
     */
    ReportKeyBackupNotEnabled = "report_key_backup_not_enabled",

    /**
     * Dispatched after leave room or space is finished
     */
    AfterLeaveRoom = "after_leave_room",

    /**
     * Used to defer actions until after sync is complete
     * LifecycleStore will emit deferredAction payload after 'MatrixActions.sync'
     */
    DoAfterSyncPrepared = "do_after_sync_prepared",

    /**
     * Fired when clicking user name from group view
     */
    ViewStartChatOrReuse = "view_start_chat_or_reuse",

    /**
     * Fired when the user's active room changed, possibly from/to a non-room view.
     * Payload: ActiveRoomChangedPayload
     */
    ActiveRoomChanged = "active_room_changed",

    /**
     * Fired when the forward dialog needs to be opened.
     * Payload: OpenForwardDialogPayload
     */
    OpenForwardDialog = "open_forward_dialog",

    /**
     * Fired when the "report event" dialog needs to be opened.
     * Payload: OpenReportEventDialogPayload.
     */
    OpenReportEventDialog = "open_report_event_dialog",

    /**
     * Fired when something within the application has determined that a logout,
     * or logout-like behaviour, needs to happen. Specifically meant to target
     * storage deletion rather than calling the logout API.
     *
     * No payload.
     */
    TriggerLogout = "trigger_logout",

    /**
     * Opens the user's preferences for the given space. Used with a OpenSpacePreferencesPayload.
     */
    OpenSpacePreferences = "open_space_preferences",

    /**
     * Opens the settings for the given space. Used with a OpenSpaceSettingsPayload.
     */
    OpenSpaceSettings = "open_space_settings",

    /**
     * Opens the invite dialog. Used with a OpenInviteDialogPayload.
     */
    OpenInviteDialog = "open_invite_dialog",

    /**
     * Opens a dialog to add an existing object to a space. Used with a OpenAddExistingToSpaceDialogPayload.
     */
    OpenAddToExistingSpaceDialog = "open_add_to_existing_space_dialog",

    /**
<<<<<<< HEAD
     * Show current room topic
     */
    ShowRoomTopic = "show_room_topic"
=======
     * Let components know that they should log any useful debugging information
     * because we're probably about to send bug report which includes all of the
     * logs. Fires with no payload.
     */
    DumpDebugLogs = "dump_debug_logs",
>>>>>>> e0415d01
}<|MERGE_RESOLUTION|>--- conflicted
+++ resolved
@@ -308,15 +308,14 @@
     OpenAddToExistingSpaceDialog = "open_add_to_existing_space_dialog",
 
     /**
-<<<<<<< HEAD
-     * Show current room topic
-     */
-    ShowRoomTopic = "show_room_topic"
-=======
      * Let components know that they should log any useful debugging information
      * because we're probably about to send bug report which includes all of the
      * logs. Fires with no payload.
      */
     DumpDebugLogs = "dump_debug_logs",
->>>>>>> e0415d01
+
+    /**
+     * Show current room topic
+     */
+    ShowRoomTopic = "show_room_topic"
 }