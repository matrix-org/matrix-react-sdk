--- conflicted
+++ resolved
@@ -310,11 +310,7 @@
     /**
      * Let components know that they should log any useful debugging information
      * because we're probably about to send bug report which includes all of the
-<<<<<<< HEAD
-     * logs.
-=======
      * logs. Fires with no payload.
->>>>>>> e3793d60
      */
     DumpDebugLogs = "dump_debug_logs",
 }