--- conflicted
+++ resolved
@@ -161,7 +161,6 @@
     JoinRoomError = "join_room_error",
 
     /**
-<<<<<<< HEAD
      * Fired when starting to bulk redact messages from a user in a room
      */
     BulkRedactStart = "bulk_redact_start",
@@ -170,7 +169,8 @@
      * Fired when done bulk redacting messages from a user in a room
      */
     BulkRedactEnd = "bulk_redact_end",
-=======
+
+    /**
      * Inserts content into the active composer. Should be used with ComposerInsertPayload
      */
     ComposerInsert = "composer_insert",
@@ -179,5 +179,4 @@
      * Switches space. Should be used with SwitchSpacePayload.
      */
     SwitchSpace = "switch_space",
->>>>>>> e290fdaa
 }