/*
Copyright 2015, 2016 OpenMarket Ltd

Licensed under the Apache License, Version 2.0 (the "License");
you may not use this file except in compliance with the License.
You may obtain a copy of the License at

    http://www.apache.org/licenses/LICENSE-2.0

Unless required by applicable law or agreed to in writing, software
distributed under the License is distributed on an "AS IS" BASIS,
WITHOUT WARRANTIES OR CONDITIONS OF ANY KIND, either express or implied.
See the License for the specific language governing permissions and
limitations under the License.
*/

'use strict';

import q from "q";
import Matrix from 'matrix-js-sdk';
import utils from 'matrix-js-sdk/lib/utils';
import EventTimeline from 'matrix-js-sdk/lib/models/event-timeline';
import EventTimelineSet from 'matrix-js-sdk/lib/models/event-timeline-set';

const localStorage = window.localStorage;

interface MatrixClientCreds {
    homeserverUrl: string,
    identityServerUrl: string,
    userId: string,
    deviceId: string,
    accessToken: string,
    guest: boolean,
}

/**
 * Wrapper object for handling the js-sdk Matrix Client object in the react-sdk
 * Handles the creation/initialisation of client objects.
 * This module provides a singleton instance of this class so the 'current'
 * Matrix Client object is available easily.
 */
class MatrixClientPeg {
    constructor() {
        this.matrixClient = null;

        // These are the default options used when when the
        // client is started in 'start'. These can be altered
        // at any time up to after the 'will_start_client'
        // event is finished processing.
        this.opts = {
            initialSyncLimit: 20,
        };
        this.indexedDbWorkerScript = null;
    }

    /**
     * Sets the script href passed to the IndexedDB web worker
     * If set, a separate web worker will be started to run the IndexedDB
     * queries on.
     *
     * @param {string} script href to the script to be passed to the web worker
     */
    setIndexedDbWorkerScript(script) {
        this.indexedDbWorkerScript = script;
    }

    get(): MatrixClient {
        return this.matrixClient;
    }

    unset() {
        this.matrixClient = null;
    }

    /**
     * Replace this MatrixClientPeg's client with a client instance that has
     * Home Server / Identity Server URLs and active credentials
     */
    replaceUsingCreds(creds: MatrixClientCreds) {
        this._createClient(creds);
    }

    start() {
        const opts = utils.deepCopy(this.opts);
        // the react sdk doesn't work without this, so don't allow
        opts.pendingEventOrdering = "detached";

        let promise = this.matrixClient.store.startup();
        // log any errors when starting up the database (if one exists)
        promise.catch((err) => { console.error(err); });

        // regardless of errors, start the client. If we did error out, we'll
        // just end up doing a full initial /sync.
        promise.finally(() => {
            this.get().startClient(opts);
        });
    }

    getCredentials(): MatrixClientCreds {
        return {
            homeserverUrl: this.matrixClient.baseUrl,
            identityServerUrl: this.matrixClient.idBaseUrl,
            userId: this.matrixClient.credentials.userId,
            deviceId: this.matrixClient.getDeviceId(),
            accessToken: this.matrixClient.getAccessToken(),
            guest: this.matrixClient.isGuest(),
        };
    }

    /**
     * Return the server name of the user's home server
     * Throws an error if unable to deduce the home server name
     * (eg. if the user is not logged in)
     */
    getHomeServerName() {
        const matches = /^@.+:(.+)$/.exec(this.matrixClient.credentials.userId);
        if (matches === null || matches.length < 1) {
            throw new Error("Failed to derive home server name from user ID!");
        }
        return matches[1];
    }

    _createClient(creds: MatrixClientCreds) {
        var opts = {
            baseUrl: creds.homeserverUrl,
            idBaseUrl: creds.identityServerUrl,
            accessToken: creds.accessToken,
            userId: creds.userId,
            deviceId: creds.deviceId,
            timelineSupport: true,
        };

        if (localStorage) {
            opts.sessionStore = new Matrix.WebStorageSessionStore(localStorage);
        }
        if (window.indexedDB && localStorage) {
            // FIXME: bodge to remove old database. Remove this after a few weeks.
            window.indexedDB.deleteDatabase("matrix-js-sdk:default");

            opts.store = new Matrix.IndexedDBStore({
                indexedDB: window.indexedDB,
                dbName: "riot-web-sync",
                localStorage: localStorage,
<<<<<<< HEAD
=======
                workerScript: this.indexedDbWorkerScript,
>>>>>>> 1189368a
            });
        }

        this.matrixClient = Matrix.createClient(opts);

        // we're going to add eventlisteners for each matrix event tile, so the
        // potential number of event listeners is quite high.
        this.matrixClient.setMaxListeners(500);

        this.matrixClient.setGuest(Boolean(creds.guest));

        var notifTimelineSet = new EventTimelineSet(null, {
            timelineSupport: true
        });
        // XXX: what is our initial pagination token?! it somehow needs to be synchronised with /sync.
        notifTimelineSet.getLiveTimeline().setPaginationToken("", EventTimeline.BACKWARDS);
        this.matrixClient.setNotifTimelineSet(notifTimelineSet);
    }
}

if (!global.mxMatrixClientPeg) {
    global.mxMatrixClientPeg = new MatrixClientPeg();
}
module.exports = global.mxMatrixClientPeg;<|MERGE_RESOLUTION|>--- conflicted
+++ resolved
@@ -141,10 +141,7 @@
                 indexedDB: window.indexedDB,
                 dbName: "riot-web-sync",
                 localStorage: localStorage,
-<<<<<<< HEAD
-=======
                 workerScript: this.indexedDbWorkerScript,
->>>>>>> 1189368a
             });
         }
 
