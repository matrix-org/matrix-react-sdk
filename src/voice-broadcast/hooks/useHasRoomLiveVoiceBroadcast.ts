/*
Copyright 2022 The Matrix.org Foundation C.I.C.

Licensed under the Apache License, Version 2.0 (the "License");
you may not use this file except in compliance with the License.
You may obtain a copy of the License at

    http://www.apache.org/licenses/LICENSE-2.0

Unless required by applicable law or agreed to in writing, software
distributed under the License is distributed on an "AS IS" BASIS,
WITHOUT WARRANTIES OR CONDITIONS OF ANY KIND, either express or implied.
See the License for the specific language governing permissions and
limitations under the License.
*/

import { useContext, useEffect, useMemo, useState } from "react";
import { Room, RoomStateEvent } from "matrix-js-sdk/src/matrix";

import { hasRoomLiveVoiceBroadcast } from "../utils/hasRoomLiveVoiceBroadcast";
import { useTypedEventEmitter } from "../../hooks/useEventEmitter";
import { SDKContext } from "../../contexts/SDKContext";

<<<<<<< HEAD
export const useHasRoomLiveVoiceBroadcast = (room: Room): boolean => {
    const [hasLiveVoiceBroadcast, setHasLiveVoiceBroadcast] = useState(hasRoomLiveVoiceBroadcast(room).hasBroadcast);

    useTypedEventEmitter(room.currentState, RoomStateEvent.Update, () => {
        setHasLiveVoiceBroadcast(hasRoomLiveVoiceBroadcast(room).hasBroadcast);
    });

=======
export const useHasRoomLiveVoiceBroadcast = (room: Room) => {
    const sdkContext = useContext(SDKContext);
    const [hasLiveVoiceBroadcast, setHasLiveVoiceBroadcast] = useState(false);

    const update = useMemo(() => {
        return sdkContext.client
            ? () => {
                  hasRoomLiveVoiceBroadcast(sdkContext.client!, room).then(
                      ({ hasBroadcast }) => {
                          setHasLiveVoiceBroadcast(hasBroadcast);
                      },
                      () => {}, // no update on error
                  );
              }
            : () => {}; // noop without client
    }, [room, sdkContext, setHasLiveVoiceBroadcast]);

    useEffect(() => {
        update();
    }, [update]);

    useTypedEventEmitter(room.currentState, RoomStateEvent.Update, () => update());
>>>>>>> a2777d3a
    return hasLiveVoiceBroadcast;
};<|MERGE_RESOLUTION|>--- conflicted
+++ resolved
@@ -21,16 +21,7 @@
 import { useTypedEventEmitter } from "../../hooks/useEventEmitter";
 import { SDKContext } from "../../contexts/SDKContext";
 
-<<<<<<< HEAD
 export const useHasRoomLiveVoiceBroadcast = (room: Room): boolean => {
-    const [hasLiveVoiceBroadcast, setHasLiveVoiceBroadcast] = useState(hasRoomLiveVoiceBroadcast(room).hasBroadcast);
-
-    useTypedEventEmitter(room.currentState, RoomStateEvent.Update, () => {
-        setHasLiveVoiceBroadcast(hasRoomLiveVoiceBroadcast(room).hasBroadcast);
-    });
-
-=======
-export const useHasRoomLiveVoiceBroadcast = (room: Room) => {
     const sdkContext = useContext(SDKContext);
     const [hasLiveVoiceBroadcast, setHasLiveVoiceBroadcast] = useState(false);
 
@@ -52,6 +43,5 @@
     }, [update]);
 
     useTypedEventEmitter(room.currentState, RoomStateEvent.Update, () => update());
->>>>>>> a2777d3a
     return hasLiveVoiceBroadcast;
 };