--- conflicted
+++ resolved
@@ -38,43 +38,15 @@
         setDevice(device);
     };
 
-<<<<<<< HEAD
-    return <div
-        className="mx_VoiceBroadcastBody mx_VoiceBroadcastBody--pip"
-        ref={pipRef}
-    >
-        <VoiceBroadcastHeader
-            linkToRoom={true}
-            onCloseClick={voiceBroadcastPreRecording.cancel}
-            onMicrophoneLineClick={() => setShowDeviceSelect(true)}
-            room={voiceBroadcastPreRecording.room}
-            microphoneLabel={currentDeviceLabel}
-            showClose={true}
-        />
-        <AccessibleButton
-            className="mx_VoiceBroadcastBody_blockButton"
-            kind="danger"
-            onClick={voiceBroadcastPreRecording.start}
-        >
-            <LiveIcon className="mx_Icon mx_Icon_16" />
-            { _t("Go live") }
-        </AccessibleButton>
-        {
-            showDeviceSelect && <DevicesContextMenu
-                containerRef={pipRef}
-                currentDevice={currentDevice}
-                devices={devices}
-                onDeviceSelect={onDeviceSelect}
-=======
     return (
         <div className="mx_VoiceBroadcastBody mx_VoiceBroadcastBody--pip" ref={pipRef}>
             <VoiceBroadcastHeader
+                linkToRoom={true}
                 onCloseClick={voiceBroadcastPreRecording.cancel}
                 onMicrophoneLineClick={() => setShowDeviceSelect(true)}
                 room={voiceBroadcastPreRecording.room}
                 microphoneLabel={currentDeviceLabel}
                 showClose={true}
->>>>>>> 9c5b1f35
             />
             <AccessibleButton
                 className="mx_VoiceBroadcastBody_blockButton"
