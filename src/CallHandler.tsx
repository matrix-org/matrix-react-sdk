--- conflicted
+++ resolved
@@ -355,9 +355,6 @@
         return callsNotInThatRoom;
     }
 
-<<<<<<< HEAD
-    public getTransfereeForCallId(callId: string): MatrixCall {
-=======
     public getAllActiveCallsForPip(roomId: string) {
         const room = MatrixClientPeg.get().getRoom(roomId);
         if (WidgetLayoutStore.instance.hasMaximisedWidget(room)) {
@@ -368,8 +365,7 @@
         return this.getAllActiveCallsNotInRoom(roomId);
     }
 
-    getTransfereeForCallId(callId: string): MatrixCall {
->>>>>>> 138f6685
+    public getTransfereeForCallId(callId: string): MatrixCall {
         return this.transferees[callId];
     }
 
@@ -848,7 +844,6 @@
 
         this.stopRingingIfPossible(call.callId);
 
-<<<<<<< HEAD
         // no call to answer
         if (!this.calls.has(roomId)) return;
 
@@ -858,34 +853,13 @@
                 description: _t("You've reached the maximum number of simultaneous calls."),
             });
             return;
-=======
-                const call = this.calls.get(payload.room_id);
-                call.answer();
-                this.setActiveCallRoomId(payload.room_id);
-                CountlyAnalytics.instance.trackJoinCall(payload.room_id, call.type === CallType.Video, false);
-                dis.dispatch({
-                    action: Action.ViewRoom,
-                    room_id: payload.room_id,
-                });
-                break;
-            }
-            case Action.DialNumber:
-                this.dialNumber(payload.number);
-                break;
-            case Action.TransferCallToMatrixID:
-                this.startTransferToMatrixID(payload.call, payload.destination, payload.consultFirst);
-                break;
-            case Action.TransferCallToPhoneNumber:
-                this.startTransferToPhoneNumber(payload.call, payload.destination, payload.consultFirst);
-                break;
->>>>>>> 138f6685
         }
 
         call.answer();
         this.setActiveCallRoomId(roomId);
         CountlyAnalytics.instance.trackJoinCall(roomId, call.type === CallType.Video, false);
         dis.dispatch({
-            action: "view_room",
+            action: Action.ViewRoom,
             room_id: roomId,
         });
     }
