/*
Copyright 2015, 2016 OpenMarket Ltd
Copyright 2017, 2018 New Vector Ltd
Copyright 2019 - 2021 The Matrix.org Foundation C.I.C.
Copyright 2021 Šimon Brandner <simon.bra.ag@gmail.com>

Licensed under the Apache License, Version 2.0 (the "License");
you may not use this file except in compliance with the License.
You may obtain a copy of the License at

    http://www.apache.org/licenses/LICENSE-2.0

Unless required by applicable law or agreed to in writing, software
distributed under the License is distributed on an "AS IS" BASIS,
WITHOUT WARRANTIES OR CONDITIONS OF ANY KIND, either express or implied.
See the License for the specific language governing permissions and
limitations under the License.
*/

import React from 'react';

import { MatrixClientPeg } from './MatrixClientPeg';
import Modal from './Modal';
import { _t } from './languageHandler';
import dis from './dispatcher/dispatcher';
import WidgetUtils from './utils/WidgetUtils';
import SettingsStore from './settings/SettingsStore';
import { Jitsi } from "./widgets/Jitsi";
import { WidgetType } from "./widgets/WidgetType";
import { SettingLevel } from "./settings/SettingLevel";
import { base32 } from "rfc4648";

import QuestionDialog from "./components/views/dialogs/QuestionDialog";
import ErrorDialog from "./components/views/dialogs/ErrorDialog";
import WidgetStore from "./stores/WidgetStore";
import { WidgetMessagingStore } from "./stores/widgets/WidgetMessagingStore";
import { ElementWidgetActions } from "./stores/widgets/ElementWidgetActions";
import { MatrixCall, CallErrorCode, CallState, CallEvent, CallParty, CallType } from "matrix-js-sdk/src/webrtc/call";
import Analytics from './Analytics';
import CountlyAnalytics from "./CountlyAnalytics";
import { UIFeature } from "./settings/UIFeature";
import { CallError } from "matrix-js-sdk/src/webrtc/call";
import { logger } from 'matrix-js-sdk/src/logger';
import { Action } from './dispatcher/actions';
import VoipUserMapper from './VoipUserMapper';
import { addManagedHybridWidget, isManagedHybridWidgetEnabled } from './widgets/ManagedHybrid';
import { randomUppercaseString, randomLowercaseString } from "matrix-js-sdk/src/randomstring";
import EventEmitter from 'events';
import SdkConfig from './SdkConfig';
import { ensureDMExists, findDMForUser } from './createRoom';
import { RuleId, TweakName, Tweaks } from "matrix-js-sdk/src/@types/PushRules";
import { PushProcessor } from 'matrix-js-sdk/src/pushprocessor';
import { WidgetLayoutStore, Container } from './stores/widgets/WidgetLayoutStore';
import { getIncomingCallToastKey } from './toasts/IncomingCallToast';
import ToastStore from './stores/ToastStore';
import IncomingCallToast from "./toasts/IncomingCallToast";

export const PROTOCOL_PSTN = 'm.protocol.pstn';
export const PROTOCOL_PSTN_PREFIXED = 'im.vector.protocol.pstn';
export const PROTOCOL_SIP_NATIVE = 'im.vector.protocol.sip_native';
export const PROTOCOL_SIP_VIRTUAL = 'im.vector.protocol.sip_virtual';

const CHECK_PROTOCOLS_ATTEMPTS = 3;
// Event type for room account data and room creation content used to mark rooms as virtual rooms
// (and store the ID of their native room)
export const VIRTUAL_ROOM_EVENT_TYPE = 'im.vector.is_virtual_room';

enum AudioID {
    Ring = 'ringAudio',
    Ringback = 'ringbackAudio',
    CallEnd = 'callendAudio',
    Busy = 'busyAudio',
}

interface ThirdpartyLookupResponseFields {
    /* eslint-disable camelcase */

    // im.vector.sip_native
    virtual_mxid?: string;
    is_virtual?: boolean;

    // im.vector.sip_virtual
    native_mxid?: string;
    is_native?: boolean;

    // common
    lookup_success?: boolean;

    /* eslint-enable camelcase */
}

interface ThirdpartyLookupResponse {
    userid: string;
    protocol: string;
    fields: ThirdpartyLookupResponseFields;
}

export enum CallHandlerEvent {
    CallsChanged = "calls_changed",
    CallChangeRoom = "call_change_room",
    SilencedCallsChanged = "silenced_calls_changed",
    CallState = "call_state",
}

/**
 * CallHandler manages all currently active calls. It should be used for
 * placing, answering, rejecting and hanging up calls. It also handles ringing,
 * PSTN support and other things.
 */
export default class CallHandler extends EventEmitter {
    private calls = new Map<string, MatrixCall>(); // roomId -> call
    // Calls started as an attended transfer, ie. with the intention of transferring another
    // call with a different party to this one.
    private transferees = new Map<string, MatrixCall>(); // callId (target) -> call (transferee)
    private audioPromises = new Map<AudioID, Promise<void>>();
    private supportsPstnProtocol = null;
    private pstnSupportPrefixed = null; // True if the server only support the prefixed pstn protocol
    private supportsSipNativeVirtual = null; // im.vector.protocol.sip_virtual and im.vector.protocol.sip_native
    private pstnSupportCheckTimer: number;
    // For rooms we've been invited to, true if they're from virtual user, false if we've checked and they aren't.
    private invitedRoomsAreVirtual = new Map<string, boolean>();
    private invitedRoomCheckInProgress = false;

    // Map of the asserted identity users after we've looked them up using the API.
    // We need to be be able to determine the mapped room synchronously, so we
    // do the async lookup when we get new information and then store these mappings here
    private assertedIdentityNativeUsers = new Map<string, string>();

    private silencedCalls = new Set<string>(); // callIds

    public static get instance() {
        if (!window.mxCallHandler) {
            window.mxCallHandler = new CallHandler();
        }

        return window.mxCallHandler;
    }

    /*
     * Gets the user-facing room associated with a call (call.roomId may be the call "virtual room"
     * if a voip_mxid_translate_pattern is set in the config)
     */
    public roomIdForCall(call: MatrixCall): string {
        if (!call) return null;

        const voipConfig = SdkConfig.get()['voip'];

        if (voipConfig && voipConfig.obeyAssertedIdentity) {
            const nativeUser = this.assertedIdentityNativeUsers[call.callId];
            if (nativeUser) {
                const room = findDMForUser(MatrixClientPeg.get(), nativeUser);
                if (room) return room.roomId;
            }
        }

        return VoipUserMapper.sharedInstance().nativeRoomForVirtualRoom(call.roomId) || call.roomId;
    }

    public start(): void {
        // add empty handlers for media actions, otherwise the media keys
        // end up causing the audio elements with our ring/ringback etc
        // audio clips in to play.
        if (navigator.mediaSession) {
            navigator.mediaSession.setActionHandler('play', function() {});
            navigator.mediaSession.setActionHandler('pause', function() {});
            navigator.mediaSession.setActionHandler('seekbackward', function() {});
            navigator.mediaSession.setActionHandler('seekforward', function() {});
            navigator.mediaSession.setActionHandler('previoustrack', function() {});
            navigator.mediaSession.setActionHandler('nexttrack', function() {});
        }

        if (SettingsStore.getValue(UIFeature.Voip)) {
            MatrixClientPeg.get().on('Call.incoming', this.onCallIncoming);
        }

        this.checkProtocols(CHECK_PROTOCOLS_ATTEMPTS);
    }

    public stop(): void {
        const cli = MatrixClientPeg.get();
        if (cli) {
            cli.removeListener('Call.incoming', this.onCallIncoming);
        }
    }

    public silenceCall(callId: string): void {
        this.silencedCalls.add(callId);
        this.emit(CallHandlerEvent.SilencedCallsChanged, this.silencedCalls);

        // Don't pause audio if we have calls which are still ringing
        if (this.areAnyCallsUnsilenced()) return;
        this.pause(AudioID.Ring);
    }

    public unSilenceCall(callId: string): void {
        this.silencedCalls.delete(callId);
        this.emit(CallHandlerEvent.SilencedCallsChanged, this.silencedCalls);
        this.play(AudioID.Ring);
    }

    public isCallSilenced(callId: string): boolean {
        return this.silencedCalls.has(callId);
    }

    /**
     * Returns true if there is at least one unsilenced call
     * @returns {boolean}
     */
    private areAnyCallsUnsilenced(): boolean {
        for (const call of this.calls.values()) {
            if (
                call.state === CallState.Ringing &&
                !this.isCallSilenced(call.callId)
            ) {
                return true;
            }
        }
        return false;
    }

    private async checkProtocols(maxTries: number): Promise<void> {
        try {
            const protocols = await MatrixClientPeg.get().getThirdpartyProtocols();

            if (protocols[PROTOCOL_PSTN] !== undefined) {
                this.supportsPstnProtocol = Boolean(protocols[PROTOCOL_PSTN]);
                if (this.supportsPstnProtocol) this.pstnSupportPrefixed = false;
            } else if (protocols[PROTOCOL_PSTN_PREFIXED] !== undefined) {
                this.supportsPstnProtocol = Boolean(protocols[PROTOCOL_PSTN_PREFIXED]);
                if (this.supportsPstnProtocol) this.pstnSupportPrefixed = true;
            } else {
                this.supportsPstnProtocol = null;
            }

            dis.dispatch({ action: Action.PstnSupportUpdated });

            if (protocols[PROTOCOL_SIP_NATIVE] !== undefined && protocols[PROTOCOL_SIP_VIRTUAL] !== undefined) {
                this.supportsSipNativeVirtual = Boolean(
                    protocols[PROTOCOL_SIP_NATIVE] && protocols[PROTOCOL_SIP_VIRTUAL],
                );
            }

            dis.dispatch({ action: Action.VirtualRoomSupportUpdated });
        } catch (e) {
            if (maxTries === 1) {
                logger.log("Failed to check for protocol support and no retries remain: assuming no support", e);
            } else {
                logger.log("Failed to check for protocol support: will retry", e);
                this.pstnSupportCheckTimer = setTimeout(() => {
                    this.checkProtocols(maxTries - 1);
                }, 10000);
            }
        }
    }

    public getSupportsPstnProtocol(): boolean {
        return this.supportsPstnProtocol;
    }

    public getSupportsVirtualRooms(): boolean {
        return this.supportsSipNativeVirtual;
    }

    public pstnLookup(phoneNumber: string): Promise<ThirdpartyLookupResponse[]> {
        return MatrixClientPeg.get().getThirdpartyUser(
            this.pstnSupportPrefixed ? PROTOCOL_PSTN_PREFIXED : PROTOCOL_PSTN, {
                'm.id.phone': phoneNumber,
            },
        );
    }

    public sipVirtualLookup(nativeMxid: string): Promise<ThirdpartyLookupResponse[]> {
        return MatrixClientPeg.get().getThirdpartyUser(
            PROTOCOL_SIP_VIRTUAL, {
                'native_mxid': nativeMxid,
            },
        );
    }

    public sipNativeLookup(virtualMxid: string): Promise<ThirdpartyLookupResponse[]> {
        return MatrixClientPeg.get().getThirdpartyUser(
            PROTOCOL_SIP_NATIVE, {
                'virtual_mxid': virtualMxid,
            },
        );
    }

    private onCallIncoming = (call: MatrixCall): void => {
        // if the runtime env doesn't do VoIP, stop here.
        if (!MatrixClientPeg.get().supportsVoip()) {
            return;
        }

        const mappedRoomId = CallHandler.instance.roomIdForCall(call);
        if (this.getCallForRoom(mappedRoomId)) {
            console.log(
                "Got incoming call for room " + mappedRoomId +
                " but there's already a call for this room: ignoring",
            );
            return;
        }

        Analytics.trackEvent('voip', 'receiveCall', 'type', call.type);
        this.addCallForRoom(mappedRoomId, call);
        this.setCallListeners(call);
        // Explicitly handle first state change
        this.onCallStateChanged(call.state, null, call);

        // get ready to send encrypted events in the room, so if the user does answer
        // the call, we'll be ready to send. NB. This is the protocol-level room ID not
        // the mapped one: that's where we'll send the events.
        const cli = MatrixClientPeg.get();
        cli.prepareToEncrypt(cli.getRoom(call.roomId));
    };

    public getCallById(callId: string): MatrixCall {
        for (const call of this.calls.values()) {
            if (call.callId === callId) return call;
        }
        return null;
    }

    public getCallForRoom(roomId: string): MatrixCall | null {
        return this.calls.get(roomId) || null;
    }

    public getAnyActiveCall(): MatrixCall | null {
        for (const call of this.calls.values()) {
            if (call.state !== CallState.Ended) {
                return call;
            }
        }
        return null;
    }

    public getAllActiveCalls(): MatrixCall[] {
        const activeCalls = [];

        for (const call of this.calls.values()) {
            if (call.state !== CallState.Ended && call.state !== CallState.Ringing) {
                activeCalls.push(call);
            }
        }
        return activeCalls;
    }

    public getAllActiveCallsNotInRoom(notInThisRoomId: string): MatrixCall[] {
        const callsNotInThatRoom = [];

        for (const [roomId, call] of this.calls.entries()) {
            if (roomId !== notInThisRoomId && call.state !== CallState.Ended) {
                callsNotInThatRoom.push(call);
            }
        }
        return callsNotInThatRoom;
    }

    public getTransfereeForCallId(callId: string): MatrixCall {
        return this.transferees[callId];
    }

    public play(audioId: AudioID): void {
        // TODO: Attach an invisible element for this instead
        // which listens?
        const audio = document.getElementById(audioId) as HTMLMediaElement;
        if (audio) {
            const playAudio = async () => {
                try {
                    // This still causes the chrome debugger to break on promise rejection if
                    // the promise is rejected, even though we're catching the exception.
                    await audio.play();
                } catch (e) {
                    // This is usually because the user hasn't interacted with the document,
                    // or chrome doesn't think so and is denying the request. Not sure what
                    // we can really do here...
                    // https://github.com/vector-im/element-web/issues/7657
                    logger.log("Unable to play audio clip", e);
                }
            };
            if (this.audioPromises.has(audioId)) {
                this.audioPromises.set(audioId, this.audioPromises.get(audioId).then(() => {
                    audio.load();
                    return playAudio();
                }));
            } else {
                this.audioPromises.set(audioId, playAudio());
            }
        }
    }

    public pause(audioId: AudioID): void {
        // TODO: Attach an invisible element for this instead
        // which listens?
        const audio = document.getElementById(audioId) as HTMLMediaElement;
        if (audio) {
            if (this.audioPromises.has(audioId)) {
                this.audioPromises.set(audioId, this.audioPromises.get(audioId).then(() => audio.pause()));
            } else {
                // pause doesn't return a promise, so just do it
                audio.pause();
            }
        }
    }

    private matchesCallForThisRoom(call: MatrixCall): boolean {
        // We don't allow placing more than one call per room, but that doesn't mean there
        // can't be more than one, eg. in a glare situation. This checks that the given call
        // is the call we consider 'the' call for its room.
        const mappedRoomId = this.roomIdForCall(call);

        const callForThisRoom = this.getCallForRoom(mappedRoomId);
        return callForThisRoom && call.callId === callForThisRoom.callId;
    }

    private setCallListeners(call: MatrixCall): void {
        let mappedRoomId = this.roomIdForCall(call);

        call.on(CallEvent.Error, (err: CallError) => {
            if (!this.matchesCallForThisRoom(call)) return;

            Analytics.trackEvent('voip', 'callError', 'error', err.toString());
            console.error("Call error:", err);

            if (err.code === CallErrorCode.NoUserMedia) {
                this.showMediaCaptureError(call);
                return;
            }

            if (
                MatrixClientPeg.get().getTurnServers().length === 0 &&
                SettingsStore.getValue("fallbackICEServerAllowed") === null
            ) {
                this.showICEFallbackPrompt();
                return;
            }

            Modal.createTrackedDialog('Call Failed', '', ErrorDialog, {
                title: _t('Call Failed'),
                description: err.message,
            });
        });
        call.on(CallEvent.Hangup, () => {
            if (!this.matchesCallForThisRoom(call)) return;

            Analytics.trackEvent('voip', 'callHangup');

            this.removeCallForRoom(mappedRoomId);
        });
        call.on(CallEvent.State, (newState: CallState, oldState: CallState) => {
            this.onCallStateChanged(newState, oldState, call);
        });
        call.on(CallEvent.Replaced, (newCall: MatrixCall) => {
            if (!this.matchesCallForThisRoom(call)) return;

            logger.log(`Call ID ${call.callId} is being replaced by call ID ${newCall.callId}`);

            if (call.state === CallState.Ringing) {
                this.pause(AudioID.Ring);
            } else if (call.state === CallState.InviteSent) {
                this.pause(AudioID.Ringback);
            }

            this.removeCallForRoom(mappedRoomId);
            this.addCallForRoom(mappedRoomId, newCall);
            this.setCallListeners(newCall);
            this.setCallState(newCall, newCall.state);
        });
        call.on(CallEvent.AssertedIdentityChanged, async () => {
            if (!this.matchesCallForThisRoom(call)) return;

            logger.log(`Call ID ${call.callId} got new asserted identity:`, call.getRemoteAssertedIdentity());

            const newAssertedIdentity = call.getRemoteAssertedIdentity().id;
            let newNativeAssertedIdentity = newAssertedIdentity;
            if (newAssertedIdentity) {
                const response = await this.sipNativeLookup(newAssertedIdentity);
                if (response.length && response[0].fields.lookup_success) {
                    newNativeAssertedIdentity = response[0].userid;
                }
            }
            logger.log(`Asserted identity ${newAssertedIdentity} mapped to ${newNativeAssertedIdentity}`);

            if (newNativeAssertedIdentity) {
                this.assertedIdentityNativeUsers[call.callId] = newNativeAssertedIdentity;

                // If we don't already have a room with this user, make one. This will be slightly odd
                // if they called us because we'll be inviting them, but there's not much we can do about
                // this if we want the actual, native room to exist (which we do). This is why it's
                // important to only obey asserted identity in trusted environments, since anyone you're
                // on a call with can cause you to send a room invite to someone.
                await ensureDMExists(MatrixClientPeg.get(), newNativeAssertedIdentity);

                const newMappedRoomId = this.roomIdForCall(call);
                logger.log(`Old room ID: ${mappedRoomId}, new room ID: ${newMappedRoomId}`);
                if (newMappedRoomId !== mappedRoomId) {
                    this.removeCallForRoom(mappedRoomId);
                    mappedRoomId = newMappedRoomId;
                    logger.log("Moving call to room " + mappedRoomId);
                    this.addCallForRoom(mappedRoomId, call, true);
                }
            }
        });
    }

    private onCallStateChanged = (newState: CallState, oldState: CallState, call: MatrixCall): void => {
        if (!this.matchesCallForThisRoom(call)) return;

        const mappedRoomId = this.roomIdForCall(call);
        this.setCallState(call, newState);
        dis.dispatch({
            action: 'call_state',
            room_id: mappedRoomId,
            state: newState,
        });

        switch (oldState) {
            case CallState.Ringing:
                this.pause(AudioID.Ring);
                break;
            case CallState.InviteSent:
                this.pause(AudioID.Ringback);
                break;
        }

        if (newState !== CallState.Ringing) {
            this.silencedCalls.delete(call.callId);
        }

        switch (newState) {
            case CallState.Ringing: {
                const incomingCallPushRule = (
                    new PushProcessor(MatrixClientPeg.get()).getPushRuleById(RuleId.IncomingCall)
                );
                const pushRuleEnabled = incomingCallPushRule?.enabled;
                const tweakSetToRing = incomingCallPushRule?.actions.some((action: Tweaks) => (
                    action.set_tweak === TweakName.Sound &&
                    action.value === "ring"
                ));

                if (pushRuleEnabled && tweakSetToRing) {
                    this.play(AudioID.Ring);
                } else {
                    this.silenceCall(call.callId);
                }
                break;
            }
            case CallState.InviteSent: {
                this.play(AudioID.Ringback);
                break;
            }
            case CallState.Ended: {
                const hangupReason = call.hangupReason;
                Analytics.trackEvent('voip', 'callEnded', 'hangupReason', hangupReason);
                this.removeCallForRoom(mappedRoomId);
                if (oldState === CallState.InviteSent && call.hangupParty === CallParty.Remote) {
                    this.play(AudioID.Busy);

                    // Don't show a modal when we got rejected/the call was hung up
                    if (!hangupReason || [CallErrorCode.UserHangup, "user hangup"].includes(hangupReason)) break;

                    let title;
                    let description;
                    // TODO: We should either do away with these or figure out a copy for each code (expect user_hangup...)
                    if (call.hangupReason === CallErrorCode.UserBusy) {
                        title = _t("User Busy");
                        description = _t("The user you called is busy.");
                    } else {
                        title = _t("Call Failed");
                        description = _t("The call could not be established");
                    }

                    Modal.createTrackedDialog('Call Handler', 'Call Failed', ErrorDialog, {
                        title, description,
                    });
                } else if (
                    hangupReason === CallErrorCode.AnsweredElsewhere && oldState === CallState.Connecting
                ) {
                    Modal.createTrackedDialog('Call Handler', 'Call Failed', ErrorDialog, {
                        title: _t("Answered Elsewhere"),
                        description: _t("The call was answered on another device."),
                    });
                } else if (oldState !== CallState.Fledgling && oldState !== CallState.Ringing) {
                    // don't play the end-call sound for calls that never got off the ground
                    this.play(AudioID.CallEnd);
                }

                this.logCallStats(call, mappedRoomId);
                break;
            }
        }
    };

    private async logCallStats(call: MatrixCall, mappedRoomId: string): Promise<void> {
        const stats = await call.getCurrentCallStats();
        logger.debug(
            `Call completed. Call ID: ${call.callId}, virtual room ID: ${call.roomId}, ` +
            `user-facing room ID: ${mappedRoomId}, direction: ${call.direction}, ` +
            `our Party ID: ${call.ourPartyId}, hangup party: ${call.hangupParty}, ` +
            `hangup reason: ${call.hangupReason}`,
        );
        if (!stats) {
            logger.debug(
                "Call statistics are undefined. The call has " +
                "probably failed before a peerConn was established",
            );
            return;
        }
        logger.debug("Local candidates:");
        for (const cand of stats.filter(item => item.type === 'local-candidate')) {
            const address = cand.address || cand.ip; // firefox uses 'address', chrome uses 'ip'
            logger.debug(
                `${cand.id} - type: ${cand.candidateType}, address: ${address}, port: ${cand.port}, ` +
                `protocol: ${cand.protocol}, relay protocol: ${cand.relayProtocol}, network type: ${cand.networkType}`,
            );
        }
        logger.debug("Remote candidates:");
        for (const cand of stats.filter(item => item.type === 'remote-candidate')) {
            const address = cand.address || cand.ip; // firefox uses 'address', chrome uses 'ip'
            logger.debug(
                `${cand.id} - type: ${cand.candidateType}, address: ${address}, port: ${cand.port}, ` +
                `protocol: ${cand.protocol}`,
            );
        }
        logger.debug("Candidate pairs:");
        for (const pair of stats.filter(item => item.type === 'candidate-pair')) {
            logger.debug(
                `${pair.localCandidateId} / ${pair.remoteCandidateId} - state: ${pair.state}, ` +
                `nominated: ${pair.nominated}, ` +
                `requests sent ${pair.requestsSent}, requests received  ${pair.requestsReceived},  ` +
                `responses received: ${pair.responsesReceived}, responses sent: ${pair.responsesSent}, ` +
                `bytes received: ${pair.bytesReceived}, bytes sent: ${pair.bytesSent}, `,
            );
        }
    }

    private setCallState(call: MatrixCall, status: CallState): void {
        const mappedRoomId = CallHandler.instance.roomIdForCall(call);

        logger.log(
            `Call state in ${mappedRoomId} changed to ${status}`,
        );

        const toastKey = getIncomingCallToastKey(call.callId);
        if (status === CallState.Ringing) {
            ToastStore.sharedInstance().addOrReplaceToast({
                key: toastKey,
                priority: 100,
                component: IncomingCallToast,
                bodyClassName: "mx_IncomingCallToast",
                props: { call },
            });
        } else {
            ToastStore.sharedInstance().dismissToast(toastKey);
        }

        this.emit(CallHandlerEvent.CallState, mappedRoomId, status);
    }

<<<<<<< HEAD
    private removeCallForRoom(roomId: string): void {
        console.log("Removing call for room ", roomId);
=======
    private removeCallForRoom(roomId: string) {
        logger.log("Removing call for room ", roomId);
>>>>>>> f0bf39a0
        this.calls.delete(roomId);
        this.emit(CallHandlerEvent.CallsChanged, this.calls);
    }

    private showICEFallbackPrompt(): void {
        const cli = MatrixClientPeg.get();
        const code = sub => <code>{ sub }</code>;
        Modal.createTrackedDialog('No TURN servers', '', QuestionDialog, {
            title: _t("Call failed due to misconfigured server"),
            description: <div>
                <p>{ _t(
                    "Please ask the administrator of your homeserver " +
                    "(<code>%(homeserverDomain)s</code>) to configure a TURN server in " +
                    "order for calls to work reliably.",
                    { homeserverDomain: cli.getDomain() }, { code },
                ) }</p>
                <p>{ _t(
                    "Alternatively, you can try to use the public server at " +
                    "<code>turn.matrix.org</code>, but this will not be as reliable, and " +
                    "it will share your IP address with that server. You can also manage " +
                    "this in Settings.",
                    null, { code },
                ) }</p>
            </div>,
            button: _t('Try using turn.matrix.org'),
            cancelButton: _t('OK'),
            onFinished: (allow) => {
                SettingsStore.setValue("fallbackICEServerAllowed", null, SettingLevel.DEVICE, allow);
                cli.setFallbackICEServerAllowed(allow);
            },
        }, null, true);
    }

    private showMediaCaptureError(call: MatrixCall): void {
        let title;
        let description;

        if (call.type === CallType.Voice) {
            title = _t("Unable to access microphone");
            description = <div>
                { _t(
                    "Call failed because microphone could not be accessed. " +
                    "Check that a microphone is plugged in and set up correctly.",
                ) }
            </div>;
        } else if (call.type === CallType.Video) {
            title = _t("Unable to access webcam / microphone");
            description = <div>
                { _t("Call failed because webcam or microphone could not be accessed. Check that:") }
                <ul>
                    <li>{ _t("A microphone and webcam are plugged in and set up correctly") }</li>
                    <li>{ _t("Permission is granted to use the webcam") }</li>
                    <li>{ _t("No other application is using the webcam") }</li>
                </ul>
            </div>;
        }

        Modal.createTrackedDialog('Media capture failed', '', ErrorDialog, {
            title, description,
        }, null, true);
    }

    private async placeMatrixCall(roomId: string, type: CallType, transferee?: MatrixCall): Promise<void> {
        Analytics.trackEvent('voip', 'placeCall', 'type', type);
        CountlyAnalytics.instance.trackStartCall(roomId, type === CallType.Video, false);

        const mappedRoomId = (await VoipUserMapper.sharedInstance().getOrCreateVirtualRoomForRoom(roomId)) || roomId;
        logger.debug("Mapped real room " + roomId + " to room ID " + mappedRoomId);

        const timeUntilTurnCresExpire = MatrixClientPeg.get().getTurnServersExpiry() - Date.now();
        logger.log("Current turn creds expire in " + timeUntilTurnCresExpire + " ms");
        const call = MatrixClientPeg.get().createCall(mappedRoomId);

        try {
            this.addCallForRoom(roomId, call);
        } catch (e) {
            Modal.createTrackedDialog('Call Handler', 'Existing Call with user', ErrorDialog, {
                title: _t('Already in call'),
                description: _t("You're already in a call with this person."),
            });
            return;
        }
        if (transferee) {
            this.transferees[call.callId] = transferee;
        }

        this.setCallListeners(call);

        this.setActiveCallRoomId(roomId);

        if (type === CallType.Voice) {
            call.placeVoiceCall();
        } else if (type === 'video') {
            call.placeVideoCall();
        } else {
            console.error("Unknown conf call type: " + type);
        }
    }

    public placeCall(roomId: string, type?: CallType, transferee?: MatrixCall): void {
        // We might be using managed hybrid widgets
        if (isManagedHybridWidgetEnabled()) {
            addManagedHybridWidget(roomId);
            return;
        }

        // if the runtime env doesn't do VoIP, whine.
        if (!MatrixClientPeg.get().supportsVoip()) {
            Modal.createTrackedDialog('Call Handler', 'VoIP is unsupported', ErrorDialog, {
                title: _t('VoIP is unsupported'),
                description: _t('You cannot place VoIP calls in this browser.'),
            });
            return;
        }

        // don't allow > 2 calls to be placed.
        if (this.getAllActiveCalls().length > 1) {
            Modal.createTrackedDialog('Call Handler', 'Existing Call', ErrorDialog, {
                title: _t('Too Many Calls'),
                description: _t("You've reached the maximum number of simultaneous calls."),
            });
            return;
        }

        const room = MatrixClientPeg.get().getRoom(roomId);
        if (!room) {
            console.error(`Room ${roomId} does not exist.`);
            return;
        }

        // We leave the check for whether there's already a call in this room until later,
        // otherwise it can race.

        const members = room.getJoinedMembers();
        if (members.length <= 1) {
            Modal.createTrackedDialog('Call Handler', 'Cannot place call with self', ErrorDialog, {
                description: _t('You cannot place a call with yourself.'),
            });
        } else if (members.length === 2) {
            console.info(`Place ${type} call in ${roomId}`);

<<<<<<< HEAD
            this.placeMatrixCall(roomId, type, transferee);
        } else { // > 2
            this.placeJitsiCall(roomId, type);
        }
    }
=======
                    const mappedRoomId = CallHandler.sharedInstance().roomIdForCall(call);
                    if (this.getCallForRoom(mappedRoomId)) {
                        logger.log(
                            "Got incoming call for room " + mappedRoomId +
                            " but there's already a call for this room: ignoring",
                        );
                        return;
                    }
>>>>>>> f0bf39a0

    public hangupAllCalls(): void {
        for (const call of this.calls.values()) {
            this.stopRingingIfPossible(call.callId);
            call.hangup(CallErrorCode.UserHangup, false);
        }
    }

    public hangupOrReject(roomId: string, reject?: boolean): void {
        const call = this.calls.get(roomId);

        // no call to hangup
        if (!call) return;

        this.stopRingingIfPossible(call.callId);

        if (reject) {
            call.reject();
        } else {
            call.hangup(CallErrorCode.UserHangup, false);
        }
        // don't remove the call yet: let the hangup event handler do it (otherwise it will throw
        // the hangup event away)
    }

    public answerCall(roomId: string): void {
        const call = this.calls.get(roomId);

        this.stopRingingIfPossible(call.callId);

        // no call to answer
        if (!this.calls.has(roomId)) return;

        if (this.getAllActiveCalls().length > 1) {
            Modal.createTrackedDialog('Call Handler', 'Existing Call', ErrorDialog, {
                title: _t('Too Many Calls'),
                description: _t("You've reached the maximum number of simultaneous calls."),
            });
            return;
        }

        call.answer();
        this.setActiveCallRoomId(roomId);
        CountlyAnalytics.instance.trackJoinCall(roomId, call.type === CallType.Video, false);
        dis.dispatch({
            action: "view_room",
            room_id: roomId,
        });
    }

    private stopRingingIfPossible(callId: string): void {
        this.silencedCalls.delete(callId);
        if (this.areAnyCallsUnsilenced()) return;
        this.pause(AudioID.Ring);
    }

    public async dialNumber(number: string): Promise<void> {
        const results = await this.pstnLookup(number);
        if (!results || results.length === 0 || !results[0].userid) {
            Modal.createTrackedDialog('', '', ErrorDialog, {
                title: _t("Unable to look up phone number"),
                description: _t("There was an error looking up the phone number"),
            });
            return;
        }
        const userId = results[0].userid;

        // Now check to see if this is a virtual user, in which case we should find the
        // native user
        let nativeUserId;
        if (this.getSupportsVirtualRooms()) {
            const nativeLookupResults = await this.sipNativeLookup(userId);
            const lookupSuccess = nativeLookupResults.length > 0 && nativeLookupResults[0].fields.lookup_success;
            nativeUserId = lookupSuccess ? nativeLookupResults[0].userid : userId;
            logger.log("Looked up " + number + " to " + userId + " and mapped to native user " + nativeUserId);
        } else {
            nativeUserId = userId;
        }

        const roomId = await ensureDMExists(MatrixClientPeg.get(), nativeUserId);

        dis.dispatch({
            action: 'view_room',
            room_id: roomId,
        });

        await this.placeMatrixCall(roomId, CallType.Voice, null);
    }

    public async startTransferToPhoneNumber(
        call: MatrixCall, destination: string, consultFirst: boolean,
    ): Promise<void> {
        const results = await this.pstnLookup(destination);
        if (!results || results.length === 0 || !results[0].userid) {
            Modal.createTrackedDialog('', '', ErrorDialog, {
                title: _t("Unable to transfer call"),
                description: _t("There was an error looking up the phone number"),
            });
            return;
        }

        await this.startTransferToMatrixID(call, results[0].userid, consultFirst);
    }

    public async startTransferToMatrixID(
        call: MatrixCall, destination: string, consultFirst: boolean,
    ): Promise<void> {
        if (consultFirst) {
            const dmRoomId = await ensureDMExists(MatrixClientPeg.get(), destination);

            this.placeCall(dmRoomId, call.type, call);
            dis.dispatch({
                action: 'view_room',
                room_id: dmRoomId,
                should_peek: false,
                joining: false,
            });
        } else {
            try {
                await call.transfer(destination);
            } catch (e) {
                logger.log("Failed to transfer call", e);
                Modal.createTrackedDialog('Failed to transfer call', '', ErrorDialog, {
                    title: _t('Transfer Failed'),
                    description: _t('Failed to transfer call'),
                });
            }
        }
    }

    public setActiveCallRoomId(activeCallRoomId: string): void {
        logger.info("Setting call in room " + activeCallRoomId + " active");

        for (const [roomId, call] of this.calls.entries()) {
            if (call.state === CallState.Ended) continue;

            if (roomId === activeCallRoomId) {
                call.setRemoteOnHold(false);
            } else {
                logger.info("Holding call in room " + roomId + " because another call is being set active");
                call.setRemoteOnHold(true);
            }
        }
    }

    /**
     * @returns true if we are currently in any call where we haven't put the remote party on hold
     */
    public hasAnyUnheldCall(): boolean {
        for (const call of this.calls.values()) {
            if (call.state === CallState.Ended) continue;
            if (!call.isRemoteOnHold()) return true;
        }

        return false;
    }

    private async placeJitsiCall(roomId: string, type: string): Promise<void> {
        console.info("Place conference call in " + roomId);
        Analytics.trackEvent('voip', 'placeConferenceCall');
        CountlyAnalytics.instance.trackStartCall(roomId, type === CallType.Video, true);

        dis.dispatch({
            action: 'appsDrawer',
            show: true,
        });

        // prevent double clicking the call button
        const room = MatrixClientPeg.get().getRoom(roomId);
        const jitsiWidget = WidgetStore.instance.getApps(roomId).find((app) => WidgetType.JITSI.matches(app.type));
        if (jitsiWidget) {
            // If there already is a Jitsi widget pin it
            WidgetLayoutStore.instance.moveToContainer(room, jitsiWidget, Container.Top);
            return;
        }

        const jitsiDomain = Jitsi.getInstance().preferredDomain;
        const jitsiAuth = await Jitsi.getInstance().getJitsiAuth();
        let confId;
        if (jitsiAuth === 'openidtoken-jwt') {
            // Create conference ID from room ID
            // For compatibility with Jitsi, use base32 without padding.
            // More details here:
            // https://github.com/matrix-org/prosody-mod-auth-matrix-user-verification
            confId = base32.stringify(Buffer.from(roomId), { pad: false });
        } else {
            // Create a random conference ID
            const random = randomUppercaseString(1) + randomLowercaseString(23);
            confId = 'Jitsi' + random;
        }

        let widgetUrl = WidgetUtils.getLocalJitsiWrapperUrl({ auth: jitsiAuth });

        // TODO: Remove URL hacks when the mobile clients eventually support v2 widgets
        const parsedUrl = new URL(widgetUrl);
        parsedUrl.search = ''; // set to empty string to make the URL class use searchParams instead
        parsedUrl.searchParams.set('confId', confId);
        widgetUrl = parsedUrl.toString();

        const widgetData = {
            conferenceId: confId,
            isAudioOnly: type === 'voice',
            domain: jitsiDomain,
            auth: jitsiAuth,
            roomName: room.name,
        };

        const widgetId = (
            'jitsi_' +
            MatrixClientPeg.get().credentials.userId +
            '_' +
            Date.now()
        );

        WidgetUtils.setRoomWidget(roomId, widgetId, WidgetType.JITSI, widgetUrl, 'Jitsi', widgetData).then(() => {
            logger.log('Jitsi widget added');
        }).catch((e) => {
            if (e.errcode === 'M_FORBIDDEN') {
                Modal.createTrackedDialog('Call Failed', '', ErrorDialog, {
                    title: _t('Permission Required'),
                    description: _t("You do not have permission to start a conference call in this room"),
                });
            }
            console.error(e);
        });
    }

    public terminateCallApp(roomId: string): void {
        console.info("Terminating conference call in " + roomId);

        Modal.createTrackedDialog('Confirm Jitsi Terminate', '', QuestionDialog, {
            hasCancelButton: true,
            title: _t("End conference"),
            description: _t("This will end the conference for everyone. Continue?"),
            button: _t("End conference"),
            onFinished: (proceed) => {
                if (!proceed) return;

                // We'll just obliterate them all. There should only ever be one, but might as well
                // be safe.
                const roomInfo = WidgetStore.instance.getRoom(roomId);
                const jitsiWidgets = roomInfo.widgets.filter(w => WidgetType.JITSI.matches(w.type));
                jitsiWidgets.forEach(w => {
                    // setting invalid content removes it
                    WidgetUtils.setRoomWidget(roomId, w.id);
                });
            },
        });
    }

    public hangupCallApp(roomId: string): void {
        console.info("Leaving conference call in " + roomId);

        const roomInfo = WidgetStore.instance.getRoom(roomId);
        if (!roomInfo) return; // "should never happen" clauses go here

        const jitsiWidgets = roomInfo.widgets.filter(w => WidgetType.JITSI.matches(w.type));
        jitsiWidgets.forEach(w => {
            const messaging = WidgetMessagingStore.instance.getMessagingForId(w.id);
            if (!messaging) return; // more "should never happen" words

            messaging.transport.send(ElementWidgetActions.HangupCall, {});
        });
    }

    private addCallForRoom(roomId: string, call: MatrixCall, changedRooms = false): void {
        if (this.calls.has(roomId)) {
            logger.log(`Couldn't add call to room ${roomId}: already have a call for this room`);
            throw new Error("Already have a call for room " + roomId);
        }

        logger.log("setting call for room " + roomId);
        this.calls.set(roomId, call);

        // Should we always emit CallsChanged too?
        if (changedRooms) {
            this.emit(CallHandlerEvent.CallChangeRoom, call);
        } else {
            this.emit(CallHandlerEvent.CallsChanged, this.calls);
        }
    }
}<|MERGE_RESOLUTION|>--- conflicted
+++ resolved
@@ -293,7 +293,7 @@
 
         const mappedRoomId = CallHandler.instance.roomIdForCall(call);
         if (this.getCallForRoom(mappedRoomId)) {
-            console.log(
+            logger.log(
                 "Got incoming call for room " + mappedRoomId +
                 " but there's already a call for this room: ignoring",
             );
@@ -419,7 +419,7 @@
             if (!this.matchesCallForThisRoom(call)) return;
 
             Analytics.trackEvent('voip', 'callError', 'error', err.toString());
-            console.error("Call error:", err);
+            logger.error("Call error:", err);
 
             if (err.code === CallErrorCode.NoUserMedia) {
                 this.showMediaCaptureError(call);
@@ -656,13 +656,8 @@
         this.emit(CallHandlerEvent.CallState, mappedRoomId, status);
     }
 
-<<<<<<< HEAD
     private removeCallForRoom(roomId: string): void {
-        console.log("Removing call for room ", roomId);
-=======
-    private removeCallForRoom(roomId: string) {
         logger.log("Removing call for room ", roomId);
->>>>>>> f0bf39a0
         this.calls.delete(roomId);
         this.emit(CallHandlerEvent.CallsChanged, this.calls);
     }
@@ -758,7 +753,7 @@
         } else if (type === 'video') {
             call.placeVideoCall();
         } else {
-            console.error("Unknown conf call type: " + type);
+            logger.error("Unknown conf call type: " + type);
         }
     }
 
@@ -789,7 +784,7 @@
 
         const room = MatrixClientPeg.get().getRoom(roomId);
         if (!room) {
-            console.error(`Room ${roomId} does not exist.`);
+            logger.error(`Room ${roomId} does not exist.`);
             return;
         }
 
@@ -802,24 +797,13 @@
                 description: _t('You cannot place a call with yourself.'),
             });
         } else if (members.length === 2) {
-            console.info(`Place ${type} call in ${roomId}`);
-
-<<<<<<< HEAD
+            logger.info(`Place ${type} call in ${roomId}`);
+
             this.placeMatrixCall(roomId, type, transferee);
         } else { // > 2
             this.placeJitsiCall(roomId, type);
         }
     }
-=======
-                    const mappedRoomId = CallHandler.sharedInstance().roomIdForCall(call);
-                    if (this.getCallForRoom(mappedRoomId)) {
-                        logger.log(
-                            "Got incoming call for room " + mappedRoomId +
-                            " but there's already a call for this room: ignoring",
-                        );
-                        return;
-                    }
->>>>>>> f0bf39a0
 
     public hangupAllCalls(): void {
         for (const call of this.calls.values()) {
@@ -978,7 +962,7 @@
     }
 
     private async placeJitsiCall(roomId: string, type: string): Promise<void> {
-        console.info("Place conference call in " + roomId);
+        logger.info("Place conference call in " + roomId);
         Analytics.trackEvent('voip', 'placeConferenceCall');
         CountlyAnalytics.instance.trackStartCall(roomId, type === CallType.Video, true);
 
@@ -1043,12 +1027,12 @@
                     description: _t("You do not have permission to start a conference call in this room"),
                 });
             }
-            console.error(e);
+            logger.error(e);
         });
     }
 
     public terminateCallApp(roomId: string): void {
-        console.info("Terminating conference call in " + roomId);
+        logger.info("Terminating conference call in " + roomId);
 
         Modal.createTrackedDialog('Confirm Jitsi Terminate', '', QuestionDialog, {
             hasCancelButton: true,
@@ -1071,7 +1055,7 @@
     }
 
     public hangupCallApp(roomId: string): void {
-        console.info("Leaving conference call in " + roomId);
+        logger.info("Leaving conference call in " + roomId);
 
         const roomInfo = WidgetStore.instance.getRoom(roomId);
         if (!roomInfo) return; // "should never happen" clauses go here
