--- conflicted
+++ resolved
@@ -21,15 +21,8 @@
 export interface IEmoji extends Omit<CompactEmoji, "shortcodes"> {
     // We generate a shortcode based on the label if none exist in the dataset
     shortcodes: string[];
-<<<<<<< HEAD
-    tags?: string[];
-    unicode: string;
-    skins?: Omit<IEmoji, "shortcodes" | "tags">[]; // Currently unused
-    emoticon?: string | string[];
     customLabel?: string; // Custom label for custom emotes in emojipicker
     customComponent?: JSX.Element; // Custom react component for rendering custom emotes in emojipicker
-=======
->>>>>>> 95283d21
 }
 
 // The unicode is stored without the variant selector
