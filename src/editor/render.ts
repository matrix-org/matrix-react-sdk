--- conflicted
+++ resolved
@@ -58,13 +58,8 @@
     }
 }
 
-<<<<<<< HEAD
-export function isCaretNode(node?: Element): boolean {
-    return node && node.tagName === "SPAN" && node.className === "caretNode";
-=======
 export function isCaretNode(node?: Node | null): node is HTMLElement {
     return !!node && node instanceof HTMLElement && node.tagName === "SPAN" && node.className === "caretNode";
->>>>>>> 986b7cbb
 }
 
 function removeNextSiblings(node: ChildNode | null): void {
@@ -88,11 +83,7 @@
 }
 
 function reconcileLine(lineContainer: ChildNode, parts: Part[]): void {
-<<<<<<< HEAD
-    let currentNode: ChildNode | undefined;
-=======
     let currentNode: ChildNode | null = null;
->>>>>>> 986b7cbb
     let prevPart: Part | undefined;
     const lastPart = parts[parts.length - 1];
 
@@ -124,15 +115,9 @@
         }
 
         if (needsCaretNodeAfter(part, part === lastPart)) {
-<<<<<<< HEAD
-            if (isCaretNode(currentNode.nextSibling as Element)) {
-                currentNode = currentNode.nextSibling;
-                updateCaretNode(currentNode);
-=======
-            if (isCaretNode(currentNode?.nextSibling)) {
+            if (isCaretNode(currentNode?.nextSibling as Element)) {
                 currentNode = currentNode!.nextSibling;
                 updateCaretNode(currentNode as HTMLElement);
->>>>>>> 986b7cbb
             } else {
                 const caretNode = createCaretNode();
                 insertAfter(currentNode as HTMLElement, caretNode);
