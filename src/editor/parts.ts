--- conflicted
+++ resolved
@@ -214,12 +214,8 @@
 
             // or split if the previous character is a space or regional emoji separator
             // or if it is a + and this is a :
-<<<<<<< HEAD
             return (this._text[offset - 1] !== " " && this._text[offset - 1] !== REGIONAL_EMOJI_SEPARATOR) &&
                 (this._text[offset - 1] !== "+" || chr !== ":");
-=======
-            return this._text[offset - 1] !== " " && (this._text[offset - 1] !== "+" || chr !== ":");
->>>>>>> 7516c7f4
         }
         return true;
     }
