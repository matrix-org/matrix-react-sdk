/*
Copyright 2019 New Vector Ltd
Copyright 2019 The Matrix.org Foundation C.I.C.

Licensed under the Apache License, Version 2.0 (the "License");
you may not use this file except in compliance with the License.
You may obtain a copy of the License at

    http://www.apache.org/licenses/LICENSE-2.0

Unless required by applicable law or agreed to in writing, software
distributed under the License is distributed on an "AS IS" BASIS,
WITHOUT WARRANTIES OR CONDITIONS OF ANY KIND, either express or implied.
See the License for the specific language governing permissions and
limitations under the License.
*/

import { MatrixClient } from "matrix-js-sdk/src/client";
import { RoomMember } from "matrix-js-sdk/src/models/room-member";
import { Room } from "matrix-js-sdk/src/models/room";

import AutocompleteWrapperModel, {
    GetAutocompleterComponent,
    UpdateCallback,
    UpdateQuery,
} from "./autocomplete";
import * as Avatar from "../Avatar";
import defaultDispatcher from "../dispatcher/dispatcher";
import { Action } from "../dispatcher/actions";

interface ISerializedPart {
    type: Type.Plain | Type.Newline | Type.Command | Type.PillCandidate;
    text: string;
}

interface ISerializedPillPart {
    type: Type.AtRoomPill | Type.RoomPill | Type.UserPill;
    text: string;
    resourceId?: string;
}

export type SerializedPart = ISerializedPart | ISerializedPillPart;

export enum Type {
    Plain = "plain",
    Newline = "newline",
    Command = "command",
    UserPill = "user-pill",
    RoomPill = "room-pill",
    AtRoomPill = "at-room-pill",
    PillCandidate = "pill-candidate",
}

interface IBasePart {
    text: string;
    type: Type.Plain | Type.Newline;
    canEdit: boolean;

    createAutoComplete(updateCallback: UpdateCallback): void;

    serialize(): SerializedPart;
    remove(offset: number, len: number): string | undefined;
    split(offset: number): IBasePart;
    validateAndInsert(offset: number, str: string, inputType: string): boolean;
    appendUntilRejected(str: string, inputType: string): string | undefined;
    updateDOMNode(node: Node): void;
    canUpdateDOMNode(node: Node): boolean;
    toDOMNode(): Node;
}

interface IPillCandidatePart extends Omit<IBasePart, "type" | "createAutoComplete"> {
    type: Type.PillCandidate | Type.Command;
    createAutoComplete(updateCallback: UpdateCallback): AutocompleteWrapperModel;
}

interface IPillPart extends Omit<IBasePart, "type" | "resourceId"> {
    type: Type.AtRoomPill | Type.RoomPill | Type.UserPill;
    resourceId: string;
}

export type Part = IBasePart | IPillCandidatePart | IPillPart;

abstract class BasePart {
    protected _text: string;

    constructor(text = "") {
        this._text = text;
    }

    protected acceptsInsertion(chr: string, offset: number, inputType: string): boolean {
        return true;
    }

    protected acceptsRemoval(position: number, chr: string): boolean {
        return true;
    }

    public merge(part: Part): boolean {
        return false;
    }

    public split(offset: number): IBasePart {
        const splitText = this.text.substr(offset);
        this._text = this.text.substr(0, offset);
        return new PlainPart(splitText);
    }

    // removes len chars, or returns the plain text this part should be replaced with
    // if the part would become invalid if it removed everything.
    public remove(offset: number, len: number): string | undefined {
        // validate
        const strWithRemoval = this.text.substr(0, offset) + this.text.substr(offset + len);
        for (let i = offset; i < (len + offset); ++i) {
            const chr = this.text.charAt(i);
            if (!this.acceptsRemoval(i, chr)) {
                return strWithRemoval;
            }
        }
        this._text = strWithRemoval;
    }

    // append str, returns the remaining string if a character was rejected.
    public appendUntilRejected(str: string, inputType: string): string | undefined {
        const offset = this.text.length;
        for (let i = 0; i < str.length; ++i) {
            const chr = str.charAt(i);
            if (!this.acceptsInsertion(chr, offset + i, inputType)) {
                this._text = this._text + str.substr(0, i);
                return str.substr(i);
            }
        }
        this._text = this._text + str;
    }

    // inserts str at offset if all the characters in str were accepted, otherwise don't do anything
    // return whether the str was accepted or not.
    public validateAndInsert(offset: number, str: string, inputType: string): boolean {
        for (let i = 0; i < str.length; ++i) {
            const chr = str.charAt(i);
            if (!this.acceptsInsertion(chr, offset + i, inputType)) {
                return false;
            }
        }
        const beforeInsert = this._text.substr(0, offset);
        const afterInsert = this._text.substr(offset);
        this._text = beforeInsert + str + afterInsert;
        return true;
    }

    public createAutoComplete(updateCallback: UpdateCallback): void {}

    protected trim(len: number): string {
        const remaining = this._text.substr(len);
        this._text = this._text.substr(0, len);
        return remaining;
    }

    public get text(): string {
        return this._text;
    }

    public abstract get type(): Type;

    public get canEdit(): boolean {
        return true;
    }

    public toString(): string {
        return `${this.type}(${this.text})`;
    }

    public serialize(): SerializedPart {
        return {
            type: this.type as ISerializedPart["type"],
            text: this.text,
        };
    }

    public abstract updateDOMNode(node: Node): void;
    public abstract canUpdateDOMNode(node: Node): boolean;
    public abstract toDOMNode(): Node;
}

abstract class PlainBasePart extends BasePart {
    protected acceptsInsertion(chr: string, offset: number, inputType: string): boolean {
        if (chr === "\n") {
            return false;
        }
        // when not pasting or dropping text, reject characters that should start a pill candidate
        if (inputType !== "insertFromPaste" && inputType !== "insertFromDrop") {
            if (chr !== "@" && chr !== "#" && chr !== ":" && chr !== "+") {
                return true;
            }

            // split if we are at the beginning of the part text
            if (offset === 0) {
                return false;
            }

            // or split if the previous character is a space
            // or if it is a + and this is a :
            return this._text[offset - 1] !== " " &&
                (this._text[offset - 1] !== "+" || chr !== ":");
        }
        return true;
    }

    public toDOMNode(): Node {
        return document.createTextNode(this.text);
    }

    public merge(part): boolean {
        if (part.type === this.type) {
            this._text = this.text + part.text;
            return true;
        }
        return false;
    }

    public updateDOMNode(node: Node): void {
        if (node.textContent !== this.text) {
            node.textContent = this.text;
        }
    }

    public canUpdateDOMNode(node: Node): boolean {
        return node.nodeType === Node.TEXT_NODE;
    }
}

// exported for unit tests, should otherwise only be used through PartCreator
export class PlainPart extends PlainBasePart implements IBasePart {
    public get type(): IBasePart["type"] {
        return Type.Plain;
    }
}

export abstract class PillPart extends BasePart implements IPillPart {
    constructor(public resourceId: string, label) {
        super(label);
    }

    protected acceptsInsertion(chr: string): boolean {
        return chr !== " ";
    }

    protected acceptsRemoval(position: number, chr: string): boolean {
        return position !== 0;  //if you remove initial # or @, pill should become plain
    }

    public toDOMNode(): Node {
        const container = document.createElement("span");
        container.setAttribute("spellcheck", "false");
        container.setAttribute("contentEditable", "false");
        container.onclick = this.onClick;
        container.className = this.className;
        container.appendChild(document.createTextNode(this.text));
        this.setAvatar(container);
        return container;
    }

    public updateDOMNode(node: HTMLElement): void {
        const textNode = node.childNodes[0];
        if (textNode.textContent !== this.text) {
            textNode.textContent = this.text;
        }
        if (node.className !== this.className) {
            node.className = this.className;
        }
        if (node.onclick !== this.onClick) {
            node.onclick = this.onClick;
        }
        this.setAvatar(node);
    }

    public canUpdateDOMNode(node: HTMLElement): boolean {
        return node.nodeType === Node.ELEMENT_NODE &&
               node.nodeName === "SPAN" &&
               node.childNodes.length === 1 &&
               node.childNodes[0].nodeType === Node.TEXT_NODE;
    }

    // helper method for subclasses
    protected setAvatarVars(node: HTMLElement, avatarUrl: string, initialLetter: string): void {
        const avatarBackground = `url('${avatarUrl}')`;
        const avatarLetter = `'${initialLetter}'`;
        // check if the value is changing,
        // otherwise the avatars flicker on every keystroke while updating.
        if (node.style.getPropertyValue("--avatar-background") !== avatarBackground) {
            node.style.setProperty("--avatar-background", avatarBackground);
        }
        if (node.style.getPropertyValue("--avatar-letter") !== avatarLetter) {
            node.style.setProperty("--avatar-letter", avatarLetter);
        }
    }

    public serialize(): ISerializedPillPart {
        return {
            type: this.type,
            text: this.text,
            resourceId: this.resourceId,
        };
    }

    public get canEdit(): boolean {
        return false;
    }

    public abstract get type(): IPillPart["type"];

    protected abstract get className(): string;

    protected onClick?: () => void;

    protected abstract setAvatar(node: HTMLElement): void;
}

class NewlinePart extends BasePart implements IBasePart {
    protected acceptsInsertion(chr: string, offset: number): boolean {
        return offset === 0 && chr === "\n";
    }

    protected acceptsRemoval(position: number, chr: string): boolean {
        return true;
    }

    public toDOMNode(): Node {
        return document.createElement("br");
    }

    public merge(): boolean {
        return false;
    }

    public updateDOMNode(): void {}

    public canUpdateDOMNode(node: HTMLElement): boolean {
        return node.tagName === "BR";
    }

    public get type(): IBasePart["type"] {
        return Type.Newline;
    }

    // this makes the cursor skip this part when it is inserted
    // rather than trying to append to it, which is what we want.
    // As a newline can also be only one character, it makes sense
    // as it can only be one character long. This caused #9741.
    public get canEdit(): boolean {
        return false;
    }
}

class RoomPillPart extends PillPart {
    constructor(resourceId: string, label: string, private room: Room) {
        super(resourceId, label);
    }

    protected setAvatar(node: HTMLElement): void {
        let initialLetter = "";
        let avatarUrl = Avatar.avatarUrlForRoom(this.room, 16, 16, "crop");
        if (!avatarUrl) {
            initialLetter = Avatar.getInitialLetter(this.room ? this.room.name : this.resourceId);
            avatarUrl = Avatar.defaultAvatarUrlForString(this.room ? this.room.roomId : this.resourceId);
        }
        this.setAvatarVars(node, avatarUrl, initialLetter);
    }

    public get type(): IPillPart["type"] {
        return Type.RoomPill;
    }

<<<<<<< HEAD
    get className() {
        return "mx_Pill " + (this.room.isSpaceRoom() ? "mx_SpacePill" : "mx_RoomPill");
=======
    protected get className() {
        return "mx_RoomPill mx_Pill";
>>>>>>> 4fb0d021
    }
}

class AtRoomPillPart extends RoomPillPart {
    constructor(text: string, room: Room) {
        super(text, text, room);
    }

    public get type(): IPillPart["type"] {
        return Type.AtRoomPill;
    }

    public serialize(): ISerializedPillPart {
        return {
            type: this.type,
            text: this.text,
        };
    }
}

class UserPillPart extends PillPart {
    constructor(userId, displayName, private member: RoomMember) {
        super(userId, displayName);
    }

    public get type(): IPillPart["type"] {
        return Type.UserPill;
    }

    protected get className() {
        return "mx_UserPill mx_Pill";
    }

    protected setAvatar(node: HTMLElement): void {
        if (!this.member) {
            return;
        }
        const name = this.member.name || this.member.userId;
        const defaultAvatarUrl = Avatar.defaultAvatarUrlForString(this.member.userId);
        const avatarUrl = Avatar.avatarUrlForMember(this.member, 16, 16, "crop");
        let initialLetter = "";
        if (avatarUrl === defaultAvatarUrl) {
            initialLetter = Avatar.getInitialLetter(name);
        }
        this.setAvatarVars(node, avatarUrl, initialLetter);
    }

    protected onClick = (): void => {
        defaultDispatcher.dispatch({
            action: Action.ViewUser,
            member: this.member,
        });
    };
}

class PillCandidatePart extends PlainBasePart implements IPillCandidatePart {
    constructor(text: string, private autoCompleteCreator: IAutocompleteCreator) {
        super(text);
    }

    public createAutoComplete(updateCallback: UpdateCallback): AutocompleteWrapperModel {
        return this.autoCompleteCreator.create(updateCallback);
    }

    protected acceptsInsertion(chr: string, offset: number, inputType: string): boolean {
        if (offset === 0) {
            return true;
        } else {
            return super.acceptsInsertion(chr, offset, inputType);
        }
    }

    public merge(): boolean {
        return false;
    }

    protected acceptsRemoval(position: number, chr: string): boolean {
        return true;
    }

    get type(): IPillCandidatePart["type"] {
        return Type.PillCandidate;
    }
}

export function getAutoCompleteCreator(getAutocompleterComponent: GetAutocompleterComponent, updateQuery: UpdateQuery) {
    return (partCreator: PartCreator) => {
        return (updateCallback: UpdateCallback) => {
            return new AutocompleteWrapperModel(
                updateCallback,
                getAutocompleterComponent,
                updateQuery,
                partCreator,
            );
        };
    };
}

type AutoCompleteCreator = ReturnType<typeof getAutoCompleteCreator>;

interface IAutocompleteCreator {
    create(updateCallback: UpdateCallback): AutocompleteWrapperModel;
}

export class PartCreator {
    protected readonly autoCompleteCreator: IAutocompleteCreator;

    constructor(
        private readonly room: Room,
        private readonly client: MatrixClient,
        autoCompleteCreator: AutoCompleteCreator = null,
    ) {
        // pre-create the creator as an object even without callback so it can already be passed
        // to PillCandidatePart (e.g. while deserializing) and set later on
        this.autoCompleteCreator = { create: autoCompleteCreator?.(this) };
    }

    public setAutoCompleteCreator(autoCompleteCreator: AutoCompleteCreator): void {
        this.autoCompleteCreator.create = autoCompleteCreator(this);
    }

    public createPartForInput(input: string, partIndex: number, inputType?: string): Part {
        switch (input[0]) {
            case "#":
            case "@":
            case ":":
            case "+":
                return this.pillCandidate("");
            case "\n":
                return new NewlinePart();
            default:
                return new PlainPart();
        }
    }

    public createDefaultPart(text: string): Part {
        return this.plain(text);
    }

    public deserializePart(part: SerializedPart): Part {
        switch (part.type) {
            case Type.Plain:
                return this.plain(part.text);
            case Type.Newline:
                return this.newline();
            case Type.AtRoomPill:
                return this.atRoomPill(part.text);
            case Type.PillCandidate:
                return this.pillCandidate(part.text);
            case Type.RoomPill:
                return this.roomPill(part.resourceId);
            case Type.UserPill:
                return this.userPill(part.text, part.resourceId);
        }
    }

    public plain(text: string): PlainPart {
        return new PlainPart(text);
    }

    public newline(): NewlinePart {
        return new NewlinePart("\n");
    }

    public pillCandidate(text: string): PillCandidatePart {
        return new PillCandidatePart(text, this.autoCompleteCreator);
    }

    public roomPill(alias: string, roomId?: string): RoomPillPart {
        let room;
        if (roomId || alias[0] !== "#") {
            room = this.client.getRoom(roomId || alias);
        } else {
            room = this.client.getRooms().find((r) => {
                return r.getCanonicalAlias() === alias ||
                       r.getAltAliases().includes(alias);
            });
        }
        return new RoomPillPart(alias, room ? room.name : alias, room);
    }

    public atRoomPill(text: string): AtRoomPillPart {
        return new AtRoomPillPart(text, this.room);
    }

    public userPill(displayName: string, userId: string): UserPillPart {
        const member = this.room.getMember(userId);
        return new UserPillPart(userId, displayName, member);
    }

    public createMentionParts(
        insertTrailingCharacter: boolean,
        displayName: string,
        userId: string,
    ): [UserPillPart, PlainPart] {
        const pill = this.userPill(displayName, userId);
        const postfix = this.plain(insertTrailingCharacter ? ": " : " ");
        return [pill, postfix];
    }
}

// part creator that support auto complete for /commands,
// used in SendMessageComposer
export class CommandPartCreator extends PartCreator {
    public createPartForInput(text: string, partIndex: number): Part {
        // at beginning and starts with /? create
        if (partIndex === 0 && text[0] === "/") {
            // text will be inserted by model, so pass empty string
            return this.command("");
        } else {
            return super.createPartForInput(text, partIndex);
        }
    }

    public command(text: string): CommandPart {
        return new CommandPart(text, this.autoCompleteCreator);
    }

    public deserializePart(part: SerializedPart): Part {
        if (part.type === Type.Command) {
            return this.command(part.text);
        } else {
            return super.deserializePart(part);
        }
    }
}

class CommandPart extends PillCandidatePart {
    public get type(): IPillCandidatePart["type"] {
        return Type.Command;
    }
}<|MERGE_RESOLUTION|>--- conflicted
+++ resolved
@@ -370,13 +370,8 @@
         return Type.RoomPill;
     }
 
-<<<<<<< HEAD
-    get className() {
+    protected get className() {
         return "mx_Pill " + (this.room.isSpaceRoom() ? "mx_SpacePill" : "mx_RoomPill");
-=======
-    protected get className() {
-        return "mx_RoomPill mx_Pill";
->>>>>>> 4fb0d021
     }
 }
 
