--- conflicted
+++ resolved
@@ -476,11 +476,7 @@
             </div>;
         }
 
-<<<<<<< HEAD
-        return <div className="mx_CreateSecretStorageDialog_content">
-=======
-        return <form onSubmit={this._onPassPhraseNextClick}>
->>>>>>> d1cce303
+        return <form onSubmit={this._onPassPhraseNextClick} className="mx_CreateSecretStorageDialog_content">
             <p>{_t(
                 "Set up encryption on this session to allow it to verify other sessions, " +
                 "granting them access to encrypted messages and marking them as trusted for other users.",
