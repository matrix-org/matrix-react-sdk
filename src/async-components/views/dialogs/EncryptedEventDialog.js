--- conflicted
+++ resolved
@@ -126,11 +126,7 @@
                     </tr>
                     <tr>
                         <td>{ counterpart.translate('Curve25519 identity key') }</td>
-<<<<<<< HEAD
-                        <td><code>{ event.getSenderKey() || <i>none</i> }</code></td>
-=======
                         <td><code>{ event.getSenderKey() || <i>{ counterpart.translate('none') }</i> }</code></td>
->>>>>>> 06b8dc72
                     </tr>
                     <tr>
                         <td>{ counterpart.translate('Claimed Ed25519 fingerprint key') }</td>
