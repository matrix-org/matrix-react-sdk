--- conflicted
+++ resolved
@@ -19,12 +19,7 @@
 import FileSaver from "file-saver";
 import { logger } from "matrix-js-sdk/src/logger";
 import { IKeyBackupInfo } from "matrix-js-sdk/src/crypto/keybackup";
-<<<<<<< HEAD
 import { AuthDict, CrossSigningKeys, MatrixError, UIAFlow } from "matrix-js-sdk/src/matrix";
-=======
-import { TrustInfo } from "matrix-js-sdk/src/crypto/backup";
-import { CrossSigningKeys, IAuthDict, MatrixError, UIAFlow, UIAResponse } from "matrix-js-sdk/src/matrix";
->>>>>>> 373a34c3
 import { IRecoveryKey } from "matrix-js-sdk/src/crypto/api";
 import { CryptoEvent } from "matrix-js-sdk/src/crypto";
 import classNames from "classnames";
