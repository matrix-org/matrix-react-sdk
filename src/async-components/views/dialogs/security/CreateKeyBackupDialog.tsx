--- conflicted
+++ resolved
@@ -63,22 +63,8 @@
         };
     }
 
-<<<<<<< HEAD
-    public async componentDidMount(): Promise<void> {
-        const cli = MatrixClientPeg.safeGet();
-        const secureSecretStorage = await cli.doesServerSupportUnstableFeature("org.matrix.e2e_cross_signing");
-        this.setState({ secureSecretStorage });
-
-        // If we're using secret storage, skip ahead to the backing up step, as
-        // `accessSecretStorage` will handle passphrases as needed.
-        if (secureSecretStorage) {
-            this.setState({ phase: Phase.BackingUp });
-            this.createBackup();
-        }
-=======
     public componentDidMount(): void {
         this.createBackup();
->>>>>>> ad8543eb
     }
 
     private createBackup = async (): Promise<void> => {
@@ -86,30 +72,15 @@
             error: undefined,
         });
         let info: IKeyBackupInfo | undefined;
-<<<<<<< HEAD
         const cli = MatrixClientPeg.safeGet();
         try {
-            if (secureSecretStorage) {
-                await accessSecretStorage(async (): Promise<void> => {
-                    info = await cli.prepareKeyBackupVersion(null /* random key */, {
-                        secureSecretStorage: true,
-                    });
-                    info = await cli.createKeyBackupVersion(info);
-                });
-            } else {
-                info = await cli.createKeyBackupVersion(this.keyBackupInfo);
-            }
-            await cli.scheduleAllGroupSessionsForBackup();
-=======
-        try {
             await accessSecretStorage(async (): Promise<void> => {
-                info = await MatrixClientPeg.get().prepareKeyBackupVersion(null /* random key */, {
+                info = await cli.prepareKeyBackupVersion(null /* random key */, {
                     secureSecretStorage: true,
                 });
-                info = await MatrixClientPeg.get().createKeyBackupVersion(info);
+                info = await cli.createKeyBackupVersion(info);
             });
-            await MatrixClientPeg.get().scheduleAllGroupSessionsForBackup();
->>>>>>> ad8543eb
+            await cli.scheduleAllGroupSessionsForBackup();
             this.setState({
                 phase: Phase.Done,
             });
@@ -119,13 +90,8 @@
             // delete the version, disable backup, or do nothing?  If we just
             // disable without deleting, we'll enable on next app reload since
             // it is trusted.
-<<<<<<< HEAD
             if (!!info?.version) {
                 cli.deleteKeyBackupVersion(info.version);
-=======
-            if (info?.version) {
-                MatrixClientPeg.get().deleteKeyBackupVersion(info.version);
->>>>>>> ad8543eb
             }
             this.setState({
                 error: e,
@@ -141,252 +107,6 @@
         this.props.onFinished(true);
     };
 
-<<<<<<< HEAD
-    private onSetUpClick = (): void => {
-        this.setState({ phase: Phase.Passphrase });
-    };
-
-    private onSkipPassPhraseClick = async (): Promise<void> => {
-        this.keyBackupInfo = await MatrixClientPeg.safeGet().prepareKeyBackupVersion();
-        this.setState({
-            copied: false,
-            downloaded: false,
-            phase: Phase.ShowKey,
-        });
-    };
-
-    private onPassPhraseNextClick = async (e: React.FormEvent): Promise<void> => {
-        e.preventDefault();
-        if (!this.passphraseField.current) return; // unmounting
-
-        await this.passphraseField.current.validate({ allowEmpty: false });
-        if (!this.passphraseField.current.state.valid) {
-            this.passphraseField.current.focus();
-            this.passphraseField.current.validate({ allowEmpty: false, focused: true });
-            return;
-        }
-
-        this.setState({ phase: Phase.PassphraseConfirm });
-    };
-
-    private onPassPhraseConfirmNextClick = async (e: React.FormEvent): Promise<void> => {
-        e.preventDefault();
-
-        if (this.state.passPhrase !== this.state.passPhraseConfirm) return;
-
-        this.keyBackupInfo = await MatrixClientPeg.safeGet().prepareKeyBackupVersion(this.state.passPhrase);
-        this.setState({
-            copied: false,
-            downloaded: false,
-            phase: Phase.ShowKey,
-        });
-    };
-
-    private onSetAgainClick = (): void => {
-        this.setState({
-            passPhrase: "",
-            passPhraseValid: false,
-            passPhraseConfirm: "",
-            phase: Phase.Passphrase,
-        });
-    };
-
-    private onKeepItSafeBackClick = (): void => {
-        this.setState({
-            phase: Phase.ShowKey,
-        });
-    };
-
-    private onPassPhraseValidate = (result: IValidationResult): void => {
-        this.setState({
-            passPhraseValid: !!result.valid,
-        });
-    };
-
-    private onPassPhraseChange = (e: React.ChangeEvent<HTMLInputElement>): void => {
-        this.setState({
-            passPhrase: e.target.value,
-        });
-    };
-
-    private onPassPhraseConfirmChange = (e: React.ChangeEvent<HTMLInputElement>): void => {
-        this.setState({
-            passPhraseConfirm: e.target.value,
-        });
-    };
-
-    private renderPhasePassPhrase(): JSX.Element {
-        return (
-            <form onSubmit={this.onPassPhraseNextClick}>
-                <p>
-                    {_t(
-                        "<b>Warning</b>: you should only set up key backup from a trusted computer.",
-                        {},
-                        { b: (sub) => <b>{sub}</b> },
-                    )}
-                </p>
-                <p>
-                    {_t(
-                        "We'll store an encrypted copy of your keys on our server. " +
-                            "Secure your backup with a Security Phrase.",
-                    )}
-                </p>
-                <p>{_t("For maximum security, this should be different from your account password.")}</p>
-
-                <div className="mx_CreateKeyBackupDialog_primaryContainer">
-                    <div className="mx_CreateKeyBackupDialog_passPhraseContainer">
-                        <PassphraseField
-                            className="mx_CreateKeyBackupDialog_passPhraseInput"
-                            onChange={this.onPassPhraseChange}
-                            minScore={PASSWORD_MIN_SCORE}
-                            value={this.state.passPhrase}
-                            onValidate={this.onPassPhraseValidate}
-                            fieldRef={this.passphraseField}
-                            autoFocus={true}
-                            label={_td("Enter a Security Phrase")}
-                            labelEnterPassword={_td("Enter a Security Phrase")}
-                            labelStrongPassword={_td("Great! This Security Phrase looks strong enough.")}
-                            labelAllowedButUnsafe={_td("Great! This Security Phrase looks strong enough.")}
-                        />
-                    </div>
-                </div>
-
-                <DialogButtons
-                    primaryButton={_t("Next")}
-                    onPrimaryButtonClick={this.onPassPhraseNextClick}
-                    hasCancel={false}
-                    disabled={!this.state.passPhraseValid}
-                />
-
-                <details>
-                    <summary>{_t("Advanced")}</summary>
-                    <AccessibleButton kind="primary" onClick={this.onSkipPassPhraseClick}>
-                        {_t("Set up with a Security Key")}
-                    </AccessibleButton>
-                </details>
-            </form>
-        );
-    }
-
-    private renderPhasePassPhraseConfirm(): JSX.Element {
-        let matchText;
-        let changeText;
-        if (this.state.passPhraseConfirm === this.state.passPhrase) {
-            matchText = _t("That matches!");
-            changeText = _t("Use a different passphrase?");
-        } else if (!this.state.passPhrase.startsWith(this.state.passPhraseConfirm)) {
-            // only tell them they're wrong if they've actually gone wrong.
-            // Security conscious readers will note that if you left element-web unattended
-            // on this screen, this would make it easy for a malicious person to guess
-            // your passphrase one letter at a time, but they could get this faster by
-            // just opening the browser's developer tools and reading it.
-            // Note that not having typed anything at all will not hit this clause and
-            // fall through so empty box === no hint.
-            matchText = _t("That doesn't match.");
-            changeText = _t("Go back to set it again.");
-        }
-
-        let passPhraseMatch: JSX.Element | undefined;
-        if (matchText) {
-            passPhraseMatch = (
-                <div className="mx_CreateKeyBackupDialog_passPhraseMatch">
-                    <div>{matchText}</div>
-                    <AccessibleButton kind="link" onClick={this.onSetAgainClick}>
-                        {changeText}
-                    </AccessibleButton>
-                </div>
-            );
-        }
-        return (
-            <form onSubmit={this.onPassPhraseConfirmNextClick}>
-                <p>{_t("Enter your Security Phrase a second time to confirm it.")}</p>
-                <div className="mx_CreateKeyBackupDialog_primaryContainer">
-                    <div className="mx_CreateKeyBackupDialog_passPhraseContainer">
-                        <div>
-                            <input
-                                type="password"
-                                onChange={this.onPassPhraseConfirmChange}
-                                value={this.state.passPhraseConfirm}
-                                className="mx_CreateKeyBackupDialog_passPhraseInput"
-                                placeholder={_t("Repeat your Security Phrase…")}
-                                autoFocus={true}
-                            />
-                        </div>
-                        {passPhraseMatch}
-                    </div>
-                </div>
-                <DialogButtons
-                    primaryButton={_t("Next")}
-                    onPrimaryButtonClick={this.onPassPhraseConfirmNextClick}
-                    hasCancel={false}
-                    disabled={this.state.passPhrase !== this.state.passPhraseConfirm}
-                />
-            </form>
-        );
-    }
-
-    private renderPhaseShowKey(): JSX.Element {
-        return (
-            <div>
-                <p>
-                    {_t(
-                        "Your Security Key is a safety net - you can use it to restore " +
-                            "access to your encrypted messages if you forget your Security Phrase.",
-                    )}
-                </p>
-                <p>{_t("Keep a copy of it somewhere secure, like a password manager or even a safe.")}</p>
-                <div className="mx_CreateKeyBackupDialog_primaryContainer">
-                    <div className="mx_CreateKeyBackupDialog_recoveryKeyHeader">{_t("Your Security Key")}</div>
-                    <div className="mx_CreateKeyBackupDialog_recoveryKeyContainer">
-                        <div className="mx_CreateKeyBackupDialog_recoveryKey">
-                            <code ref={this.recoveryKeyNode}>{this.keyBackupInfo.recovery_key}</code>
-                        </div>
-                        <div className="mx_CreateKeyBackupDialog_recoveryKeyButtons">
-                            <button className="mx_Dialog_primary" onClick={this.onCopyClick}>
-                                {_t("Copy")}
-                            </button>
-                            <button className="mx_Dialog_primary" onClick={this.onDownloadClick}>
-                                {_t("Download")}
-                            </button>
-                        </div>
-                    </div>
-                </div>
-            </div>
-        );
-    }
-
-    private renderPhaseKeepItSafe(): JSX.Element {
-        let introText;
-        if (this.state.copied) {
-            introText = _t(
-                "Your Security Key has been <b>copied to your clipboard</b>, paste it to:",
-                {},
-                { b: (s) => <b>{s}</b> },
-            );
-        } else if (this.state.downloaded) {
-            introText = _t("Your Security Key is in your <b>Downloads</b> folder.", {}, { b: (s) => <b>{s}</b> });
-        }
-        return (
-            <div>
-                {introText}
-                <ul>
-                    <li>{_t("<b>Print it</b> and store it somewhere safe", {}, { b: (s) => <b>{s}</b> })}</li>
-                    <li>{_t("<b>Save it</b> on a USB key or backup drive", {}, { b: (s) => <b>{s}</b> })}</li>
-                    <li>{_t("<b>Copy it</b> to your personal cloud storage", {}, { b: (s) => <b>{s}</b> })}</li>
-                </ul>
-                <DialogButtons
-                    primaryButton={_t("Continue")}
-                    onPrimaryButtonClick={this.createBackup}
-                    hasCancel={false}
-                >
-                    <button onClick={this.onKeepItSafeBackClick}>{_t("Back")}</button>
-                </DialogButtons>
-            </div>
-        );
-    }
-
-=======
->>>>>>> ad8543eb
     private renderBusyPhase(): JSX.Element {
         return (
             <div>
