--- conflicted
+++ resolved
@@ -78,7 +78,6 @@
         let info: IKeyBackupInfo | undefined;
         const cli = MatrixClientPeg.safeGet();
         try {
-<<<<<<< HEAD
             // Check if 4S already set up
             const secretStorageAlreadySetup = await cli.hasSecretStorageKey();
 
@@ -101,23 +100,6 @@
                 });
             }
 
-=======
-            await accessSecretStorage(async (): Promise<void> => {
-                // `accessSecretStorage` will have bootstrapped secret storage if necessary, so we can now
-                // set up key backup.
-                //
-                // XXX: `bootstrapSecretStorage` also sets up key backup as a side effect, so there is a 90% chance
-                // this is actually redundant.
-                //
-                // The only time it would *not* be redundant would be if, for some reason, we had working 4S but no
-                // working key backup. (For example, if the user clicked "Delete Backup".)
-                info = await cli.prepareKeyBackupVersion(null /* random key */, {
-                    secureSecretStorage: true,
-                });
-                info = await cli.createKeyBackupVersion(info);
-            });
-            await cli.scheduleAllGroupSessionsForBackup();
->>>>>>> 61070698
             this.setState({
                 phase: Phase.Done,
             });
