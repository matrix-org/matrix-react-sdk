/*
Copyright 2017 OpenMarket Ltd
Copyright 2018 New Vector Ltd
Copyright 2019 The Matrix.org Foundation C.I.C.

Licensed under the Apache License, Version 2.0 (the "License");
you may not use this file except in compliance with the License.
You may obtain a copy of the License at

    http://www.apache.org/licenses/LICENSE-2.0

Unless required by applicable law or agreed to in writing, software
distributed under the License is distributed on an "AS IS" BASIS,
WITHOUT WARRANTIES OR CONDITIONS OF ANY KIND, either express or implied.
See the License for the specific language governing permissions and
limitations under the License.
*/

import pako from "pako";
import Tar from "tar-js";
import { logger } from "matrix-js-sdk/src/logger";

import { MatrixClientPeg } from "../MatrixClientPeg";
import PlatformPeg from "../PlatformPeg";
import { _t } from "../languageHandler";
import * as rageshake from "./rageshake";
import SettingsStore from "../settings/SettingsStore";
import SdkConfig from "../SdkConfig";

interface IOpts {
    labels?: string[];
    userText?: string;
    sendLogs?: boolean;
    progressCallback?: (s: string) => void;
    customApp?: string;
    customFields?: Record<string, string>;
}

async function collectBugReport(opts: IOpts = {}, gzipLogs = true): Promise<FormData> {
    const progressCallback = opts.progressCallback || ((): void => {});

    progressCallback(_t("Collecting app version information"));
    let version: string | undefined;
    try {
        version = await PlatformPeg.get()?.getAppVersion();
    } catch (err) {} // PlatformPeg already logs this.

    const userAgent = window.navigator?.userAgent ?? "UNKNOWN";

    let installedPWA = "UNKNOWN";
    try {
        // Known to work at least for desktop Chrome
        installedPWA = String(window.matchMedia("(display-mode: standalone)").matches);
    } catch (e) {}

    let touchInput = "UNKNOWN";
    try {
        // MDN claims broad support across browsers
        touchInput = String(window.matchMedia("(pointer: coarse)").matches);
    } catch (e) {}

    const client = MatrixClientPeg.get();

    logger.log("Sending bug report.");

    const body = new FormData();
    body.append("text", opts.userText || "User did not supply any additional text.");
    body.append("app", opts.customApp || "element-web");
    body.append("version", version ?? "UNKNOWN");
    body.append("user_agent", userAgent);
    body.append("installed_pwa", installedPWA);
    body.append("touch_input", touchInput);

    if (opts.customFields) {
        for (const key in opts.customFields) {
            body.append(key, opts.customFields[key]);
        }
    }

    if (client) {
        body.append("user_id", client.credentials.userId!);
        body.append("device_id", client.deviceId!);

        // TODO: make this work with rust crypto
        if (client.isCryptoEnabled() && client.crypto) {
            const keys = [`ed25519:${client.getDeviceEd25519Key()}`];
            if (client.getDeviceCurve25519Key) {
                keys.push(`curve25519:${client.getDeviceCurve25519Key()}`);
            }
            body.append("device_keys", keys.join(", "));
<<<<<<< HEAD
            body.append("cross_signing_key", String(client.getCrossSigningId()));
=======
            body.append("cross_signing_key", client.getCrossSigningId() ?? "n/a");
>>>>>>> 9c816bb7

            // add cross-signing status information
            const crossSigning = client.crypto.crossSigningInfo;
            const secretStorage = client.crypto.secretStorage;

            body.append("cross_signing_ready", String(await client.isCrossSigningReady()));
            body.append(
                "cross_signing_supported_by_hs",
                String(await client.doesServerSupportUnstableFeature("org.matrix.e2e_cross_signing")),
            );
<<<<<<< HEAD
            body.append("cross_signing_key", String(crossSigning.getId()));
=======
            body.append("cross_signing_key", crossSigning.getId() ?? "n/a");
>>>>>>> 9c816bb7
            body.append(
                "cross_signing_privkey_in_secret_storage",
                String(!!(await crossSigning.isStoredInSecretStorage(secretStorage))),
            );

            const pkCache = client.getCrossSigningCacheCallbacks();
            body.append(
                "cross_signing_master_privkey_cached",
                String(!!(pkCache && (await pkCache?.getCrossSigningKeyCache?.("master")))),
            );
            body.append(
                "cross_signing_self_signing_privkey_cached",
                String(!!(pkCache && (await pkCache?.getCrossSigningKeyCache?.("self_signing")))),
            );
            body.append(
                "cross_signing_user_signing_privkey_cached",
                String(!!(pkCache && (await pkCache?.getCrossSigningKeyCache?.("user_signing")))),
            );

            body.append("secret_storage_ready", String(await client.isSecretStorageReady()));
            body.append("secret_storage_key_in_account", String(!!(await secretStorage.hasKey())));

            body.append("session_backup_key_in_secret_storage", String(!!(await client.isKeyBackupKeyStored())));
            const sessionBackupKeyFromCache = await client.crypto.getSessionBackupPrivateKey();
            body.append("session_backup_key_cached", String(!!sessionBackupKeyFromCache));
            body.append("session_backup_key_well_formed", String(sessionBackupKeyFromCache instanceof Uint8Array));
        }
    }

    if (opts.labels) {
        for (const label of opts.labels) {
            body.append("label", label);
        }
    }

    // add labs options
    const enabledLabs = SettingsStore.getFeatureSettingNames().filter((f) => SettingsStore.getValue(f));
    if (enabledLabs.length) {
        body.append("enabled_labs", enabledLabs.join(", "));
    }
    // if low bandwidth mode is enabled, say so over rageshake, it causes many issues
    if (SettingsStore.getValue("lowBandwidth")) {
        body.append("lowBandwidth", "enabled");
    }

    // add storage persistence/quota information
    if (navigator.storage && navigator.storage.persisted) {
        try {
            body.append("storageManager_persisted", String(await navigator.storage.persisted()));
        } catch (e) {}
    } else if (document.hasStorageAccess) {
        // Safari
        try {
            body.append("storageManager_persisted", String(await document.hasStorageAccess()));
        } catch (e) {}
    }
    if (navigator.storage && navigator.storage.estimate) {
        try {
            const estimate = await navigator.storage.estimate();
            body.append("storageManager_quota", String(estimate.quota));
            body.append("storageManager_usage", String(estimate.usage));
            if (estimate.usageDetails) {
                Object.keys(estimate.usageDetails).forEach((k) => {
                    body.append(`storageManager_usage_${k}`, String(estimate.usageDetails![k]));
                });
            }
        } catch (e) {}
    }

    if (window.Modernizr) {
        const missingFeatures = (Object.keys(window.Modernizr) as [keyof ModernizrStatic]).filter(
            (key: keyof ModernizrStatic) => window.Modernizr[key] === false,
        );
        if (missingFeatures.length > 0) {
            body.append("modernizr_missing_features", missingFeatures.join(", "));
        }
    }

    body.append("mx_local_settings", localStorage.getItem("mx_local_settings")!);

    if (opts.sendLogs) {
        progressCallback(_t("Collecting logs"));
        const logs = await rageshake.getLogsForReport();
        for (const entry of logs) {
            // encode as UTF-8
            let buf = new TextEncoder().encode(entry.lines);

            // compress
            if (gzipLogs) {
                buf = pako.gzip(buf);
            }

            body.append("compressed-log", new Blob([buf]), entry.id);
        }
    }

    return body;
}

/**
 * Send a bug report.
 *
 * @param {string} bugReportEndpoint HTTP url to send the report to
 *
 * @param {object} opts optional dictionary of options
 *
 * @param {string} opts.userText Any additional user input.
 *
 * @param {boolean} opts.sendLogs True to send logs
 *
 * @param {function(string)} opts.progressCallback Callback to call with progress updates
 *
 * @return {Promise<string>} URL returned by the rageshake server
 */
export default async function sendBugReport(bugReportEndpoint?: string, opts: IOpts = {}): Promise<string> {
    if (!bugReportEndpoint) {
        throw new Error("No bug report endpoint has been set.");
    }

    const progressCallback = opts.progressCallback || ((): void => {});
    const body = await collectBugReport(opts);

    progressCallback(_t("Uploading logs"));
    return submitReport(bugReportEndpoint, body, progressCallback);
}

/**
 * Downloads the files from a bug report. This is the same as sendBugReport,
 * but instead causes the browser to download the files locally.
 *
 * @param {object} opts optional dictionary of options
 *
 * @param {string} opts.userText Any additional user input.
 *
 * @param {boolean} opts.sendLogs True to send logs
 *
 * @param {function(string)} opts.progressCallback Callback to call with progress updates
 *
 * @return {Promise} Resolved when the bug report is downloaded (or started).
 */
export async function downloadBugReport(opts: IOpts = {}): Promise<void> {
    const progressCallback = opts.progressCallback || ((): void => {});
    const body = await collectBugReport(opts, false);

    progressCallback(_t("Downloading logs"));
    let metadata = "";
    const tape = new Tar();
    let i = 0;
    for (const [key, value] of body.entries()) {
        if (key === "compressed-log") {
            await new Promise<void>((resolve) => {
                const reader = new FileReader();
                reader.addEventListener("loadend", (ev) => {
                    tape.append(`log-${i++}.log`, new TextDecoder().decode(reader.result as ArrayBuffer));
                    resolve();
                });
                reader.readAsArrayBuffer(value as Blob);
            });
        } else {
            metadata += `${key} = ${value as string}\n`;
        }
    }
    tape.append("issue.txt", metadata);

    // We have to create a new anchor to download if we want a filename. Otherwise we could
    // just use window.open.
    const dl = document.createElement("a");
    dl.href = `data:application/octet-stream;base64,${btoa(uint8ToString(tape.out))}`;
    dl.download = "rageshake.tar";
    document.body.appendChild(dl);
    dl.click();
    document.body.removeChild(dl);
}

// Source: https://github.com/beatgammit/tar-js/blob/master/examples/main.js
function uint8ToString(buf: Uint8Array): string {
    let out = "";
    for (let i = 0; i < buf.length; i += 1) {
        out += String.fromCharCode(buf[i]);
    }
    return out;
}

export async function submitFeedback(
    endpoint: string,
    label: string,
    comment: string,
    canContact = false,
    extraData: Record<string, any> = {},
): Promise<void> {
    let version: string | undefined;
    try {
        version = await PlatformPeg.get()?.getAppVersion();
    } catch (err) {} // PlatformPeg already logs this.

    const body = new FormData();
    body.append("label", label);
    body.append("text", comment);
    body.append("can_contact", canContact ? "yes" : "no");

    body.append("app", "element-web");
    body.append("version", version || "UNKNOWN");
<<<<<<< HEAD
    body.append("platform", String(PlatformPeg.get()?.getHumanReadableName()));
    body.append("user_id", String(MatrixClientPeg.get()?.getUserId()));
=======
    body.append("platform", PlatformPeg.get()?.getHumanReadableName() ?? "n/a");
    body.append("user_id", MatrixClientPeg.get()?.getUserId() ?? "n/a");
>>>>>>> 9c816bb7

    for (const k in extraData) {
        body.append(k, JSON.stringify(extraData[k]));
    }

    const bugReportEndpointUrl = SdkConfig.get().bug_report_endpoint_url;

    if (bugReportEndpointUrl) {
        await submitReport(bugReportEndpointUrl, body, () => {});
    }
}

function submitReport(endpoint: string, body: FormData, progressCallback: (str: string) => void): Promise<string> {
    return new Promise<string>((resolve, reject) => {
        const req = new XMLHttpRequest();
        req.open("POST", endpoint);
        req.responseType = "json";
        req.timeout = 5 * 60 * 1000;
        req.onreadystatechange = function (): void {
            if (req.readyState === XMLHttpRequest.LOADING) {
                progressCallback(_t("Waiting for response from server"));
            } else if (req.readyState === XMLHttpRequest.DONE) {
                // on done
                if (req.status < 200 || req.status >= 400) {
                    reject(new Error(`HTTP ${req.status}`));
                    return;
                }
                resolve(req.response.report_url || "");
            }
        };
        req.send(body);
    });
}<|MERGE_RESOLUTION|>--- conflicted
+++ resolved
@@ -88,11 +88,7 @@
                 keys.push(`curve25519:${client.getDeviceCurve25519Key()}`);
             }
             body.append("device_keys", keys.join(", "));
-<<<<<<< HEAD
-            body.append("cross_signing_key", String(client.getCrossSigningId()));
-=======
             body.append("cross_signing_key", client.getCrossSigningId() ?? "n/a");
->>>>>>> 9c816bb7
 
             // add cross-signing status information
             const crossSigning = client.crypto.crossSigningInfo;
@@ -103,11 +99,7 @@
                 "cross_signing_supported_by_hs",
                 String(await client.doesServerSupportUnstableFeature("org.matrix.e2e_cross_signing")),
             );
-<<<<<<< HEAD
-            body.append("cross_signing_key", String(crossSigning.getId()));
-=======
             body.append("cross_signing_key", crossSigning.getId() ?? "n/a");
->>>>>>> 9c816bb7
             body.append(
                 "cross_signing_privkey_in_secret_storage",
                 String(!!(await crossSigning.isStoredInSecretStorage(secretStorage))),
@@ -310,13 +302,8 @@
 
     body.append("app", "element-web");
     body.append("version", version || "UNKNOWN");
-<<<<<<< HEAD
-    body.append("platform", String(PlatformPeg.get()?.getHumanReadableName()));
-    body.append("user_id", String(MatrixClientPeg.get()?.getUserId()));
-=======
     body.append("platform", PlatformPeg.get()?.getHumanReadableName() ?? "n/a");
     body.append("user_id", MatrixClientPeg.get()?.getUserId() ?? "n/a");
->>>>>>> 9c816bb7
 
     for (const k in extraData) {
         body.append(k, JSON.stringify(extraData[k]));
