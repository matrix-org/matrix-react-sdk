/*
Copyright 2015, 2016 OpenMarket Ltd
Copyright 2017 Vector Creations Ltd
Copyright 2018 New Vector Ltd
Copyright 2019, 2020, 2023 The Matrix.org Foundation C.I.C.

Licensed under the Apache License, Version 2.0 (the "License");
you may not use this file except in compliance with the License.
You may obtain a copy of the License at

    http://www.apache.org/licenses/LICENSE-2.0

Unless required by applicable law or agreed to in writing, software
distributed under the License is distributed on an "AS IS" BASIS,
WITHOUT WARRANTIES OR CONDITIONS OF ANY KIND, either express or implied.
See the License for the specific language governing permissions and
limitations under the License.
*/

import { ReactNode } from "react";
import { createClient } from "matrix-js-sdk/src/matrix";
import { InvalidStoreError } from "matrix-js-sdk/src/errors";
import { MatrixClient } from "matrix-js-sdk/src/client";
import { decryptAES, encryptAES, IEncryptedPayload } from "matrix-js-sdk/src/crypto/aes";
import { QueryDict } from "matrix-js-sdk/src/utils";
import { logger } from "matrix-js-sdk/src/logger";
import { SSOAction } from "matrix-js-sdk/src/@types/auth";

import { IMatrixClientCreds, MatrixClientPeg } from "./MatrixClientPeg";
import SecurityCustomisations from "./customisations/Security";
import EventIndexPeg from "./indexing/EventIndexPeg";
import createMatrixClient from "./utils/createMatrixClient";
import Notifier from "./Notifier";
import UserActivity from "./UserActivity";
import Presence from "./Presence";
import dis from "./dispatcher/dispatcher";
import DMRoomMap from "./utils/DMRoomMap";
import Modal from "./Modal";
import ActiveWidgetStore from "./stores/ActiveWidgetStore";
import PlatformPeg from "./PlatformPeg";
import { sendLoginRequest } from "./Login";
import * as StorageManager from "./utils/StorageManager";
import SettingsStore from "./settings/SettingsStore";
import ToastStore from "./stores/ToastStore";
import { IntegrationManagers } from "./integrations/IntegrationManagers";
import { Mjolnir } from "./mjolnir/Mjolnir";
import DeviceListener from "./DeviceListener";
import { Jitsi } from "./widgets/Jitsi";
import { SSO_HOMESERVER_URL_KEY, SSO_ID_SERVER_URL_KEY, SSO_IDP_ID_KEY } from "./BasePlatform";
import ThreepidInviteStore from "./stores/ThreepidInviteStore";
import { PosthogAnalytics } from "./PosthogAnalytics";
import LegacyCallHandler from "./LegacyCallHandler";
import LifecycleCustomisations from "./customisations/Lifecycle";
import ErrorDialog from "./components/views/dialogs/ErrorDialog";
import { _t } from "./languageHandler";
import LazyLoadingResyncDialog from "./components/views/dialogs/LazyLoadingResyncDialog";
import LazyLoadingDisabledDialog from "./components/views/dialogs/LazyLoadingDisabledDialog";
import SessionRestoreErrorDialog from "./components/views/dialogs/SessionRestoreErrorDialog";
import StorageEvictedDialog from "./components/views/dialogs/StorageEvictedDialog";
import { setSentryUser } from "./sentry";
import SdkConfig from "./SdkConfig";
import { DialogOpener } from "./utils/DialogOpener";
import { Action } from "./dispatcher/actions";
import AbstractLocalStorageSettingsHandler from "./settings/handlers/AbstractLocalStorageSettingsHandler";
import { OverwriteLoginPayload } from "./dispatcher/payloads/OverwriteLoginPayload";
import { SdkContextClass } from "./contexts/SDKContext";
import { messageForLoginError } from "./utils/ErrorUtils";
import { completeOidcLogin } from "./utils/oidc/authorize";
import { persistOidcAuthenticatedSettings } from "./utils/oidc/persistOidcSettings";

const HOMESERVER_URL_KEY = "mx_hs_url";
const ID_SERVER_URL_KEY = "mx_is_url";

const ACCESS_TOKEN_STORAGE_KEY = "mx_access_token";
const REFRESH_TOKEN_STORAGE_KEY = "mx_refresh_token";
/**
 * Used during encryption/decryption of token
 */
const ACCESS_TOKEN_NAME = "access_token";
const REFRESH_TOKEN_NAME = "refresh_token";

dis.register((payload) => {
    if (payload.action === Action.TriggerLogout) {
        // noinspection JSIgnoredPromiseFromCall - we don't care if it fails
        onLoggedOut();
    } else if (payload.action === Action.OverwriteLogin) {
        const typed = <OverwriteLoginPayload>payload;
        // noinspection JSIgnoredPromiseFromCall - we don't care if it fails
        doSetLoggedIn(typed.credentials, true);
    }
});

interface ILoadSessionOpts {
    enableGuest?: boolean;
    guestHsUrl?: string;
    guestIsUrl?: string;
    ignoreGuest?: boolean;
    defaultDeviceDisplayName?: string;
    fragmentQueryParams?: QueryDict;
}

/**
 * Called at startup, to attempt to build a logged-in Matrix session. It tries
 * a number of things:
 *
 * 1. if we have a guest access token in the fragment query params, it uses
 *    that.
 * 2. if an access token is stored in local storage (from a previous session),
 *    it uses that.
 * 3. it attempts to auto-register as a guest user.
 *
 * If any of steps 1-4 are successful, it will call {_doSetLoggedIn}, which in
 * turn will raise on_logged_in and will_start_client events.
 *
 * @param {object} [opts]
 * @param {object} [opts.fragmentQueryParams]: string->string map of the
 *     query-parameters extracted from the #-fragment of the starting URI.
 * @param {boolean} [opts.enableGuest]: set to true to enable guest access
 *     tokens and auto-guest registrations.
 * @param {string} [opts.guestHsUrl]: homeserver URL. Only used if enableGuest
 *     is true; defines the HS to register against.
 * @param {string} [opts.guestIsUrl]: homeserver URL. Only used if enableGuest
 *     is true; defines the IS to use.
 * @param {bool} [opts.ignoreGuest]: If the stored session is a guest account,
 *     ignore it and don't load it.
 * @param {string} [opts.defaultDeviceDisplayName]: Default display name to use
 *     when registering as a guest.
 * @returns {Promise} a promise which resolves when the above process completes.
 *     Resolves to `true` if we ended up starting a session, or `false` if we
 *     failed.
 */
export async function loadSession(opts: ILoadSessionOpts = {}): Promise<boolean> {
    try {
        let enableGuest = opts.enableGuest || false;
        const guestHsUrl = opts.guestHsUrl;
        const guestIsUrl = opts.guestIsUrl;
        const fragmentQueryParams = opts.fragmentQueryParams || {};
        const defaultDeviceDisplayName = opts.defaultDeviceDisplayName;

        if (enableGuest && !guestHsUrl) {
            logger.warn("Cannot enable guest access: can't determine HS URL to use");
            enableGuest = false;
        }

        if (enableGuest && guestHsUrl && fragmentQueryParams.guest_user_id && fragmentQueryParams.guest_access_token) {
            logger.log("Using guest access credentials");
            return doSetLoggedIn(
                {
                    userId: fragmentQueryParams.guest_user_id as string,
                    accessToken: fragmentQueryParams.guest_access_token as string,
                    homeserverUrl: guestHsUrl,
                    identityServerUrl: guestIsUrl,
                    guest: true,
                },
                true,
            ).then(() => true);
        }
        const success = await restoreFromLocalStorage({
            ignoreGuest: Boolean(opts.ignoreGuest),
        });
        if (success) {
            return true;
        }

        if (enableGuest && guestHsUrl) {
            return registerAsGuest(guestHsUrl, guestIsUrl, defaultDeviceDisplayName);
        }

        // fall back to welcome screen
        return false;
    } catch (e) {
        if (e instanceof AbortLoginAndRebuildStorage) {
            // If we're aborting login because of a storage inconsistency, we don't
            // need to show the general failure dialog. Instead, just go back to welcome.
            return false;
        }
        return handleLoadSessionFailure(e);
    }
}

/**
 * Gets the user ID of the persisted session, if one exists. This does not validate
 * that the user's credentials still work, just that they exist and that a user ID
 * is associated with them. The session is not loaded.
 * @returns {[string, boolean]} The persisted session's owner and whether the stored
 *     session is for a guest user, if an owner exists. If there is no stored session,
 *     return [null, null].
 */
export async function getStoredSessionOwner(): Promise<[string, boolean] | [null, null]> {
    const { hsUrl, userId, hasAccessToken, isGuest } = await getStoredSessionVars();
    return hsUrl && userId && hasAccessToken ? [userId, !!isGuest] : [null, null];
}

/**
 * If query string includes OIDC authorization code flow parameters attempt to login using oidc flow
 * Else, we may be returning from SSO - attempt token login
 *
 * @param {Object} queryParams    string->string map of the
 *     query-parameters extracted from the real query-string of the starting
 *     URI.
 *
 * @param {string} defaultDeviceDisplayName
 * @param {string} fragmentAfterLogin path to go to after a successful login, only used for "Try again"
 *
 * @returns {Promise} promise which resolves to true if we completed the delegated auth login
 *      else false
 */
export async function attemptDelegatedAuthLogin(
    queryParams: QueryDict,
    defaultDeviceDisplayName?: string,
    fragmentAfterLogin?: string,
): Promise<boolean> {
    if (queryParams.code && queryParams.state) {
        return attemptOidcNativeLogin(queryParams);
    }

    return attemptTokenLogin(queryParams, defaultDeviceDisplayName, fragmentAfterLogin);
}

/**
 * Attempt to login by completing OIDC authorization code flow
 * @param queryParams string->string map of the query-parameters extracted from the real query-string of the starting URI.
 * @returns Promise that resolves to true when login succceeded, else false
 */
async function attemptOidcNativeLogin(queryParams: QueryDict): Promise<boolean> {
    try {
<<<<<<< HEAD
        const { accessToken, homeserverUrl, identityServerUrl, clientId, issuer } = await completeOidcLogin(
            queryParams,
        );
=======
        const { accessToken, refreshToken, homeserverUrl, identityServerUrl } = await completeOidcLogin(queryParams);
>>>>>>> 64dbc942

        const {
            user_id: userId,
            device_id: deviceId,
            is_guest: isGuest,
        } = await getUserIdFromAccessToken(accessToken, homeserverUrl, identityServerUrl);

        const credentials = {
            accessToken,
            refreshToken,
            homeserverUrl,
            identityServerUrl,
            deviceId,
            userId,
            isGuest,
        };

        logger.debug("Logged in via OIDC native flow");
        await onSuccessfulDelegatedAuthLogin(credentials);
        // this needs to happen after success handler which clears storages
        persistOidcAuthenticatedSettings(clientId, issuer);
        return true;
    } catch (error) {
        logger.error("Failed to login via OIDC", error);

        // TODO(kerrya) nice error messages https://github.com/vector-im/element-web/issues/25665
        await onFailedDelegatedAuthLogin(_t("Something went wrong."));
        return false;
    }
}

/**
 * Gets information about the owner of a given access token.
 * @param accessToken
 * @param homeserverUrl
 * @param identityServerUrl
 * @returns Promise that resolves with whoami response
 * @throws when whoami request fails
 */
async function getUserIdFromAccessToken(
    accessToken: string,
    homeserverUrl: string,
    identityServerUrl?: string,
): Promise<ReturnType<MatrixClient["whoami"]>> {
    try {
        const client = createClient({
            baseUrl: homeserverUrl,
            accessToken: accessToken,
            idBaseUrl: identityServerUrl,
        });

        return await client.whoami();
    } catch (error) {
        logger.error("Failed to retrieve userId using accessToken", error);
        throw new Error("Failed to retrieve userId using accessToken");
    }
}

/**
 * @param {QueryDict} queryParams    string->string map of the
 *     query-parameters extracted from the real query-string of the starting
 *     URI.
 *
 * @param {string} defaultDeviceDisplayName
 * @param {string} fragmentAfterLogin path to go to after a successful login, only used for "Try again"
 *
 * @returns {Promise} promise which resolves to true if we completed the token
 *    login, else false
 */
export function attemptTokenLogin(
    queryParams: QueryDict,
    defaultDeviceDisplayName?: string,
    fragmentAfterLogin?: string,
): Promise<boolean> {
    if (!queryParams.loginToken) {
        return Promise.resolve(false);
    }

    const homeserver = localStorage.getItem(SSO_HOMESERVER_URL_KEY);
    const identityServer = localStorage.getItem(SSO_ID_SERVER_URL_KEY) ?? undefined;
    if (!homeserver) {
        logger.warn("Cannot log in with token: can't determine HS URL to use");
        onFailedDelegatedAuthLogin(
            _t(
                "We asked the browser to remember which homeserver you use to let you sign in, " +
                    "but unfortunately your browser has forgotten it. Go to the sign in page and try again.",
            ),
        );
        return Promise.resolve(false);
    }

    return sendLoginRequest(homeserver, identityServer, "m.login.token", {
        token: queryParams.loginToken as string,
        initial_device_display_name: defaultDeviceDisplayName,
    })
        .then(async function (creds) {
            logger.log("Logged in with token");
            await onSuccessfulDelegatedAuthLogin(creds);
            return true;
        })
        .catch((error) => {
            const tryAgainCallback: TryAgainFunction = () => {
                const cli = createClient({
                    baseUrl: homeserver,
                    idBaseUrl: identityServer,
                });
                const idpId = localStorage.getItem(SSO_IDP_ID_KEY) || undefined;
                PlatformPeg.get()?.startSingleSignOn(cli, "sso", fragmentAfterLogin, idpId, SSOAction.LOGIN);
            };
            onFailedDelegatedAuthLogin(
                messageForLoginError(error, {
                    hsUrl: homeserver,
                    hsName: homeserver,
                }),
                tryAgainCallback,
            );
            logger.error("Failed to log in with login token:", error);
            return false;
        });
}

/**
 * Called after a successful token login or OIDC authorization.
 * Clear storage then save new credentials in storage
 * @param credentials as returned from login
 */
async function onSuccessfulDelegatedAuthLogin(credentials: IMatrixClientCreds): Promise<void> {
    await clearStorage();
    await persistCredentials(credentials);

    // remember that we just logged in
    sessionStorage.setItem("mx_fresh_login", String(true));
}

type TryAgainFunction = () => void;
/**
 * Display a friendly error to the user when token login or OIDC authorization fails
 * @param description error description
 * @param tryAgain OPTIONAL function to call on try again button from error dialog
 */
async function onFailedDelegatedAuthLogin(description: string | ReactNode, tryAgain?: TryAgainFunction): Promise<void> {
    Modal.createDialog(ErrorDialog, {
        title: _t("We couldn't log you in"),
        description,
        button: _t("Try again"),
        // if we have a tryAgain callback, call it the primary 'try again' button was clicked in the dialog
        onFinished: tryAgain ? (shouldTryAgain?: boolean) => shouldTryAgain && tryAgain() : undefined,
    });
}

export function handleInvalidStoreError(e: InvalidStoreError): Promise<void> | void {
    if (e.reason === InvalidStoreError.TOGGLED_LAZY_LOADING) {
        return Promise.resolve()
            .then(() => {
                const lazyLoadEnabled = e.value;
                if (lazyLoadEnabled) {
                    return new Promise<void>((resolve) => {
                        Modal.createDialog(LazyLoadingResyncDialog, {
                            onFinished: resolve,
                        });
                    });
                } else {
                    // show warning about simultaneous use
                    // between LL/non-LL version on same host.
                    // as disabling LL when previously enabled
                    // is a strong indicator of this (/develop & /app)
                    return new Promise<void>((resolve) => {
                        Modal.createDialog(LazyLoadingDisabledDialog, {
                            onFinished: resolve,
                            host: window.location.host,
                        });
                    });
                }
            })
            .then(() => {
                return MatrixClientPeg.safeGet().store.deleteAllData();
            })
            .then(() => {
                PlatformPeg.get()?.reload();
            });
    }
}

function registerAsGuest(hsUrl: string, isUrl?: string, defaultDeviceDisplayName?: string): Promise<boolean> {
    logger.log(`Doing guest login on ${hsUrl}`);

    // create a temporary MatrixClient to do the login
    const client = createClient({
        baseUrl: hsUrl,
    });

    return client
        .registerGuest({
            body: {
                initial_device_display_name: defaultDeviceDisplayName,
            },
        })
        .then(
            (creds) => {
                logger.log(`Registered as guest: ${creds.user_id}`);
                return doSetLoggedIn(
                    {
                        userId: creds.user_id,
                        deviceId: creds.device_id,
                        accessToken: creds.access_token!,
                        homeserverUrl: hsUrl,
                        identityServerUrl: isUrl,
                        guest: true,
                    },
                    true,
                ).then(() => true);
            },
            (err) => {
                logger.error("Failed to register as guest", err);
                return false;
            },
        );
}

export interface IStoredSession {
    hsUrl: string;
    isUrl: string;
    hasAccessToken: boolean;
    accessToken: string | IEncryptedPayload;
    hasRefreshToken: boolean;
    refreshToken?: string | IEncryptedPayload;
    userId: string;
    deviceId: string;
    isGuest: boolean;
}

/**
 * Retrieve a token, as stored by `persistCredentials`
 * Attempts to migrate token from localStorage to idb
 * @param storageKey key used to store the token, eg ACCESS_TOKEN_STORAGE_KEY
 * @returns Promise that resolves to token or undefined
 */
async function getStoredToken(storageKey: string): Promise<string | undefined> {
    let token: string | undefined;
    try {
        token = await StorageManager.idbLoad("account", storageKey);
    } catch (e) {
        logger.error(`StorageManager.idbLoad failed for account:${storageKey}`, e);
    }
    if (!token) {
        token = localStorage.getItem(storageKey) ?? undefined;
        if (token) {
            try {
                // try to migrate access token to IndexedDB if we can
                await StorageManager.idbSave("account", storageKey, token);
                localStorage.removeItem(storageKey);
            } catch (e) {
                logger.error(`migration of token ${storageKey} to IndexedDB failed`, e);
            }
        }
    }
    return token;
}

/**
 * Retrieves information about the stored session from the browser's storage. The session
 * may not be valid, as it is not tested for consistency here.
 * @returns {Object} Information about the session - see implementation for variables.
 */
export async function getStoredSessionVars(): Promise<Partial<IStoredSession>> {
    const hsUrl = localStorage.getItem(HOMESERVER_URL_KEY) ?? undefined;
    const isUrl = localStorage.getItem(ID_SERVER_URL_KEY) ?? undefined;

    const accessToken = await getStoredToken(ACCESS_TOKEN_STORAGE_KEY);
    const refreshToken = await getStoredToken(REFRESH_TOKEN_STORAGE_KEY);

    // if we pre-date storing "mx_has_access_token", but we retrieved an access
    // token, then we should say we have an access token
    const hasAccessToken = localStorage.getItem(`mx_has_${ACCESS_TOKEN_NAME}`) === "true" || !!accessToken;
    const hasRefreshToken = localStorage.getItem(`mx_has_${REFRESH_TOKEN_NAME}`) === "true" || !!refreshToken;
    const userId = localStorage.getItem("mx_user_id") ?? undefined;
    const deviceId = localStorage.getItem("mx_device_id") ?? undefined;

    let isGuest: boolean;
    if (localStorage.getItem("mx_is_guest") !== null) {
        isGuest = localStorage.getItem("mx_is_guest") === "true";
    } else {
        // legacy key name
        isGuest = localStorage.getItem("matrix-is-guest") === "true";
    }

    return { hsUrl, isUrl, hasAccessToken, accessToken, refreshToken, hasRefreshToken, userId, deviceId, isGuest };
}

// The pickle key is a string of unspecified length and format.  For AES, we
// need a 256-bit Uint8Array. So we HKDF the pickle key to generate the AES
// key.  The AES key should be zeroed after it is used.
async function pickleKeyToAesKey(pickleKey: string): Promise<Uint8Array> {
    const pickleKeyBuffer = new Uint8Array(pickleKey.length);
    for (let i = 0; i < pickleKey.length; i++) {
        pickleKeyBuffer[i] = pickleKey.charCodeAt(i);
    }
    const hkdfKey = await window.crypto.subtle.importKey("raw", pickleKeyBuffer, "HKDF", false, ["deriveBits"]);
    pickleKeyBuffer.fill(0);
    return new Uint8Array(
        await window.crypto.subtle.deriveBits(
            {
                name: "HKDF",
                hash: "SHA-256",
                // eslint-disable-next-line @typescript-eslint/ban-ts-comment
                // @ts-ignore: https://github.com/microsoft/TypeScript-DOM-lib-generator/pull/879
                salt: new Uint8Array(32),
                info: new Uint8Array(0),
            },
            hkdfKey,
            256,
        ),
    );
}

async function abortLogin(): Promise<void> {
    const signOut = await showStorageEvictedDialog();
    if (signOut) {
        await clearStorage();
        // This error feels a bit clunky, but we want to make sure we don't go any
        // further and instead head back to sign in.
        throw new AbortLoginAndRebuildStorage("Aborting login in progress because of storage inconsistency");
    }
}

const isEncryptedPayload = (token?: IEncryptedPayload | string | undefined): token is IEncryptedPayload => {
    return !!token && typeof token !== "string";
};
/**
 * Try to decrypt a token retrieved from storage
 * @param pickleKey pickle key used during encryption of token, or undefined
 * @param token
 * @param tokenName token name used during encryption of token eg ACCESS_TOKEN_NAME
 * @returns the decrypted token, or the plain text token, returns undefined when token cannot be decrypted
 */
async function tryDecryptToken(
    pickleKey: string | undefined,
    token: IEncryptedPayload | string | undefined,
    tokenName: string,
): Promise<string | undefined> {
    if (pickleKey && isEncryptedPayload(token)) {
        const encrKey = await pickleKeyToAesKey(pickleKey);
        const decryptedToken = await decryptAES(token, encrKey, tokenName);
        encrKey.fill(0);
        return decryptedToken;
    }
    // if the token wasn't encrypted (plain string) just return it back
    if (typeof token === "string") {
        return token;
    }
    // otherwise return undefined
}

// returns a promise which resolves to true if a session is found in
// localstorage
//
// N.B. Lifecycle.js should not maintain any further localStorage state, we
//      are moving towards using SessionStore to keep track of state related
//      to the current session (which is typically backed by localStorage).
//
//      The plan is to gradually move the localStorage access done here into
//      SessionStore to avoid bugs where the view becomes out-of-sync with
//      localStorage (e.g. isGuest etc.)
export async function restoreFromLocalStorage(opts?: { ignoreGuest?: boolean }): Promise<boolean> {
    const ignoreGuest = opts?.ignoreGuest;

    if (!localStorage) {
        return false;
    }

    const { hsUrl, isUrl, hasAccessToken, accessToken, refreshToken, userId, deviceId, isGuest } =
        await getStoredSessionVars();

    if (hasAccessToken && !accessToken) {
        await abortLogin();
    }

    if (accessToken && userId && hsUrl) {
        if (ignoreGuest && isGuest) {
            logger.log("Ignoring stored guest account: " + userId);
            return false;
        }

        const pickleKey = (await PlatformPeg.get()?.getPickleKey(userId, deviceId ?? "")) || undefined;
        if (pickleKey) {
            logger.log("Got pickle key");
        } else {
            logger.log("No pickle key available");
        }
        const decryptedAccessToken = await tryDecryptToken(pickleKey, accessToken, ACCESS_TOKEN_NAME);
        const decryptedRefreshToken = await tryDecryptToken(pickleKey, refreshToken, REFRESH_TOKEN_NAME);

        const freshLogin = sessionStorage.getItem("mx_fresh_login") === "true";
        sessionStorage.removeItem("mx_fresh_login");

        logger.log(`Restoring session for ${userId}`);
        await doSetLoggedIn(
            {
                userId: userId,
                deviceId: deviceId,
                accessToken: decryptedAccessToken!,
                refreshToken: decryptedRefreshToken,
                homeserverUrl: hsUrl,
                identityServerUrl: isUrl,
                guest: isGuest,
                pickleKey: pickleKey ?? undefined,
                freshLogin: freshLogin,
            },
            false,
        );
        return true;
    } else {
        logger.log("No previous session found.");
        return false;
    }
}

async function handleLoadSessionFailure(e: unknown): Promise<boolean> {
    logger.error("Unable to load session", e);

    const modal = Modal.createDialog(SessionRestoreErrorDialog, {
        error: e,
    });

    const [success] = await modal.finished;
    if (success) {
        // user clicked continue.
        await clearStorage();
        return false;
    }

    // try, try again
    return loadSession();
}

/**
 * Transitions to a logged-in state using the given credentials.
 *
 * Starts the matrix client and all other react-sdk services that
 * listen for events while a session is logged in.
 *
 * Also stops the old MatrixClient and clears old credentials/etc out of
 * storage before starting the new client.
 *
 * @param {IMatrixClientCreds} credentials The credentials to use
 *
 * @returns {Promise} promise which resolves to the new MatrixClient once it has been started
 */
export async function setLoggedIn(credentials: IMatrixClientCreds): Promise<MatrixClient> {
    credentials.freshLogin = true;
    stopMatrixClient();
    const pickleKey =
        credentials.userId && credentials.deviceId
            ? await PlatformPeg.get()?.createPickleKey(credentials.userId, credentials.deviceId)
            : null;

    if (pickleKey) {
        logger.log("Created pickle key");
    } else {
        logger.log("Pickle key not created");
    }

    return doSetLoggedIn(Object.assign({}, credentials, { pickleKey }), true);
}

/**
 * Hydrates an existing session by using the credentials provided. This will
 * not clear any local storage, unlike setLoggedIn().
 *
 * Stops the existing Matrix client (without clearing its data) and starts a
 * new one in its place. This additionally starts all other react-sdk services
 * which use the new Matrix client.
 *
 * If the credentials belong to a different user from the session already stored,
 * the old session will be cleared automatically.
 *
 * @param {IMatrixClientCreds} credentials The credentials to use
 *
 * @returns {Promise} promise which resolves to the new MatrixClient once it has been started
 */
export async function hydrateSession(credentials: IMatrixClientCreds): Promise<MatrixClient> {
    const oldUserId = MatrixClientPeg.safeGet().getUserId();
    const oldDeviceId = MatrixClientPeg.safeGet().getDeviceId();

    stopMatrixClient(); // unsets MatrixClientPeg.get()
    localStorage.removeItem("mx_soft_logout");
    _isLoggingOut = false;

    const overwrite = credentials.userId !== oldUserId || credentials.deviceId !== oldDeviceId;
    if (overwrite) {
        logger.warn("Clearing all data: Old session belongs to a different user/session");
    }

    if (!credentials.pickleKey && credentials.deviceId !== undefined) {
        logger.info("Lifecycle#hydrateSession: Pickle key not provided - trying to get one");
        credentials.pickleKey =
            (await PlatformPeg.get()?.getPickleKey(credentials.userId, credentials.deviceId)) ?? undefined;
    }

    return doSetLoggedIn(credentials, overwrite);
}

/**
 * optionally clears localstorage, persists new credentials
 * to localstorage, starts the new client.
 *
 * @param {IMatrixClientCreds} credentials
 * @param {Boolean} clearStorageEnabled
 *
 * @returns {Promise} promise which resolves to the new MatrixClient once it has been started
 */
async function doSetLoggedIn(credentials: IMatrixClientCreds, clearStorageEnabled: boolean): Promise<MatrixClient> {
    credentials.guest = Boolean(credentials.guest);

    const softLogout = isSoftLogout();

    logger.log(
        "setLoggedIn: mxid: " +
            credentials.userId +
            " deviceId: " +
            credentials.deviceId +
            " guest: " +
            credentials.guest +
            " hs: " +
            credentials.homeserverUrl +
            " softLogout: " +
            softLogout,
        " freshLogin: " + credentials.freshLogin,
    );

    if (clearStorageEnabled) {
        await clearStorage();
    }

    const results = await StorageManager.checkConsistency();
    // If there's an inconsistency between account data in local storage and the
    // crypto store, we'll be generally confused when handling encrypted data.
    // Show a modal recommending a full reset of storage.
    if (results.dataInLocalStorage && results.cryptoInited && !results.dataInCryptoStore) {
        await abortLogin();
    }

    MatrixClientPeg.replaceUsingCreds(credentials);
    const client = MatrixClientPeg.safeGet();

    setSentryUser(credentials.userId);

    if (PosthogAnalytics.instance.isEnabled()) {
        PosthogAnalytics.instance.startListeningToSettingsChanges(client);
    }

    if (credentials.freshLogin && SettingsStore.getValue("feature_dehydration")) {
        // If we just logged in, try to rehydrate a device instead of using a
        // new device.  If it succeeds, we'll get a new device ID, so make sure
        // we persist that ID to localStorage
        const newDeviceId = await client.rehydrateDevice();
        if (newDeviceId) {
            credentials.deviceId = newDeviceId;
        }

        delete credentials.freshLogin;
    }

    if (localStorage) {
        try {
            await persistCredentials(credentials);
            // make sure we don't think that it's a fresh login any more
            sessionStorage.removeItem("mx_fresh_login");
        } catch (e) {
            logger.warn("Error using local storage: can't persist session!", e);
        }
    } else {
        logger.warn("No local storage available: can't persist session!");
    }

    dis.fire(Action.OnLoggedIn);
    await startMatrixClient(client, /*startSyncing=*/ !softLogout);

    return client;
}

async function showStorageEvictedDialog(): Promise<boolean> {
    const { finished } = Modal.createDialog(StorageEvictedDialog);
    const [ok] = await finished;
    return !!ok;
}

// Note: Babel 6 requires the `transform-builtin-extend` plugin for this to satisfy
// `instanceof`. Babel 7 supports this natively in their class handling.
class AbortLoginAndRebuildStorage extends Error {}

/**
 * Persist a token in storage
 * When pickle key is present, will attempt to encrypt the token
 * Stores in idb, falling back to localStorage
 *
 * @param storageKey key used to store the token
 * @param name eg "access_token" used as initialization vector during encryption
 * @param token
 * @param pickleKey optional pickle key used to encrypt token
 */
async function persistTokenInStorage(
    storageKey: string,
    name: string,
    token: string | undefined,
    pickleKey: IMatrixClientCreds["pickleKey"],
): Promise<void> {
    const hasTokenStorageKey = `mx_has_${name}`;
    // store whether we expect to find a token, to detect the case
    // where IndexedDB is blown away
    if (token) {
        localStorage.setItem(hasTokenStorageKey, "true");
    } else {
        localStorage.removeItem(hasTokenStorageKey);
    }

    if (pickleKey) {
        let encryptedToken: IEncryptedPayload | undefined;
        try {
            if (!token) {
                throw new Error("No token: not attempting encryption");
            }
            // try to encrypt the access token using the pickle key
            const encrKey = await pickleKeyToAesKey(pickleKey);
            encryptedToken = await encryptAES(token, encrKey, name);
            encrKey.fill(0);
        } catch (e) {
            logger.warn("Could not encrypt access token", e);
        }
        try {
            // save either the encrypted access token, or the plain access
            // token if we were unable to encrypt (e.g. if the browser doesn't
            // have WebCrypto).
            await StorageManager.idbSave("account", storageKey, encryptedToken || token);
        } catch (e) {
            // if we couldn't save to indexedDB, fall back to localStorage.  We
            // store the access token unencrypted since localStorage only saves
            // strings.
            if (!!token) {
                localStorage.setItem(storageKey, token);
            } else {
                localStorage.removeItem(storageKey);
            }
        }
    } else {
        try {
            await StorageManager.idbSave("account", storageKey, token);
        } catch (e) {
            if (!!token) {
                localStorage.setItem(storageKey, token);
            } else {
                localStorage.removeItem(storageKey);
            }
        }
    }
}

async function persistCredentials(credentials: IMatrixClientCreds): Promise<void> {
    localStorage.setItem(HOMESERVER_URL_KEY, credentials.homeserverUrl);
    if (credentials.identityServerUrl) {
        localStorage.setItem(ID_SERVER_URL_KEY, credentials.identityServerUrl);
    }
    localStorage.setItem("mx_user_id", credentials.userId);
    localStorage.setItem("mx_is_guest", JSON.stringify(credentials.guest));

    await persistTokenInStorage(
        ACCESS_TOKEN_STORAGE_KEY,
        ACCESS_TOKEN_NAME,
        credentials.accessToken,
        credentials.pickleKey,
    );
    await persistTokenInStorage(
        REFRESH_TOKEN_STORAGE_KEY,
        REFRESH_TOKEN_NAME,
        credentials.refreshToken,
        credentials.pickleKey,
    );

    if (credentials.pickleKey) {
        localStorage.setItem("mx_has_pickle_key", String(true));
    } else {
        if (localStorage.getItem("mx_has_pickle_key") === "true") {
            logger.error("Expected a pickle key, but none provided.  Encryption may not work.");
        }
    }

    // if we didn't get a deviceId from the login, leave mx_device_id unset,
    // rather than setting it to "undefined".
    //
    // (in this case MatrixClient doesn't bother with the crypto stuff
    // - that's fine for us).
    if (credentials.deviceId) {
        localStorage.setItem("mx_device_id", credentials.deviceId);
    }

    SecurityCustomisations.persistCredentials?.(credentials);

    logger.log(`Session persisted for ${credentials.userId}`);
}

let _isLoggingOut = false;

/**
 * Logs the current session out and transitions to the logged-out state
 */
export function logout(): void {
    const client = MatrixClientPeg.get();
    if (!client) return;

    PosthogAnalytics.instance.logout();

    if (client.isGuest()) {
        // logout doesn't work for guest sessions
        // Also we sometimes want to re-log in a guest session if we abort the login.
        // defer until next tick because it calls a synchronous dispatch, and we are likely here from a dispatch.
        setImmediate(() => onLoggedOut());
        return;
    }

    _isLoggingOut = true;
    PlatformPeg.get()?.destroyPickleKey(client.getSafeUserId(), client.getDeviceId() ?? "");

    client.logout(true).then(onLoggedOut, (err) => {
        // Just throwing an error here is going to be very unhelpful
        // if you're trying to log out because your server's down and
        // you want to log into a different server, so just forget the
        // access token. It's annoying that this will leave the access
        // token still valid, but we should fix this by having access
        // tokens expire (and if you really think you've been compromised,
        // change your password).
        logger.warn("Failed to call logout API: token will not be invalidated", err);
        onLoggedOut();
    });
}

export function softLogout(): void {
    if (!MatrixClientPeg.get()) return;

    // Track that we've detected and trapped a soft logout. This helps prevent other
    // parts of the app from starting if there's no point (ie: don't sync if we've
    // been soft logged out, despite having credentials and data for a MatrixClient).
    localStorage.setItem("mx_soft_logout", "true");

    // Dev note: please keep this log line around. It can be useful for track down
    // random clients stopping in the middle of the logs.
    logger.log("Soft logout initiated");
    _isLoggingOut = true; // to avoid repeated flags
    // Ensure that we dispatch a view change **before** stopping the client so
    // so that React components unmount first. This avoids React soft crashes
    // that can occur when components try to use a null client.
    dis.dispatch({ action: "on_client_not_viable" }); // generic version of on_logged_out
    stopMatrixClient(/*unsetClient=*/ false);

    // DO NOT CALL LOGOUT. A soft logout preserves data, logout does not.
}

export function isSoftLogout(): boolean {
    return localStorage.getItem("mx_soft_logout") === "true";
}

export function isLoggingOut(): boolean {
    return _isLoggingOut;
}

/**
 * Starts the matrix client and all other react-sdk services that
 * listen for events while a session is logged in.
 * @param client the matrix client to start
 * @param {boolean} startSyncing True (default) to actually start
 * syncing the client.
 */
async function startMatrixClient(client: MatrixClient, startSyncing = true): Promise<void> {
    logger.log(`Lifecycle: Starting MatrixClient`);

    // dispatch this before starting the matrix client: it's used
    // to add listeners for the 'sync' event so otherwise we'd have
    // a race condition (and we need to dispatch synchronously for this
    // to work).
    dis.dispatch({ action: "will_start_client" }, true);

    // reset things first just in case
    SdkContextClass.instance.typingStore.reset();
    ToastStore.sharedInstance().reset();

    DialogOpener.instance.prepare(client);
    Notifier.start();
    UserActivity.sharedInstance().start();
    DMRoomMap.makeShared(client).start();
    IntegrationManagers.sharedInstance().startWatching();
    ActiveWidgetStore.instance.start();
    LegacyCallHandler.instance.start();

    // Start Mjolnir even though we haven't checked the feature flag yet. Starting
    // the thing just wastes CPU cycles, but should result in no actual functionality
    // being exposed to the user.
    Mjolnir.sharedInstance().start();

    if (startSyncing) {
        // The client might want to populate some views with events from the
        // index (e.g. the FilePanel), therefore initialize the event index
        // before the client.
        await EventIndexPeg.init();
        await MatrixClientPeg.start();
    } else {
        logger.warn("Caller requested only auxiliary services be started");
        await MatrixClientPeg.assign();
    }

    // Run the migrations after the MatrixClientPeg has been assigned
    SettingsStore.runMigrations();

    // This needs to be started after crypto is set up
    DeviceListener.sharedInstance().start(client);
    // Similarly, don't start sending presence updates until we've started
    // the client
    if (!SettingsStore.getValue("lowBandwidth")) {
        Presence.start();
    }

    // Now that we have a MatrixClientPeg, update the Jitsi info
    Jitsi.getInstance().start();

    // dispatch that we finished starting up to wire up any other bits
    // of the matrix client that cannot be set prior to starting up.
    dis.dispatch({ action: "client_started" });

    if (isSoftLogout()) {
        softLogout();
    }
}

/*
 * Stops a running client and all related services, and clears persistent
 * storage. Used after a session has been logged out.
 */
export async function onLoggedOut(): Promise<void> {
    // Ensure that we dispatch a view change **before** stopping the client,
    // that React components unmount first. This avoids React soft crashes
    // that can occur when components try to use a null client.
    dis.fire(Action.OnLoggedOut, true);
    stopMatrixClient();
    await clearStorage({ deleteEverything: true });
    LifecycleCustomisations.onLoggedOutAndStorageCleared?.();
    await PlatformPeg.get()?.clearStorage();

    // Do this last, so we can make sure all storage has been cleared and all
    // customisations got the memo.
    if (SdkConfig.get().logout_redirect_url) {
        logger.log("Redirecting to external provider to finish logout");
        // XXX: Defer this so that it doesn't race with MatrixChat unmounting the world by going to /#/login
        window.setTimeout(() => {
            window.location.href = SdkConfig.get().logout_redirect_url!;
        }, 100);
    }
    // Do this last to prevent racing `stopMatrixClient` and `on_logged_out` with MatrixChat handling Session.logged_out
    _isLoggingOut = false;
}

/**
 * @param {object} opts Options for how to clear storage.
 * @returns {Promise} promise which resolves once the stores have been cleared
 */
async function clearStorage(opts?: { deleteEverything?: boolean }): Promise<void> {
    if (window.localStorage) {
        // try to save any 3pid invites from being obliterated and registration time
        const pendingInvites = ThreepidInviteStore.instance.getWireInvites();
        const registrationTime = window.localStorage.getItem("mx_registration_time");

        window.localStorage.clear();
        AbstractLocalStorageSettingsHandler.clear();

        try {
            await StorageManager.idbDelete("account", ACCESS_TOKEN_STORAGE_KEY);
        } catch (e) {
            logger.error("idbDelete failed for account:mx_access_token", e);
        }

        // now restore those invites and registration time
        if (!opts?.deleteEverything) {
            pendingInvites.forEach(({ roomId, ...invite }) => {
                ThreepidInviteStore.instance.storeInvite(roomId, invite);
            });

            if (registrationTime) {
                window.localStorage.setItem("mx_registration_time", registrationTime);
            }
        }
    }

    window.sessionStorage?.clear();

    // create a temporary client to clear out the persistent stores.
    const cli = createMatrixClient({
        // we'll never make any requests, so can pass a bogus HS URL
        baseUrl: "",
    });

    await EventIndexPeg.deleteEventIndex();
    await cli.clearStores();
}

/**
 * Stop all the background processes related to the current client.
 * @param {boolean} unsetClient True (default) to abandon the client
 * on MatrixClientPeg after stopping.
 */
export function stopMatrixClient(unsetClient = true): void {
    Notifier.stop();
    LegacyCallHandler.instance.stop();
    UserActivity.sharedInstance().stop();
    SdkContextClass.instance.typingStore.reset();
    Presence.stop();
    ActiveWidgetStore.instance.stop();
    IntegrationManagers.sharedInstance().stopWatching();
    Mjolnir.sharedInstance().stop();
    DeviceListener.sharedInstance().stop();
    DMRoomMap.shared()?.stop();
    EventIndexPeg.stop();
    const cli = MatrixClientPeg.get();
    if (cli) {
        cli.stopClient();
        cli.removeAllListeners();

        if (unsetClient) {
            MatrixClientPeg.unset();
            EventIndexPeg.unset();
            cli.store.destroy();
        }
    }
}

// Utility method to perform a login with an existing access_token
window.mxLoginWithAccessToken = async (hsUrl: string, accessToken: string): Promise<void> => {
    const tempClient = createClient({
        baseUrl: hsUrl,
        accessToken,
    });
    const { user_id: userId } = await tempClient.whoami();
    await doSetLoggedIn(
        {
            homeserverUrl: hsUrl,
            accessToken,
            userId,
        },
        true,
    );
};<|MERGE_RESOLUTION|>--- conflicted
+++ resolved
@@ -224,13 +224,9 @@
  */
 async function attemptOidcNativeLogin(queryParams: QueryDict): Promise<boolean> {
     try {
-<<<<<<< HEAD
-        const { accessToken, homeserverUrl, identityServerUrl, clientId, issuer } = await completeOidcLogin(
+        const { accessToken, refreshToken, homeserverUrl, identityServerUrl, clientId, issuer } = await completeOidcLogin(
             queryParams,
         );
-=======
-        const { accessToken, refreshToken, homeserverUrl, identityServerUrl } = await completeOidcLogin(queryParams);
->>>>>>> 64dbc942
 
         const {
             user_id: userId,
