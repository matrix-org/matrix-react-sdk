/*
Copyright 2015, 2016 OpenMarket Ltd
Copyright 2017 Vector Creations Ltd
Copyright 2018 New Vector Ltd
Copyright 2019, 2020, 2023 The Matrix.org Foundation C.I.C.

Licensed under the Apache License, Version 2.0 (the "License");
you may not use this file except in compliance with the License.
You may obtain a copy of the License at

    http://www.apache.org/licenses/LICENSE-2.0

Unless required by applicable law or agreed to in writing, software
distributed under the License is distributed on an "AS IS" BASIS,
WITHOUT WARRANTIES OR CONDITIONS OF ANY KIND, either express or implied.
See the License for the specific language governing permissions and
limitations under the License.
*/

import { ReactNode } from "react";
import { createClient } from "matrix-js-sdk/src/matrix";
import { InvalidStoreError } from "matrix-js-sdk/src/errors";
import { MatrixClient } from "matrix-js-sdk/src/client";
import { decryptAES, encryptAES, IEncryptedPayload } from "matrix-js-sdk/src/crypto/aes";
import { QueryDict } from "matrix-js-sdk/src/utils";
import { logger } from "matrix-js-sdk/src/logger";
import { SSOAction } from "matrix-js-sdk/src/@types/auth";

import { IMatrixClientCreds, MatrixClientPeg } from "./MatrixClientPeg";
import SecurityCustomisations from "./customisations/Security";
import EventIndexPeg from "./indexing/EventIndexPeg";
import createMatrixClient from "./utils/createMatrixClient";
import Notifier from "./Notifier";
import UserActivity from "./UserActivity";
import Presence from "./Presence";
import dis from "./dispatcher/dispatcher";
import DMRoomMap from "./utils/DMRoomMap";
import Modal from "./Modal";
import ActiveWidgetStore from "./stores/ActiveWidgetStore";
import PlatformPeg from "./PlatformPeg";
import { sendLoginRequest } from "./Login";
import * as StorageManager from "./utils/StorageManager";
import SettingsStore from "./settings/SettingsStore";
import ToastStore from "./stores/ToastStore";
import { IntegrationManagers } from "./integrations/IntegrationManagers";
import { Mjolnir } from "./mjolnir/Mjolnir";
import DeviceListener from "./DeviceListener";
import { Jitsi } from "./widgets/Jitsi";
import { SSO_HOMESERVER_URL_KEY, SSO_ID_SERVER_URL_KEY, SSO_IDP_ID_KEY } from "./BasePlatform";
import ThreepidInviteStore from "./stores/ThreepidInviteStore";
import { PosthogAnalytics } from "./PosthogAnalytics";
import LegacyCallHandler from "./LegacyCallHandler";
import LifecycleCustomisations from "./customisations/Lifecycle";
import ErrorDialog from "./components/views/dialogs/ErrorDialog";
import { _t } from "./languageHandler";
import LazyLoadingResyncDialog from "./components/views/dialogs/LazyLoadingResyncDialog";
import LazyLoadingDisabledDialog from "./components/views/dialogs/LazyLoadingDisabledDialog";
import SessionRestoreErrorDialog from "./components/views/dialogs/SessionRestoreErrorDialog";
import StorageEvictedDialog from "./components/views/dialogs/StorageEvictedDialog";
import { setSentryUser } from "./sentry";
import SdkConfig from "./SdkConfig";
import { DialogOpener } from "./utils/DialogOpener";
import { Action } from "./dispatcher/actions";
import AbstractLocalStorageSettingsHandler from "./settings/handlers/AbstractLocalStorageSettingsHandler";
import { OverwriteLoginPayload } from "./dispatcher/payloads/OverwriteLoginPayload";
import { SdkContextClass } from "./contexts/SDKContext";
import { messageForLoginError } from "./utils/ErrorUtils";
import { completeOidcLogin } from "./utils/oidc/authorize";

const HOMESERVER_URL_KEY = "mx_hs_url";
const ID_SERVER_URL_KEY = "mx_is_url";

<<<<<<< HEAD
const ACCESS_TOKEN_STORAGE_KEY = "mx_access_token";
const REFRESH_TOKEN_STORAGE_KEY = "mx_refresh_token";
/**
 * Used during encryption/decryption of token
 */
const ACCESS_TOKEN_NAME = "access_token";
const REFRESH_TOKEN_NAME = "refresh_token";
=======
/**
 * Used as storage key
 */
const ACCESS_TOKEN_STORAGE_KEY = "mx_access_token";
const REFRESH_TOKEN_STORAGE_KEY = "mx_refresh_token";
/**
 * Used as initialization vector during encryption in persistTokenInStorage
 * And decryption in restoreFromLocalStorage
 */
const ACCESS_TOKEN_NAME = "access_token";
const REFRESH_TOKEN_NAME = "refresh_token";
/**
 * Used in localstorage to store whether we expect a token in idb
 */
const HAS_ACCESS_TOKEN_STORAGE_KEY = "mx_has_access_token";
const HAS_REFRESH_TOKEN_STORAGE_KEY = "mx_has_refresh_token";
>>>>>>> 70ddb4ab

dis.register((payload) => {
    if (payload.action === Action.TriggerLogout) {
        // noinspection JSIgnoredPromiseFromCall - we don't care if it fails
        onLoggedOut();
    } else if (payload.action === Action.OverwriteLogin) {
        const typed = <OverwriteLoginPayload>payload;
        // noinspection JSIgnoredPromiseFromCall - we don't care if it fails
        doSetLoggedIn(typed.credentials, true);
    }
});

interface ILoadSessionOpts {
    enableGuest?: boolean;
    guestHsUrl?: string;
    guestIsUrl?: string;
    ignoreGuest?: boolean;
    defaultDeviceDisplayName?: string;
    fragmentQueryParams?: QueryDict;
}

/**
 * Called at startup, to attempt to build a logged-in Matrix session. It tries
 * a number of things:
 *
 * 1. if we have a guest access token in the fragment query params, it uses
 *    that.
 * 2. if an access token is stored in local storage (from a previous session),
 *    it uses that.
 * 3. it attempts to auto-register as a guest user.
 *
 * If any of steps 1-4 are successful, it will call {_doSetLoggedIn}, which in
 * turn will raise on_logged_in and will_start_client events.
 *
 * @param {object} [opts]
 * @param {object} [opts.fragmentQueryParams]: string->string map of the
 *     query-parameters extracted from the #-fragment of the starting URI.
 * @param {boolean} [opts.enableGuest]: set to true to enable guest access
 *     tokens and auto-guest registrations.
 * @param {string} [opts.guestHsUrl]: homeserver URL. Only used if enableGuest
 *     is true; defines the HS to register against.
 * @param {string} [opts.guestIsUrl]: homeserver URL. Only used if enableGuest
 *     is true; defines the IS to use.
 * @param {bool} [opts.ignoreGuest]: If the stored session is a guest account,
 *     ignore it and don't load it.
 * @param {string} [opts.defaultDeviceDisplayName]: Default display name to use
 *     when registering as a guest.
 * @returns {Promise} a promise which resolves when the above process completes.
 *     Resolves to `true` if we ended up starting a session, or `false` if we
 *     failed.
 */
export async function loadSession(opts: ILoadSessionOpts = {}): Promise<boolean> {
    try {
        let enableGuest = opts.enableGuest || false;
        const guestHsUrl = opts.guestHsUrl;
        const guestIsUrl = opts.guestIsUrl;
        const fragmentQueryParams = opts.fragmentQueryParams || {};
        const defaultDeviceDisplayName = opts.defaultDeviceDisplayName;

        if (enableGuest && !guestHsUrl) {
            logger.warn("Cannot enable guest access: can't determine HS URL to use");
            enableGuest = false;
        }

        if (enableGuest && guestHsUrl && fragmentQueryParams.guest_user_id && fragmentQueryParams.guest_access_token) {
            logger.log("Using guest access credentials");
            return doSetLoggedIn(
                {
                    userId: fragmentQueryParams.guest_user_id as string,
                    accessToken: fragmentQueryParams.guest_access_token as string,
                    homeserverUrl: guestHsUrl,
                    identityServerUrl: guestIsUrl,
                    guest: true,
                },
                true,
            ).then(() => true);
        }
        const success = await restoreFromLocalStorage({
            ignoreGuest: Boolean(opts.ignoreGuest),
        });
        if (success) {
            return true;
        }

        if (enableGuest && guestHsUrl) {
            return registerAsGuest(guestHsUrl, guestIsUrl, defaultDeviceDisplayName);
        }

        // fall back to welcome screen
        return false;
    } catch (e) {
        if (e instanceof AbortLoginAndRebuildStorage) {
            // If we're aborting login because of a storage inconsistency, we don't
            // need to show the general failure dialog. Instead, just go back to welcome.
            return false;
        }
        return handleLoadSessionFailure(e);
    }
}

/**
 * Gets the user ID of the persisted session, if one exists. This does not validate
 * that the user's credentials still work, just that they exist and that a user ID
 * is associated with them. The session is not loaded.
 * @returns {[string, boolean]} The persisted session's owner and whether the stored
 *     session is for a guest user, if an owner exists. If there is no stored session,
 *     return [null, null].
 */
export async function getStoredSessionOwner(): Promise<[string, boolean] | [null, null]> {
    const { hsUrl, userId, hasAccessToken, isGuest } = await getStoredSessionVars();
    return hsUrl && userId && hasAccessToken ? [userId, !!isGuest] : [null, null];
}

/**
 * If query string includes OIDC authorization code flow parameters attempt to login using oidc flow
 * Else, we may be returning from SSO - attempt token login
 *
 * @param {Object} queryParams    string->string map of the
 *     query-parameters extracted from the real query-string of the starting
 *     URI.
 *
 * @param {string} defaultDeviceDisplayName
 * @param {string} fragmentAfterLogin path to go to after a successful login, only used for "Try again"
 *
 * @returns {Promise} promise which resolves to true if we completed the delegated auth login
 *      else false
 */
export async function attemptDelegatedAuthLogin(
    queryParams: QueryDict,
    defaultDeviceDisplayName?: string,
    fragmentAfterLogin?: string,
): Promise<boolean> {
    if (queryParams.code && queryParams.state) {
        return attemptOidcNativeLogin(queryParams);
    }

    return attemptTokenLogin(queryParams, defaultDeviceDisplayName, fragmentAfterLogin);
}

/**
 * Attempt to login by completing OIDC authorization code flow
 * @param queryParams string->string map of the query-parameters extracted from the real query-string of the starting URI.
 * @returns Promise that resolves to true when login succceeded, else false
 */
async function attemptOidcNativeLogin(queryParams: QueryDict): Promise<boolean> {
    try {
        const { accessToken, refreshToken, homeserverUrl, identityServerUrl } = await completeOidcLogin(queryParams);

        const {
            user_id: userId,
            device_id: deviceId,
            is_guest: isGuest,
        } = await getUserIdFromAccessToken(accessToken, homeserverUrl, identityServerUrl);

        const credentials = {
            accessToken,
            refreshToken,
            homeserverUrl,
            identityServerUrl,
            deviceId,
            userId,
            isGuest,
        };

        logger.debug("Logged in via OIDC native flow");
        await onSuccessfulDelegatedAuthLogin(credentials);
        return true;
    } catch (error) {
        logger.error("Failed to login via OIDC", error);

        // TODO(kerrya) nice error messages https://github.com/vector-im/element-web/issues/25665
        await onFailedDelegatedAuthLogin(_t("Something went wrong."));
        return false;
    }
}

/**
 * Gets information about the owner of a given access token.
 * @param accessToken
 * @param homeserverUrl
 * @param identityServerUrl
 * @returns Promise that resolves with whoami response
 * @throws when whoami request fails
 */
async function getUserIdFromAccessToken(
    accessToken: string,
    homeserverUrl: string,
    identityServerUrl?: string,
): Promise<ReturnType<MatrixClient["whoami"]>> {
    try {
        const client = createClient({
            baseUrl: homeserverUrl,
            accessToken: accessToken,
            idBaseUrl: identityServerUrl,
        });

        return await client.whoami();
    } catch (error) {
        logger.error("Failed to retrieve userId using accessToken", error);
        throw new Error("Failed to retrieve userId using accessToken");
    }
}

/**
 * @param {QueryDict} queryParams    string->string map of the
 *     query-parameters extracted from the real query-string of the starting
 *     URI.
 *
 * @param {string} defaultDeviceDisplayName
 * @param {string} fragmentAfterLogin path to go to after a successful login, only used for "Try again"
 *
 * @returns {Promise} promise which resolves to true if we completed the token
 *    login, else false
 */
export function attemptTokenLogin(
    queryParams: QueryDict,
    defaultDeviceDisplayName?: string,
    fragmentAfterLogin?: string,
): Promise<boolean> {
    if (!queryParams.loginToken) {
        return Promise.resolve(false);
    }

    const homeserver = localStorage.getItem(SSO_HOMESERVER_URL_KEY);
    const identityServer = localStorage.getItem(SSO_ID_SERVER_URL_KEY) ?? undefined;
    if (!homeserver) {
        logger.warn("Cannot log in with token: can't determine HS URL to use");
        onFailedDelegatedAuthLogin(
            _t(
                "We asked the browser to remember which homeserver you use to let you sign in, " +
                    "but unfortunately your browser has forgotten it. Go to the sign in page and try again.",
            ),
        );
        return Promise.resolve(false);
    }

    return sendLoginRequest(homeserver, identityServer, "m.login.token", {
        token: queryParams.loginToken as string,
        initial_device_display_name: defaultDeviceDisplayName,
    })
        .then(async function (creds) {
            logger.log("Logged in with token");
            await onSuccessfulDelegatedAuthLogin(creds);
            return true;
        })
        .catch((error) => {
            const tryAgainCallback: TryAgainFunction = () => {
                const cli = createClient({
                    baseUrl: homeserver,
                    idBaseUrl: identityServer,
                });
                const idpId = localStorage.getItem(SSO_IDP_ID_KEY) || undefined;
                PlatformPeg.get()?.startSingleSignOn(cli, "sso", fragmentAfterLogin, idpId, SSOAction.LOGIN);
            };
            onFailedDelegatedAuthLogin(
                messageForLoginError(error, {
                    hsUrl: homeserver,
                    hsName: homeserver,
                }),
                tryAgainCallback,
            );
            logger.error("Failed to log in with login token:", error);
            return false;
        });
}

/**
 * Called after a successful token login or OIDC authorization.
 * Clear storage then save new credentials in storage
 * @param credentials as returned from login
 */
async function onSuccessfulDelegatedAuthLogin(credentials: IMatrixClientCreds): Promise<void> {
    await clearStorage();
    await persistCredentials(credentials);

    // remember that we just logged in
    sessionStorage.setItem("mx_fresh_login", String(true));
}

type TryAgainFunction = () => void;
/**
 * Display a friendly error to the user when token login or OIDC authorization fails
 * @param description error description
 * @param tryAgain OPTIONAL function to call on try again button from error dialog
 */
async function onFailedDelegatedAuthLogin(description: string | ReactNode, tryAgain?: TryAgainFunction): Promise<void> {
    Modal.createDialog(ErrorDialog, {
        title: _t("We couldn't log you in"),
        description,
        button: _t("Try again"),
        // if we have a tryAgain callback, call it the primary 'try again' button was clicked in the dialog
        onFinished: tryAgain ? (shouldTryAgain?: boolean) => shouldTryAgain && tryAgain() : undefined,
    });
}

export function handleInvalidStoreError(e: InvalidStoreError): Promise<void> | void {
    if (e.reason === InvalidStoreError.TOGGLED_LAZY_LOADING) {
        return Promise.resolve()
            .then(() => {
                const lazyLoadEnabled = e.value;
                if (lazyLoadEnabled) {
                    return new Promise<void>((resolve) => {
                        Modal.createDialog(LazyLoadingResyncDialog, {
                            onFinished: resolve,
                        });
                    });
                } else {
                    // show warning about simultaneous use
                    // between LL/non-LL version on same host.
                    // as disabling LL when previously enabled
                    // is a strong indicator of this (/develop & /app)
                    return new Promise<void>((resolve) => {
                        Modal.createDialog(LazyLoadingDisabledDialog, {
                            onFinished: resolve,
                            host: window.location.host,
                        });
                    });
                }
            })
            .then(() => {
                return MatrixClientPeg.safeGet().store.deleteAllData();
            })
            .then(() => {
                PlatformPeg.get()?.reload();
            });
    }
}

function registerAsGuest(hsUrl: string, isUrl?: string, defaultDeviceDisplayName?: string): Promise<boolean> {
    logger.log(`Doing guest login on ${hsUrl}`);

    // create a temporary MatrixClient to do the login
    const client = createClient({
        baseUrl: hsUrl,
    });

    return client
        .registerGuest({
            body: {
                initial_device_display_name: defaultDeviceDisplayName,
            },
        })
        .then(
            (creds) => {
                logger.log(`Registered as guest: ${creds.user_id}`);
                return doSetLoggedIn(
                    {
                        userId: creds.user_id,
                        deviceId: creds.device_id,
                        accessToken: creds.access_token!,
                        homeserverUrl: hsUrl,
                        identityServerUrl: isUrl,
                        guest: true,
                    },
                    true,
                ).then(() => true);
            },
            (err) => {
                logger.error("Failed to register as guest", err);
                return false;
            },
        );
}

export interface IStoredSession {
    hsUrl: string;
    isUrl: string;
    hasAccessToken: boolean;
    accessToken: string | IEncryptedPayload;
    hasRefreshToken: boolean;
    refreshToken?: string | IEncryptedPayload;
    userId: string;
    deviceId: string;
    isGuest: boolean;
}

/**
 * Retrieve a token, as stored by `persistCredentials`
 * Attempts to migrate token from localStorage to idb
 * @param storageKey key used to store the token, eg ACCESS_TOKEN_STORAGE_KEY
 * @returns Promise that resolves to token or undefined
 */
async function getStoredToken(storageKey: string): Promise<string | undefined> {
    let token: string | undefined;
    try {
<<<<<<< HEAD
        token = await StorageManager.idbLoad("account", storageKey);
=======
        accessToken = await StorageManager.idbLoad("account", ACCESS_TOKEN_STORAGE_KEY);
>>>>>>> 70ddb4ab
    } catch (e) {
        logger.error(`StorageManager.idbLoad failed for account:${storageKey}`, e);
    }
<<<<<<< HEAD
    if (!token) {
        token = localStorage.getItem(storageKey) ?? undefined;
        if (token) {
            try {
                // try to migrate access token to IndexedDB if we can
                await StorageManager.idbSave("account", storageKey, token);
                localStorage.removeItem(storageKey);
=======
    if (!accessToken) {
        accessToken = localStorage.getItem(ACCESS_TOKEN_STORAGE_KEY) ?? undefined;
        if (accessToken) {
            try {
                // try to migrate access token to IndexedDB if we can
                await StorageManager.idbSave("account", ACCESS_TOKEN_STORAGE_KEY, accessToken);
                localStorage.removeItem(ACCESS_TOKEN_STORAGE_KEY);
>>>>>>> 70ddb4ab
            } catch (e) {
                logger.error(`migration of token ${storageKey} to IndexedDB failed`, e);
            }
        }
    }
    return token;
}

/**
 * Retrieves information about the stored session from the browser's storage. The session
 * may not be valid, as it is not tested for consistency here.
 * @returns {Object} Information about the session - see implementation for variables.
 */
export async function getStoredSessionVars(): Promise<Partial<IStoredSession>> {
    const hsUrl = localStorage.getItem(HOMESERVER_URL_KEY) ?? undefined;
    const isUrl = localStorage.getItem(ID_SERVER_URL_KEY) ?? undefined;

    const accessToken = await getStoredToken(ACCESS_TOKEN_STORAGE_KEY);
    const refreshToken = await getStoredToken(REFRESH_TOKEN_STORAGE_KEY);

    // if we pre-date storing "mx_has_access_token", but we retrieved an access
    // token, then we should say we have an access token
<<<<<<< HEAD
    const hasAccessToken = localStorage.getItem(`mx_has_${ACCESS_TOKEN_NAME}`) === "true" || !!accessToken;
    const hasRefreshToken = localStorage.getItem(`mx_has_${REFRESH_TOKEN_NAME}`) === "true" || !!refreshToken;
=======
    const hasAccessToken = localStorage.getItem(HAS_ACCESS_TOKEN_STORAGE_KEY) === "true" || !!accessToken;
>>>>>>> 70ddb4ab
    const userId = localStorage.getItem("mx_user_id") ?? undefined;
    const deviceId = localStorage.getItem("mx_device_id") ?? undefined;

    let isGuest: boolean;
    if (localStorage.getItem("mx_is_guest") !== null) {
        isGuest = localStorage.getItem("mx_is_guest") === "true";
    } else {
        // legacy key name
        isGuest = localStorage.getItem("matrix-is-guest") === "true";
    }

    return { hsUrl, isUrl, hasAccessToken, accessToken, refreshToken, hasRefreshToken, userId, deviceId, isGuest };
}

// The pickle key is a string of unspecified length and format.  For AES, we
// need a 256-bit Uint8Array. So we HKDF the pickle key to generate the AES
// key.  The AES key should be zeroed after it is used
async function pickleKeyToAesKey(pickleKey: string): Promise<Uint8Array> {
    const pickleKeyBuffer = new Uint8Array(pickleKey.length);
    for (let i = 0; i < pickleKey.length; i++) {
        pickleKeyBuffer[i] = pickleKey.charCodeAt(i);
    }
    const hkdfKey = await window.crypto.subtle.importKey("raw", pickleKeyBuffer, "HKDF", false, ["deriveBits"]);
    pickleKeyBuffer.fill(0);
    return new Uint8Array(
        await window.crypto.subtle.deriveBits(
            {
                name: "HKDF",
                hash: "SHA-256",
                // eslint-disable-next-line @typescript-eslint/ban-ts-comment
                // @ts-ignore: https://github.com/microsoft/TypeScript-DOM-lib-generator/pull/879
                salt: new Uint8Array(32),
                info: new Uint8Array(0),
            },
            hkdfKey,
            256,
        ),
    );
}

async function abortLogin(): Promise<void> {
    const signOut = await showStorageEvictedDialog();
    if (signOut) {
        await clearStorage();
        // This error feels a bit clunky, but we want to make sure we don't go any
        // further and instead head back to sign in.
        throw new AbortLoginAndRebuildStorage("Aborting login in progress because of storage inconsistency");
    }
}

const isEncryptedPayload = (token?: IEncryptedPayload | string | undefined): token is IEncryptedPayload => {
    return !!token && typeof token !== "string";
};
/**
 * Try to decrypt a token retrieved from storage
 * @param pickleKey pickle key used during encryption of token, or undefined
 * @param token
 * @param tokenName token name used during encryption of token eg ACCESS_TOKEN_NAME
 * @returns the decrypted token, or the plain text token, returns undefined when token cannot be decrypted
 */
async function tryDecryptToken(
    pickleKey: string | undefined,
    token: IEncryptedPayload | string | undefined,
    tokenName: string,
): Promise<string | undefined> {
    if (pickleKey && isEncryptedPayload(token)) {
        const encrKey = await pickleKeyToAesKey(pickleKey);
        const decryptedToken = await decryptAES(token, encrKey, tokenName);
        encrKey.fill(0);
        return decryptedToken;
    }
    // if the token wasn't encrypted (plain string) just return it back
    if (typeof token === "string") {
        return token;
    }
    // otherwise return undefined
}

// returns a promise which resolves to true if a session is found in
// localstorage
//
// N.B. Lifecycle.js should not maintain any further localStorage state, we
//      are moving towards using SessionStore to keep track of state related
//      to the current session (which is typically backed by localStorage).
//
//      The plan is to gradually move the localStorage access done here into
//      SessionStore to avoid bugs where the view becomes out-of-sync with
//      localStorage (e.g. isGuest etc.)
export async function restoreFromLocalStorage(opts?: { ignoreGuest?: boolean }): Promise<boolean> {
    const ignoreGuest = opts?.ignoreGuest;

    if (!localStorage) {
        return false;
    }

    const { hsUrl, isUrl, hasAccessToken, accessToken, refreshToken, userId, deviceId, isGuest } =
        await getStoredSessionVars();

    if (hasAccessToken && !accessToken) {
        await abortLogin();
    }

    if (accessToken && userId && hsUrl) {
        if (ignoreGuest && isGuest) {
            logger.log("Ignoring stored guest account: " + userId);
            return false;
        }

        const pickleKey = (await PlatformPeg.get()?.getPickleKey(userId, deviceId ?? "")) || undefined;
        if (pickleKey) {
            logger.log("Got pickle key");
<<<<<<< HEAD
=======
            if (typeof accessToken !== "string") {
                const encrKey = await pickleKeyToAesKey(pickleKey);
                decryptedAccessToken = await decryptAES(accessToken, encrKey, ACCESS_TOKEN_NAME);
                encrKey.fill(0);
            }
>>>>>>> 70ddb4ab
        } else {
            logger.log("No pickle key available");
        }
        const decryptedAccessToken = await tryDecryptToken(pickleKey, accessToken, ACCESS_TOKEN_NAME);
        const decryptedRefreshToken = await tryDecryptToken(pickleKey, refreshToken, REFRESH_TOKEN_NAME);

        const freshLogin = sessionStorage.getItem("mx_fresh_login") === "true";
        sessionStorage.removeItem("mx_fresh_login");

        logger.log(`Restoring session for ${userId}`);
        await doSetLoggedIn(
            {
                userId: userId,
                deviceId: deviceId,
                accessToken: decryptedAccessToken!,
                refreshToken: decryptedRefreshToken,
                homeserverUrl: hsUrl,
                identityServerUrl: isUrl,
                guest: isGuest,
                pickleKey: pickleKey ?? undefined,
                freshLogin: freshLogin,
            },
            false,
        );
        return true;
    } else {
        logger.log("No previous session found.");
        return false;
    }
}

async function handleLoadSessionFailure(e: unknown): Promise<boolean> {
    logger.error("Unable to load session", e);

    const modal = Modal.createDialog(SessionRestoreErrorDialog, {
        error: e,
    });

    const [success] = await modal.finished;
    if (success) {
        // user clicked continue.
        await clearStorage();
        return false;
    }

    // try, try again
    return loadSession();
}

/**
 * Transitions to a logged-in state using the given credentials.
 *
 * Starts the matrix client and all other react-sdk services that
 * listen for events while a session is logged in.
 *
 * Also stops the old MatrixClient and clears old credentials/etc out of
 * storage before starting the new client.
 *
 * @param {IMatrixClientCreds} credentials The credentials to use
 *
 * @returns {Promise} promise which resolves to the new MatrixClient once it has been started
 */
export async function setLoggedIn(credentials: IMatrixClientCreds): Promise<MatrixClient> {
    credentials.freshLogin = true;
    stopMatrixClient();
    const pickleKey =
        credentials.userId && credentials.deviceId
            ? await PlatformPeg.get()?.createPickleKey(credentials.userId, credentials.deviceId)
            : null;

    if (pickleKey) {
        logger.log("Created pickle key");
    } else {
        logger.log("Pickle key not created");
    }

    return doSetLoggedIn(Object.assign({}, credentials, { pickleKey }), true);
}

/**
 * Hydrates an existing session by using the credentials provided. This will
 * not clear any local storage, unlike setLoggedIn().
 *
 * Stops the existing Matrix client (without clearing its data) and starts a
 * new one in its place. This additionally starts all other react-sdk services
 * which use the new Matrix client.
 *
 * If the credentials belong to a different user from the session already stored,
 * the old session will be cleared automatically.
 *
 * @param {IMatrixClientCreds} credentials The credentials to use
 *
 * @returns {Promise} promise which resolves to the new MatrixClient once it has been started
 */
export async function hydrateSession(credentials: IMatrixClientCreds): Promise<MatrixClient> {
    const oldUserId = MatrixClientPeg.safeGet().getUserId();
    const oldDeviceId = MatrixClientPeg.safeGet().getDeviceId();

    stopMatrixClient(); // unsets MatrixClientPeg.get()
    localStorage.removeItem("mx_soft_logout");
    _isLoggingOut = false;

    const overwrite = credentials.userId !== oldUserId || credentials.deviceId !== oldDeviceId;
    if (overwrite) {
        logger.warn("Clearing all data: Old session belongs to a different user/session");
    }

    if (!credentials.pickleKey && credentials.deviceId !== undefined) {
        logger.info("Lifecycle#hydrateSession: Pickle key not provided - trying to get one");
        credentials.pickleKey =
            (await PlatformPeg.get()?.getPickleKey(credentials.userId, credentials.deviceId)) ?? undefined;
    }

    return doSetLoggedIn(credentials, overwrite);
}

/**
 * optionally clears localstorage, persists new credentials
 * to localstorage, starts the new client.
 *
 * @param {IMatrixClientCreds} credentials
 * @param {Boolean} clearStorageEnabled
 *
 * @returns {Promise} promise which resolves to the new MatrixClient once it has been started
 */
async function doSetLoggedIn(credentials: IMatrixClientCreds, clearStorageEnabled: boolean): Promise<MatrixClient> {
    credentials.guest = Boolean(credentials.guest);

    const softLogout = isSoftLogout();

    logger.log(
        "setLoggedIn: mxid: " +
            credentials.userId +
            " deviceId: " +
            credentials.deviceId +
            " guest: " +
            credentials.guest +
            " hs: " +
            credentials.homeserverUrl +
            " softLogout: " +
            softLogout,
        " freshLogin: " + credentials.freshLogin,
    );

    if (clearStorageEnabled) {
        await clearStorage();
    }

    const results = await StorageManager.checkConsistency();
    // If there's an inconsistency between account data in local storage and the
    // crypto store, we'll be generally confused when handling encrypted data.
    // Show a modal recommending a full reset of storage.
    if (results.dataInLocalStorage && results.cryptoInited && !results.dataInCryptoStore) {
        await abortLogin();
    }

    MatrixClientPeg.replaceUsingCreds(credentials);
    const client = MatrixClientPeg.safeGet();

    setSentryUser(credentials.userId);

    if (PosthogAnalytics.instance.isEnabled()) {
        PosthogAnalytics.instance.startListeningToSettingsChanges(client);
    }

    if (credentials.freshLogin && SettingsStore.getValue("feature_dehydration")) {
        // If we just logged in, try to rehydrate a device instead of using a
        // new device.  If it succeeds, we'll get a new device ID, so make sure
        // we persist that ID to localStorage
        const newDeviceId = await client.rehydrateDevice();
        if (newDeviceId) {
            credentials.deviceId = newDeviceId;
        }

        delete credentials.freshLogin;
    }

    if (localStorage) {
        try {
            await persistCredentials(credentials);
            // make sure we don't think that it's a fresh login any more
            sessionStorage.removeItem("mx_fresh_login");
        } catch (e) {
            logger.warn("Error using local storage: can't persist session!", e);
        }
    } else {
        logger.warn("No local storage available: can't persist session!");
    }

    dis.fire(Action.OnLoggedIn);
    await startMatrixClient(client, /*startSyncing=*/ !softLogout);

    return client;
}

async function showStorageEvictedDialog(): Promise<boolean> {
    const { finished } = Modal.createDialog(StorageEvictedDialog);
    const [ok] = await finished;
    return !!ok;
}

// Note: Babel 6 requires the `transform-builtin-extend` plugin for this to satisfy
// `instanceof`. Babel 7 supports this natively in their class handling.
class AbortLoginAndRebuildStorage extends Error {}

/**
 * Persist a token in storage
 * When pickle key is present, will attempt to encrypt the token
 * Stores in idb, falling back to localStorage
 *
 * @param storageKey key used to store the token
 * @param name eg "access_token" used as initialization vector during encryption
<<<<<<< HEAD
 * @param token
 * @param pickleKey optional pickle key used to encrypt token
=======
 *              only used when pickleKey is present to encrypt with
 * @param token the token to store, when undefined any existing token at the storageKey is removed from storage
 * @param pickleKey optional pickle key used to encrypt token
 * @param hasTokenStorageKey used to store in localstorage whether we expect to have a token in idb, eg "mx_has_access_token"
>>>>>>> 70ddb4ab
 */
async function persistTokenInStorage(
    storageKey: string,
    name: string,
    token: string | undefined,
    pickleKey: IMatrixClientCreds["pickleKey"],
<<<<<<< HEAD
): Promise<void> {
    const hasTokenStorageKey = `mx_has_${name}`;
=======
    hasTokenStorageKey: string,
): Promise<void> {
>>>>>>> 70ddb4ab
    // store whether we expect to find a token, to detect the case
    // where IndexedDB is blown away
    if (token) {
        localStorage.setItem(hasTokenStorageKey, "true");
    } else {
        localStorage.removeItem(hasTokenStorageKey);
    }

    if (pickleKey) {
        let encryptedToken: IEncryptedPayload | undefined;
        try {
            if (!token) {
                throw new Error("No token: not attempting encryption");
            }
            // try to encrypt the access token using the pickle key
            const encrKey = await pickleKeyToAesKey(pickleKey);
            encryptedToken = await encryptAES(token, encrKey, name);
            encrKey.fill(0);
        } catch (e) {
            logger.warn("Could not encrypt access token", e);
        }
        try {
            // save either the encrypted access token, or the plain access
            // token if we were unable to encrypt (e.g. if the browser doesn't
            // have WebCrypto).
            await StorageManager.idbSave("account", storageKey, encryptedToken || token);
        } catch (e) {
            // if we couldn't save to indexedDB, fall back to localStorage.  We
            // store the access token unencrypted since localStorage only saves
            // strings.
            if (!!token) {
                localStorage.setItem(storageKey, token);
            } else {
                localStorage.removeItem(storageKey);
            }
        }
    } else {
        try {
            await StorageManager.idbSave("account", storageKey, token);
        } catch (e) {
            if (!!token) {
                localStorage.setItem(storageKey, token);
            } else {
                localStorage.removeItem(storageKey);
            }
        }
    }
}

async function persistCredentials(credentials: IMatrixClientCreds): Promise<void> {
    localStorage.setItem(HOMESERVER_URL_KEY, credentials.homeserverUrl);
    if (credentials.identityServerUrl) {
        localStorage.setItem(ID_SERVER_URL_KEY, credentials.identityServerUrl);
    }
    localStorage.setItem("mx_user_id", credentials.userId);
    localStorage.setItem("mx_is_guest", JSON.stringify(credentials.guest));

    await persistTokenInStorage(
        ACCESS_TOKEN_STORAGE_KEY,
        ACCESS_TOKEN_NAME,
        credentials.accessToken,
        credentials.pickleKey,
<<<<<<< HEAD
=======
        HAS_ACCESS_TOKEN_STORAGE_KEY,
>>>>>>> 70ddb4ab
    );
    await persistTokenInStorage(
        REFRESH_TOKEN_STORAGE_KEY,
        REFRESH_TOKEN_NAME,
        credentials.refreshToken,
        credentials.pickleKey,
<<<<<<< HEAD
=======
        HAS_REFRESH_TOKEN_STORAGE_KEY,
>>>>>>> 70ddb4ab
    );

    if (credentials.pickleKey) {
        localStorage.setItem("mx_has_pickle_key", String(true));
    } else {
        if (localStorage.getItem("mx_has_pickle_key") === "true") {
            logger.error("Expected a pickle key, but none provided.  Encryption may not work.");
        }
    }

    // if we didn't get a deviceId from the login, leave mx_device_id unset,
    // rather than setting it to "undefined".
    //
    // (in this case MatrixClient doesn't bother with the crypto stuff
    // - that's fine for us).
    if (credentials.deviceId) {
        localStorage.setItem("mx_device_id", credentials.deviceId);
    }

    SecurityCustomisations.persistCredentials?.(credentials);

    logger.log(`Session persisted for ${credentials.userId}`);
}

let _isLoggingOut = false;

/**
 * Logs the current session out and transitions to the logged-out state
 */
export function logout(): void {
    const client = MatrixClientPeg.get();
    if (!client) return;

    PosthogAnalytics.instance.logout();

    if (client.isGuest()) {
        // logout doesn't work for guest sessions
        // Also we sometimes want to re-log in a guest session if we abort the login.
        // defer until next tick because it calls a synchronous dispatch, and we are likely here from a dispatch.
        setImmediate(() => onLoggedOut());
        return;
    }

    _isLoggingOut = true;
    PlatformPeg.get()?.destroyPickleKey(client.getSafeUserId(), client.getDeviceId() ?? "");
    client.logout(true).then(onLoggedOut, (err) => {
        // Just throwing an error here is going to be very unhelpful
        // if you're trying to log out because your server's down and
        // you want to log into a different server, so just forget the
        // access token. It's annoying that this will leave the access
        // token still valid, but we should fix this by having access
        // tokens expire (and if you really think you've been compromised,
        // change your password).
        logger.warn("Failed to call logout API: token will not be invalidated", err);
        onLoggedOut();
    });
}

export function softLogout(): void {
    if (!MatrixClientPeg.get()) return;

    // Track that we've detected and trapped a soft logout. This helps prevent other
    // parts of the app from starting if there's no point (ie: don't sync if we've
    // been soft logged out, despite having credentials and data for a MatrixClient).
    localStorage.setItem("mx_soft_logout", "true");

    // Dev note: please keep this log line around. It can be useful for track down
    // random clients stopping in the middle of the logs.
    logger.log("Soft logout initiated");
    _isLoggingOut = true; // to avoid repeated flags
    // Ensure that we dispatch a view change **before** stopping the client so
    // so that React components unmount first. This avoids React soft crashes
    // that can occur when components try to use a null client.
    dis.dispatch({ action: "on_client_not_viable" }); // generic version of on_logged_out
    stopMatrixClient(/*unsetClient=*/ false);

    // DO NOT CALL LOGOUT. A soft logout preserves data, logout does not.
}

export function isSoftLogout(): boolean {
    return localStorage.getItem("mx_soft_logout") === "true";
}

export function isLoggingOut(): boolean {
    return _isLoggingOut;
}

/**
 * Starts the matrix client and all other react-sdk services that
 * listen for events while a session is logged in.
 * @param client the matrix client to start
 * @param {boolean} startSyncing True (default) to actually start
 * syncing the client.
 */
async function startMatrixClient(client: MatrixClient, startSyncing = true): Promise<void> {
    logger.log(`Lifecycle: Starting MatrixClient`);

    // dispatch this before starting the matrix client: it's used
    // to add listeners for the 'sync' event so otherwise we'd have
    // a race condition (and we need to dispatch synchronously for this
    // to work).
    dis.dispatch({ action: "will_start_client" }, true);

    // reset things first just in case
    SdkContextClass.instance.typingStore.reset();
    ToastStore.sharedInstance().reset();

    DialogOpener.instance.prepare(client);
    Notifier.start();
    UserActivity.sharedInstance().start();
    DMRoomMap.makeShared(client).start();
    IntegrationManagers.sharedInstance().startWatching();
    ActiveWidgetStore.instance.start();
    LegacyCallHandler.instance.start();

    // Start Mjolnir even though we haven't checked the feature flag yet. Starting
    // the thing just wastes CPU cycles, but should result in no actual functionality
    // being exposed to the user.
    Mjolnir.sharedInstance().start();

    if (startSyncing) {
        // The client might want to populate some views with events from the
        // index (e.g. the FilePanel), therefore initialize the event index
        // before the client.
        await EventIndexPeg.init();
        await MatrixClientPeg.start();
    } else {
        logger.warn("Caller requested only auxiliary services be started");
        await MatrixClientPeg.assign();
    }

    // Run the migrations after the MatrixClientPeg has been assigned
    SettingsStore.runMigrations();

    // This needs to be started after crypto is set up
    DeviceListener.sharedInstance().start(client);
    // Similarly, don't start sending presence updates until we've started
    // the client
    if (!SettingsStore.getValue("lowBandwidth")) {
        Presence.start();
    }

    // Now that we have a MatrixClientPeg, update the Jitsi info
    Jitsi.getInstance().start();

    // dispatch that we finished starting up to wire up any other bits
    // of the matrix client that cannot be set prior to starting up.
    dis.dispatch({ action: "client_started" });

    if (isSoftLogout()) {
        softLogout();
    }
}

/*
 * Stops a running client and all related services, and clears persistent
 * storage. Used after a session has been logged out.
 */
export async function onLoggedOut(): Promise<void> {
    // Ensure that we dispatch a view change **before** stopping the client,
    // that React components unmount first. This avoids React soft crashes
    // that can occur when components try to use a null client.
    dis.fire(Action.OnLoggedOut, true);
    stopMatrixClient();
    await clearStorage({ deleteEverything: true });
    LifecycleCustomisations.onLoggedOutAndStorageCleared?.();
    await PlatformPeg.get()?.clearStorage();

    // Do this last, so we can make sure all storage has been cleared and all
    // customisations got the memo.
    if (SdkConfig.get().logout_redirect_url) {
        logger.log("Redirecting to external provider to finish logout");
        // XXX: Defer this so that it doesn't race with MatrixChat unmounting the world by going to /#/login
        window.setTimeout(() => {
            window.location.href = SdkConfig.get().logout_redirect_url!;
        }, 100);
    }
    // Do this last to prevent racing `stopMatrixClient` and `on_logged_out` with MatrixChat handling Session.logged_out
    _isLoggingOut = false;
}

/**
 * @param {object} opts Options for how to clear storage.
 * @returns {Promise} promise which resolves once the stores have been cleared
 */
async function clearStorage(opts?: { deleteEverything?: boolean }): Promise<void> {
    if (window.localStorage) {
        // try to save any 3pid invites from being obliterated and registration time
        const pendingInvites = ThreepidInviteStore.instance.getWireInvites();
        const registrationTime = window.localStorage.getItem("mx_registration_time");

        window.localStorage.clear();
        AbstractLocalStorageSettingsHandler.clear();

        try {
            await StorageManager.idbDelete("account", ACCESS_TOKEN_STORAGE_KEY);
        } catch (e) {
            logger.error("idbDelete failed for account:mx_access_token", e);
        }

        // now restore those invites and registration time
        if (!opts?.deleteEverything) {
            pendingInvites.forEach(({ roomId, ...invite }) => {
                ThreepidInviteStore.instance.storeInvite(roomId, invite);
            });

            if (registrationTime) {
                window.localStorage.setItem("mx_registration_time", registrationTime);
            }
        }
    }

    window.sessionStorage?.clear();

    // create a temporary client to clear out the persistent stores.
    const cli = createMatrixClient({
        // we'll never make any requests, so can pass a bogus HS URL
        baseUrl: "",
    });

    await EventIndexPeg.deleteEventIndex();
    await cli.clearStores();
}

/**
 * Stop all the background processes related to the current client.
 * @param {boolean} unsetClient True (default) to abandon the client
 * on MatrixClientPeg after stopping.
 */
export function stopMatrixClient(unsetClient = true): void {
    Notifier.stop();
    LegacyCallHandler.instance.stop();
    UserActivity.sharedInstance().stop();
    SdkContextClass.instance.typingStore.reset();
    Presence.stop();
    ActiveWidgetStore.instance.stop();
    IntegrationManagers.sharedInstance().stopWatching();
    Mjolnir.sharedInstance().stop();
    DeviceListener.sharedInstance().stop();
    DMRoomMap.shared()?.stop();
    EventIndexPeg.stop();
    const cli = MatrixClientPeg.get();
    if (cli) {
        cli.stopClient();
        cli.removeAllListeners();

        if (unsetClient) {
            MatrixClientPeg.unset();
            EventIndexPeg.unset();
            cli.store.destroy();
        }
    }
}

// Utility method to perform a login with an existing access_token
window.mxLoginWithAccessToken = async (hsUrl: string, accessToken: string): Promise<void> => {
    const tempClient = createClient({
        baseUrl: hsUrl,
        accessToken,
    });
    const { user_id: userId } = await tempClient.whoami();
    await doSetLoggedIn(
        {
            homeserverUrl: hsUrl,
            accessToken,
            userId,
        },
        true,
    );
};<|MERGE_RESOLUTION|>--- conflicted
+++ resolved
@@ -70,32 +70,22 @@
 const HOMESERVER_URL_KEY = "mx_hs_url";
 const ID_SERVER_URL_KEY = "mx_is_url";
 
-<<<<<<< HEAD
+/**
+ * Used as storage key
+ */
 const ACCESS_TOKEN_STORAGE_KEY = "mx_access_token";
 const REFRESH_TOKEN_STORAGE_KEY = "mx_refresh_token";
 /**
- * Used during encryption/decryption of token
+ * Used as initialization vector during encryption in persistTokenInStorage
+ * And decryption in restoreFromLocalStorage
  */
 const ACCESS_TOKEN_NAME = "access_token";
 const REFRESH_TOKEN_NAME = "refresh_token";
-=======
-/**
- * Used as storage key
- */
-const ACCESS_TOKEN_STORAGE_KEY = "mx_access_token";
-const REFRESH_TOKEN_STORAGE_KEY = "mx_refresh_token";
-/**
- * Used as initialization vector during encryption in persistTokenInStorage
- * And decryption in restoreFromLocalStorage
- */
-const ACCESS_TOKEN_NAME = "access_token";
-const REFRESH_TOKEN_NAME = "refresh_token";
 /**
  * Used in localstorage to store whether we expect a token in idb
  */
 const HAS_ACCESS_TOKEN_STORAGE_KEY = "mx_has_access_token";
 const HAS_REFRESH_TOKEN_STORAGE_KEY = "mx_has_refresh_token";
->>>>>>> 70ddb4ab
 
 dis.register((payload) => {
     if (payload.action === Action.TriggerLogout) {
@@ -481,15 +471,10 @@
 async function getStoredToken(storageKey: string): Promise<string | undefined> {
     let token: string | undefined;
     try {
-<<<<<<< HEAD
         token = await StorageManager.idbLoad("account", storageKey);
-=======
-        accessToken = await StorageManager.idbLoad("account", ACCESS_TOKEN_STORAGE_KEY);
->>>>>>> 70ddb4ab
     } catch (e) {
         logger.error(`StorageManager.idbLoad failed for account:${storageKey}`, e);
     }
-<<<<<<< HEAD
     if (!token) {
         token = localStorage.getItem(storageKey) ?? undefined;
         if (token) {
@@ -497,15 +482,6 @@
                 // try to migrate access token to IndexedDB if we can
                 await StorageManager.idbSave("account", storageKey, token);
                 localStorage.removeItem(storageKey);
-=======
-    if (!accessToken) {
-        accessToken = localStorage.getItem(ACCESS_TOKEN_STORAGE_KEY) ?? undefined;
-        if (accessToken) {
-            try {
-                // try to migrate access token to IndexedDB if we can
-                await StorageManager.idbSave("account", ACCESS_TOKEN_STORAGE_KEY, accessToken);
-                localStorage.removeItem(ACCESS_TOKEN_STORAGE_KEY);
->>>>>>> 70ddb4ab
             } catch (e) {
                 logger.error(`migration of token ${storageKey} to IndexedDB failed`, e);
             }
@@ -528,12 +504,8 @@
 
     // if we pre-date storing "mx_has_access_token", but we retrieved an access
     // token, then we should say we have an access token
-<<<<<<< HEAD
-    const hasAccessToken = localStorage.getItem(`mx_has_${ACCESS_TOKEN_NAME}`) === "true" || !!accessToken;
-    const hasRefreshToken = localStorage.getItem(`mx_has_${REFRESH_TOKEN_NAME}`) === "true" || !!refreshToken;
-=======
     const hasAccessToken = localStorage.getItem(HAS_ACCESS_TOKEN_STORAGE_KEY) === "true" || !!accessToken;
->>>>>>> 70ddb4ab
+    const hasRefreshToken = localStorage.getItem(HAS_REFRESH_TOKEN_STORAGE_KEY) === "true" || !!refreshToken;
     const userId = localStorage.getItem("mx_user_id") ?? undefined;
     const deviceId = localStorage.getItem("mx_device_id") ?? undefined;
 
@@ -645,14 +617,6 @@
         const pickleKey = (await PlatformPeg.get()?.getPickleKey(userId, deviceId ?? "")) || undefined;
         if (pickleKey) {
             logger.log("Got pickle key");
-<<<<<<< HEAD
-=======
-            if (typeof accessToken !== "string") {
-                const encrKey = await pickleKeyToAesKey(pickleKey);
-                decryptedAccessToken = await decryptAES(accessToken, encrKey, ACCESS_TOKEN_NAME);
-                encrKey.fill(0);
-            }
->>>>>>> 70ddb4ab
         } else {
             logger.log("No pickle key available");
         }
@@ -865,28 +829,18 @@
  *
  * @param storageKey key used to store the token
  * @param name eg "access_token" used as initialization vector during encryption
-<<<<<<< HEAD
- * @param token
- * @param pickleKey optional pickle key used to encrypt token
-=======
  *              only used when pickleKey is present to encrypt with
  * @param token the token to store, when undefined any existing token at the storageKey is removed from storage
  * @param pickleKey optional pickle key used to encrypt token
  * @param hasTokenStorageKey used to store in localstorage whether we expect to have a token in idb, eg "mx_has_access_token"
->>>>>>> 70ddb4ab
  */
 async function persistTokenInStorage(
     storageKey: string,
     name: string,
     token: string | undefined,
     pickleKey: IMatrixClientCreds["pickleKey"],
-<<<<<<< HEAD
-): Promise<void> {
-    const hasTokenStorageKey = `mx_has_${name}`;
-=======
     hasTokenStorageKey: string,
 ): Promise<void> {
->>>>>>> 70ddb4ab
     // store whether we expect to find a token, to detect the case
     // where IndexedDB is blown away
     if (token) {
@@ -949,20 +903,14 @@
         ACCESS_TOKEN_NAME,
         credentials.accessToken,
         credentials.pickleKey,
-<<<<<<< HEAD
-=======
         HAS_ACCESS_TOKEN_STORAGE_KEY,
->>>>>>> 70ddb4ab
     );
     await persistTokenInStorage(
         REFRESH_TOKEN_STORAGE_KEY,
         REFRESH_TOKEN_NAME,
         credentials.refreshToken,
         credentials.pickleKey,
-<<<<<<< HEAD
-=======
         HAS_REFRESH_TOKEN_STORAGE_KEY,
->>>>>>> 70ddb4ab
     );
 
     if (credentials.pickleKey) {
