--- conflicted
+++ resolved
@@ -233,13 +233,9 @@
  */
 async function attemptOidcNativeLogin(queryParams: QueryDict): Promise<boolean> {
     try {
-<<<<<<< HEAD
-        const { accessToken, refreshToken, homeserverUrl, identityServerUrl } = await completeOidcLogin(queryParams);
-=======
-        const { accessToken, homeserverUrl, identityServerUrl, clientId, issuer } = await completeOidcLogin(
+        const { accessToken, refreshToken, homeserverUrl, identityServerUrl, clientId, issuer } = await completeOidcLogin(
             queryParams,
         );
->>>>>>> 0b0d77cb
 
         const {
             user_id: userId,
