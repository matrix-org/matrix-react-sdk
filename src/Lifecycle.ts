/*
Copyright 2015, 2016 OpenMarket Ltd
Copyright 2017 Vector Creations Ltd
Copyright 2018 New Vector Ltd
Copyright 2019, 2020, 2023 The Matrix.org Foundation C.I.C.

Licensed under the Apache License, Version 2.0 (the "License");
you may not use this file except in compliance with the License.
You may obtain a copy of the License at

    http://www.apache.org/licenses/LICENSE-2.0

Unless required by applicable law or agreed to in writing, software
distributed under the License is distributed on an "AS IS" BASIS,
WITHOUT WARRANTIES OR CONDITIONS OF ANY KIND, either express or implied.
See the License for the specific language governing permissions and
limitations under the License.
*/

import { ReactNode } from "react";
import { createClient, MatrixClient, SSOAction, OidcTokenRefresher } from "matrix-js-sdk/src/matrix";
import { InvalidStoreError } from "matrix-js-sdk/src/errors";
import { IEncryptedPayload } from "matrix-js-sdk/src/crypto/aes";
import { QueryDict } from "matrix-js-sdk/src/utils";
import { logger } from "matrix-js-sdk/src/logger";
import { MINIMUM_MATRIX_VERSION } from "matrix-js-sdk/src/version-support";

import { IMatrixClientCreds, MatrixClientPeg } from "./MatrixClientPeg";
import SecurityCustomisations from "./customisations/Security";
import EventIndexPeg from "./indexing/EventIndexPeg";
import createMatrixClient from "./utils/createMatrixClient";
import Notifier from "./Notifier";
import UserActivity from "./UserActivity";
import Presence from "./Presence";
import dis from "./dispatcher/dispatcher";
import DMRoomMap from "./utils/DMRoomMap";
import Modal from "./Modal";
import ActiveWidgetStore from "./stores/ActiveWidgetStore";
import PlatformPeg from "./PlatformPeg";
import { sendLoginRequest } from "./Login";
import * as StorageManager from "./utils/StorageManager";
import SettingsStore from "./settings/SettingsStore";
import ToastStore from "./stores/ToastStore";
import { IntegrationManagers } from "./integrations/IntegrationManagers";
import { Mjolnir } from "./mjolnir/Mjolnir";
import DeviceListener from "./DeviceListener";
import { Jitsi } from "./widgets/Jitsi";
import { SSO_HOMESERVER_URL_KEY, SSO_ID_SERVER_URL_KEY, SSO_IDP_ID_KEY } from "./BasePlatform";
import ThreepidInviteStore from "./stores/ThreepidInviteStore";
import { PosthogAnalytics } from "./PosthogAnalytics";
import LegacyCallHandler from "./LegacyCallHandler";
import LifecycleCustomisations from "./customisations/Lifecycle";
import ErrorDialog from "./components/views/dialogs/ErrorDialog";
import { _t } from "./languageHandler";
import LazyLoadingResyncDialog from "./components/views/dialogs/LazyLoadingResyncDialog";
import LazyLoadingDisabledDialog from "./components/views/dialogs/LazyLoadingDisabledDialog";
import SessionRestoreErrorDialog from "./components/views/dialogs/SessionRestoreErrorDialog";
import StorageEvictedDialog from "./components/views/dialogs/StorageEvictedDialog";
import { setSentryUser } from "./sentry";
import SdkConfig from "./SdkConfig";
import { DialogOpener } from "./utils/DialogOpener";
import { Action } from "./dispatcher/actions";
import AbstractLocalStorageSettingsHandler from "./settings/handlers/AbstractLocalStorageSettingsHandler";
import { OverwriteLoginPayload } from "./dispatcher/payloads/OverwriteLoginPayload";
import { SdkContextClass } from "./contexts/SDKContext";
import { messageForLoginError } from "./utils/ErrorUtils";
import { completeOidcLogin } from "./utils/oidc/authorize";
<<<<<<< HEAD
import { getErrorMessage } from "./utils/oidc/error";
=======
import { OidcClientStore } from "./stores/oidc/OidcClientStore";
import {
    getStoredOidcClientId,
    getStoredOidcIdTokenClaims,
    getStoredOidcTokenIssuer,
    persistOidcAuthenticatedSettings,
} from "./utils/oidc/persistOidcSettings";
import GenericToast from "./components/views/toasts/GenericToast";
import {
    ACCESS_TOKEN_IV,
    ACCESS_TOKEN_STORAGE_KEY,
    HAS_ACCESS_TOKEN_STORAGE_KEY,
    HAS_REFRESH_TOKEN_STORAGE_KEY,
    persistAccessTokenInStorage,
    persistRefreshTokenInStorage,
    REFRESH_TOKEN_IV,
    REFRESH_TOKEN_STORAGE_KEY,
    tryDecryptToken,
} from "./utils/tokens/tokens";
import { TokenRefresher } from "./utils/oidc/TokenRefresher";
>>>>>>> ea19aa17

const HOMESERVER_URL_KEY = "mx_hs_url";
const ID_SERVER_URL_KEY = "mx_is_url";

dis.register((payload) => {
    if (payload.action === Action.TriggerLogout) {
        // noinspection JSIgnoredPromiseFromCall - we don't care if it fails
        onLoggedOut();
    } else if (payload.action === Action.OverwriteLogin) {
        const typed = <OverwriteLoginPayload>payload;
        // noinspection JSIgnoredPromiseFromCall - we don't care if it fails
        doSetLoggedIn(typed.credentials, true);
    }
});

/**
 * This is set to true by {@link #onSessionLockStolen}.
 *
 * It is used in various of the async functions to prevent races where we initialise a client after the lock is stolen.
 */
let sessionLockStolen = false;

// this is exposed solely for unit tests.
// ts-prune-ignore-next
export function setSessionLockNotStolen(): void {
    sessionLockStolen = false;
}

/**
 * Handle the session lock being stolen. Stops any active Matrix Client, and aborts any ongoing client initialisation.
 */
export async function onSessionLockStolen(): Promise<void> {
    sessionLockStolen = true;
    stopMatrixClient();
}

/**
 * Check if we still hold the session lock.
 *
 * If not, raises a {@link SessionLockStolenError}.
 */
function checkSessionLock(): void {
    if (sessionLockStolen) {
        throw new SessionLockStolenError("session lock has been released");
    }
}

/** Error type raised by various functions in the Lifecycle workflow if session lock is stolen during execution */
class SessionLockStolenError extends Error {}

interface ILoadSessionOpts {
    enableGuest?: boolean;
    guestHsUrl?: string;
    guestIsUrl?: string;
    ignoreGuest?: boolean;
    defaultDeviceDisplayName?: string;
    fragmentQueryParams?: QueryDict;
}

/**
 * Called at startup, to attempt to build a logged-in Matrix session. It tries
 * a number of things:
 *
 * 1. if we have a guest access token in the fragment query params, it uses
 *    that.
 * 2. if an access token is stored in local storage (from a previous session),
 *    it uses that.
 * 3. it attempts to auto-register as a guest user.
 *
 * If any of steps 1-4 are successful, it will call {_doSetLoggedIn}, which in
 * turn will raise on_logged_in and will_start_client events.
 *
 * @param {object} [opts]
 * @param {object} [opts.fragmentQueryParams]: string->string map of the
 *     query-parameters extracted from the #-fragment of the starting URI.
 * @param {boolean} [opts.enableGuest]: set to true to enable guest access
 *     tokens and auto-guest registrations.
 * @param {string} [opts.guestHsUrl]: homeserver URL. Only used if enableGuest
 *     is true; defines the HS to register against.
 * @param {string} [opts.guestIsUrl]: homeserver URL. Only used if enableGuest
 *     is true; defines the IS to use.
 * @param {bool} [opts.ignoreGuest]: If the stored session is a guest account,
 *     ignore it and don't load it.
 * @param {string} [opts.defaultDeviceDisplayName]: Default display name to use
 *     when registering as a guest.
 * @returns {Promise} a promise which resolves when the above process completes.
 *     Resolves to `true` if we ended up starting a session, or `false` if we
 *     failed.
 */
export async function loadSession(opts: ILoadSessionOpts = {}): Promise<boolean> {
    try {
        let enableGuest = opts.enableGuest || false;
        const guestHsUrl = opts.guestHsUrl;
        const guestIsUrl = opts.guestIsUrl;
        const fragmentQueryParams = opts.fragmentQueryParams || {};
        const defaultDeviceDisplayName = opts.defaultDeviceDisplayName;

        if (enableGuest && !guestHsUrl) {
            logger.warn("Cannot enable guest access: can't determine HS URL to use");
            enableGuest = false;
        }

        if (enableGuest && guestHsUrl && fragmentQueryParams.guest_user_id && fragmentQueryParams.guest_access_token) {
            logger.log("Using guest access credentials");
            return doSetLoggedIn(
                {
                    userId: fragmentQueryParams.guest_user_id as string,
                    accessToken: fragmentQueryParams.guest_access_token as string,
                    homeserverUrl: guestHsUrl,
                    identityServerUrl: guestIsUrl,
                    guest: true,
                },
                true,
            ).then(() => true);
        }
        const success = await restoreFromLocalStorage({
            ignoreGuest: Boolean(opts.ignoreGuest),
        });
        if (success) {
            return true;
        }
        if (sessionLockStolen) {
            return false;
        }

        if (enableGuest && guestHsUrl) {
            return registerAsGuest(guestHsUrl, guestIsUrl, defaultDeviceDisplayName);
        }

        // fall back to welcome screen
        return false;
    } catch (e) {
        if (e instanceof AbortLoginAndRebuildStorage) {
            // If we're aborting login because of a storage inconsistency, we don't
            // need to show the general failure dialog. Instead, just go back to welcome.
            return false;
        }

        // likewise, if the session lock has been stolen while we've been trying to start
        if (sessionLockStolen) {
            return false;
        }

        return handleLoadSessionFailure(e);
    }
}

/**
 * Gets the user ID of the persisted session, if one exists. This does not validate
 * that the user's credentials still work, just that they exist and that a user ID
 * is associated with them. The session is not loaded.
 * @returns {[string, boolean]} The persisted session's owner and whether the stored
 *     session is for a guest user, if an owner exists. If there is no stored session,
 *     return [null, null].
 */
export async function getStoredSessionOwner(): Promise<[string, boolean] | [null, null]> {
    const { hsUrl, userId, hasAccessToken, isGuest } = await getStoredSessionVars();
    return hsUrl && userId && hasAccessToken ? [userId, !!isGuest] : [null, null];
}

/**
 * If query string includes OIDC authorization code flow parameters attempt to login using oidc flow
 * Else, we may be returning from SSO - attempt token login
 *
 * @param {Object} queryParams    string->string map of the
 *     query-parameters extracted from the real query-string of the starting
 *     URI.
 *
 * @param {string} defaultDeviceDisplayName
 * @param {string} fragmentAfterLogin path to go to after a successful login, only used for "Try again"
 *
 * @returns {Promise} promise which resolves to true if we completed the delegated auth login
 *      else false
 */
export async function attemptDelegatedAuthLogin(
    queryParams: QueryDict,
    defaultDeviceDisplayName?: string,
    fragmentAfterLogin?: string,
): Promise<boolean> {
    if (queryParams.code && queryParams.state) {
        console.log("We have OIDC params - attempting OIDC login");
        return attemptOidcNativeLogin(queryParams);
    }

    return attemptTokenLogin(queryParams, defaultDeviceDisplayName, fragmentAfterLogin);
}

/**
 * Attempt to login by completing OIDC authorization code flow
 * @param queryParams string->string map of the query-parameters extracted from the real query-string of the starting URI.
 * @returns Promise that resolves to true when login succceeded, else false
 */
async function attemptOidcNativeLogin(queryParams: QueryDict): Promise<boolean> {
    try {
        const { accessToken, refreshToken, homeserverUrl, identityServerUrl, idTokenClaims, clientId, issuer } =
            await completeOidcLogin(queryParams);

        const {
            user_id: userId,
            device_id: deviceId,
            is_guest: isGuest,
        } = await getUserIdFromAccessToken(accessToken, homeserverUrl, identityServerUrl);

        const credentials = {
            accessToken,
            refreshToken,
            homeserverUrl,
            identityServerUrl,
            deviceId,
            userId,
            isGuest,
        };

        logger.debug("Logged in via OIDC native flow");
        await onSuccessfulDelegatedAuthLogin(credentials);
        // this needs to happen after success handler which clears storages
        persistOidcAuthenticatedSettings(clientId, issuer, idTokenClaims);
        return true;
    } catch (error) {
        logger.error("Failed to login via OIDC", error);

<<<<<<< HEAD
        await onFailedDelegatedAuthLogin(getErrorMessage(error as Error));
=======
        // TODO(kerrya) nice error messages https://github.com/vector-im/element-web/issues/25665
        await onFailedDelegatedAuthLogin(_t("auth|oidc|error_generic"));
>>>>>>> ea19aa17
        return false;
    }
}

/**
 * Gets information about the owner of a given access token.
 * @param accessToken
 * @param homeserverUrl
 * @param identityServerUrl
 * @returns Promise that resolves with whoami response
 * @throws when whoami request fails
 */
async function getUserIdFromAccessToken(
    accessToken: string,
    homeserverUrl: string,
    identityServerUrl?: string,
): Promise<ReturnType<MatrixClient["whoami"]>> {
    try {
        const client = createClient({
            baseUrl: homeserverUrl,
            accessToken: accessToken,
            idBaseUrl: identityServerUrl,
        });

        return await client.whoami();
    } catch (error) {
        logger.error("Failed to retrieve userId using accessToken", error);
        throw new Error("Failed to retrieve userId using accessToken");
    }
}

/**
 * @param {QueryDict} queryParams    string->string map of the
 *     query-parameters extracted from the real query-string of the starting
 *     URI.
 *
 * @param {string} defaultDeviceDisplayName
 * @param {string} fragmentAfterLogin path to go to after a successful login, only used for "Try again"
 *
 * @returns {Promise} promise which resolves to true if we completed the token
 *    login, else false
 */
export function attemptTokenLogin(
    queryParams: QueryDict,
    defaultDeviceDisplayName?: string,
    fragmentAfterLogin?: string,
): Promise<boolean> {
    if (!queryParams.loginToken) {
        return Promise.resolve(false);
    }

    console.log("We have token login params - attempting token login");

    const homeserver = localStorage.getItem(SSO_HOMESERVER_URL_KEY);
    const identityServer = localStorage.getItem(SSO_ID_SERVER_URL_KEY) ?? undefined;
    if (!homeserver) {
        logger.warn("Cannot log in with token: can't determine HS URL to use");
        onFailedDelegatedAuthLogin(_t("auth|sso_failed_missing_storage"));
        return Promise.resolve(false);
    }

    return sendLoginRequest(homeserver, identityServer, "m.login.token", {
        token: queryParams.loginToken as string,
        initial_device_display_name: defaultDeviceDisplayName,
    })
        .then(async function (creds) {
            logger.log("Logged in with token");
            await onSuccessfulDelegatedAuthLogin(creds);
            return true;
        })
        .catch((error) => {
            const tryAgainCallback: TryAgainFunction = () => {
                const cli = createClient({
                    baseUrl: homeserver,
                    idBaseUrl: identityServer,
                });
                const idpId = localStorage.getItem(SSO_IDP_ID_KEY) || undefined;
                PlatformPeg.get()?.startSingleSignOn(cli, "sso", fragmentAfterLogin, idpId, SSOAction.LOGIN);
            };
            onFailedDelegatedAuthLogin(
                messageForLoginError(error, {
                    hsUrl: homeserver,
                    hsName: homeserver,
                }),
                tryAgainCallback,
            );
            logger.error("Failed to log in with login token:", error);
            return false;
        });
}

/**
 * Called after a successful token login or OIDC authorization.
 * Clear storage then save new credentials in storage
 * @param credentials as returned from login
 */
async function onSuccessfulDelegatedAuthLogin(credentials: IMatrixClientCreds): Promise<void> {
    await clearStorage();
    await persistCredentials(credentials);

    // remember that we just logged in
    sessionStorage.setItem("mx_fresh_login", String(true));
}

type TryAgainFunction = () => void;
/**
 * Display a friendly error to the user when token login or OIDC authorization fails
 * @param description error description
 * @param tryAgain OPTIONAL function to call on try again button from error dialog
 */
async function onFailedDelegatedAuthLogin(description: string | ReactNode, tryAgain?: TryAgainFunction): Promise<void> {
    Modal.createDialog(ErrorDialog, {
        title: _t("auth|oidc|error_title"),
        description,
        button: _t("action|try_again"),
        // if we have a tryAgain callback, call it the primary 'try again' button was clicked in the dialog
        onFinished: tryAgain ? (shouldTryAgain?: boolean) => shouldTryAgain && tryAgain() : undefined,
    });
}

export function handleInvalidStoreError(e: InvalidStoreError): Promise<void> | void {
    if (e.reason === InvalidStoreError.TOGGLED_LAZY_LOADING) {
        return Promise.resolve()
            .then(() => {
                const lazyLoadEnabled = e.value;
                if (lazyLoadEnabled) {
                    return new Promise<void>((resolve) => {
                        Modal.createDialog(LazyLoadingResyncDialog, {
                            onFinished: resolve,
                        });
                    });
                } else {
                    // show warning about simultaneous use
                    // between LL/non-LL version on same host.
                    // as disabling LL when previously enabled
                    // is a strong indicator of this (/develop & /app)
                    return new Promise<void>((resolve) => {
                        Modal.createDialog(LazyLoadingDisabledDialog, {
                            onFinished: resolve,
                            host: window.location.host,
                        });
                    });
                }
            })
            .then(() => {
                return MatrixClientPeg.safeGet().store.deleteAllData();
            })
            .then(() => {
                PlatformPeg.get()?.reload();
            });
    }
}

function registerAsGuest(hsUrl: string, isUrl?: string, defaultDeviceDisplayName?: string): Promise<boolean> {
    logger.log(`Doing guest login on ${hsUrl}`);

    // create a temporary MatrixClient to do the login
    const client = createClient({
        baseUrl: hsUrl,
    });

    return client
        .registerGuest({
            body: {
                initial_device_display_name: defaultDeviceDisplayName,
            },
        })
        .then(
            (creds) => {
                logger.log(`Registered as guest: ${creds.user_id}`);
                return doSetLoggedIn(
                    {
                        userId: creds.user_id,
                        deviceId: creds.device_id,
                        accessToken: creds.access_token!,
                        homeserverUrl: hsUrl,
                        identityServerUrl: isUrl,
                        guest: true,
                    },
                    true,
                ).then(() => true);
            },
            (err) => {
                logger.error("Failed to register as guest", err);
                return false;
            },
        );
}

export interface IStoredSession {
    hsUrl: string;
    isUrl: string;
    hasAccessToken: boolean;
    accessToken: string | IEncryptedPayload;
    hasRefreshToken: boolean;
    refreshToken?: string | IEncryptedPayload;
    userId: string;
    deviceId: string;
    isGuest: boolean;
}

/**
 * Retrieve a token, as stored by `persistCredentials`
 * Attempts to migrate token from localStorage to idb
 * @param storageKey key used to store the token, eg ACCESS_TOKEN_STORAGE_KEY
 * @returns Promise that resolves to token or undefined
 */
async function getStoredToken(storageKey: string): Promise<string | undefined> {
    let token: string | undefined;
    try {
        token = await StorageManager.idbLoad("account", storageKey);
    } catch (e) {
        logger.error(`StorageManager.idbLoad failed for account:${storageKey}`, e);
    }
    if (!token) {
        token = localStorage.getItem(storageKey) ?? undefined;
        if (token) {
            try {
                // try to migrate access token to IndexedDB if we can
                await StorageManager.idbSave("account", storageKey, token);
                localStorage.removeItem(storageKey);
            } catch (e) {
                logger.error(`migration of token ${storageKey} to IndexedDB failed`, e);
            }
        }
    }
    return token;
}

/**
 * Retrieves information about the stored session from the browser's storage. The session
 * may not be valid, as it is not tested for consistency here.
 * @returns {Object} Information about the session - see implementation for variables.
 */
export async function getStoredSessionVars(): Promise<Partial<IStoredSession>> {
    const hsUrl = localStorage.getItem(HOMESERVER_URL_KEY) ?? undefined;
    const isUrl = localStorage.getItem(ID_SERVER_URL_KEY) ?? undefined;

    const accessToken = await getStoredToken(ACCESS_TOKEN_STORAGE_KEY);
    const refreshToken = await getStoredToken(REFRESH_TOKEN_STORAGE_KEY);

    // if we pre-date storing "mx_has_access_token", but we retrieved an access
    // token, then we should say we have an access token
    const hasAccessToken = localStorage.getItem(HAS_ACCESS_TOKEN_STORAGE_KEY) === "true" || !!accessToken;
    const hasRefreshToken = localStorage.getItem(HAS_REFRESH_TOKEN_STORAGE_KEY) === "true" || !!refreshToken;
    const userId = localStorage.getItem("mx_user_id") ?? undefined;
    const deviceId = localStorage.getItem("mx_device_id") ?? undefined;

    let isGuest: boolean;
    if (localStorage.getItem("mx_is_guest") !== null) {
        isGuest = localStorage.getItem("mx_is_guest") === "true";
    } else {
        // legacy key name
        isGuest = localStorage.getItem("matrix-is-guest") === "true";
    }

    return { hsUrl, isUrl, hasAccessToken, accessToken, refreshToken, hasRefreshToken, userId, deviceId, isGuest };
}

async function abortLogin(): Promise<void> {
    const signOut = await showStorageEvictedDialog();
    if (signOut) {
        await clearStorage();
        // This error feels a bit clunky, but we want to make sure we don't go any
        // further and instead head back to sign in.
        throw new AbortLoginAndRebuildStorage("Aborting login in progress because of storage inconsistency");
    }
}

// returns a promise which resolves to true if a session is found in
// localstorage
//
// N.B. Lifecycle.js should not maintain any further localStorage state, we
//      are moving towards using SessionStore to keep track of state related
//      to the current session (which is typically backed by localStorage).
//
//      The plan is to gradually move the localStorage access done here into
//      SessionStore to avoid bugs where the view becomes out-of-sync with
//      localStorage (e.g. isGuest etc.)
export async function restoreFromLocalStorage(opts?: { ignoreGuest?: boolean }): Promise<boolean> {
    const ignoreGuest = opts?.ignoreGuest;

    if (!localStorage) {
        return false;
    }

    const { hsUrl, isUrl, hasAccessToken, accessToken, refreshToken, userId, deviceId, isGuest } =
        await getStoredSessionVars();

    if (hasAccessToken && !accessToken) {
        await abortLogin();
    }

    if (accessToken && userId && hsUrl) {
        if (ignoreGuest && isGuest) {
            logger.log("Ignoring stored guest account: " + userId);
            return false;
        }

        const pickleKey = (await PlatformPeg.get()?.getPickleKey(userId, deviceId ?? "")) ?? undefined;
        if (pickleKey) {
            logger.log("Got pickle key");
        } else {
            logger.log("No pickle key available");
        }
        const decryptedAccessToken = await tryDecryptToken(pickleKey, accessToken, ACCESS_TOKEN_IV);
        const decryptedRefreshToken = await tryDecryptToken(pickleKey, refreshToken, REFRESH_TOKEN_IV);

        const freshLogin = sessionStorage.getItem("mx_fresh_login") === "true";
        sessionStorage.removeItem("mx_fresh_login");

        logger.log(`Restoring session for ${userId}`);
        await doSetLoggedIn(
            {
                userId: userId,
                deviceId: deviceId,
                accessToken: decryptedAccessToken!,
                refreshToken: decryptedRefreshToken,
                homeserverUrl: hsUrl,
                identityServerUrl: isUrl,
                guest: isGuest,
                pickleKey: pickleKey ?? undefined,
                freshLogin: freshLogin,
            },
            false,
        );
        checkServerVersions();
        return true;
    } else {
        logger.log("No previous session found.");
        return false;
    }
}

async function checkServerVersions(): Promise<void> {
    MatrixClientPeg.get()
        ?.getVersions()
        .then((response) => {
            if (!response.versions.includes(MINIMUM_MATRIX_VERSION)) {
                const toastKey = "LEGACY_SERVER";
                ToastStore.sharedInstance().addOrReplaceToast({
                    key: toastKey,
                    title: _t("unsupported_server_title"),
                    props: {
                        description: _t("unsupported_server_description", {
                            version: MINIMUM_MATRIX_VERSION,
                            brand: SdkConfig.get().brand,
                        }),
                        acceptLabel: _t("action|ok"),
                        onAccept: () => {
                            ToastStore.sharedInstance().dismissToast(toastKey);
                        },
                    },
                    component: GenericToast,
                    priority: 98,
                });
            }
        });
}

async function handleLoadSessionFailure(e: unknown): Promise<boolean> {
    logger.error("Unable to load session", e);

    const modal = Modal.createDialog(SessionRestoreErrorDialog, {
        error: e,
    });

    const [success] = await modal.finished;
    if (success) {
        // user clicked continue.
        await clearStorage();
        return false;
    }

    // try, try again
    return loadSession();
}

/**
 * Transitions to a logged-in state using the given credentials.
 *
 * Starts the matrix client and all other react-sdk services that
 * listen for events while a session is logged in.
 *
 * Also stops the old MatrixClient and clears old credentials/etc out of
 * storage before starting the new client.
 *
 * @param {IMatrixClientCreds} credentials The credentials to use
 *
 * @returns {Promise} promise which resolves to the new MatrixClient once it has been started
 */
export async function setLoggedIn(credentials: IMatrixClientCreds): Promise<MatrixClient> {
    credentials.freshLogin = true;
    stopMatrixClient();
    const pickleKey =
        credentials.userId && credentials.deviceId
            ? await PlatformPeg.get()?.createPickleKey(credentials.userId, credentials.deviceId)
            : null;

    if (pickleKey) {
        logger.log("Created pickle key");
    } else {
        logger.log("Pickle key not created");
    }

    return doSetLoggedIn(Object.assign({}, credentials, { pickleKey }), true);
}

/**
 * Hydrates an existing session by using the credentials provided. This will
 * not clear any local storage, unlike setLoggedIn().
 *
 * Stops the existing Matrix client (without clearing its data) and starts a
 * new one in its place. This additionally starts all other react-sdk services
 * which use the new Matrix client.
 *
 * If the credentials belong to a different user from the session already stored,
 * the old session will be cleared automatically.
 *
 * @param {IMatrixClientCreds} credentials The credentials to use
 *
 * @returns {Promise} promise which resolves to the new MatrixClient once it has been started
 */
export async function hydrateSession(credentials: IMatrixClientCreds): Promise<MatrixClient> {
    const oldUserId = MatrixClientPeg.safeGet().getUserId();
    const oldDeviceId = MatrixClientPeg.safeGet().getDeviceId();

    stopMatrixClient(); // unsets MatrixClientPeg.get()
    localStorage.removeItem("mx_soft_logout");
    _isLoggingOut = false;

    const overwrite = credentials.userId !== oldUserId || credentials.deviceId !== oldDeviceId;
    if (overwrite) {
        logger.warn("Clearing all data: Old session belongs to a different user/session");
    }

    if (!credentials.pickleKey && credentials.deviceId !== undefined) {
        logger.info("Lifecycle#hydrateSession: Pickle key not provided - trying to get one");
        credentials.pickleKey =
            (await PlatformPeg.get()?.getPickleKey(credentials.userId, credentials.deviceId)) ?? undefined;
    }

    return doSetLoggedIn(credentials, overwrite);
}

/**
 * When we have a authenticated via OIDC-native flow and have a refresh token
 * try to create a token refresher.
 * @param credentials from current session
 * @returns Promise that resolves to a TokenRefresher, or undefined
 */
async function createOidcTokenRefresher(credentials: IMatrixClientCreds): Promise<OidcTokenRefresher | undefined> {
    if (!credentials.refreshToken) {
        return;
    }
    // stored token issuer indicates we authenticated via OIDC-native flow
    const tokenIssuer = getStoredOidcTokenIssuer();
    if (!tokenIssuer) {
        return;
    }
    try {
        const clientId = getStoredOidcClientId();
        const idTokenClaims = getStoredOidcIdTokenClaims();
        const redirectUri = window.location.origin;
        const deviceId = credentials.deviceId;
        if (!deviceId) {
            throw new Error("Expected deviceId in user credentials.");
        }
        const tokenRefresher = new TokenRefresher(
            { issuer: tokenIssuer },
            clientId,
            redirectUri,
            deviceId,
            idTokenClaims!,
            credentials.userId,
        );
        // wait for the OIDC client to initialise
        await tokenRefresher.oidcClientReady;
        return tokenRefresher;
    } catch (error) {
        logger.error("Failed to initialise OIDC token refresher", error);
    }
}

/**
 * optionally clears localstorage, persists new credentials
 * to localstorage, starts the new client.
 *
 * @param {IMatrixClientCreds} credentials
 * @param {Boolean} clearStorageEnabled
 *
 * @returns {Promise} promise which resolves to the new MatrixClient once it has been started
 */
async function doSetLoggedIn(credentials: IMatrixClientCreds, clearStorageEnabled: boolean): Promise<MatrixClient> {
    checkSessionLock();
    credentials.guest = Boolean(credentials.guest);

    const softLogout = isSoftLogout();

    logger.log(
        "setLoggedIn: mxid: " +
            credentials.userId +
            " deviceId: " +
            credentials.deviceId +
            " guest: " +
            credentials.guest +
            " hs: " +
            credentials.homeserverUrl +
            " softLogout: " +
            softLogout,
        " freshLogin: " + credentials.freshLogin,
    );

    if (clearStorageEnabled) {
        await clearStorage();
    }

    const results = await StorageManager.checkConsistency();
    // If there's an inconsistency between account data in local storage and the
    // crypto store, we'll be generally confused when handling encrypted data.
    // Show a modal recommending a full reset of storage.
    if (results.dataInLocalStorage && results.cryptoInited && !results.dataInCryptoStore) {
        await abortLogin();
    }

    const tokenRefresher = await createOidcTokenRefresher(credentials);

    // check the session lock just before creating the new client
    checkSessionLock();
    MatrixClientPeg.replaceUsingCreds(credentials, tokenRefresher?.doRefreshAccessToken.bind(tokenRefresher));
    const client = MatrixClientPeg.safeGet();

    setSentryUser(credentials.userId);

    if (PosthogAnalytics.instance.isEnabled()) {
        PosthogAnalytics.instance.startListeningToSettingsChanges(client);
    }

    if (credentials.freshLogin && SettingsStore.getValue("feature_dehydration")) {
        // If we just logged in, try to rehydrate a device instead of using a
        // new device.  If it succeeds, we'll get a new device ID, so make sure
        // we persist that ID to localStorage
        const newDeviceId = await client.rehydrateDevice();
        if (newDeviceId) {
            credentials.deviceId = newDeviceId;
        }

        delete credentials.freshLogin;
    }

    if (localStorage) {
        try {
            await persistCredentials(credentials);
            // make sure we don't think that it's a fresh login any more
            sessionStorage.removeItem("mx_fresh_login");
        } catch (e) {
            logger.warn("Error using local storage: can't persist session!", e);
        }
    } else {
        logger.warn("No local storage available: can't persist session!");
    }
    checkSessionLock();

    dis.fire(Action.OnLoggedIn);
    await startMatrixClient(client, /*startSyncing=*/ !softLogout);

    return client;
}

async function showStorageEvictedDialog(): Promise<boolean> {
    const { finished } = Modal.createDialog(StorageEvictedDialog);
    const [ok] = await finished;
    return !!ok;
}

// Note: Babel 6 requires the `transform-builtin-extend` plugin for this to satisfy
// `instanceof`. Babel 7 supports this natively in their class handling.
class AbortLoginAndRebuildStorage extends Error {}

async function persistCredentials(credentials: IMatrixClientCreds): Promise<void> {
    localStorage.setItem(HOMESERVER_URL_KEY, credentials.homeserverUrl);
    if (credentials.identityServerUrl) {
        localStorage.setItem(ID_SERVER_URL_KEY, credentials.identityServerUrl);
    }
    localStorage.setItem("mx_user_id", credentials.userId);
    localStorage.setItem("mx_is_guest", JSON.stringify(credentials.guest));

    await persistAccessTokenInStorage(credentials.accessToken, credentials.pickleKey);
    await persistRefreshTokenInStorage(credentials.refreshToken, credentials.pickleKey);

    if (credentials.pickleKey) {
        localStorage.setItem("mx_has_pickle_key", String(true));
    } else {
        if (localStorage.getItem("mx_has_pickle_key") === "true") {
            logger.error("Expected a pickle key, but none provided.  Encryption may not work.");
        }
    }

    // if we didn't get a deviceId from the login, leave mx_device_id unset,
    // rather than setting it to "undefined".
    //
    // (in this case MatrixClient doesn't bother with the crypto stuff
    // - that's fine for us).
    if (credentials.deviceId) {
        localStorage.setItem("mx_device_id", credentials.deviceId);
    }

    SecurityCustomisations.persistCredentials?.(credentials);

    logger.log(`Session persisted for ${credentials.userId}`);
}

let _isLoggingOut = false;

/**
 * Logs out the current session.
 * When user has authenticated using OIDC native flow revoke tokens with OIDC provider.
 * Otherwise, call /logout on the homeserver.
 * @param client
 * @param oidcClientStore
 */
async function doLogout(client: MatrixClient, oidcClientStore?: OidcClientStore): Promise<void> {
    if (oidcClientStore?.isUserAuthenticatedWithOidc) {
        const accessToken = client.getAccessToken() ?? undefined;
        const refreshToken = client.getRefreshToken() ?? undefined;

        await oidcClientStore.revokeTokens(accessToken, refreshToken);
    } else {
        await client.logout(true);
    }
}

/**
 * Logs the current session out and transitions to the logged-out state
 * @param oidcClientStore store instance from SDKContext
 */
export function logout(oidcClientStore?: OidcClientStore): void {
    const client = MatrixClientPeg.get();
    if (!client) return;

    PosthogAnalytics.instance.logout();

    if (client.isGuest()) {
        // logout doesn't work for guest sessions
        // Also we sometimes want to re-log in a guest session if we abort the login.
        // defer until next tick because it calls a synchronous dispatch, and we are likely here from a dispatch.
        setImmediate(() => onLoggedOut());
        return;
    }

    _isLoggingOut = true;
    PlatformPeg.get()?.destroyPickleKey(client.getSafeUserId(), client.getDeviceId() ?? "");

    doLogout(client, oidcClientStore).then(onLoggedOut, (err) => {
        // Just throwing an error here is going to be very unhelpful
        // if you're trying to log out because your server's down and
        // you want to log into a different server, so just forget the
        // access token. It's annoying that this will leave the access
        // token still valid, but we should fix this by having access
        // tokens expire (and if you really think you've been compromised,
        // change your password).
        logger.warn("Failed to call logout API: token will not be invalidated", err);
        onLoggedOut();
    });
}

export function softLogout(): void {
    if (!MatrixClientPeg.get()) return;

    // Track that we've detected and trapped a soft logout. This helps prevent other
    // parts of the app from starting if there's no point (ie: don't sync if we've
    // been soft logged out, despite having credentials and data for a MatrixClient).
    localStorage.setItem("mx_soft_logout", "true");

    // Dev note: please keep this log line around. It can be useful for track down
    // random clients stopping in the middle of the logs.
    logger.log("Soft logout initiated");
    _isLoggingOut = true; // to avoid repeated flags
    // Ensure that we dispatch a view change **before** stopping the client so
    // so that React components unmount first. This avoids React soft crashes
    // that can occur when components try to use a null client.
    dis.dispatch({ action: "on_client_not_viable" }); // generic version of on_logged_out
    stopMatrixClient(/*unsetClient=*/ false);

    // DO NOT CALL LOGOUT. A soft logout preserves data, logout does not.
}

export function isSoftLogout(): boolean {
    return localStorage.getItem("mx_soft_logout") === "true";
}

export function isLoggingOut(): boolean {
    return _isLoggingOut;
}

/**
 * Starts the matrix client and all other react-sdk services that
 * listen for events while a session is logged in.
 * @param client the matrix client to start
 * @param {boolean} startSyncing True (default) to actually start
 * syncing the client.
 */
async function startMatrixClient(client: MatrixClient, startSyncing = true): Promise<void> {
    logger.log(`Lifecycle: Starting MatrixClient`);

    // dispatch this before starting the matrix client: it's used
    // to add listeners for the 'sync' event so otherwise we'd have
    // a race condition (and we need to dispatch synchronously for this
    // to work).
    dis.dispatch({ action: "will_start_client" }, true);

    // reset things first just in case
    SdkContextClass.instance.typingStore.reset();
    ToastStore.sharedInstance().reset();

    DialogOpener.instance.prepare(client);
    Notifier.start();
    UserActivity.sharedInstance().start();
    DMRoomMap.makeShared(client).start();
    IntegrationManagers.sharedInstance().startWatching();
    ActiveWidgetStore.instance.start();
    LegacyCallHandler.instance.start();

    // Start Mjolnir even though we haven't checked the feature flag yet. Starting
    // the thing just wastes CPU cycles, but should result in no actual functionality
    // being exposed to the user.
    Mjolnir.sharedInstance().start();

    if (startSyncing) {
        // The client might want to populate some views with events from the
        // index (e.g. the FilePanel), therefore initialize the event index
        // before the client.
        await EventIndexPeg.init();
        await MatrixClientPeg.start();
    } else {
        logger.warn("Caller requested only auxiliary services be started");
        await MatrixClientPeg.assign();
    }

    checkSessionLock();

    // Run the migrations after the MatrixClientPeg has been assigned
    SettingsStore.runMigrations();

    // This needs to be started after crypto is set up
    DeviceListener.sharedInstance().start(client);
    // Similarly, don't start sending presence updates until we've started
    // the client
    if (!SettingsStore.getValue("lowBandwidth")) {
        Presence.start();
    }

    // Now that we have a MatrixClientPeg, update the Jitsi info
    Jitsi.getInstance().start();

    // dispatch that we finished starting up to wire up any other bits
    // of the matrix client that cannot be set prior to starting up.
    dis.dispatch({ action: "client_started" });

    if (isSoftLogout()) {
        softLogout();
    }
}

/*
 * Stops a running client and all related services, and clears persistent
 * storage. Used after a session has been logged out.
 */
export async function onLoggedOut(): Promise<void> {
    // Ensure that we dispatch a view change **before** stopping the client,
    // that React components unmount first. This avoids React soft crashes
    // that can occur when components try to use a null client.
    dis.fire(Action.OnLoggedOut, true);
    stopMatrixClient();
    await clearStorage({ deleteEverything: true });
    LifecycleCustomisations.onLoggedOutAndStorageCleared?.();
    await PlatformPeg.get()?.clearStorage();

    // Do this last, so we can make sure all storage has been cleared and all
    // customisations got the memo.
    if (SdkConfig.get().logout_redirect_url) {
        logger.log("Redirecting to external provider to finish logout");
        // XXX: Defer this so that it doesn't race with MatrixChat unmounting the world by going to /#/login
        window.setTimeout(() => {
            window.location.href = SdkConfig.get().logout_redirect_url!;
        }, 100);
    }
    // Do this last to prevent racing `stopMatrixClient` and `on_logged_out` with MatrixChat handling Session.logged_out
    _isLoggingOut = false;
}

/**
 * @param {object} opts Options for how to clear storage.
 * @returns {Promise} promise which resolves once the stores have been cleared
 */
async function clearStorage(opts?: { deleteEverything?: boolean }): Promise<void> {
    if (window.localStorage) {
        // try to save any 3pid invites from being obliterated and registration time
        const pendingInvites = ThreepidInviteStore.instance.getWireInvites();
        const registrationTime = window.localStorage.getItem("mx_registration_time");

        window.localStorage.clear();
        AbstractLocalStorageSettingsHandler.clear();

        try {
            await StorageManager.idbDelete("account", ACCESS_TOKEN_STORAGE_KEY);
        } catch (e) {
            logger.error("idbDelete failed for account:mx_access_token", e);
        }

        // now restore those invites and registration time
        if (!opts?.deleteEverything) {
            pendingInvites.forEach(({ roomId, ...invite }) => {
                ThreepidInviteStore.instance.storeInvite(roomId, invite);
            });

            if (registrationTime) {
                window.localStorage.setItem("mx_registration_time", registrationTime);
            }
        }
    }

    window.sessionStorage?.clear();

    // create a temporary client to clear out the persistent stores.
    const cli = createMatrixClient({
        // we'll never make any requests, so can pass a bogus HS URL
        baseUrl: "",
    });

    await EventIndexPeg.deleteEventIndex();
    await cli.clearStores();
}

/**
 * Stop all the background processes related to the current client.
 * @param {boolean} unsetClient True (default) to abandon the client
 * on MatrixClientPeg after stopping.
 */
export function stopMatrixClient(unsetClient = true): void {
    Notifier.stop();
    LegacyCallHandler.instance.stop();
    UserActivity.sharedInstance().stop();
    SdkContextClass.instance.typingStore.reset();
    Presence.stop();
    ActiveWidgetStore.instance.stop();
    IntegrationManagers.sharedInstance().stopWatching();
    Mjolnir.sharedInstance().stop();
    DeviceListener.sharedInstance().stop();
    DMRoomMap.shared()?.stop();
    EventIndexPeg.stop();
    const cli = MatrixClientPeg.get();
    if (cli) {
        cli.stopClient();
        cli.removeAllListeners();

        if (unsetClient) {
            MatrixClientPeg.unset();
            EventIndexPeg.unset();
            cli.store.destroy();
        }
    }
}

// Utility method to perform a login with an existing access_token
window.mxLoginWithAccessToken = async (hsUrl: string, accessToken: string): Promise<void> => {
    const tempClient = createClient({
        baseUrl: hsUrl,
        accessToken,
    });
    const { user_id: userId } = await tempClient.whoami();
    await doSetLoggedIn(
        {
            homeserverUrl: hsUrl,
            accessToken,
            userId,
        },
        true,
    );
};<|MERGE_RESOLUTION|>--- conflicted
+++ resolved
@@ -65,9 +65,7 @@
 import { SdkContextClass } from "./contexts/SDKContext";
 import { messageForLoginError } from "./utils/ErrorUtils";
 import { completeOidcLogin } from "./utils/oidc/authorize";
-<<<<<<< HEAD
 import { getErrorMessage } from "./utils/oidc/error";
-=======
 import { OidcClientStore } from "./stores/oidc/OidcClientStore";
 import {
     getStoredOidcClientId,
@@ -88,7 +86,6 @@
     tryDecryptToken,
 } from "./utils/tokens/tokens";
 import { TokenRefresher } from "./utils/oidc/TokenRefresher";
->>>>>>> ea19aa17
 
 const HOMESERVER_URL_KEY = "mx_hs_url";
 const ID_SERVER_URL_KEY = "mx_is_url";
@@ -310,12 +307,7 @@
     } catch (error) {
         logger.error("Failed to login via OIDC", error);
 
-<<<<<<< HEAD
         await onFailedDelegatedAuthLogin(getErrorMessage(error as Error));
-=======
-        // TODO(kerrya) nice error messages https://github.com/vector-im/element-web/issues/25665
-        await onFailedDelegatedAuthLogin(_t("auth|oidc|error_generic"));
->>>>>>> ea19aa17
         return false;
     }
 }
