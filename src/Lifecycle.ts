--- conflicted
+++ resolved
@@ -65,10 +65,7 @@
 import { SdkContextClass } from "./contexts/SDKContext";
 import { messageForLoginError } from "./utils/ErrorUtils";
 import { completeOidcLogin } from "./utils/oidc/authorize";
-<<<<<<< HEAD
 import { OidcClientStore } from "./stores/oidc/OidcClientStore";
-=======
->>>>>>> 541a6e68
 import {
     getStoredOidcClientId,
     getStoredOidcIdTokenClaims,
@@ -757,24 +754,16 @@
 }
 
 /**
-<<<<<<< HEAD
- * When we have a refreshToken and an OIDC token issuer in storage
- * @param credentials
-=======
  * When we have a authenticated via OIDC-native flow and have a refresh token
  * try to create a token refresher.
  * @param credentials from current session
->>>>>>> 541a6e68
  * @returns Promise that resolves to a TokenRefresher, or undefined
  */
 async function createOidcTokenRefresher(credentials: IMatrixClientCreds): Promise<OidcTokenRefresher | undefined> {
     if (!credentials.refreshToken) {
         return;
     }
-<<<<<<< HEAD
-=======
     // stored token issuer indicates we authenticated via OIDC-native flow
->>>>>>> 541a6e68
     const tokenIssuer = getStoredOidcTokenIssuer();
     if (!tokenIssuer) {
         return;
@@ -782,10 +771,6 @@
     try {
         const clientId = getStoredOidcClientId();
         const idTokenClaims = getStoredOidcIdTokenClaims();
-<<<<<<< HEAD
-        // @TODO(kerrya) this should probably come from somewhere
-=======
->>>>>>> 541a6e68
         const redirectUri = window.location.origin;
         const deviceId = credentials.deviceId;
         if (!deviceId) {
@@ -799,10 +784,7 @@
             idTokenClaims!,
             credentials.userId,
         );
-<<<<<<< HEAD
-=======
         // wait for the OIDC client to initialise
->>>>>>> 541a6e68
         await tokenRefresher.oidcClientReady;
         return tokenRefresher;
     } catch (error) {
@@ -855,11 +837,7 @@
 
     // check the session lock just before creating the new client
     checkSessionLock();
-<<<<<<< HEAD
-    MatrixClientPeg.replaceUsingCreds(credentials, tokenRefresher);
-=======
     MatrixClientPeg.replaceUsingCreds(credentials, tokenRefresher?.doRefreshAccessToken.bind(tokenRefresher));
->>>>>>> 541a6e68
     const client = MatrixClientPeg.safeGet();
 
     setSentryUser(credentials.userId);
