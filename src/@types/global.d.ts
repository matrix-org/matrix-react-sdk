/*
Copyright 2020-2021 The Matrix.org Foundation C.I.C.

Licensed under the Apache License, Version 2.0 (the "License");
you may not use this file except in compliance with the License.
You may obtain a copy of the License at

    http://www.apache.org/licenses/LICENSE-2.0

Unless required by applicable law or agreed to in writing, software
distributed under the License is distributed on an "AS IS" BASIS,
WITHOUT WARRANTIES OR CONDITIONS OF ANY KIND, either express or implied.
See the License for the specific language governing permissions and
limitations under the License.
*/

import "matrix-js-sdk/src/@types/global"; // load matrix-js-sdk's type extensions first
// Load types for the WG CSS Font Loading APIs https://github.com/Microsoft/TypeScript/issues/13569
import "@types/css-font-loading-module";
import "@types/modernizr";

import ContentMessages from "../ContentMessages";
import { IMatrixClientPeg } from "../MatrixClientPeg";
import ToastStore from "../stores/ToastStore";
import DeviceListener from "../DeviceListener";
import { RoomListStore } from "../stores/room-list/Interface";
import { PlatformPeg } from "../PlatformPeg";
import RoomListLayoutStore from "../stores/room-list/RoomListLayoutStore";
import { IntegrationManagers } from "../integrations/IntegrationManagers";
import { ModalManager } from "../Modal";
import SettingsStore from "../settings/SettingsStore";
import { Notifier } from "../Notifier";
import type { Renderer } from "react-dom";
import RightPanelStore from "../stores/right-panel/RightPanelStore";
import WidgetStore from "../stores/WidgetStore";
import LegacyCallHandler from "../LegacyCallHandler";
import UserActivity from "../UserActivity";
import { ModalWidgetStore } from "../stores/ModalWidgetStore";
import { WidgetLayoutStore } from "../stores/widgets/WidgetLayoutStore";
import VoipUserMapper from "../VoipUserMapper";
import { SpaceStoreClass } from "../stores/spaces/SpaceStore";
import TypingStore from "../stores/TypingStore";
import { EventIndexPeg } from "../indexing/EventIndexPeg";
import { VoiceRecordingStore } from "../stores/VoiceRecordingStore";
import PerformanceMonitor from "../performance";
import UIStore from "../stores/UIStore";
import { SetupEncryptionStore } from "../stores/SetupEncryptionStore";
import { RoomScrollStateStore } from "../stores/RoomScrollStateStore";
import { ConsoleLogger, IndexedDBLogStore } from "../rageshake/rageshake";
import ActiveWidgetStore from "../stores/ActiveWidgetStore";
import AutoRageshakeStore from "../stores/AutoRageshakeStore";
import { IConfigOptions } from "../IConfigOptions";
import { MatrixDispatcher } from "../dispatcher/dispatcher";

/* eslint-disable @typescript-eslint/naming-convention */

declare global {
    interface Window {
        matrixChat: ReturnType<Renderer>;
        mxMatrixClientPeg: IMatrixClientPeg;
        Olm: {
            init: () => Promise<void>;
        };
        mxReactSdkConfig: IConfigOptions;

        // Needed for Safari, unknown to TypeScript
        webkitAudioContext: typeof AudioContext;

        // https://docs.microsoft.com/en-us/previous-versions/hh772328(v=vs.85)
        // we only ever check for its existence, so we can ignore its actual type
        MSStream?: unknown;

        // https://github.com/microsoft/TypeScript-DOM-lib-generator/issues/1029#issuecomment-869224737
        // https://developer.mozilla.org/en-US/docs/Web/API/OffscreenCanvas
        OffscreenCanvas?: {
            new (width: number, height: number): OffscreenCanvas;
        };

        mxContentMessages: ContentMessages;
        mxToastStore: ToastStore;
        mxDeviceListener: DeviceListener;
        mxRoomListStore: RoomListStore;
        mxRoomListLayoutStore: RoomListLayoutStore;
        mxPlatformPeg: PlatformPeg;
        mxIntegrationManagers: typeof IntegrationManagers;
        singletonModalManager: ModalManager;
        mxSettingsStore: SettingsStore;
        mxNotifier: typeof Notifier;
        mxRightPanelStore: RightPanelStore;
        mxWidgetStore: WidgetStore;
        mxWidgetLayoutStore: WidgetLayoutStore;
        mxLegacyCallHandler: LegacyCallHandler;
        mxUserActivity: UserActivity;
        mxModalWidgetStore: ModalWidgetStore;
        mxVoipUserMapper: VoipUserMapper;
        mxSpaceStore: SpaceStoreClass;
        mxVoiceRecordingStore: VoiceRecordingStore;
        mxTypingStore: TypingStore;
        mxEventIndexPeg: EventIndexPeg;
        mxPerformanceMonitor: PerformanceMonitor;
        mxPerformanceEntryNames: any;
        mxUIStore: UIStore;
        mxSetupEncryptionStore?: SetupEncryptionStore;
        mxRoomScrollStateStore?: RoomScrollStateStore;
        mxActiveWidgetStore?: ActiveWidgetStore;
        mxOnRecaptchaLoaded?: () => void;
        electron?: Electron;
        mxSendSentryReport: (userText: string, issueUrl: string, error: Error) => Promise<void>;
        mxLoginWithAccessToken: (hsUrl: string, accessToken: string) => Promise<void>;
        mxAutoRageshakeStore?: AutoRageshakeStore;
        mxDispatcher: MatrixDispatcher;
    }

    interface Electron {
        // will be extended by element-web downstream
    }

    interface DesktopCapturerSource {
        id: string;
        name: string;
        thumbnailURL: string;
    }

    interface GetSourcesOptions {
        types: Array<string>;
        thumbnailSize?: {
            height: number;
            width: number;
        };
        fetchWindowIcons?: boolean;
    }

    interface Document {
        // Safari & IE11 only have this prefixed: we used prefixed versions
        // previously so let's continue to support them for now
        webkitExitFullscreen(): Promise<void>;
        msExitFullscreen(): Promise<void>;
        readonly webkitFullscreenElement: Element | null;
        readonly msFullscreenElement: Element | null;
    }

    interface Navigator {
        userLanguage?: string;
    }

    interface StorageEstimate {
        usageDetails?: { [key: string]: number };
    }

    // https://developer.mozilla.org/en-US/docs/Web/API/OffscreenCanvas
    interface OffscreenCanvas {
        convertToBlob(opts?: { type?: string; quality?: number }): Promise<Blob>;
    }

    interface HTMLAudioElement {
        type?: string;
        // sinkId & setSinkId are experimental and typescript doesn't know about them
        sinkId: string;
        setSinkId(outputId: string): void;
    }

    interface HTMLVideoElement {
        type?: string;
        // sinkId & setSinkId are experimental and typescript doesn't know about them
        sinkId: string;
        setSinkId(outputId: string): void;
    }

    // Add Chrome-specific `instant` ScrollBehaviour
    type _ScrollBehavior = ScrollBehavior | "instant";

    interface _ScrollOptions {
        behavior?: _ScrollBehavior;
    }

    interface _ScrollIntoViewOptions extends _ScrollOptions {
        block?: ScrollLogicalPosition;
        inline?: ScrollLogicalPosition;
    }

    interface Element {
        // Safari & IE11 only have this prefixed: we used prefixed versions
        // previously so let's continue to support them for now
        webkitRequestFullScreen(options?: FullscreenOptions): Promise<void>;
        msRequestFullscreen(options?: FullscreenOptions): Promise<void>;
        scrollIntoView(arg?: boolean | _ScrollIntoViewOptions): void;
    }

    interface ErrorOptions {
        // https://developer.mozilla.org/en-US/docs/Web/JavaScript/Reference/Global_Objects/Error/cause
        cause?: unknown;
    }

    interface Error {
        // Standard
        // https://developer.mozilla.org/en-US/docs/Web/JavaScript/Reference/Global_Objects/Error/cause
        cause?: unknown;

        // Non-standard
        // https://developer.mozilla.org/en-US/docs/Web/JavaScript/Reference/Global_Objects/Error/fileName
        fileName?: string;
        // https://developer.mozilla.org/en-US/docs/Web/JavaScript/Reference/Global_Objects/Error/lineNumber
        lineNumber?: number;
        // https://developer.mozilla.org/en-US/docs/Web/JavaScript/Reference/Global_Objects/Error/columnNumber
        columnNumber?: number;
    }

<<<<<<< HEAD
=======
    // We can remove these pieces if we ever update to `target: "es2022"` in our
    // TypeScript config which supports the new `cause` property, see
    // https://github.com/vector-im/element-web/issues/24913
    interface ErrorOptions {
        // https://developer.mozilla.org/en-US/docs/Web/JavaScript/Reference/Global_Objects/Error/cause
        cause?: unknown;
    }

>>>>>>> 24eed963
    interface ErrorConstructor {
        new (message?: string, options?: ErrorOptions): Error;
        (message?: string, options?: ErrorOptions): Error;
    }

    // eslint-disable-next-line no-var
    var Error: ErrorConstructor;

    // https://github.com/microsoft/TypeScript/issues/28308#issuecomment-650802278
    interface AudioWorkletProcessor {
        readonly port: MessagePort;
        process(inputs: Float32Array[][], outputs: Float32Array[][], parameters: Record<string, Float32Array>): boolean;
    }

    // https://github.com/microsoft/TypeScript/issues/28308#issuecomment-650802278
    const AudioWorkletProcessor: {
        prototype: AudioWorkletProcessor;
        new (options?: AudioWorkletNodeOptions): AudioWorkletProcessor;
    };

    // https://github.com/microsoft/TypeScript-DOM-lib-generator/issues/1029#issuecomment-881509595
    interface AudioParamDescriptor {
        readonly port: MessagePort;
    }

    // https://github.com/microsoft/TypeScript/issues/28308#issuecomment-650802278
    function registerProcessor(
        name: string,
        processorCtor: (new (options?: AudioWorkletNodeOptions) => AudioWorkletProcessor) & {
            parameterDescriptors?: AudioParamDescriptor[];
        },
    ): void;

    // eslint-disable-next-line no-var
    var grecaptcha:
        | undefined
        | {
              reset: (id: string) => void;
              render: (
                  divId: string,
                  options: {
                      sitekey: string;
                      callback: (response: string) => void;
                  },
              ) => string;
              isReady: () => boolean;
          };

    // eslint-disable-next-line no-var, camelcase
    var mx_rage_logger: ConsoleLogger;
    // eslint-disable-next-line no-var, camelcase
    var mx_rage_initPromise: Promise<void>;
    // eslint-disable-next-line no-var, camelcase
    var mx_rage_initStoragePromise: Promise<void>;
    // eslint-disable-next-line no-var, camelcase
    var mx_rage_store: IndexedDBLogStore;
}

/* eslint-enable @typescript-eslint/naming-convention */<|MERGE_RESOLUTION|>--- conflicted
+++ resolved
@@ -186,11 +186,6 @@
         scrollIntoView(arg?: boolean | _ScrollIntoViewOptions): void;
     }
 
-    interface ErrorOptions {
-        // https://developer.mozilla.org/en-US/docs/Web/JavaScript/Reference/Global_Objects/Error/cause
-        cause?: unknown;
-    }
-
     interface Error {
         // Standard
         // https://developer.mozilla.org/en-US/docs/Web/JavaScript/Reference/Global_Objects/Error/cause
@@ -205,8 +200,6 @@
         columnNumber?: number;
     }
 
-<<<<<<< HEAD
-=======
     // We can remove these pieces if we ever update to `target: "es2022"` in our
     // TypeScript config which supports the new `cause` property, see
     // https://github.com/vector-im/element-web/issues/24913
@@ -215,7 +208,6 @@
         cause?: unknown;
     }
 
->>>>>>> 24eed963
     interface ErrorConstructor {
         new (message?: string, options?: ErrorOptions): Error;
         (message?: string, options?: ErrorOptions): Error;
