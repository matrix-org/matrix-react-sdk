/*
Copyright 2016 OpenMarket Ltd
Copyright 2019 - 2022 The Matrix.org Foundation C.I.C.

Licensed under the Apache License, Version 2.0 (the "License");
you may not use this file except in compliance with the License.
You may obtain a copy of the License at

    http://www.apache.org/licenses/LICENSE-2.0

Unless required by applicable law or agreed to in writing, software
distributed under the License is distributed on an "AS IS" BASIS,
WITHOUT WARRANTIES OR CONDITIONS OF ANY KIND, either express or implied.
See the License for the specific language governing permissions and
limitations under the License.
*/

import { Optional } from "matrix-events-sdk";

import { SnakedObject } from "./utils/SnakedObject";
import { IConfigOptions, ISsoRedirectOptions } from "./IConfigOptions";
import { KeysWithObjectShape } from "./@types/common";

<<<<<<< HEAD
    custom_translations_url?: string;

    // XXX: Undocumented URL for the "Learn more about spaces" link in the "Communities don't exist" messaging.
    spaces_learn_more_url?: string;
}
/* eslint-enable camelcase*/

export const DEFAULTS: ConfigOptions = {
    // Brand name of the app
=======
// see element-web config.md for docs, or the IConfigOptions interface for dev docs
export const DEFAULTS: Partial<IConfigOptions> = {
>>>>>>> e55136ce
    brand: "Element",
    integrations_ui_url: "https://scalar.vector.im/",
    integrations_rest_url: "https://scalar.vector.im/api",
    bug_report_endpoint_url: null,
    jitsi: {
        preferred_domain: "meet.element.io",
    },

    // @ts-ignore - we deliberately use the camelCase version here so we trigger
    // the fallback behaviour. If we used the snake_case version then we'd break
    // everyone's config which has the camelCase property because our default would
    // be preferred over their config.
    desktopBuilds: {
        available: true,
        logo: require("../res/img/element-desktop-logo.svg").default,
        url: "https://element.io/get-started",
    },
    spaces_learn_more_url: "https://element.io/blog/spaces-blast-out-of-beta/",
};

export default class SdkConfig {
    private static instance: IConfigOptions;
    private static fallback: SnakedObject<IConfigOptions>;

    private static setInstance(i: IConfigOptions) {
        SdkConfig.instance = i;
        SdkConfig.fallback = new SnakedObject(i);

        // For debugging purposes
        window.mxReactSdkConfig = i;
    }

    public static get(): IConfigOptions;
    public static get<K extends keyof IConfigOptions>(key: K, altCaseName?: string): IConfigOptions[K];
    public static get<K extends keyof IConfigOptions = never>(
        key?: K, altCaseName?: string,
    ): IConfigOptions | IConfigOptions[K] {
        if (key === undefined) {
            // safe to cast as a fallback - we want to break the runtime contract in this case
            return SdkConfig.instance || <IConfigOptions>{};
        }
        return SdkConfig.fallback.get(key, altCaseName);
    }

    public static getObject<K extends KeysWithObjectShape<IConfigOptions>>(
        key: K, altCaseName?: string,
    ): Optional<SnakedObject<IConfigOptions[K]>> {
        const val = SdkConfig.get(key, altCaseName);
        if (val !== null && val !== undefined) {
            return new SnakedObject(val);
        }

        // return the same type for sensitive callers (some want `undefined` specifically)
        return val === undefined ? undefined : null;
    }

    public static put(cfg: IConfigOptions) {
        const defaultKeys = Object.keys(DEFAULTS);
        for (let i = 0; i < defaultKeys.length; ++i) {
            if (cfg[defaultKeys[i]] === undefined) {
                cfg[defaultKeys[i]] = DEFAULTS[defaultKeys[i]];
            }
        }
        SdkConfig.setInstance(cfg);
    }

    /**
     * Resets the config to be completely empty.
     */
    public static unset() {
        SdkConfig.setInstance(<IConfigOptions>{}); // safe to cast - defaults will be applied
    }

    public static add(cfg: Partial<IConfigOptions>) {
        const liveConfig = SdkConfig.get();
        const newConfig = Object.assign({}, liveConfig, cfg);
        SdkConfig.put(newConfig);
    }
}

export function parseSsoRedirectOptions(config: IConfigOptions): ISsoRedirectOptions {
    // Ignore deprecated options if the config is using new ones
    if (config.sso_redirect_options) return config.sso_redirect_options;

    // We can cheat here because the default is false anyways
    if (config.sso_immediate_redirect) return { immediate: true };

    // Default: do nothing
    return {};
}<|MERGE_RESOLUTION|>--- conflicted
+++ resolved
@@ -21,20 +21,8 @@
 import { IConfigOptions, ISsoRedirectOptions } from "./IConfigOptions";
 import { KeysWithObjectShape } from "./@types/common";
 
-<<<<<<< HEAD
-    custom_translations_url?: string;
-
-    // XXX: Undocumented URL for the "Learn more about spaces" link in the "Communities don't exist" messaging.
-    spaces_learn_more_url?: string;
-}
-/* eslint-enable camelcase*/
-
-export const DEFAULTS: ConfigOptions = {
-    // Brand name of the app
-=======
 // see element-web config.md for docs, or the IConfigOptions interface for dev docs
 export const DEFAULTS: Partial<IConfigOptions> = {
->>>>>>> e55136ce
     brand: "Element",
     integrations_ui_url: "https://scalar.vector.im/",
     integrations_rest_url: "https://scalar.vector.im/api",
