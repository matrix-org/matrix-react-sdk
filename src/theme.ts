/*
Copyright 2019 Michael Telatynski <7t3chguy@gmail.com>
Copyright 2019 The Matrix.org Foundation C.I.C.

Licensed under the Apache License, Version 2.0 (the "License");
you may not use this file except in compliance with the License.
You may obtain a copy of the License at

    http://www.apache.org/licenses/LICENSE-2.0

Unless required by applicable law or agreed to in writing, software
distributed under the License is distributed on an "AS IS" BASIS,
WITHOUT WARRANTIES OR CONDITIONS OF ANY KIND, either express or implied.
See the License for the specific language governing permissions and
limitations under the License.
*/

import { compare } from "matrix-js-sdk/src/utils";

import { _t } from "./languageHandler";
import SettingsStore from "./settings/SettingsStore";
import ThemeWatcher from "./settings/watchers/ThemeWatcher";

export const DEFAULT_THEME = "light";
const HIGH_CONTRAST_THEMES: Record<string, string> = {
    light: "light-high-contrast",
};

interface IFontFaces extends Omit<Record<(typeof allowedFontFaceProps)[number], string>, "src"> {
    src: {
        format: string;
        url: string;
        local: string;
    }[];
}

interface ICustomTheme {
    colors: {
        [key: string]: string;
    };
    fonts: {
        faces: IFontFaces[];
        general: string;
        monospace: string;
    };
    is_dark?: boolean; // eslint-disable-line camelcase
}

/**
 * Given a non-high-contrast theme, find the corresponding high-contrast one
 * if it exists, or return undefined if not.
 */
export function findHighContrastTheme(theme: string): string | undefined {
    return HIGH_CONTRAST_THEMES[theme];
}

/**
 * Given a high-contrast theme, find the corresponding non-high-contrast one
 * if it exists, or return undefined if not.
 */
export function findNonHighContrastTheme(hcTheme: string): string | undefined {
    for (const theme in HIGH_CONTRAST_THEMES) {
        if (HIGH_CONTRAST_THEMES[theme] === hcTheme) {
            return theme;
        }
    }
}

/**
 * Decide whether the supplied theme is high contrast.
 */
export function isHighContrastTheme(theme: string): boolean {
    return Object.values(HIGH_CONTRAST_THEMES).includes(theme);
}

export function enumerateThemes(): { [key: string]: string } {
    const BUILTIN_THEMES = {
        "light": _t("Light"),
        "light-high-contrast": _t("Light high contrast"),
        "dark": _t("Dark"),
    };
    const customThemes = SettingsStore.getValue("custom_themes");
    const customThemeNames: Record<string, string> = {};
    for (const { name } of customThemes) {
        customThemeNames[`custom-${name}`] = name;
    }
    return Object.assign({}, customThemeNames, BUILTIN_THEMES);
}

interface ITheme {
    id: string;
    name: string;
}

export function getOrderedThemes(): ITheme[] {
    const themes = Object.entries(enumerateThemes())
        .map((p) => ({ id: p[0], name: p[1] })) // convert pairs to objects for code readability
        .filter((p) => !isHighContrastTheme(p.id));
    const builtInThemes = themes.filter((p) => !p.id.startsWith("custom-"));
    const customThemes = themes.filter((p) => !builtInThemes.includes(p)).sort((a, b) => compare(a.name, b.name));
    return [...builtInThemes, ...customThemes];
}

function clearCustomTheme(): void {
    // remove all css variables, we assume these are there because of the custom theme
    const inlineStyleProps = Object.values(document.body.style);
    for (const prop of inlineStyleProps) {
        if (prop.startsWith("--")) {
            document.body.style.removeProperty(prop);
        }
    }
    const customFontFaceStyle = document.querySelector("head > style[title='custom-theme-font-faces']");
    if (customFontFaceStyle) {
        customFontFaceStyle.remove();
    }
}

const allowedFontFaceProps = [
    "font-display",
    "font-family",
    "font-stretch",
    "font-style",
    "font-weight",
    "font-variant",
    "font-feature-settings",
    "font-variation-settings",
    "src",
    "unicode-range",
] as const;

function generateCustomFontFaceCSS(faces: IFontFaces[]): string {
    return faces
        .map((face) => {
            const src = face.src
                ?.map((srcElement) => {
                    let format = "";
                    if (srcElement.format) {
                        format = `format("${srcElement.format}")`;
                    }
                    if (srcElement.url) {
                        return `url("${srcElement.url}") ${format}`;
                    } else if (srcElement.local) {
                        return `local("${srcElement.local}") ${format}`;
                    }
                    return "";
                })
                .join(", ");
            const props = Object.keys(face).filter((prop) =>
                allowedFontFaceProps.includes(prop as (typeof allowedFontFaceProps)[number]),
            ) as Array<(typeof allowedFontFaceProps)[number]>;
            const body = props
                .map((prop) => {
                    let value: string;
                    if (prop === "src") {
                        value = src;
                    } else if (prop === "font-family") {
                        value = `"${face[prop]}"`;
                    } else {
                        value = face[prop];
                    }
                    return `${prop}: ${value}`;
                })
                .join(";");
            return `@font-face {${body}}`;
        })
        .join("\n");
}

function setCustomThemeVars(customTheme: ICustomTheme): void {
    const { style } = document.body;

    function setCSSColorVariable(name: string, hexColor: string, doPct = true): void {
        style.setProperty(`--${name}`, hexColor);
        if (doPct) {
            // uses #rrggbbaa to define the color with alpha values at 0%, 15% and 50%
            style.setProperty(`--${name}-0pct`, hexColor + "00");
            style.setProperty(`--${name}-15pct`, hexColor + "26");
            style.setProperty(`--${name}-50pct`, hexColor + "7F");
        }
    }

    if (customTheme.colors) {
        for (const [name, value] of Object.entries(customTheme.colors)) {
            if (Array.isArray(value)) {
                for (let i = 0; i < value.length; i += 1) {
                    setCSSColorVariable(`${name}_${i}`, value[i], false);
                }
            } else {
                setCSSColorVariable(name, value);
            }
        }
    }
    if (customTheme.fonts) {
        const { fonts } = customTheme;
        if (fonts.faces) {
            const css = generateCustomFontFaceCSS(fonts.faces);
            const style = document.createElement("style");
            style.setAttribute("title", "custom-theme-font-faces");
            style.setAttribute("type", "text/css");
            style.appendChild(document.createTextNode(css));
            document.head.appendChild(style);
        }
        if (fonts.general) {
            style.setProperty("--font-family", fonts.general);
        }
        if (fonts.monospace) {
            style.setProperty("--font-family-monospace", fonts.monospace);
        }
    }
}

export function getCustomTheme(themeName: string): ICustomTheme {
    // set css variables
    const customThemes = SettingsStore.getValue("custom_themes");
    if (!customThemes) {
        throw new Error(`No custom themes set, can't set custom theme "${themeName}"`);
    }
    const customTheme = customThemes.find((t: ITheme) => t.name === themeName);
    if (!customTheme) {
        const knownNames = customThemes.map((t: ITheme) => t.name).join(", ");
        throw new Error(`Can't find custom theme "${themeName}", only know ${knownNames}`);
    }
    return customTheme;
}

/**
 * Called whenever someone changes the theme
 * Async function that returns once the theme has been set
 * (ie. the CSS has been loaded)
 *
 * @param {string} theme new theme
 */
export async function setTheme(theme?: string): Promise<void> {
    if (!theme) {
        const themeWatcher = new ThemeWatcher();
        theme = themeWatcher.getEffectiveTheme();
    }
    clearCustomTheme();
    let stylesheetName = theme;
    if (theme.startsWith("custom-")) {
        const customTheme = getCustomTheme(theme.slice(7));
        stylesheetName = customTheme.is_dark ? "dark-custom" : "light-custom";
        setCustomThemeVars(customTheme);
    }

    // look for the stylesheet elements.
    // styleElements is a map from style name to HTMLLinkElement.
    const styleElements = new Map<string, HTMLLinkElement>();
    const themes = Array.from(document.querySelectorAll<HTMLLinkElement>("[data-mx-theme]"));
    themes.forEach((theme) => {
        styleElements.set(theme.dataset.mxTheme!.toLowerCase(), theme);
    });

    if (!styleElements.has(stylesheetName)) {
        throw new Error("Unknown theme " + stylesheetName);
    }

    // disable all of them first, then enable the one we want. Chrome only
    // bothers to do an update on a true->false transition, so this ensures
    // that we get exactly one update, at the right time.
    //
    // ^ This comment was true when we used to use alternative stylesheets
    // for the CSS.  Nowadays we just set them all as disabled in index.html
    // and enable them as needed.  It might be cleaner to disable them all
    // at the same time to prevent loading two themes simultaneously and
    // having them interact badly... but this causes a flash of unstyled app
    // which is even uglier.  So we don't.

    const styleSheet = styleElements.get(stylesheetName)!;
    styleSheet.disabled = false;

<<<<<<< HEAD
=======
    /**
     * Adds the Compound theme class to the top-most element in the document
     * This will automatically refresh the colour scales based on the OS or user
     * preferences
     *
     * Note: Theming through Compound is not yet established. Brand theming should
     * be done in a similar manner as it used to be done.
     */
>>>>>>> dd46db48
    document.body.classList.remove("cpd-theme-light", "cpd-theme-dark", "cpd-theme-light-hc", "cpd-theme-dark-hc");

    let compoundThemeClassName = `cpd-theme-` + (stylesheetName.includes("light") ? "light" : "dark");
    // Always respect user OS preference!
    if (isHighContrastTheme(theme) || window.matchMedia("(prefers-contrast: more)").matches) {
        compoundThemeClassName += "-hc";
    }

    document.body.classList.add(compoundThemeClassName);

    return new Promise((resolve, reject) => {
        const switchTheme = function (): void {
            // we re-enable our theme here just in case we raced with another
            // theme set request as per https://github.com/vector-im/element-web/issues/5601.
            // We could alternatively lock or similar to stop the race, but
            // this is probably good enough for now.
            styleSheet.disabled = false;
            styleElements.forEach((a) => {
                if (a == styleSheet) return;
                a.disabled = true;
            });
            const bodyStyles = global.getComputedStyle(document.body);
            if (bodyStyles.backgroundColor) {
                const metaElement = document.querySelector<HTMLMetaElement>('meta[name="theme-color"]')!;
                metaElement.content = bodyStyles.backgroundColor;
            }
            resolve();
        };

        const isStyleSheetLoaded = (): boolean =>
            Boolean([...document.styleSheets].find((_styleSheet) => _styleSheet?.href === styleSheet.href));

        function waitForStyleSheetLoading(): void {
            // turns out that Firefox preloads the CSS for link elements with
            // the disabled attribute, but Chrome doesn't.
            if (isStyleSheetLoaded()) {
                switchTheme();
                return;
            }

            let counter = 0;

            // In case of theme toggling (white => black => white)
            // Chrome doesn't fire the `load` event when the white theme is selected the second times
            const intervalId = window.setInterval(() => {
                if (isStyleSheetLoaded()) {
                    clearInterval(intervalId);
                    styleSheet.onload = null;
                    styleSheet.onerror = null;
                    switchTheme();
                }

                // Avoid to be stuck in an endless loop if there is an issue in the stylesheet loading
                counter++;
                if (counter === 10) {
                    clearInterval(intervalId);
                    reject();
                }
            }, 200);

            styleSheet.onload = () => {
                clearInterval(intervalId);
                switchTheme();
            };

            styleSheet.onerror = (e) => {
                clearInterval(intervalId);
                reject(e);
            };
        }

        waitForStyleSheetLoading();
    });
}<|MERGE_RESOLUTION|>--- conflicted
+++ resolved
@@ -269,8 +269,6 @@
     const styleSheet = styleElements.get(stylesheetName)!;
     styleSheet.disabled = false;
 
-<<<<<<< HEAD
-=======
     /**
      * Adds the Compound theme class to the top-most element in the document
      * This will automatically refresh the colour scales based on the OS or user
@@ -279,7 +277,6 @@
      * Note: Theming through Compound is not yet established. Brand theming should
      * be done in a similar manner as it used to be done.
      */
->>>>>>> dd46db48
     document.body.classList.remove("cpd-theme-light", "cpd-theme-dark", "cpd-theme-light-hc", "cpd-theme-dark-hc");
 
     let compoundThemeClassName = `cpd-theme-` + (stylesheetName.includes("light") ? "light" : "dark");
