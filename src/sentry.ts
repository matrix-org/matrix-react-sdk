--- conflicted
+++ resolved
@@ -199,9 +199,8 @@
 
 export async function initSentry(sentryConfig: ISentryConfig): Promise<void> {
     if (!sentryConfig) return;
+    // Only enable Integrations.GlobalHandlers, which hooks uncaught exceptions, if automaticErrorReporting is true
     const integrations = [
-        // specifically disable Integrations.GlobalHandlers, which hooks uncaught exceptions - we don't
-        // want to capture those at this stage, just explicit rageshakes
         new Sentry.Integrations.InboundFilters(),
         new Sentry.Integrations.FunctionToString(),
         new Sentry.Integrations.Breadcrumbs(),
@@ -221,20 +220,7 @@
         environment: sentryConfig.environment,
         defaultIntegrations: false,
         autoSessionTracking: false,
-<<<<<<< HEAD
-        debug: true,
         integrations,
-=======
-        integrations: [
-            // specifically disable Integrations.GlobalHandlers, which hooks uncaught exceptions - we don't
-            // want to capture those at this stage, just explicit rageshakes
-            new Sentry.Integrations.InboundFilters(),
-            new Sentry.Integrations.FunctionToString(),
-            new Sentry.Integrations.Breadcrumbs(),
-            new Sentry.Integrations.UserAgent(),
-            new Sentry.Integrations.Dedupe(),
-        ],
->>>>>>> 27e16362
         // Set to 1.0 which is reasonable if we're only submitting Rageshakes; will need to be set < 1.0
         // if we collect more frequently.
         tracesSampleRate: 1.0,
