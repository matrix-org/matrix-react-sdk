/*
Copyright 2015, 2016 OpenMarket Ltd
Copyright 2019 New Vector Ltd
Copyright 2020 The Matrix.org Foundation C.I.C.

Licensed under the Apache License, Version 2.0 (the "License");
you may not use this file except in compliance with the License.
You may obtain a copy of the License at

    http://www.apache.org/licenses/LICENSE-2.0

Unless required by applicable law or agreed to in writing, software
distributed under the License is distributed on an "AS IS" BASIS,
WITHOUT WARRANTIES OR CONDITIONS OF ANY KIND, either express or implied.
See the License for the specific language governing permissions and
limitations under the License.
*/

import React from "react";
import { MatrixClient } from "matrix-js-sdk/src/client";

import dis from './dispatcher/dispatcher';
import * as sdk from './index';
import { _t } from './languageHandler';
import Modal from './Modal';
import RoomViewStore from './stores/RoomViewStore';
import encrypt from "browser-encrypt-attachment";
import extractPngChunks from "png-chunks-extract";
import Spinner from "./components/views/elements/Spinner";
<<<<<<< HEAD
import UploadConfirmDialog from "./components/views/dialogs/UploadConfirmDialog";

// Polyfill for Canvas.toBlob API using Canvas.toDataURL
import "blueimp-canvas-to-blob";
=======
>>>>>>> ac0ba2d5
import { Action } from "./dispatcher/actions";
import CountlyAnalytics from "./CountlyAnalytics";
import {
    UploadCanceledPayload,
    UploadErrorPayload,
    UploadFinishedPayload,
    UploadProgressPayload,
    UploadStartedPayload,
} from "./dispatcher/payloads/UploadPayload";
import { IUpload } from "./models/IUpload";
import { IAbortablePromise, IImageInfo } from "matrix-js-sdk/src/@types/partials";
import { BlurhashEncoder } from "./BlurhashEncoder";
import SettingsStore from "./settings/SettingsStore";
import { decorateStartSendingTime, sendRoundTripMetric } from "./sendTimePerformanceMetrics";

const MAX_WIDTH = 800;
const MAX_HEIGHT = 600;

// scraped out of a macOS hidpi (5660ppm) screenshot png
//                  5669 px (x-axis)      , 5669 px (y-axis)      , per metre
const PHYS_HIDPI = [0x00, 0x00, 0x16, 0x25, 0x00, 0x00, 0x16, 0x25, 0x01];

export const BLURHASH_FIELD = "xyz.amorgan.blurhash"; // MSC2448

export class UploadCanceledError extends Error {}

type ThumbnailableElement = HTMLImageElement | HTMLVideoElement;

interface IMediaConfig {
    "m.upload.size"?: number;
}

interface IContent {
    body: string;
    msgtype: string;
    info: {
        size: number;
        mimetype?: string;
    };
    file?: string;
    url?: string;
}

interface IThumbnail {
    info: {
        // eslint-disable-next-line camelcase
        thumbnail_info: {
            w: number;
            h: number;
            mimetype: string;
            size: number;
        };
        w: number;
        h: number;
        [BLURHASH_FIELD]: string;
    };
    thumbnail: Blob;
}

/**
 * Create a thumbnail for a image DOM element.
 * The image will be smaller than MAX_WIDTH and MAX_HEIGHT.
 * The thumbnail will have the same aspect ratio as the original.
 * Draws the element into a canvas using CanvasRenderingContext2D.drawImage
 * Then calls Canvas.toBlob to get a blob object for the image data.
 *
 * Since it needs to calculate the dimensions of the source image and the
 * thumbnailed image it returns an info object filled out with information
 * about the original image and the thumbnail.
 *
 * @param {HTMLElement} element The element to thumbnail.
 * @param {number} inputWidth The width of the image in the input element.
 * @param {number} inputHeight the width of the image in the input element.
 * @param {String} mimeType The mimeType to save the blob as.
 * @return {Promise} A promise that resolves with an object with an info key
 *  and a thumbnail key.
 */
async function createThumbnail(
    element: ThumbnailableElement,
    inputWidth: number,
    inputHeight: number,
    mimeType: string,
): Promise<IThumbnail> {
    let targetWidth = inputWidth;
    let targetHeight = inputHeight;
    if (targetHeight > MAX_HEIGHT) {
        targetWidth = Math.floor(targetWidth * (MAX_HEIGHT / targetHeight));
        targetHeight = MAX_HEIGHT;
    }
    if (targetWidth > MAX_WIDTH) {
        targetHeight = Math.floor(targetHeight * (MAX_WIDTH / targetWidth));
        targetWidth = MAX_WIDTH;
    }

    let canvas: HTMLCanvasElement | OffscreenCanvas;
    if (window.OffscreenCanvas) {
        canvas = new window.OffscreenCanvas(targetWidth, targetHeight);
    } else {
        canvas = document.createElement("canvas");
        canvas.width = targetWidth;
        canvas.height = targetHeight;
    }

    const context = canvas.getContext("2d");
    context.drawImage(element, 0, 0, targetWidth, targetHeight);

    let thumbnailPromise: Promise<Blob>;

    if (window.OffscreenCanvas) {
        thumbnailPromise = (canvas as OffscreenCanvas).convertToBlob({ type: mimeType });
    } else {
        thumbnailPromise = new Promise<Blob>(resolve => (canvas as HTMLCanvasElement).toBlob(resolve, mimeType));
    }

    const imageData = context.getImageData(0, 0, targetWidth, targetHeight);
    // thumbnailPromise and blurhash promise are being awaited concurrently
    const blurhash = await BlurhashEncoder.instance.getBlurhash(imageData);
    const thumbnail = await thumbnailPromise;

    return {
        info: {
            thumbnail_info: {
                w: targetWidth,
                h: targetHeight,
                mimetype: thumbnail.type,
                size: thumbnail.size,
            },
            w: inputWidth,
            h: inputHeight,
            [BLURHASH_FIELD]: blurhash,
        },
        thumbnail,
    };
}

/**
 * Load a file into a newly created image element.
 *
 * @param {File} imageFile The file to load in an image element.
 * @return {Promise} A promise that resolves with the html image element.
 */
async function loadImageElement(imageFile: File) {
    // Load the file into an html element
    const img = document.createElement("img");
    const objectUrl = URL.createObjectURL(imageFile);
    const imgPromise = new Promise((resolve, reject) => {
        img.onload = function() {
            URL.revokeObjectURL(objectUrl);
            resolve(img);
        };
        img.onerror = function(e) {
            reject(e);
        };
    });
    img.src = objectUrl;

    // check for hi-dpi PNGs and fudge display resolution as needed.
    // this is mainly needed for macOS screencaps
    let parsePromise;
    if (imageFile.type === "image/png") {
        // in practice macOS happens to order the chunks so they fall in
        // the first 0x1000 bytes (thanks to a massive ICC header).
        // Thus we could slice the file down to only sniff the first 0x1000
        // bytes (but this makes extractPngChunks choke on the corrupt file)
        const headers = imageFile; //.slice(0, 0x1000);
        parsePromise = readFileAsArrayBuffer(headers).then(arrayBuffer => {
            const buffer = new Uint8Array(arrayBuffer);
            const chunks = extractPngChunks(buffer);
            for (const chunk of chunks) {
                if (chunk.name === 'pHYs') {
                    if (chunk.data.byteLength !== PHYS_HIDPI.length) return;
                    return chunk.data.every((val, i) => val === PHYS_HIDPI[i]);
                }
            }
            return false;
        });
    }

    const [hidpi] = await Promise.all([parsePromise, imgPromise]);
    const width = hidpi ? (img.width >> 1) : img.width;
    const height = hidpi ? (img.height >> 1) : img.height;
    return { width, height, img };
}

// Minimum size for image files before we generate a thumbnail for them.
const IMAGE_SIZE_THRESHOLD_THUMBNAIL = 1 << 15; // 32KB
// Minimum size improvement for image thumbnails, if both are not met then don't bother uploading thumbnail.
const IMAGE_THUMBNAIL_MIN_REDUCTION_SIZE = 1 << 16; // 1MB
const IMAGE_THUMBNAIL_MIN_REDUCTION_PERCENT = 0.1; // 10%
// We don't apply these thresholds to video thumbnails as a poster image is always useful
// and videos tend to be much larger.

/**
 * Read the metadata for an image file and create and upload a thumbnail of the image.
 *
 * @param {MatrixClient} matrixClient A matrixClient to upload the thumbnail with.
 * @param {String} roomId The ID of the room the image will be uploaded in.
 * @param {File} imageFile The image to read and thumbnail.
 * @return {Promise} A promise that resolves with the attachment info.
 */
async function infoForImageFile(matrixClient: MatrixClient, roomId: string, imageFile: File) {
    let thumbnailType = "image/png";
    if (imageFile.type === "image/jpeg") {
        thumbnailType = "image/jpeg";
    }

    const imageElement = await loadImageElement(imageFile);

    const result = await createThumbnail(imageElement.img, imageElement.width, imageElement.height, thumbnailType);
    const imageInfo = result.info;

    // we do all sizing checks here because we still rely on thumbnail generation for making a blurhash from.
    const sizeDifference = imageFile.size - imageInfo.thumbnail_info.size;
    if (
        imageFile.size <= IMAGE_SIZE_THRESHOLD_THUMBNAIL || // image is small enough already
        (sizeDifference <= IMAGE_THUMBNAIL_MIN_REDUCTION_SIZE && // thumbnail is not sufficiently smaller than original
            sizeDifference <= (imageFile.size * IMAGE_THUMBNAIL_MIN_REDUCTION_PERCENT))
    ) {
        delete imageInfo["thumbnail_info"];
        return imageInfo;
    }

    const uploadResult = await uploadFile(matrixClient, roomId, result.thumbnail);

    imageInfo["thumbnail_url"] = uploadResult.url;
    imageInfo["thumbnail_file"] = uploadResult.file;
    return imageInfo;
}

/**
 * Load a file into a newly created video element and pull some strings
 * in an attempt to guarantee the first frame will be showing.
 *
 * @param {File} videoFile The file to load in an video element.
 * @return {Promise} A promise that resolves with the video image element.
 */
function loadVideoElement(videoFile): Promise<HTMLVideoElement> {
    return new Promise((resolve, reject) => {
        // Load the file into an html element
        const video = document.createElement("video");
        video.preload = "metadata";
        video.playsInline = true;
        video.muted = true;

        const reader = new FileReader();

        reader.onload = function(ev) {
            // Wait until we have enough data to thumbnail the first frame.
            video.onloadeddata = async function() {
                resolve(video);
                video.pause();
            };
            video.onerror = function(e) {
                reject(e);
            };

            video.src = ev.target.result as string;
            video.load();
            video.play();
        };
        reader.onerror = function(e) {
            reject(e);
        };
        reader.readAsDataURL(videoFile);
    });
}

/**
 * Read the metadata for a video file and create and upload a thumbnail of the video.
 *
 * @param {MatrixClient} matrixClient A matrixClient to upload the thumbnail with.
 * @param {String} roomId The ID of the room the video will be uploaded to.
 * @param {File} videoFile The video to read and thumbnail.
 * @return {Promise} A promise that resolves with the attachment info.
 */
function infoForVideoFile(matrixClient, roomId, videoFile) {
    const thumbnailType = "image/jpeg";

    let videoInfo;
    return loadVideoElement(videoFile).then((video) => {
        return createThumbnail(video, video.videoWidth, video.videoHeight, thumbnailType);
    }).then((result) => {
        videoInfo = result.info;
        return uploadFile(matrixClient, roomId, result.thumbnail);
    }).then((result) => {
        videoInfo.thumbnail_url = result.url;
        videoInfo.thumbnail_file = result.file;
        return videoInfo;
    });
}

/**
 * Read the file as an ArrayBuffer.
 * @param {File} file The file to read
 * @return {Promise} A promise that resolves with an ArrayBuffer when the file
 *   is read.
 */
function readFileAsArrayBuffer(file: File | Blob): Promise<ArrayBuffer> {
    return new Promise((resolve, reject) => {
        const reader = new FileReader();
        reader.onload = function(e) {
            resolve(e.target.result as ArrayBuffer);
        };
        reader.onerror = function(e) {
            reject(e);
        };
        reader.readAsArrayBuffer(file);
    });
}

/**
 * Upload the file to the content repository.
 * If the room is encrypted then encrypt the file before uploading.
 *
 * @param {MatrixClient} matrixClient The matrix client to upload the file with.
 * @param {String} roomId The ID of the room being uploaded to.
 * @param {File} file The file to upload.
 * @param {Function?} progressHandler optional callback to be called when a chunk of
 *    data is uploaded.
 * @return {Promise} A promise that resolves with an object.
 *  If the file is unencrypted then the object will have a "url" key.
 *  If the file is encrypted then the object will have a "file" key.
 */
export function uploadFile(
    matrixClient: MatrixClient,
    roomId: string,
    file: File | Blob,
    progressHandler?: any, // TODO: Types
): IAbortablePromise<{url?: string, file?: any}> { // TODO: Types
    let canceled = false;
    if (matrixClient.isRoomEncrypted(roomId)) {
        // If the room is encrypted then encrypt the file before uploading it.
        // First read the file into memory.
        let uploadPromise;
        let encryptInfo;
        const prom = readFileAsArrayBuffer(file).then(function(data) {
            if (canceled) throw new UploadCanceledError();
            // Then encrypt the file.
            return encrypt.encryptAttachment(data);
        }).then(function(encryptResult) {
            if (canceled) throw new UploadCanceledError();
            // Record the information needed to decrypt the attachment.
            encryptInfo = encryptResult.info;
            // Pass the encrypted data as a Blob to the uploader.
            const blob = new Blob([encryptResult.data]);
            uploadPromise = matrixClient.uploadContent(blob, {
                progressHandler: progressHandler,
                includeFilename: false,
            });
            return uploadPromise;
        }).then(function(url) {
            if (canceled) throw new UploadCanceledError();
            // If the attachment is encrypted then bundle the URL along
            // with the information needed to decrypt the attachment and
            // add it under a file key.
            encryptInfo.url = url;
            if (file.type) {
                encryptInfo.mimetype = file.type;
            }
            return { "file": encryptInfo };
        }) as IAbortablePromise<{ file: any }>;
        prom.abort = () => {
            canceled = true;
            if (uploadPromise) matrixClient.cancelUpload(uploadPromise);
        };
        return prom;
    } else {
        const basePromise = matrixClient.uploadContent(file, {
            progressHandler: progressHandler,
        });
        const promise1 = basePromise.then(function(url) {
            if (canceled) throw new UploadCanceledError();
            // If the attachment isn't encrypted then include the URL directly.
            return { url };
        }) as IAbortablePromise<{ url: string }>;
        promise1.abort = () => {
            canceled = true;
            matrixClient.cancelUpload(basePromise);
        };
        return promise1;
    }
}

export default class ContentMessages {
    private inprogress: IUpload[] = [];
    private mediaConfig: IMediaConfig = null;

    sendStickerContentToRoom(url: string, roomId: string, info: IImageInfo, text: string, matrixClient: MatrixClient) {
        const startTime = CountlyAnalytics.getTimestamp();
        const prom = matrixClient.sendStickerMessage(roomId, url, info, text).catch((e) => {
            console.warn(`Failed to send content with URL ${url} to room ${roomId}`, e);
            throw e;
        });
        CountlyAnalytics.instance.trackSendMessage(startTime, prom, roomId, false, false, { msgtype: "m.sticker" });
        return prom;
    }

    getUploadLimit() {
        if (this.mediaConfig !== null && this.mediaConfig["m.upload.size"] !== undefined) {
            return this.mediaConfig["m.upload.size"];
        } else {
            return null;
        }
    }

    async sendContentListToRoom(
        files: File[],
        roomId: string,
        matrixClient: MatrixClient,
        showConfirmationDialogs = true,
    ) {
        if (matrixClient.isGuest()) {
            dis.dispatch({ action: 'require_registration' });
            return;
        }

        const isQuoting = Boolean(RoomViewStore.getQuotingEvent());
        if (isQuoting) {
            // FIXME: Using an import will result in Element crashing
            const QuestionDialog = sdk.getComponent("dialogs.QuestionDialog");
            const { finished } = Modal.createTrackedDialog<[boolean]>('Upload Reply Warning', '', QuestionDialog, {
                title: _t('Replying With Files'),
                description: (
                    <div>{ _t(
                        'At this time it is not possible to reply with a file. ' +
                        'Would you like to upload this file without replying?',
                    ) }</div>
                ),
                hasCancelButton: true,
                button: _t("Continue"),
            });
            const [shouldUpload] = await finished;
            if (!shouldUpload) return;
        }

        if (!this.mediaConfig) { // hot-path optimization to not flash a spinner if we don't need to
            const modal = Modal.createDialog(Spinner, null, 'mx_Dialog_spinner');
            await this.ensureMediaConfigFetched(matrixClient);
            modal.close();
        }

        const tooBigFiles = [];
        const okFiles = [];

        for (let i = 0; i < files.length; ++i) {
            if (this.isFileSizeAcceptable(files[i])) {
                okFiles.push(files[i]);
            } else {
                tooBigFiles.push(files[i]);
            }
        }

        if (tooBigFiles.length > 0) {
            // FIXME: Using an import will result in Element crashing
            const UploadFailureDialog = sdk.getComponent("dialogs.UploadFailureDialog");
            const { finished } = Modal.createTrackedDialog<[boolean]>('Upload Failure', '', UploadFailureDialog, {
                badFiles: tooBigFiles,
                totalFiles: files.length,
                contentMessages: this,
            });
            const [shouldContinue] = await finished;
            if (!shouldContinue) return;
        }

<<<<<<< HEAD
        let uploadAll = !showConfirmationDialogs;
=======
        let uploadAll = false;
>>>>>>> ac0ba2d5
        // Promise to complete before sending next file into room, used for synchronisation of file-sending
        // to match the order the files were specified in
        let promBefore: Promise<any> = Promise.resolve();
        for (let i = 0; i < okFiles.length; ++i) {
            const file = okFiles[i];
            if (!uploadAll) {
                // FIXME: Using an import will result in Element crashing
                const UploadConfirmDialog = sdk.getComponent("dialogs.UploadConfirmDialog");
                const { finished } = Modal.createTrackedDialog<[boolean, boolean]>('Upload Files confirmation',
                    '', UploadConfirmDialog, {
                        file,
                        currentIndex: i,
                        totalFiles: okFiles.length,
                    },
                );
                const [shouldContinue, shouldUploadAll] = await finished;
                if (!shouldContinue) break;
                if (shouldUploadAll) {
                    uploadAll = true;
                }
            }
            promBefore = this.sendContentToRoom(file, roomId, matrixClient, promBefore);
        }
    }

    getCurrentUploads() {
        return this.inprogress.filter(u => !u.canceled);
    }

    cancelUpload(promise: Promise<any>, matrixClient: MatrixClient) {
        let upload: IUpload;
        for (let i = 0; i < this.inprogress.length; ++i) {
            if (this.inprogress[i].promise === promise) {
                upload = this.inprogress[i];
                break;
            }
        }
        if (upload) {
            upload.canceled = true;
            matrixClient.cancelUpload(upload.promise);
            dis.dispatch<UploadCanceledPayload>({ action: Action.UploadCanceled, upload });
        }
    }

    private sendContentToRoom(file: File, roomId: string, matrixClient: MatrixClient, promBefore: Promise<any>) {
        const startTime = CountlyAnalytics.getTimestamp();
        const content: IContent = {
            body: file.name || 'Attachment',
            info: {
                size: file.size,
            },
            msgtype: "", // set later
        };

        if (SettingsStore.getValue("Performance.addSendMessageTimingMetadata")) {
            decorateStartSendingTime(content);
        }

        // if we have a mime type for the file, add it to the message metadata
        if (file.type) {
            content.info.mimetype = file.type;
        }

        const prom = new Promise<void>((resolve) => {
            if (file.type.indexOf('image/') === 0) {
                content.msgtype = 'm.image';
                infoForImageFile(matrixClient, roomId, file).then((imageInfo) => {
                    Object.assign(content.info, imageInfo);
                    resolve();
                }, (e) => {
                    console.error(e);
                    content.msgtype = 'm.file';
                    resolve();
                });
            } else if (file.type.indexOf('audio/') === 0) {
                content.msgtype = 'm.audio';
                resolve();
            } else if (file.type.indexOf('video/') === 0) {
                content.msgtype = 'm.video';
                infoForVideoFile(matrixClient, roomId, file).then((videoInfo) => {
                    Object.assign(content.info, videoInfo);
                    resolve();
                }, (e) => {
                    content.msgtype = 'm.file';
                    resolve();
                });
            } else {
                content.msgtype = 'm.file';
                resolve();
            }
        }) as IAbortablePromise<void>;

        // create temporary abort handler for before the actual upload gets passed off to js-sdk
        prom.abort = () => {
            upload.canceled = true;
        };

        const upload: IUpload = {
            fileName: file.name || 'Attachment',
            roomId: roomId,
            total: file.size,
            loaded: 0,
            promise: prom,
        };
        this.inprogress.push(upload);
        dis.dispatch<UploadStartedPayload>({ action: Action.UploadStarted, upload });

        // Focus the composer view
        dis.fire(Action.FocusSendMessageComposer);

        function onProgress(ev) {
            upload.total = ev.total;
            upload.loaded = ev.loaded;
            dis.dispatch<UploadProgressPayload>({ action: Action.UploadProgress, upload });
        }

        let error;
        return prom.then(function() {
            if (upload.canceled) throw new UploadCanceledError();
            // XXX: upload.promise must be the promise that
            // is returned by uploadFile as it has an abort()
            // method hacked onto it.
            upload.promise = uploadFile(matrixClient, roomId, file, onProgress);
            return upload.promise.then(function(result) {
                content.file = result.file;
                content.url = result.url;
            });
        }).then(() => {
            // Await previous message being sent into the room
            return promBefore;
        }).then(function() {
            if (upload.canceled) throw new UploadCanceledError();
            const prom = matrixClient.sendMessage(roomId, content);
            if (SettingsStore.getValue("Performance.addSendMessageTimingMetadata")) {
                prom.then(resp => {
                    sendRoundTripMetric(matrixClient, roomId, resp.event_id);
                });
            }
            CountlyAnalytics.instance.trackSendMessage(startTime, prom, roomId, false, false, content);
            return prom;
        }, function(err) {
            error = err;
            if (!upload.canceled) {
                let desc = _t("The file '%(fileName)s' failed to upload.", { fileName: upload.fileName });
                if (err.http_status === 413) {
                    desc = _t(
                        "The file '%(fileName)s' exceeds this homeserver's size limit for uploads",
                        { fileName: upload.fileName },
                    );
                }
                // FIXME: Using an import will result in Element crashing
                const ErrorDialog = sdk.getComponent("dialogs.ErrorDialog");
                Modal.createTrackedDialog('Upload failed', '', ErrorDialog, {
                    title: _t('Upload Failed'),
                    description: desc,
                });
            }
        }).finally(() => {
            for (let i = 0; i < this.inprogress.length; ++i) {
                if (this.inprogress[i].promise === upload.promise) {
                    this.inprogress.splice(i, 1);
                    break;
                }
            }
            if (error) {
                // 413: File was too big or upset the server in some way:
                // clear the media size limit so we fetch it again next time
                // we try to upload
                if (error && error.http_status === 413) {
                    this.mediaConfig = null;
                }
                dis.dispatch<UploadErrorPayload>({ action: Action.UploadFailed, upload, error });
            } else {
                dis.dispatch<UploadFinishedPayload>({ action: Action.UploadFinished, upload });
                dis.dispatch({ action: 'message_sent' });
            }
        });
    }

    private isFileSizeAcceptable(file: File) {
        if (this.mediaConfig !== null &&
            this.mediaConfig["m.upload.size"] !== undefined &&
            file.size > this.mediaConfig["m.upload.size"]) {
            return false;
        }
        return true;
    }

    private ensureMediaConfigFetched(matrixClient: MatrixClient) {
        if (this.mediaConfig !== null) return;

        console.log("[Media Config] Fetching");
        return matrixClient.getMediaConfig().then((config) => {
            console.log("[Media Config] Fetched config:", config);
            return config;
        }).catch(() => {
            // Media repo can't or won't report limits, so provide an empty object (no limits).
            console.log("[Media Config] Could not fetch config, so not limiting uploads.");
            return {};
        }).then((config) => {
            this.mediaConfig = config;
        });
    }

    static sharedInstance() {
        if (window.mxContentMessages === undefined) {
            window.mxContentMessages = new ContentMessages();
        }
        return window.mxContentMessages;
    }
}<|MERGE_RESOLUTION|>--- conflicted
+++ resolved
@@ -27,13 +27,7 @@
 import encrypt from "browser-encrypt-attachment";
 import extractPngChunks from "png-chunks-extract";
 import Spinner from "./components/views/elements/Spinner";
-<<<<<<< HEAD
 import UploadConfirmDialog from "./components/views/dialogs/UploadConfirmDialog";
-
-// Polyfill for Canvas.toBlob API using Canvas.toDataURL
-import "blueimp-canvas-to-blob";
-=======
->>>>>>> ac0ba2d5
 import { Action } from "./dispatcher/actions";
 import CountlyAnalytics from "./CountlyAnalytics";
 import {
@@ -498,11 +492,7 @@
             if (!shouldContinue) return;
         }
 
-<<<<<<< HEAD
         let uploadAll = !showConfirmationDialogs;
-=======
-        let uploadAll = false;
->>>>>>> ac0ba2d5
         // Promise to complete before sending next file into room, used for synchronisation of file-sending
         // to match the order the files were specified in
         let promBefore: Promise<any> = Promise.resolve();
