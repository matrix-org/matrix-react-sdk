{
    "Warning!": "Diqqət!",
    "Sun": "Baz",
    "Mon": "Ber",
    "Tue": "Çax",
    "Wed": "Çər",
    "Thu": "Cax",
    "Fri": "Cüm",
    "Sat": "Şən",
    "Jan": "Yan",
    "Feb": "Fev",
    "Mar": "Mar",
    "Apr": "Apr",
    "May": "May",
    "Jun": "Iyun",
    "Jul": "Iyul",
    "Aug": "Avg",
    "Sep": "Sen",
    "Oct": "Okt",
    "Nov": "Noy",
    "Dec": "Dek",
    "%(weekDayName)s %(time)s": "%(weekDayName)s %(time)s",
    "%(weekDayName)s, %(monthName)s %(day)s %(time)s": "%(weekDayName)s, %(day)s %(monthName)s %(time)s",
    "%(weekDayName)s, %(monthName)s %(day)s %(fullYear)s": "%(weekDayName)s, %(day)s %(monthName)s %(fullYear)s",
    "Moderator": "Moderator",
    "not specified": "qeyd edilmədi",
    "Join Room": "Otağa girmək",
    "unknown error code": "naməlum səhv kodu",
    "Sunday": "Bazar",
    "Friday": "Cümə",
    "Today": "Bu gün",
    "Decrypt %(text)s": "Şifrini açmaq %(text)s",
    "Download %(text)s": "Yükləmək %(text)s",
    "Create new room": "Otağı yaratmaq",
    "Home": "Başlanğıc",
    "%(items)s and %(lastItem)s": "%(items)s və %(lastItem)s",
    "An error has occurred.": "Səhv oldu.",
    "Verification Pending": "Gözləmə təsdiq etmələr",
    "Please check your email and click on the link it contains. Once this is done, click continue.": "Öz elektron poçtunu yoxlayın və olan istinadı basın. Bundan sonra düyməni Davam etməyə basın.",
    "Send": "Göndər",
    "PM": "24:00",
    "AM": "12:00",
    "Restricted": "Məhduddur",
    "%(weekDayName)s, %(monthName)s %(day)s %(fullYear)s %(time)s": "%(weekDayName)s, %(monthName)s %(day)s %(fullYear)s %(time)s",
    "common": {
        "analytics": "Analitik",
        "error": "Səhv",
        "no_results": "Nəticə yoxdur",
        "password": "Şifrə",
        "settings": "Qurmalar",
        "name": "Ad",
        "labs": "Laboratoriya",
        "home": "Başlanğıc",
        "favourites": "Seçilmişlər",
        "attachment": "Əlavə",
        "emoji": "Smaylar",
        "unnamed_room": "Adı açıqlanmayan otaq",
        "identity_server": "Eyniləşdirmənin serveri",
        "on": "Qoşmaq",
        "advanced": "Təfərrüatlar",
        "profile": "Profil",
        "authentication": "Müəyyənləşdirilmə",
        "low_priority": "Əhəmiyyətsizlər",
        "historical": "Arxiv",
        "are_you_sure": "Siz əminsiniz?"
    },
    "action": {
        "continue": "Davam etmək",
        "invites_list": "Dəvətlər",
        "leave_room": "Otağı tərk etmək",
        "ok": "OK",
        "remove": "Silmək",
        "start_chat": "Çata başlamaq",
        "update": "Yeniləmək",
        "trust": "Etibar",
        "sign_in": "Daxil ol",
        "logout": "Çıxmaq",
        "ignore": "Bloklamaq",
        "dismiss": "Nəzərə almayın",
        "close": "Bağlamaq",
        "accept": "Qəbul etmək",
        "register": "Qeydiyyatdan keçmək",
        "unban": "Blokdan çıxarmaq",
        "unignore": "Blokdan çıxarmaq",
        "explore_rooms": "Otaqları kəşf edin"
    },
    "keyboard": {
        "home": "Başlanğıc"
    },
    "power_level": {
        "default": "Varsayılan olaraq",
        "restricted": "Məhduddur",
        "moderator": "Moderator",
        "admin": "Administrator",
        "custom": "Xüsusi (%(level)s)"
    },
    "settings": {
        "always_show_message_timestamps": "Həmişə mesajların göndərilməsi vaxtını göstərmək",
        "notifications": {
            "rule_contains_display_name": "Mənim adımı özündə saxlayan mesajlar",
            "rule_room_one_to_one": "Fərdi çatlarda mesajlar",
            "rule_message": "Qrup çatlarında mesajlar",
            "rule_invite_for_me": "Nə vaxt ki, məni otağa dəvət edirlər",
            "rule_call": "Dəvət zəngi",
            "rule_suppress_notices": "Botla göndərilmiş mesajlar",
            "error_permissions_denied": "%(brand)s-un sizə bildiriş göndərmək icazəsi yoxdur - brauzerinizin parametrlərini yoxlayın",
            "error_permissions_missing": "%(brand)s bildiriş göndərmək üçün icazə verilmədi - lütfən yenidən cəhd edin",
            "error_title": "Xəbərdarlıqları daxil qoşmağı bacarmadı",
            "push_targets": "Xəbərdarlıqlar üçün qurğular"
        },
        "appearance": {
            "timeline_image_size_default": "Varsayılan olaraq",
            "image_size_default": "Varsayılan olaraq"
        },
        "security": {
            "export_megolm_keys": "Şifrləmənin açarlarının ixracı",
            "import_megolm_keys": "Şifrləmənin açarlarının idxalı",
            "cryptography_section": "Kriptoqrafiya"
        },
        "general": {
            "account_section": "Hesab",
            "email_address_in_use": "Bu e-mail ünvanı istifadə olunur",
            "msisdn_in_use": "Bu telefon nömrəsi artıq istifadə olunur",
            "add_email_dialog_title": "Emal ünvan əlavə etmək",
            "add_email_failed_verification": "Email-i yoxlamağı bacarmadı: əmin olun ki, siz məktubda istinaddakı ünvana keçdiniz",
            "add_msisdn_dialog_title": "Telefon nömrəsi əlavə etmək",
            "error_password_change_403": "Şifrəni əvəz etməyi bacarmadı. Siz cari şifrə düzgün daxil etdiniz?",
            "deactivate_section": "Hesabı bağlamaq",
            "error_email_verification": "Email-i yoxlamağı bacarmadı.",
            "incorrect_msisdn_verification": "Təsdiq etmənin səhv kodu",
            "error_set_name": "Görünüş adını təyin etmək bacarmadı",
            "error_remove_3pid": "Əlaqə məlumatlarının silməyi bacarmadı",
            "error_invalid_email": "Yanlış email",
            "error_add_email": "Email-i əlavə etməyə müvəffəq olmur"
        },
        "key_export_import": {
            "confirm_passphrase": "Şifrəni təsdiqləyin"
        }
    },
    "timeline": {
        "m.room.topic": "%(senderDisplayName)s otağın mövzusunu \"%(topic)s\" dəyişdirdi.",
        "m.room.name": {
            "remove": "%(senderDisplayName)s otaq otağını sildi.",
            "set": "%(senderDisplayName)s otağın adını %(roomName)s dəyişdirdi."
        },
        "m.room.tombstone": "%(senderDisplayName)s bu otağı təkmilləşdirdi.",
        "m.room.join_rules": {
            "public": "%(senderDisplayName)s linki olanlara otağı açıq etdi.",
            "invite": "%(senderDisplayName)s otağı yalnız dəvətlə açıq etdi.",
            "unknown": "%(senderDisplayName)s qoşulma qaydasını %(rule)s olaraq dəyişdirdi"
        },
        "m.room.guest_access": {
            "can_join": "%(senderDisplayName)s qonaq otağa qoşulmasına icazə verdi.",
            "forbidden": "%(senderDisplayName)s qonaqların otağa daxil olmasının qarşısını aldı.",
            "unknown": "%(senderDisplayName)s %(rule)s-a qonaq girişi dəyişdirildi."
        },
        "m.room.history_visibility": {
            "invited": "%(senderName)s dəvət edilmiş iştirakçılar üçün danışıqların tarixini açdı.",
            "joined": "%(senderName)s girmiş iştirakçılar üçün danışıqların tarixini açdı.",
            "shared": "%(senderName)s iştirakçılar üçün danışıqların tarixini açdı.",
            "world_readable": "%(senderName)s hamı üçün danışıqların tarixini açdı.",
            "unknown": "%(senderName)s naməlum rejimdə otağın tarixini açdı (%(visibility)s)."
        },
        "m.room.power_levels": {
            "changed": "%(senderName)s hüquqların səviyyələrini dəyişdirdi %(powerLevelDiffText)s.",
            "user_from_to": "%(userId)s üçün  %(fromPowerLevel)s-dan %(toPowerLevel)s-lə"
        },
        "load_error": {
            "title": "Xronologiyadan nişanı yükləməyi bacarmadı"
        }
    },
    "slash_command": {
        "shrug": "¯ \\ _ (ツ) _ / ¯ işarəsini mesaja elavə edir.",
        "plain": "Bir mesajı qeyd kimi şərh etmədən, düz mətn şəklində göndərir",
        "upgraderoom": "Bir otağı yeni bir versiyaya yüksəldir",
        "upgraderoom_permission_error": "Bu komandadan (əmrdən) istifadə etmək üçün tələb olunan icazəniz yoxdur.",
        "nick": "Sizin təxəllüsünüz dəyişdirir",
        "myroomnick": "Yalnız cari otaqda ekran ləqəbinizi dəyişdirir",
        "roomavatar": "Cari otağın avatarını dəyişdirir",
        "topic": "Otaq mövzusunu alır və ya təyin edir",
        "topic_none": "Bu otağın mövzusu yoxdur.",
        "roomname": "Otaq adını təyin edir",
        "invite": "Verilmiş ID-lə istifadəçini cari otağa dəvət edir",
        "ban": "Verilmiş ID-lə istifadəçini bloklayır",
        "unban": "Verilmiş ID ilə istifadəçini qadağan etmək",
        "ignore": "Sizdən mesajları gizlədərək istifadəçini bloklayır",
        "unignore": "Onların gələcək mesajlarını göstərərək istifadəçinin bloku edilməsi durdurur",
        "devtools": "Geliştirici Alətlər dialoqunu açır",
        "addwidget": "Otağa URL tərəfindən xüsusi bir widjet əlavə edir",
        "rainbow": "Verilən mesajı göy qurşağı kimi rəngli göndərir",
        "rainbowme": "Göndərilmiş emote rəngini göy qurşağı kimi göndərir",
        "help": "İstifadə qaydaları və təsvirləri ilə komanda siyahısını göstərir",
        "usage": "İstifadə",
        "category_messages": "Mesajlar",
        "category_actions": "Tədbirlər",
        "category_admin": "Administrator",
        "category_advanced": "Təfərrüatlar",
        "category_other": "Digər",
        "addwidget_invalid_protocol": "Zəhmət olmasa https:// və ya http:// widget URL təmin edin",
        "addwidget_no_permissions": "Bu otaqda vidjetləri dəyişdirə bilməzsiniz.",
        "discardsession": "Şifrəli bir otaqda mövcud qrup sessiyasını ləğv etməyə məcbur edir",
        "me": "Hərəkətlərin nümayişi",
        "op": "Bir istifadəçinin güc səviyyəsini müəyyənləşdirin",
        "deop": "Verilmiş ID-lə istifadəçidən operatorun səlahiyyətlərini çıxardır",
        "command_error": "Komandanın səhvi",
        "invite_3pid_use_default_is_title": "Şəxsiyyət serverindən istifadə edin",
        "invite_3pid_use_default_is_title_description": "E-poçtla dəvət etmək üçün şəxsiyyət serverindən istifadə edin. Defolt şəxsiyyət serverini (%(defaultIdentityServerName)s) istifadə etməyə və ya Parametrlərdə idarə etməyə davam edin.",
        "invite_3pid_needs_is_error": "E-poçtla dəvət etmək üçün şəxsiyyət serverindən istifadə edin. Parametrlərdə idarə edin.",
        "ignore_dialog_title": "İstifadəçi blokun siyahısına əlavə edilmişdir",
        "ignore_dialog_description": "Siz %(userId)s blokladınız",
        "unignore_dialog_title": "İstifadəçi blokun siyahısından götürülmüşdür",
        "unignore_dialog_description": "Siz %(userId)s blokdan çıxardınız",
        "verify_success_title": "Təsdiqlənmiş açar"
    },
    "bug_reporting": {
        "collecting_information": "Proqramın versiyası haqqında məlumatın yığılması",
        "collecting_logs": "Jurnalların bir yığım",
        "waiting_for_server": "Serverdən cavabın gözlənməsi"
    },
    "voip": {
        "hangup": "Bitirmək",
        "voice_call": "Səs çağırış",
        "video_call": "Video çağırış",
        "call_failed": "Uğursuz zəng",
        "misconfigured_server": "Düzgün qurulmamış server səbəbindən zəng alınmadı",
        "misconfigured_server_description": "Xahiş edirik, baş serverin administratoruna müraciət edin (<code>%(homeserverDomain)s</code>) ki zənglərin etibarlı işləməsi üçün dönüş serverini konfiqurasiya etsin.",
        "cannot_call_yourself_description": "Siz özünə zəng vura bilmirsiniz.",
        "no_permission_conference": "İzn tələb olunur",
        "no_permission_conference_description": "Bu otaqda konfrans başlamaq üçün icazə yoxdur"
    },
    "devtools": {
        "category_other": "Digər"
    },
    "Other": "Digər",
    "labs": {
        "group_profile": "Profil"
    },
    "export_chat": {
        "messages": "Mesajlar"
    },
    "auth": {
        "footer_powered_by_matrix": "Matrix tərəfindən təchiz edilmişdir",
        "unsupported_auth_msisdn": "Bu server telefon nömrəsinin köməyi ilə müəyyənləşdirilməni dəstəkləmir.",
        "register_action": "Hesab Aç",
        "phone_label": "Telefon",
        "session_logged_out_description": "Təhlükəsizliyin təmin olunması üçün sizin sessiyanız başa çatmışdır idi. Zəhmət olmasa, yenidən girin.",
        "change_password_mismatch": "Yeni şifrlər uyğun gəlmir",
        "change_password_empty": "Şifrələr boş ola bilməz",
        "change_password_confirm_label": "Yeni şifrə təsdiq edin",
        "change_password_current_label": "Cari şifrə",
        "change_password_new_label": "Yeni şifrə",
        "change_password_action": "Şifrəni dəyişdirin",
        "email_field_label": "E-poçt",
        "msisdn_field_label": "Telefon",
        "identifier_label": "Seçmək",
        "reset_password_email_not_found_title": "Bu e-poçt ünvanı tapılmadı",
        "reset_password": {
            "password_not_entered": "Yeni parolu daxil edin.",
            "passwords_mismatch": "Yeni şifrələr uyğun olmalıdır.",
            "return_to_login": "Girişin ekranına qayıtmaq"
        }
    },
    "update": {
        "release_notes_toast_title": "Nə dəyişdi"
    },
    "composer": {
        "autocomplete": {
            "command_description": "Komandalar",
            "user_description": "İstifadəçilər"
        },
        "no_perms_notice": "Siz bu otağa yaza bilmirsiniz",
        "poll_button_no_perms_title": "İzn tələb olunur"
    },
    "space": {
        "context_menu": {
            "explore": "Otaqları kəşf edin"
        }
    },
    "room_settings": {
        "permissions": {
            "no_privileged_users": "Heç bir istifadəçi bu otaqda xüsusi hüquqlara malik deyil",
            "banned_users_section": "Bloklanmış istifadəçilər",
            "permissions_section": "Girişin hüquqları",
            "error_unbanning": "Blokdan çıxarmağı bacarmadı",
            "banned_by": "%(displayName)s bloklanıb",
            "ban_reason": "Səbəb"
        },
        "security": {
            "history_visibility_legend": "Kim tarixi oxuya bilər?"
        },
        "upload_avatar_label": "Avatar-ı yükləmək",
        "general": {
            "other_section": "Digər"
        }
    },
    "failed_load_async_component": "Yükləmək olmur! Şəbəkə bağlantınızı yoxlayın və yenidən cəhd edin.",
    "upload_failed_generic": "'%(fileName)s' faylı yüklənə bilmədi.",
    "upload_failed_size": "'%(fileName)s' faylı yükləmə üçün bu server ölçü həddini aşmışdır",
    "upload_failed_title": "Faylın göndərilməsinin nasazlığı",
    "create_room": {
        "generic_error": "Server, istifadə edilə bilməz, yüklənmiş ola bilər və ya bir səhv vurursunuz.",
        "unsupported_version": "Server göstərilən otaq versiyasını dəstəkləmir.",
        "error_title": "Otağı yaratmağı bacarmadı"
    },
    "terms": {
        "identity_server_no_terms_title": "Şəxsiyyət serverinin xidmət şərtləri yoxdur",
        "identity_server_no_terms_description_1": "Bu hərəkət e-poçt ünvanı və ya telefon nömrəsini təsdiqləmək üçün standart şəxsiyyət serverinə <server /> girməyi tələb edir, lakin serverdə heç bir xidmət şəraiti yoxdur.",
        "identity_server_no_terms_description_2": "Yalnız server sahibinə etibar etsəniz davam edin."
    },
    "invite": {
        "failed_title": "Dəvət alınmadı",
        "failed_generic": "Əməliyyatın nasazlığı"
    },
    "widget": {
        "error_need_to_be_logged_in": "Siz sistemə girməlisiniz.",
        "error_need_invite_permission": "Bunun üçün siz istifadəçiləri dəvət etmək imkanına malik olmalısınız."
    },
    "scalar": {
        "error_create": "Widjet yaratmaq olmur.",
        "error_missing_room_id": "Yarımçıq otaq ID.",
        "error_send_request": "Sorğunu göndərməyi bacarmadı.",
        "error_room_unknown": "Bu otaq tanınmır.",
        "error_power_level_invalid": "Hüquqların səviyyəsi müsbət tam ədəd olmalıdır.",
        "error_membership": "Sən bu otaqda deyilsən.",
        "error_permission": "Bu otaqda bunu etməyə icazəniz yoxdur.",
        "error_missing_room_id_request": "Sorğuda room_id yoxdur",
        "error_room_not_visible": "Otaq %(roomId)s görünmür",
        "error_missing_user_id_request": "Sorğuda user_id yoxdur"
    },
    "room": {
        "upgrade_error_title": "Otaq yeniləmə xətası",
        "upgrade_error_description": "Serverinizin seçilmiş otaq versiyasını dəstəklədiyini  bir daha yoxlayın və yenidən cəhd edin.",
        "context_menu": {
            "favourite": "Seçilmiş"
        },
        "header": {
            "forget_room_button": "Otağı unutmaq"
        },
        "status_bar": {
            "server_connectivity_lost_title": "Serverlə əlaqə itirilmişdir.",
            "server_connectivity_lost_description": "Hələ ki serverlə əlaqə bərpa olmayacaq, göndərilmiş mesajlar saxlanacaq."
        },
        "failed_reject_invite": "Dəvəti rədd etməyi bacarmadı"
    },
    "notifications": {
        "enable_prompt_toast_title": "Xəbərdarlıqlar",
        "class_other": "Digər",
        "default": "Varsayılan olaraq"
    },
    "encryption": {
        "not_supported": "<dəstəklənmir>"
    },
    "error": {
        "update_power_level": "Hüquqların səviyyəsini dəyişdirməyi bacarmadı"
    },
    "member_list": {
        "invited_list_heading": "Dəvət edilmişdir",
        "filter_placeholder": "İştirakçılara görə axtarış"
    },
    "user_info": {
        "error_ban_user": "İstifadəçini bloklamağı bacarmadı",
        "error_mute_user": "İstifadəçini kəsməyi bacarmadı"
<<<<<<< HEAD
    },
    "reject_invitation_dialog": {
        "title": "Dəvəti rədd etmək",
        "confirmation": "Siz əminsiniz ki, siz dəvəti rədd etmək istəyirsiniz?",
        "failed": "Dəvəti rədd etməyi bacarmadı"
    },
    "error_dialog": {
        "forget_room_failed": "Otağı unutmağı bacarmadı: %(errCode)s"
    },
    "no_more_results": "Daha çox nəticə yoxdur"
=======
    }
>>>>>>> 69504972
}<|MERGE_RESOLUTION|>--- conflicted
+++ resolved
@@ -360,18 +360,14 @@
     "user_info": {
         "error_ban_user": "İstifadəçini bloklamağı bacarmadı",
         "error_mute_user": "İstifadəçini kəsməyi bacarmadı"
-<<<<<<< HEAD
     },
     "reject_invitation_dialog": {
         "title": "Dəvəti rədd etmək",
         "confirmation": "Siz əminsiniz ki, siz dəvəti rədd etmək istəyirsiniz?",
         "failed": "Dəvəti rədd etməyi bacarmadı"
     },
+    "no_more_results": "Daha çox nəticə yoxdur",
     "error_dialog": {
         "forget_room_failed": "Otağı unutmağı bacarmadı: %(errCode)s"
-    },
-    "no_more_results": "Daha çox nəticə yoxdur"
-=======
     }
->>>>>>> 69504972
 }