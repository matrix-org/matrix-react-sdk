--- conflicted
+++ resolved
@@ -426,8 +426,8 @@
         "import_invalid_passphrase": ".i pu fliba lo nu birti lo du'u curmi lo nu do jonse .i na'e drani xu japyvla",
         "verify_toast_title": "nu co'a lacri le se samtcise'u",
         "verify_toast_description": ".i la'a na pa na du be do cu lacri",
-        "cross_signing_room_normal": ".i ro zilbe'i be fo le cei'i cu mifra",
-        "cross_signing_room_verified": ".i do lacri ro pagbu be le se zilbe'i"
+        "cross_signing_room_verified": ".i do lacri ro pagbu be le se zilbe'i",
+        "cross_signing_room_normal": ".i ro zilbe'i be fo le cei'i cu mifra"
     },
     "export_chat": {
         "messages": "notci"
@@ -529,7 +529,6 @@
     },
     "right_panel": {
         "share_button": "nu jungau fi le du'u ve zilbe'i"
-<<<<<<< HEAD
     },
     "leave_room_dialog": {
         "leave_room_question": ".i xu do birti le du'u do kaidji le ka co'u pagbu le se zilbe'i be fo la'o zoi. %(roomName)s .zoi"
@@ -538,7 +537,5 @@
         "search_failed": {
             "title": ".i da nabmi lo nu sisku"
         }
-=======
->>>>>>> 69504972
     }
 }