{
    "Account": "บัญชี",
    "Microphone": "ไมโครโฟน",
    "No Microphones detected": "ไม่พบไมโครโฟน",
    "Camera": "กล้อง",
    "Advanced": "ขึ้นสูง",
    "Change Password": "เปลี่ยนรหัสผ่าน",
    "Default": "ค่าเริ่มต้น",
    "Default Device": "อุปกรณ์เริ่มต้น",
    "%(senderDisplayName)s changed the topic to \"%(topic)s\".": "%(senderDisplayName)s เปลี่ยนหัวข้อเป็น \"%(topic)s\"",
    "Decrypt %(text)s": "ถอดรหัส %(text)s",
    "Download %(text)s": "ดาวน์โหลด %(text)s",
    "Emoji": "อีโมจิ",
    "Low priority": "ความสำคัญต่ำ",
    "Name": "ชื่อ",
    "Profile": "โปรไฟล์",
    "Reason": "เหตุผล",
    "Register": "ลงทะเบียน",
    "%(brand)s version:": "เวอร์ชัน %(brand)s:",
    "Cancel": "ยกเลิก",
    "Dismiss": "ปิด",
    "Notifications": "การแจ้งเตือน",
    "Operation failed": "การดำเนินการล้มเหลว",
    "powered by Matrix": "ใช้เทคโนโลยี Matrix",
    "Search": "ค้นหา",
    "unknown error code": "รหัสข้อผิดพลาดที่ไม่รู้จัก",
    "Favourite": "รายการโปรด",
    "Failed to forget room %(errCode)s": "การลืมห้องล้มเหลว %(errCode)s",
    "Admin": "ผู้ดูแล",
    "No Webcams detected": "ไม่พบกล้องเว็บแคม",
    "No media permissions": "ไม่มีสิทธิ์เข้าถึงสื่อ",
    "You may need to manually permit %(brand)s to access your microphone/webcam": "คุณอาจต้องให้สิทธิ์ %(brand)s เข้าถึงไมค์โครโฟนไมค์โครโฟน/กล้องเว็บแคม ด้วยตัวเอง",
    "Authentication": "การยืนยันตัวตน",
    "%(items)s and %(lastItem)s": "%(items)s และ %(lastItem)s",
    "and %(count)s others...": {
        "one": "และอีกหนึ่งผู้ใช้...",
        "other": "และอีก %(count)s ผู้ใช้..."
    },
    "An error has occurred.": "เกิดข้อผิดพลาด",
    "Anyone": "ทุกคน",
    "Are you sure?": "คุณแน่ใจหรือไม่?",
    "Are you sure you want to leave the room '%(roomName)s'?": "คุณแน่ใจหรือว่าต้องการจะออกจากห้อง '%(roomName)s'?",
    "Are you sure you want to reject the invitation?": "คุณแน่ใจหรือว่าต้องการจะปฏิเสธคำเชิญ?",
    "Attachment": "ไฟล์แนบ",
    "Banned users": "ผู้ใช้ที่ถูกแบน",
    "Bans user with given id": "ผู้ใช้และ id ที่ถูกแบน",
    "%(senderDisplayName)s changed the room name to %(roomName)s.": "%(senderDisplayName)s เปลี่ยนชื่อห้องไปเป็น %(roomName)s",
    "%(senderDisplayName)s removed the room name.": "%(senderDisplayName)s ลบชื่อห้อง",
    "Changes your display nickname": "เปลี่ยนชื่อเล่นที่แสดงของคุณ",
    "Command error": "คำสั่งผิดพลาด",
    "Commands": "คำสั่ง",
    "Confirm password": "ยืนยันรหัสผ่าน",
    "Cryptography": "วิทยาการเข้ารหัส",
    "Current password": "รหัสผ่านปัจจุบัน",
    "Deactivate Account": "ปิดการใช้งานบัญชี",
    "Email": "อีเมล",
    "Email address": "ที่อยู่อีเมล",
    "Error decrypting attachment": "การถอดรหัสไฟล์แนบผิดพลาด",
    "Export": "ส่งออก",
    "Failed to ban user": "การแบนผู้ใช้ล้มเหลว",
    "Failed to change password. Is your password correct?": "การเปลี่ยนรหัสผ่านล้มเหลว รหัสผ่านของคุณถูกต้องหรือไม่?",
    "Failed to reject invite": "การปฏิเสธคำเชิญล้มเหลว",
    "Failed to reject invitation": "การปฏิเสธคำเชิญล้มเหลว",
    "Failed to send request.": "การส่งคำขอล้มเหลว",
    "Failed to set display name": "การตั้งชื่อที่แสดงล้มเหลว",
    "Failed to unban": "การถอนแบนล้มเหลว",
    "Failed to verify email address: make sure you clicked the link in the email": "การยืนยันอีเมลล้มเหลว: กรุณาตรวจสอบว่าคุณคลิกลิงก์ในอีเมลแล้ว",
    "Failure to create room": "การสร้างห้องล้มเหลว",
    "Favourites": "รายการโปรด",
    "Filter room members": "กรองสมาชิกห้อง",
    "Forget room": "ลืมห้อง",
    "%(userId)s from %(fromPowerLevel)s to %(toPowerLevel)s": "%(userId)s จาก %(fromPowerLevel)s ไปเป็น %(toPowerLevel)s",
    "Hangup": "วางสาย",
    "Historical": "ประวัติแชทเก่า",
    "Import": "นำเข้า",
    "Incorrect username and/or password.": "ชื่อผู้ใช้และ/หรือรหัสผ่านไม่ถูกต้อง",
    "Incorrect verification code": "รหัสยืนยันไม่ถูกต้อง",
    "Invalid Email Address": "ที่อยู่อีเมลไม่ถูกต้อง",
    "Invalid file%(extra)s": "ไฟล์ %(extra)s ไม่ถูกต้อง",
    "Invited": "เชิญแล้ว",
    "Invites user with given id to current room": "เชิญผู้ใช้ พร้อม id ของห้องปัจจุบัน",
    "Sign in with": "เข้าสู่ระบบด้วย",
    "Join Room": "เข้าร่วมห้อง",
    "Jump to first unread message.": "ข้ามไปยังข้อความแรกที่ยังไม่ได้อ่าน",
    "Labs": "ห้องทดลอง",
    "Logout": "ออกจากระบบ",
    "Missing user_id in request": "ไม่พบ user_id ในคำขอ",
    "Moderator": "ผู้ช่วยดูแล",
    "New passwords don't match": "รหัสผ่านใหม่ไม่ตรงกัน",
    "New passwords must match each other.": "รหัสผ่านใหม่ทั้งสองช่องต้องตรงกัน",
    "not specified": "ไม่ได้ระบุ",
    "<not supported>": "<ไม่รองรับ>",
    "No more results": "ไม่มีผลลัพธ์อื่น",
    "Passwords can't be empty": "รหัสผ่านต้องไม่ว่าง",
    "Permissions": "สิทธิ์",
    "Phone": "โทรศัพท์",
    "Please check your email and click on the link it contains. Once this is done, click continue.": "กรุณาเช็คอีเมลและคลิกลิงก์ข้างใน หลังจากนั้น คลิกดำเนินการต่อ",
    "Privileged Users": "ผู้ใช้ที่มีสิทธิพิเศษ",
    "Reject invitation": "ปฏิเสธคำเชิญ",
    "Return to login screen": "กลับไปยังหน้าลงชื่อเข้าใช้",
    "%(brand)s does not have permission to send you notifications - please check your browser settings": "%(brand)s ไม่มีสิทธิ์ส่งการแจ้งเตือน - กรุณาตรวจสอบการตั้งค่าเบราว์เซอร์ของคุณ",
    "%(brand)s was not given permission to send notifications - please try again": "%(brand)s ไม่ได้รับสิทธิ์ส่งการแจ้งเตือน - กรุณาลองใหม่อีกครั้ง",
    "Rooms": "ห้องสนทนา",
    "Search failed": "การค้นหาล้มเหลว",
    "%(senderDisplayName)s sent an image.": "%(senderDisplayName)s ได้ส่งรูป",
    "%(senderName)s sent an invitation to %(targetDisplayName)s to join the room.": "%(senderName)s ได้ส่งคำเชิญให้ %(targetDisplayName)s เข้าร่วมห้อง",
    "Server error": "เซิร์ฟเวอร์ผิดพลาด",
    "Server may be unavailable, overloaded, or search timed out :(": "เซิร์ฟเวอร์อาจไม่พร้อมใช้งาน ทำงานหนักเกินไป หรือการค้นหาหมดเวลา :(",
    "Server may be unavailable, overloaded, or you hit a bug.": "เซิร์ฟเวอร์อาจไม่พร้อมใช้งาน ทำงานหนักเกินไป หรือเจอจุดบกพร่อง",
    "Server unavailable, overloaded, or something else went wrong.": "เซิร์ฟเวอร์อาจไม่พร้อมใช้งาน ทำงานหนักเกินไป หรือบางอย่างผิดปกติ",
    "Signed Out": "ออกจากระบบแล้ว",
    "Sign in": "เข้าสู่ระบบ",
    "Sign out": "ออกจากระบบ",
    "Someone": "ใครบางคน",
    "Always show message timestamps": "แสดงเวลาในแชทเสมอ",
    "Show timestamps in 12 hour format (e.g. 2:30pm)": "แสดงเวลาในแชทในรูปแบบ 12 ชั่วโมง (เช่น 2:30pm)",
    "Submit": "ส่ง",
    "This email address is already in use": "ที่อยู่อีเมลถูกใช้แล้ว",
    "This email address was not found": "ไม่พบที่อยู่อีเมล",
    "This phone number is already in use": "หมายเลขโทรศัพท์นี้ถูกใช้งานแล้ว",
    "Create new room": "สร้างห้องใหม่",
    "Can't connect to homeserver via HTTP when an HTTPS URL is in your browser bar. Either use HTTPS or <a>enable unsafe scripts</a>.": "ไม่สามารถเชื่อมต่อไปยังเซิร์ฟเวอร์บ้านผ่านทาง HTTP ได้เนื่องจาก URL ที่อยู่บนเบราว์เซอร์เป็น HTTPS กรุณาใช้ HTTPS หรือ<a>เปิดใช้งานสคริปต์ที่ไม่ปลอดภัย</a>.",
    "Export E2E room keys": "ส่งออกกุญแจถอดรหัส E2E",
    "Failed to change power level": "การเปลี่ยนระดับอำนาจล้มเหลว",
    "Import E2E room keys": "นำเข้ากุญแจถอดรหัส E2E",
    "The email address linked to your account must be entered.": "กรุณากรอกที่อยู่อีเมลที่เชื่อมกับบัญชีของคุณ",
    "Unable to add email address": "ไมาสามารถเพิ่มที่อยู่อีเมล",
    "Unable to verify email address.": "ไม่สามารถยืนยันที่อยู่อีเมล",
    "Unban": "ปลดแบน",
    "Unable to enable Notifications": "ไม่สามารถเปิดใช้งานการแจ้งเตือน",
    "Uploading %(filename)s": "กำลังอัปโหลด %(filename)s",
    "Uploading %(filename)s and %(count)s others": {
        "one": "กำลังอัปโหลด %(filename)s และอีก %(count)s ไฟล์",
        "other": "กำลังอัปโหลด %(filename)s และอีก %(count)s ไฟล์"
    },
    "Upload Failed": "การอัปโหลดล้มเหลว",
    "Usage": "การใช้งาน",
    "Warning!": "คำเตือน!",
    "Who can read history?": "ใครสามารถอ่านประวัติแชทได้?",
    "You have <a>disabled</a> URL previews by default.": "ค่าเริ่มต้นของคุณ<a>ปิดใช้งาน</a>ตัวอย่าง URL เอาไว้",
    "You have <a>enabled</a> URL previews by default.": "ค่าเริ่มต้นของคุณ<a>เปิดใช้งาน</a>ตัวอย่าง URL เอาไว้",
    "You must <a>register</a> to use this functionality": "คุณต้อง<a>ลงทะเบียน</a>เพื่อใช้ฟังก์ชันนี้",
    "You need to be logged in.": "คุณต้องเข้าสู่ระบบก่อน",
    "Sun": "อา.",
    "Mon": "จ.",
    "Tue": "อ.",
    "Wed": "พ.",
    "Thu": "พฤ.",
    "Fri": "ศ.",
    "Sat": "ส.",
    "Jan": "ม.ค.",
    "Feb": "ก.พ.",
    "Mar": "มี.ค.",
    "Apr": "เม.ย.",
    "May": "พ.ค.",
    "Jun": "มิ.ย.",
    "Jul": "ก.ค.",
    "Aug": "ส.ค.",
    "Sep": "ก.ย.",
    "Oct": "ต.ค.",
    "Nov": "พ.ย.",
    "Dec": "ธ.ค.",
    "%(weekDayName)s, %(monthName)s %(day)s %(time)s": "%(weekDayName)s %(day)s %(monthName)s %(time)s",
    "%(weekDayName)s, %(monthName)s %(day)s %(fullYear)s %(time)s": "%(weekDayName)s %(day)s %(monthName)s %(fullYear)s %(time)s",
    "%(weekDayName)s %(time)s": "%(weekDayName)s %(time)s",
    "Room": "ห้อง",
    "New Password": "รหัสผ่านใหม่",
    "Options": "ตัวเลือก",
    "Export room keys": "ส่งออกกุณแจห้อง",
    "Confirm passphrase": "ยืนยันรหัสผ่าน",
    "Import room keys": "นำเข้ากุณแจห้อง",
    "File to import": "ไฟล์ที่จะนำเข้า",
    "Failed to invite": "การเชิญล้มเหลว",
    "Confirm Removal": "ยืนยันการลบ",
    "Unknown error": "ข้อผิดพลาดที่ไม่รู้จัก",
    "Incorrect password": "รหัสผ่านไม่ถูกต้อง",
    "Add": "เพิ่ม",
    "Accept": "ยอมรับ",
    "Close": "ปิด",
    "Home": "เมนูหลัก",
    "Unnamed Room": "ห้องที่ยังไม่ได้ตั้งชื่อ",
    "(~%(count)s results)": {
        "one": "(~%(count)s ผลลัพท์)",
        "other": "(~%(count)s ผลลัพท์)"
    },
    "A new password must be entered.": "กรุณากรอกรหัสผ่านใหม่",
    "Can't connect to homeserver - please check your connectivity, ensure your <a>homeserver's SSL certificate</a> is trusted, and that a browser extension is not blocking requests.": "ไม่สามารถเฃื่อมต่อไปหาเซิร์ฟเวอร์บ้านได้ - กรุณาตรวจสอบคุณภาพการเชื่อมต่อ, ตรวจสอบว่า<a>SSL certificate ของเซิร์ฟเวอร์บ้าน</a>ของคุณเชื่อถือได้, และวไม่มีส่วนขยายเบราว์เซอร์ใดบล๊อคการเชื่อมต่ออยู่",
    "Custom level": "กำหนดระดับเอง",
    "No display name": "ไม่มีชื่อที่แสดง",
    "Power level must be positive integer.": "ระดับอำนาจต้องเป็นจำนวนเต็มบวก",
    "%(roomName)s does not exist.": "ไม่มีห้อง %(roomName)s อยู่จริง",
    "Enter passphrase": "กรอกรหัสผ่าน",
    "%(userName)s (power %(powerLevelNumber)s)": "%(userName)s (ระดับอำนาจ %(powerLevelNumber)s)",
    "Users": "ผู้ใช้",
    "Verification Pending": "รอการตรวจสอบ",
    "You cannot place a call with yourself.": "คุณไม่สามารถโทรหาตัวเองได้",
    "Error decrypting image": "เกิดข้อผิดพลาดในการถอดรหัสรูป",
    "Error decrypting video": "เกิดข้อผิดพลาดในการถอดรหัสวิดิโอ",
    "Sunday": "วันอาทิตย์",
    "Failed to add tag %(tagName)s to room": "การเพิ่มแท็ก %(tagName)s ของห้องนี้ล้มเหลว",
    "Notification targets": "เป้าหมายการแจ้งเตือน",
    "Today": "วันนี้",
    "Friday": "วันศุกร์",
    "Update": "อัปเดต",
    "What's New": "มีอะไรใหม่",
    "On": "เปิด",
    "Changelog": "บันทึกการเปลี่ยนแปลง",
    "Waiting for response from server": "กำลังรอการตอบสนองจากเซิร์ฟเวอร์",
    "Warning": "คำเตือน",
    "This Room": "ห้องนี้",
    "Resend": "ส่งใหม่",
    "Messages containing my display name": "ข้อความที่มีชื่อของฉัน",
    "Messages in one-to-one chats": "ข้อความในแชทตัวต่อตัว",
    "Unavailable": "ไม่มี",
    "Send": "ส่ง",
    "Source URL": "URL ต้นฉบับ",
    "Messages sent by bot": "ข้อความจากบอท",
    "No update available.": "ไม่มีอัปเดตที่ใหม่กว่า",
    "Noisy": "เสียงดัง",
    "Collecting app version information": "กำลังรวบรวมข้อมูลเวอร์ชันแอป",
    "Tuesday": "วันอังคาร",
    "Search…": "ค้นหา…",
    "Unnamed room": "ห้องที่ไม่มีชื่อ",
    "Saturday": "วันเสาร์",
    "Reject": "ปฏิเสธ",
    "Monday": "วันจันทร์",
    "Collecting logs": "กำลังรวบรวมล็อก",
    "All Rooms": "ทุกห้อง",
    "Wednesday": "วันพุธ",
    "Send logs": "ส่งล็อก",
    "All messages": "ทุกข้อความ",
    "Call invitation": "คำเชิญเข้าร่วมการโทร",
    "What's new?": "มีอะไรใหม่?",
    "When I'm invited to a room": "เมื่อฉันได้รับคำเชิญเข้าห้อง",
    "Invite to this room": "เชิญเข้าห้องนี้",
    "You cannot delete this message. (%(code)s)": "คุณไม่สามารถลบข้อความนี้ได้ (%(code)s)",
    "Thursday": "วันพฤหัสบดี",
    "Messages in group chats": "ข้อความในแชทกลุ่ม",
    "Yesterday": "เมื่อวานนี้",
    "Error encountered (%(errorDetail)s).": "เกิดข้อผิดพลาด (%(errorDetail)s)",
    "Low Priority": "ความสำคัญต่ำ",
    "Off": "ปิด",
    "Failed to remove tag %(tagName)s from room": "การลบแท็ก %(tagName)s จากห้องล้มเหลว",
    "Explore rooms": "สำรวจห้อง",
    "Sign In": "ลงชื่อเข้า",
    "Create Account": "สร้างบัญชี",
    "Add Email Address": "เพิ่มที่อยู่อีเมล",
    "Confirm": "ยืนยัน",
    "Already in call": "อยู่ในสายแล้ว",
    "No other application is using the webcam": "ไม่มีแอปพลิเคชันอื่นใดที่ใช้กล้อง",
    "Permission is granted to use the webcam": "ได้รับอนุญาตให้ใช้กล้อง",
    "A microphone and webcam are plugged in and set up correctly": "เสียบไมโครโฟนและกล้องและตั้งค่าอย่างถูกต้อง",
    "Call failed because webcam or microphone could not be accessed. Check that:": "การโทรล้มเหลวเนื่องจากไม่สามารถเข้าถึงกล้องหรือไมโครโฟนได้ ตรวจสอบว่า:",
    "Unable to access webcam / microphone": "ไม่สามารถเข้าถึง กล้อง/ไมโครโฟน",
    "Call failed because microphone could not be accessed. Check that a microphone is plugged in and set up correctly.": "การโทรล้มเหลวเนื่องจากไม่สามารถเข้าถึงไมโครโฟนได้ ตรวจสอบว่าเสียบไมโครโฟนและตั้งค่าถูกต้อง.",
    "Unable to access microphone": "ไม่สามารถเข้าถึงไมโครโฟน",
    "Please ask the administrator of your homeserver (<code>%(homeserverDomain)s</code>) to configure a TURN server in order for calls to work reliably.": "โปรดสอบถามผู้ดูแลระบบของโฮมเซิร์ฟเวอร์ของคุณ (<code>%(homeserverDomain)s</code>) เพื่อกำหนดคอนฟิกเซิร์ฟเวอร์ TURN เพื่อให้การเรียกทำงานได้อย่างน่าเชื่อถือ.",
    "Call failed due to misconfigured server": "การโทรล้มเหลวเนื่องจากเซิร์ฟเวอร์กำหนดค่าไม่ถูกต้อง",
    "The call was answered on another device.": "คุณรับสายบนอุปกรณ์อื่นแล้ว.",
    "The call could not be established": "ไม่สามารถโทรออกได้",
    "The user you called is busy.": "ผู้ใช้ที่คุณโทรหาไม่ว่าง.",
    "User Busy": "ผู้ใช้ไม่ว่าง",
    "Call Failed": "การโทรล้มเหลว",
    "Trust": "ไว้ใจ",
    "Only continue if you trust the owner of the server.": "ดำเนินการต่อหากคุณไว้วางใจเจ้าของเซิร์ฟเวอร์เท่านั้น.",
    "This action requires accessing the default identity server <server /> to validate an email address or phone number, but the server does not have any terms of service.": "การดำเนินการนี้จำเป็นต้องเข้าถึงเซิร์ฟเวอร์ identity เริ่มต้น <server /> เพื่อตรวจสอบที่อยู่อีเมลหรือหมายเลขโทรศัพท์ แต่เซิร์ฟเวอร์ไม่มีข้อกำหนดในการให้บริการใดๆ.",
    "Identity server has no terms of service": "เซิร์ฟเวอร์ประจำตัวไม่มีข้อกำหนดในการให้บริการ",
    "%(date)s at %(time)s": "%(date)s เมื่อ %(time)s",
    "%(seconds)ss left": "%(seconds)ss ที่ผ่านมา",
    "%(minutes)sm %(seconds)ss left": "%(minutes)sm %(seconds)ss ที่ผ่านมา",
    "%(hours)sh %(minutes)sm %(seconds)ss left": "%(hours)sh %(minutes)sm %(seconds)ss ที่ผ่านมา",
    "The server does not support the room version specified.": "เซิร์ฟเวอร์ไม่รองรับเวอร์ชันห้องที่ระบุ.",
    "The file '%(fileName)s' exceeds this homeserver's size limit for uploads": "ไฟล์ '%(fileName)s' เกินขีดจำกัดขนาดของโฮมเซิร์ฟเวอร์นี้สำหรับการอัปโหลด",
    "The file '%(fileName)s' failed to upload.": "ไฟล์ '%(fileName)s' อัปโหลดไม่สำเร็จ.",
    "Unable to load! Check your network connectivity and try again.": "ไม่สามารถโหลดได้! ตรวจสอบการเชื่อมต่อเครือข่ายของคุณแล้วลองอีกครั้ง.",
    "Add Phone Number": "เพิ่มหมายเลขโทรศัพท์",
    "Click the button below to confirm adding this phone number.": "คลิกปุ่มด้านล่างเพื่อยืนยันการเพิ่มหมายเลขโทรศัพท์นี้.",
    "Confirm adding phone number": "ยืนยันการเพิ่มหมายเลขโทรศัพท์",
    "Confirm adding this phone number by using Single Sign On to prove your identity.": "ยืนยันการเพิ่มหมายเลขโทรศัพท์นี้โดยใช้การลงชื่อเพียงครั้งเดียวเพื่อพิสูจน์ตัวตนของคุณ.",
    "Click the button below to confirm adding this email address.": "คลิกปุ่มด้านล่างเพื่อยืนยันการเพิ่มที่อยู่อีเมลนี้.",
    "Confirm adding email": "ยืนยันการเพิ่มอีเมล",
    "Single Sign On": "ลงชื่อเข้าใช้เพียงครั้งเดียว",
    "Confirm adding this email address by using Single Sign On to prove your identity.": "ยืนยันการเพิ่มที่อยู่อีเมลนี้โดยใช้การลงชื่อเพียงครั้งเดียวเพื่อพิสูจน์ตัวตนของคุณ.",
    "Use Single Sign On to continue": "ใช้การลงชื่อเพียงครั้งเดียวเพื่อดำเนินการต่อ",
    "You most likely do not want to reset your event index store": "คุณมักไม่ต้องการรีเซ็ตที่เก็บดัชนีเหตุการณ์ของคุณ",
    "Reset event store?": "รีเซ็ตที่เก็บกิจกรรม?",
    "About homeservers": "เกี่ยวกับโฮมเซิร์ฟเวอร์",
    "Use your preferred Matrix homeserver if you have one, or host your own.": "ใช้ Matrix โฮมเซิร์ฟเวอร์ที่คุณต้องการหากคุณมี หรือโฮสต์ของคุณเอง",
    "Other homeserver": "โฮมเซิร์ฟเวอร์อื่น ๆ",
    "We call the places where you can host your account 'homeservers'.": "เราเรียกสถานที่ที่คุณสามารถโฮสต์บัญชีของคุณว่า 'โฮมเซิร์ฟเวอร์'.",
    "Sign into your homeserver": "ลงชื่อเข้าใช้โฮมเซิร์ฟเวอร์ของคุณ",
    "Matrix.org is the biggest public homeserver in the world, so it's a good place for many.": "Matrix.org เป็นโฮมเซิร์ฟเวอร์สาธารณะที่ใหญ่ที่สุดในโลก ดังนั้นจึงเป็นสถานที่ที่ดีสำหรับหลายๆ คน.",
    "Specify a homeserver": "ระบุโฮมเซิร์ฟเวอร์",
    "Invalid URL": "URL ไม่ถูกต้อง",
    "Unable to validate homeserver": "ไม่สามารถตรวจสอบโฮมเซิร์ฟเวอร์ได้",
    "The server is not configured to indicate what the problem is (CORS).": "เซิร์ฟเวอร์ไม่ได้กำหนดค่าเพื่อระบุว่าปัญหาคืออะไร (CORS).",
    "A connection error occurred while trying to contact the server.": "เกิดข้อผิดพลาดในการเชื่อมต่อขณะพยายามติดต่อกับเซิร์ฟเวอร์.",
    "Your area is experiencing difficulties connecting to the internet.": "พื้นที่ของคุณประสบปัญหาในการเชื่อมต่ออินเทอร์เน็ต.",
    "The server has denied your request.": "เซิร์ฟเวอร์ปฏิเสธคำขอของคุณ.",
    "We couldn't log you in": "เราไม่สามารถเข้าสู่ระบบของคุณได้",
    "You do not have permission to start a conference call in this room": "คุณไม่ได้รับอนุญาตให้เริ่มการประชุมทางโทรศัพท์ในห้องนี้",
    "Permission Required": "ต้องได้รับอนุญาต",
    "Failed to transfer call": "โอนสายไม่สำเร็จ",
    "Transfer Failed": "การโอนสายล้มเหลว",
    "Unable to transfer call": "ไม่สามารถโอนสายได้",
    "There was an error looking up the phone number": "เกิดข้อผิดพลาดในการค้นหาหมายเลขโทรศัพท์",
    "Unable to look up phone number": "ไม่สามารถค้นหาหมายเลขโทรศัพท์",
    "You've reached the maximum number of simultaneous calls.": "คุณมีการโทรพร้อมกันถึงจำนวนสูงสุดแล้ว.",
    "Too Many Calls": "โทรมากเกินไป",
    "You cannot place calls without a connection to the server.": "คุณไม่สามารถโทรออกได้หากไม่ได้เชื่อมต่อกับเซิร์ฟเวอร์.",
    "Connectivity to the server has been lost": "ขาดการเชื่อมต่อกับเซิร์ฟเวอร์",
    "You cannot place calls in this browser.": "คุณไม่สามารถโทรออกในเบราว์เซอร์นี้.",
    "Calls are unsupported": "ไม่รองรับการโทร",
    "You're already in a call with this person.": "คุณอยู่ในสายกับบุคคลนี้แล้ว.",
    "Show details": "แสดงรายละเอียด",
    "Hide details": "ซ่อนรายละเอียด",
    "Sign out of this session": "ออกจากระบบเซสชันนี้.",
    "Receive push notifications on this session.": "รับการแจ้งเตือนแบบพุชในเซสชันนี้.",
    "Push notifications": "การแจ้งเตือนแบบพุช",
    "Toggle push notifications on this session.": "สลับการแจ้งเตือนแบบพุชในเซสชันนี้.",
    "Session details": "รายละเอียดเซสชัน",
    "IP address": "ที่อยู่ IP",
    "Browser": "เบราว์เซอร์",
    "Operating system": "ระบบปฏิบัติการ",
    "Device": "อุปกรณ์",
    "Version": "รุ่น",
    "Application": "แอปพลิเคชัน",
    "Last activity": "กิจกรรมสุดท้าย",
    "Session ID": "รหัสเซสชัน",
    "This provides them with confidence that they are really speaking to you, but it also means they can see the session name you enter here.": "สิ่งนี้ทำให้พวกเขามั่นใจว่าพวกเขากำลังพูดกับคุณจริงๆ แต่ก็หมายความว่าพวกเขาสามารถเห็นชื่อเซสชันที่คุณป้อนที่นี่.",
    "Other users in direct messages and rooms that you join are able to view a full list of your sessions.": "ผู้ใช้รายอื่นในข้อความส่วนตัวและห้องแชทที่คุณเข้าร่วมจะดูรายการเซสชันทั้งหมดของคุณได้.",
    "Renaming sessions": "การเปลี่ยนชื่อเซสชัน",
    "Please be aware that session names are also visible to people you communicate with.": "โปรดทราบว่าชื่อเซสชันจะปรากฏแก่บุคคลที่คุณสื่อสารด้วย.",
    "Rename session": "เปลี่ยนชื่อเซสชัน",
    "Sign out devices": {
        "one": "ออกจากระบบอุปกรณ์",
        "other": "ออกจากระบบอุปกรณ์"
    },
    "Click the button below to confirm signing out these devices.": {
        "one": "คลิกปุ่มด้านล่างเพื่อยืนยันการออกจากระบบอุปกรณ์นี้.",
        "other": "คลิกปุ่มด้านล่างเพื่อยืนยันการออกจากระบบอุปกรณ์เหล่านี้."
    },
    "Confirm signing out these devices": {
        "one": "ยืนยันการออกจากระบบอุปกรณ์นี้",
        "other": "ยืนยันการออกจากระบบอุปกรณ์เหล่านี้"
    },
    "Confirm logging out these devices by using Single Sign On to prove your identity.": {
        "one": "ยืนยันการออกจากระบบอุปกรณ์นี้โดยใช้การลงชื่อเพียงครั้งเดียวเพื่อพิสูจน์ตัวตนของคุณ.",
        "other": "ยืนยันการออกจากระบบอุปกรณ์เหล่านี้โดยใช้การลงชื่อเพียงครั้งเดียวเพื่อพิสูจน์ตัวตนของคุณ."
    },
    "Current session": "เซสชันปัจจุบัน",
    "Your server requires encryption to be enabled in private rooms.": "เซิร์ฟเวอร์ของคุณกำหนดให้เปิดใช้งานการเข้ารหัสในห้องส่วนตัว.",
    "Encryption not enabled": "ไม่ได้เปิดใช้งานการเข้ารหัส",
    "End-to-end encryption isn't enabled": "ไม่ได้เปิดใช้งานการเข้ารหัสจากต้นทางถึงปลายทาง",
    "You won't be able to participate in rooms where encryption is enabled when using this session.": "คุณจะไม่สามารถเข้าร่วมในห้องที่เปิดใช้งานการเข้ารหัสเมื่อใช้เซสชันนี้.",
    "Once enabled, encryption cannot be disabled.": "เมื่อเปิดใช้งานแล้ว จะไม่สามารถปิดใช้งานการเข้ารหัสได้.",
    "Once enabled, encryption for a room cannot be disabled. Messages sent in an encrypted room cannot be seen by the server, only by the participants of the room. Enabling encryption may prevent many bots and bridges from working correctly. <a>Learn more about encryption.</a>": "เมื่อเปิดใช้งานแล้ว จะไม่สามารถปิดใช้งานการเข้ารหัสสำหรับห้องได้ เซิร์ฟเวอร์ไม่สามารถเห็นข้อความที่ส่งในห้องที่เข้ารหัสได้ เฉพาะผู้เข้าร่วมในห้องเท่านั้น การเปิดใช้งานการเข้ารหัสอาจทำให้บอทและบริดจ์จำนวนมากทำงานไม่ถูกต้อง. <a>เรียนรู้เพิ่มเติมเกี่ยวกับการเข้ารหัส.</a>",
    "Deactivate user": "ปิดใช้งานผู้ใช้",
    "Deactivating this user will log them out and prevent them from logging back in. Additionally, they will leave all the rooms they are in. This action cannot be reversed. Are you sure you want to deactivate this user?": "การปิดใช้งานผู้ใช้รายนี้จะออกจากระบบและป้องกันไม่ให้กลับเข้าสู่ระบบ นอกจากนี้ ผู้ใช้จะออกจากห้องทั้งหมดที่พวกเขาอยู่ การดำเนินการนี้ไม่สามารถย้อนกลับได้ คุณแน่ใจหรือไม่ว่าต้องการปิดใช้งานผู้ใช้รายนี้?",
    "Deactivate user?": "ปิดการใช้งานผู้ใช้?",
    "You will not be able to undo this change as you are promoting the user to have the same power level as yourself.": "คุณจะไม่สามารถเลิกทำการเปลี่ยนแปลงนี้ได้ เนื่องจากคุณกำลังส่งเสริมผู้ใช้ให้มีระดับพลังเดียวกันกับตัวคุณเอง.",
    "Failed to mute user": "ไม่สามารถปิดเสียงผู้ใช้",
    "Ban from %(roomName)s": "แบนจาก %(roomName)s",
    "Unban from %(roomName)s": "ปลดแบนจาก %(roomName)s",
    "Ban from room": "แบนจากห้อง",
    "Unban from room": "ปลดแบนจากห้อง",
    "Ban from space": "แบนจากสเปซ",
    "Barbados": "บาร์เบโดส",
    "Bangladesh": "บังคลาเทศ",
    "Bahrain": "บาห์เรน",
    "Bahamas": "บาฮามาส",
    "Azerbaijan": "อาเซอร์ไบจาน",
    "Austria": "ออสเตรีย",
    "Australia": "ออสเตรเลีย",
    "Aruba": "อารูบา",
    "Armenia": "อาร์เมเนีย",
    "Argentina": "อาร์เจนตินา",
    "Antigua & Barbuda": "แอนติกาและบาร์บูดา",
    "Antarctica": "แอนตาร์กติกา",
    "Anguilla": "แองกวิลลา",
    "Angola": "แองโกลา",
    "Andorra": "อันดอร์รา",
    "American Samoa": "อเมริกันซามัว",
    "Algeria": "แอลจีเรีย",
    "Albania": "แอลเบเนีย",
    "Åland Islands": "หมู่เกาะโอลันด์",
    "Afghanistan": "อัฟกานิสถาน",
    "United States": "สหรัฐอเมริกา",
    "United Kingdom": "สหราชอาณาจักร",
    "%(name)s is requesting verification": "%(name)s กำลังขอการตรวจสอบ",
    "Empty room (was %(oldName)s)": "ห้องว่าง (เดิม %(oldName)s)",
    "Inviting %(user)s and %(count)s others": {
        "one": "เชิญ %(user)s และ 1 คนอื่นๆ",
        "other": "เชิญ %(user)s และ %(count)s คนอื่นๆ"
    },
    "Inviting %(user1)s and %(user2)s": "เชิญ %(user1)s และ %(user2)s",
    "%(user)s and %(count)s others": {
        "one": "%(user)s และ 1 คนอื่นๆ",
        "other": "%(user)s และ %(count)s คนอื่นๆ"
    },
    "%(user1)s and %(user2)s": "%(user1)s และ %(user2)s",
    "Empty room": "ห้องว่าง",
    "Try again": "ลองอีกครั้ง",
    "We asked the browser to remember which homeserver you use to let you sign in, but unfortunately your browser has forgotten it. Go to the sign in page and try again.": "เราส่งคำขอให้เบราว์เซอร์จดจำโฮมเซิร์ฟเวอร์ที่คุณใช้เพื่ออนุญาตให้คุณลงชื่อเข้าใช้, แต่น่าเสียดายที่เบราว์เซอร์ของคุณไม่จดจำ. ไปที่หน้าลงชื่อเข้าใช้แล้วลองอีกครั้ง.",
    "Main address": "ที่อยู่หลัก",
    "Error removing address": "เกิดข้อผิดพลาดในการนำที่อยู่ออก",
    "There was an error removing that address. It may no longer exist or a temporary error occurred.": "เกิดข้อผิดพลาดในการลบที่อยู่นั้น อาจไม่มีอยู่อีกต่อไปหรือเกิดข้อผิดพลาดชั่วคราว.",
    "You don't have permission to delete the address.": "คุณไม่ได้รับอนุญาตให้ลบที่อยู่.",
    "There was an error creating that address. It may not be allowed by the server or a temporary failure occurred.": "เกิดข้อผิดพลาดในการสร้างที่อยู่นั้น เซิร์ฟเวอร์อาจไม่ได้รับอนุญาตหรือเกิดความล้มเหลวชั่วคราว.",
    "Error creating address": "เกิดข้อผิดพลาดในการสร้างที่อยู่",
    "There was an error updating the room's alternative addresses. It may not be allowed by the server or a temporary failure occurred.": "เกิดข้อผิดพลาดในการอัปเดตที่อยู่สำรองของห้อง เซิร์ฟเวอร์อาจไม่ได้รับอนุญาตหรือเกิดความล้มเหลวชั่วคราว.",
    "There was an error updating the room's main address. It may not be allowed by the server or a temporary failure occurred.": "เกิดข้อผิดพลาดในการอัปเดตที่อยู่หลักของห้อง เซิร์ฟเวอร์อาจไม่ได้รับอนุญาตหรือเกิดความล้มเหลวชั่วคราว.",
    "Error updating main address": "เกิดข้อผิดพลาดในการอัปเดตที่อยู่หลัก",
    "Copy link to thread": "คัดลอกลิงค์ไปยังกระทู้",
    "View in room": "ดูในห้อง",
    "Message Actions": "การดำเนินการกับข้อความ",
    "Text": "ตัวอักษร",
    "Create a link": "สร้างลิงค์",
    "Link": "ลิงค์",
    "Code": "โค้ด",
    "Underline": "ขีดเส้นใต้",
    "Italic": "ตัวเอียง",
    "Stop recording": "หยุดการบันทึก",
    "We didn't find a microphone on your device. Please check your settings and try again.": "เราไม่พบไมโครโฟนบนอุปกรณ์ของคุณ โปรดตรวจสอบการตั้งค่าของคุณแล้วลองอีกครั้ง.",
    "No microphone found": "ไม่พบไมโครโฟน",
    "We were unable to access your microphone. Please check your browser settings and try again.": "เราไม่สามารถเข้าถึงไมโครโฟนของคุณได้ โปรดตรวจสอบการตั้งค่าเบราว์เซอร์ของคุณแล้วลองอีกครั้ง.",
    "Unable to access your microphone": "ไม่สามารถเข้าถึงไมโครโฟนของคุณ",
    "Mark all as read": "ทำเครื่องหมายทั้งหมดว่าอ่านแล้ว",
    "Open thread": "เปิดกระทู้",
    "%(count)s reply": {
        "one": "%(count)s ตอบ",
        "other": "%(count)s ตอบกลับ"
    },
    "Invited by %(sender)s": "ได้รับเชิญจาก %(sender)s",
    "Revoke invite": "ยกเลิกการเชิญ",
    "Admin Tools": "เครื่องมือผู้ดูแลระบบ",
    "Could not revoke the invite. The server may be experiencing a temporary problem or you do not have sufficient permissions to revoke the invite.": "ไม่สามารถยกเลิกคำเชิญได้ เซิร์ฟเวอร์อาจประสบปัญหาชั่วคราวหรือคุณไม่มีสิทธิ์เพียงพอที่จะยกเลิกคำเชิญ",
    "Failed to revoke invite": "ยกเลิกคำเชิญไม่สำเร็จ",
    "Stickerpack": "ชุดสติ๊กเกอร์",
    "Add some now": "เพิ่มบางส่วนในขณะนี้",
    "You don't currently have any stickerpacks enabled": "ขณะนี้คุณไม่ได้เปิดใช้งานชุดสติกเกอร์ใดๆ",
    "Failed to connect to integration manager": "ไม่สามารถเชื่อมต่อกับตัวจัดการการรวม",
    "General failure": "ข้อผิดพลาดทั่วไป",
    "General": "ทั่วไป",
    "Download": "ดาวน์โหลด",
    "collapse": "ยุบ",
    "Ignore": "เพิกเฉย",
    "Skip": "ข้าม",
    "Idle": "ว่าง",
    "Online": "ออนไลน์",
    "Delete": "ลบ",
    "Upload": "อัปโหลด",
    "Your email address does not appear to be associated with a Matrix ID on this homeserver.": "ที่อยู่อีเมลของคุณไม่ได้เชื่อมโยงกับ Matrix ID บนโฮมเซิร์ฟเวอร์นี้",
    "Join": "เข้าร่วม",
    "Timeline": "เส้นเวลา",
<<<<<<< HEAD
    "keyboard": {
        "home": "เมนูหลัก"
=======
    "common": {
        "encryption_enabled": "เปิดใช้งานการเข้ารหัส",
        "error": "ข้อผิดพลาด",
        "mute": "เงียบ",
        "no_results": "ไม่มีผลลัพธ์",
        "offline": "ออฟไลน์",
        "password": "รหัสผ่าน",
        "settings": "การตั้งค่า",
        "success": "สำเร็จ",
        "unmute": "เปิดเสียง",
        "username": "ชื่อผู้ใช้"
    },
    "action": {
        "continue": "ดำเนินการต่อ",
        "create": "สร้าง",
        "decline": "ปฏิเสธ",
        "invite": "เชิญ",
        "invites_list": "คำเชิญ",
        "leave": "ออกจากห้อง",
        "leave_room": "ออกจากห้อง",
        "next": "ถัดไป",
        "ok": "ตกลง",
        "quote": "อ้างอิง",
        "remove": "ลบ",
        "retry": "ลองใหม่",
        "save": "บันทึก",
        "start_chat": "เริ่มแชท",
        "view_source": "ดูซอร์ส"
>>>>>>> df4a2218
    }
}<|MERGE_RESOLUTION|>--- conflicted
+++ resolved
@@ -453,10 +453,9 @@
     "Your email address does not appear to be associated with a Matrix ID on this homeserver.": "ที่อยู่อีเมลของคุณไม่ได้เชื่อมโยงกับ Matrix ID บนโฮมเซิร์ฟเวอร์นี้",
     "Join": "เข้าร่วม",
     "Timeline": "เส้นเวลา",
-<<<<<<< HEAD
     "keyboard": {
         "home": "เมนูหลัก"
-=======
+    },
     "common": {
         "encryption_enabled": "เปิดใช้งานการเข้ารหัส",
         "error": "ข้อผิดพลาด",
@@ -485,6 +484,5 @@
         "save": "บันทึก",
         "start_chat": "เริ่มแชท",
         "view_source": "ดูซอร์ส"
->>>>>>> df4a2218
     }
 }