--- conflicted
+++ resolved
@@ -15,23 +15,16 @@
     "Off": "Выключыць",
     "Invite to this room": "Запрасіць у гэты пакой",
     "Failed to remove tag %(tagName)s from room": "Не ўдалося выдаліць %(tagName)s з пакоя",
-<<<<<<< HEAD
-    "Error": "Памылка",
-=======
-    "Leave": "Пакінуць",
->>>>>>> c40141cc
     "Operation failed": "Не атрымалася выканаць аперацыю",
     "powered by Matrix": "працуе на Matrix",
     "Source URL": "URL-адрас крыніцы",
-<<<<<<< HEAD
+    "common": {
+        "error": "Памылка",
+        "mute": "Без гуку"
+    },
     "action": {
         "leave": "Пакінуць",
         "quote": "Цытата",
         "remove": "Выдалiць"
-=======
-    "common": {
-        "error": "Памылка",
-        "mute": "Без гуку"
->>>>>>> c40141cc
     }
 }