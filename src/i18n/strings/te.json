{
<<<<<<< HEAD
    "An error has occurred.": "ఒక లోపము సంభవించినది.",
=======
    "A new password must be entered.": "కొత్త పాస్ వర్డ్ ను తప్పక నమోదు చేయాలి.",
    "An error has occurred.": "ఒక లోపము సంభవించినది.",
    "Are you sure you want to leave the room '%(roomName)s'?": "మీరు ఖచ్చితంగా గది '%(roomName)s' వదిలివేయాలనుకుంటున్నారా?",
    "Are you sure you want to reject the invitation?": "మీరు ఖచ్చితంగా ఆహ్వానాన్ని తిరస్కరించాలనుకుంటున్నారా?",
>>>>>>> 69504972
    "Custom level": "అనుకూల స్థాయి",
    "Sun": "ఆదివారం",
    "Mon": "సోమవారం",
    "Tue": "మంగళవారం",
    "Wed": "బుధవారం",
    "Thu": "గురువారం",
    "Fri": "శుక్రువారం",
    "Sat": "శనివారం",
    "Jan": "జనవరి",
    "Feb": "ఫిబ్రవరి",
    "Mar": "మార్చి",
    "Apr": "ఏప్రిల్",
    "May": "మే",
    "Jun": "జూన్",
    "Jul": "జూలై",
    "Aug": "ఆగస్ట్",
    "Sep": "సెప్టంబర్",
    "Oct": "అక్టోబర్",
    "Nov": "నవంబర్",
    "Dec": "డిసంబర్",
    "%(weekDayName)s, %(monthName)s %(day)s %(time)s": "%(weekDayName)s ,%(monthName)s %(day)s %(time)s",
    "%(weekDayName)s, %(monthName)s %(day)s %(fullYear)s %(time)s": "%(weekDayName)s, %(monthName)s %(day)s %(fullYear)s %(time)s",
    "%(weekDayName)s %(time)s": "%(weekDayName)s %(time)s",
    "unknown error code": "తెలియని కోడ్ లోపం",
    "Unable to restore session": "సెషన్ను పునరుద్ధరించడానికి సాధ్యపడలేదు",
    "Create new room": "క్రొత్త గది సృష్టించండి",
    "Sunday": "ఆదివారం",
    "Today": "ఈ రోజు",
    "Friday": "శుక్రువారం",
    "Changelog": "మార్పు వివరణ",
    "Tuesday": "మంగళవారం",
    "Monday": "సోమవారం",
    "Wednesday": "బుధవారం",
    "Send": "పంపండి",
    "Thursday": "గురువారం",
    "Yesterday": "నిన్న",
    "Saturday": "శనివారం",
    "common": {
        "error": "లోపం",
        "mute": "నిశబ్ధము",
        "settings": "అమరికలు",
        "warning": "హెచ్చరిక",
        "attachment": "జోడింపు",
        "camera": "కెమెరా",
        "microphone": "మైక్రోఫోన్",
        "on": "వేయుము",
        "off": "ఆపు",
        "advanced": "ఆధునిక",
        "authentication": "ప్రామాణీకరణ",
        "are_you_sure": "మీరు చెప్పేది నిజమా?"
    },
    "action": {
        "continue": "కొనసాగించు",
        "decline": "డిక్లైన్",
        "leave": "వదిలి",
        "remove": "తొలగించు",
        "search": "శోధన",
        "resend": "మళ్ళి పంపుము",
        "reject": "తిరస్కరించు",
        "dismiss": "రద్దుచేసే",
        "close": "ముసివెయండి",
        "cancel": "రద్దు",
        "add": "చేర్చు",
        "accept": "అంగీకరించు"
    },
    "power_level": {
        "default": "డిఫాల్ట్",
        "admin": "అడ్మిన్"
    },
    "bug_reporting": {
        "send_logs": "నమోదును పంపు",
        "collecting_information": "అనువర్తన సంస్కరణ సమాచారాన్ని సేకరించడం",
        "collecting_logs": "నమోదు సేకరించడం"
    },
    "settings": {
        "always_show_message_timestamps": "ఎల్లప్పుడూ సందేశాల సమయ ముద్రలు చూపించు",
        "notifications": {
            "rule_contains_display_name": "నా ప్రదర్శన పేరును కలిగి ఉన్న సందేశాలు",
            "rule_room_one_to_one": "సందేశాలు నుండి ఒకరికి ఒకటి మాటామంతి",
            "rule_message": "సమూహ మాటామంతిలో సందేశాలు",
            "rule_call": "మాట్లాడడానికి ఆహ్వానం",
            "rule_suppress_notices": "బాట్ పంపిన సందేశాలు",
            "noisy": "శబ్దం",
            "push_targets": "తాఖీదు లక్ష్యాలు"
        },
        "appearance": {
            "timeline_image_size_default": "డిఫాల్ట్",
            "image_size_default": "డిఫాల్ట్"
        },
        "security": {
            "cryptography_section": "క్రిప్టోగ్రఫీ"
        },
        "general": {
            "account_section": "ఖాతా",
            "email_address_in_use": "ఈ ఇమెయిల్ అడ్రస్ ఇప్పటికే వాడుకం లో ఉంది",
            "msisdn_in_use": "ఈ ఫోన్ నంబర్ ఇప్పటికే వాడుకం లో ఉంది",
            "confirm_adding_email_title": "ఈమెయిల్ చేర్చుటకు ధ్రువీకరించు",
            "add_email_failed_verification": "ఇమెయిల్ అడ్రస్ ని నిరూపించలేక పోయాము. ఈమెయిల్ లో వచ్చిన లింక్ ని నొక్కారా",
            "deactivate_section": "ఖాతాను డీయాక్టివేట్ చేయండి",
            "incorrect_msisdn_verification": "ధృవీకరణ కోడ్ సరిగా లెదు"
        },
        "voip": {
            "audio_input_empty": "మైక్రోఫోన్లు కనుగొనబడలేదు",
            "video_input_empty": "వెబ్కామ్లు కనుగొనబడలేదు"
        }
    },
    "timeline": {
        "m.room.name": {
            "remove": "%(senderDisplayName)s గది పేరు తొలగించబడింది."
        },
        "context_menu": {
            "external_url": "మూల URL"
        }
    },
    "slash_command": {
        "nick": "మీ ప్రదర్శన మారుపేరుని మారుస్తుంది",
        "ban": "ఇచ్చిన ఐడి తో వినియోగదారుని నిషేధించారు",
        "category_admin": "అడ్మిన్",
        "category_advanced": "ఆధునిక",
        "deop": "ఇచ్చిన ID తో వినియోగదారుని విడదీస్తుంది",
        "command_error": "కమాండ్ లోపం"
    },
    "voip": {
        "call_failed": "కాల్ విఫలమయింది",
        "cannot_call_yourself_description": "మీకు మీరే కాల్ చేయలేరు.",
        "default_device": "డిఫాల్ట్ పరికరం",
        "no_media_perms_title": "మీడియా అనుమతులు లేవు"
    },
    "auth": {
        "sso": "సింగిల్ సైన్ ఆన్",
        "unsupported_auth_msisdn": "ఈ సర్వర్ ఫోన్ నంబర్తో ప్రామాణీకరణకు మద్దతు ఇవ్వదు.",
        "change_password_mismatch": "కొత్త పాస్వర్డ్లు సరిపోలడం లేదు",
        "change_password_confirm_label": "పాస్వర్డ్ని నిర్ధారించండి",
        "change_password_current_label": "ప్రస్తుత పాస్వర్డ్",
        "change_password_action": "పాస్వర్డ్ మార్చండి",
        "uia": {
            "msisdn_token_prompt": "దయచేసి దాన్ని కలిగి ఉన్న కోడ్ను నమోదు చేయండి:"
        },
        "reset_password": {
            "password_not_entered": "కొత్త పాస్ వర్డ్ ను తప్పక నమోదు చేయాలి."
        }
    },
    "room_list": {
        "failed_remove_tag": "గది నుండి బొందు %(tagName)s తొలగించడంలో విఫలమైంది",
        "failed_add_tag": "%(tagName)s ను బొందు జోడించడంలో విఫలమైంది"
    },
    "composer": {
        "autocomplete": {
            "command_description": "కమ్మండ్స్"
        },
        "no_perms_notice": "మీకు ఈ గదికి పోస్ట్ చేయడానికి అనుమతి లేదు"
    },
    "room_settings": {
        "permissions": {
            "banned_users_section": "నిషేధించిన వినియోగదారులు"
        },
        "security": {
            "history_visibility_world_readable": "ఎవరైనా"
        },
        "upload_avatar_label": "అవతార్ను అప్లోడ్ చేయండి"
    },
    "update": {
        "error_encountered": "లోపం సంభవించింది (%(errorDetail)s).",
        "no_update": "ఏ నవీకరణ అందుబాటులో లేదు."
    },
    "create_room": {
        "generic_error": "సర్వర్ అందుబాటులో ఉండకపోవచ్చు, ఓవర్లోడ్ చేయబడి ఉండవచ్చు లేదా మీరు ఒక దోషాన్ని కొట్టాడు."
    },
    "invite": {
        "failed_generic": "కార్యం విఫలమైంది"
    },
    "widget": {
        "error_need_invite_permission": "మీరు దీన్ని చేయడానికి వినియోగదారులను ఆహ్వానించగలరు."
    },
    "error": {
        "tls": "గృహనిర్వాహకులకు కనెక్ట్ చేయలేరు - దయచేసి మీ కనెక్టివిటీని తనిఖీ చేయండి, మీ <a> 1 హోమరుసు యొక్క ఎస్ఎస్ఎల్ సర్టిఫికేట్ </a> 2 ని విశ్వసనీయపరుచుకొని, బ్రౌజర్ పొడిగింపు అభ్యర్థనలను నిరోధించబడదని నిర్ధారించుకోండి."
    },
    "notifications": {
        "enable_prompt_toast_title": "ప్రకటనలు",
        "default": "డిఫాల్ట్",
        "all_messages": "అన్ని సందేశాలు"
    },
    "room": {
        "context_menu": {
            "favourite": "గుర్తుంచు",
            "low_priority": "తక్కువ ప్రాధాన్యత"
        },
        "invite_this_room": "ఈ గదికి ఆహ్వానించండి",
        "search": {
            "all_rooms": "అన్ని గదులు",
            "field_placeholder": "శోధన…"
<<<<<<< HEAD
        },
        "status_bar": {
            "server_connectivity_lost_title": "సెర్వెర్ కనెక్టివిటీని కోల్పోయారు.",
            "server_connectivity_lost_description": "మీ కనెక్షన్ తిరిగి వచ్చే వరకు పంపిన సందేశాలు నిల్వ చేయబడతాయి."
=======
>>>>>>> 69504972
        }
    },
    "user_info": {
        "admin_tools_section": "నిర్వాహకుని ఉపకరణాలు"
<<<<<<< HEAD
    },
    "reject_invitation_dialog": {
        "confirmation": "మీరు ఖచ్చితంగా ఆహ్వానాన్ని తిరస్కరించాలనుకుంటున్నారా?"
    },
    "leave_room_dialog": {
        "leave_room_question": "మీరు ఖచ్చితంగా గది '%(roomName)s' వదిలివేయాలనుకుంటున్నారా?"
    },
    "error_dialog": {
        "forget_room_failed": "గది మర్చిపోవడం విఫలమైంది %(errCode)s",
        "search_failed": {
            "server_unavailable": "సర్వర్ అందుబాటులో లేకపోవచ్చు, ఓవర్లోడ్ లేదా శోధన సమయం ముగిసి ఉండవచ్చు :("
        }
=======
>>>>>>> 69504972
    }
}<|MERGE_RESOLUTION|>--- conflicted
+++ resolved
@@ -1,12 +1,5 @@
 {
-<<<<<<< HEAD
     "An error has occurred.": "ఒక లోపము సంభవించినది.",
-=======
-    "A new password must be entered.": "కొత్త పాస్ వర్డ్ ను తప్పక నమోదు చేయాలి.",
-    "An error has occurred.": "ఒక లోపము సంభవించినది.",
-    "Are you sure you want to leave the room '%(roomName)s'?": "మీరు ఖచ్చితంగా గది '%(roomName)s' వదిలివేయాలనుకుంటున్నారా?",
-    "Are you sure you want to reject the invitation?": "మీరు ఖచ్చితంగా ఆహ్వానాన్ని తిరస్కరించాలనుకుంటున్నారా?",
->>>>>>> 69504972
     "Custom level": "అనుకూల స్థాయి",
     "Sun": "ఆదివారం",
     "Mon": "సోమవారం",
@@ -195,21 +188,17 @@
             "low_priority": "తక్కువ ప్రాధాన్యత"
         },
         "invite_this_room": "ఈ గదికి ఆహ్వానించండి",
+        "status_bar": {
+            "server_connectivity_lost_title": "సెర్వెర్ కనెక్టివిటీని కోల్పోయారు.",
+            "server_connectivity_lost_description": "మీ కనెక్షన్ తిరిగి వచ్చే వరకు పంపిన సందేశాలు నిల్వ చేయబడతాయి."
+        },
         "search": {
             "all_rooms": "అన్ని గదులు",
             "field_placeholder": "శోధన…"
-<<<<<<< HEAD
-        },
-        "status_bar": {
-            "server_connectivity_lost_title": "సెర్వెర్ కనెక్టివిటీని కోల్పోయారు.",
-            "server_connectivity_lost_description": "మీ కనెక్షన్ తిరిగి వచ్చే వరకు పంపిన సందేశాలు నిల్వ చేయబడతాయి."
-=======
->>>>>>> 69504972
         }
     },
     "user_info": {
         "admin_tools_section": "నిర్వాహకుని ఉపకరణాలు"
-<<<<<<< HEAD
     },
     "reject_invitation_dialog": {
         "confirmation": "మీరు ఖచ్చితంగా ఆహ్వానాన్ని తిరస్కరించాలనుకుంటున్నారా?"
@@ -222,7 +211,5 @@
         "search_failed": {
             "server_unavailable": "సర్వర్ అందుబాటులో లేకపోవచ్చు, ఓవర్లోడ్ లేదా శోధన సమయం ముగిసి ఉండవచ్చు :("
         }
-=======
->>>>>>> 69504972
     }
 }