--- conflicted
+++ resolved
@@ -30,10 +30,6 @@
     "Restricted": "Restringit",
     "Moderator": "Moderador",
     "Send": "Envia",
-<<<<<<< HEAD
-=======
-    "This room is not public. You will not be able to rejoin without an invite.": "Aquesta sala no és pública. No podreu tronar a entrar sense invitació.",
->>>>>>> 69504972
     "and %(count)s others...": {
         "other": "i %(count)s altres...",
         "one": "i un altre..."
@@ -568,15 +564,15 @@
             "default_url_previews_off": "Les previsualitzacions dels URL estan inhabilitades per defecte per als membres d'aquesta sala.",
             "url_previews_section": "Previsualitzacions dels URL",
             "other_section": "Altres",
+            "no_aliases_room": "Aquesta sala no té adreces locals",
+            "new_alias_placeholder": "Nova adreça publicada (p.e. #alias:server)",
             "error_updating_canonical_alias_title": "Error actualitzant adreça principal",
             "error_updating_canonical_alias_description": "S'ha produït un error en actualitzar l'adreça principal de la sala. Pot ser que el servidor no ho permeti o que s'hagi produït un error temporal.",
             "error_updating_alias_description": "S'ha produït un error en actualitzar l'adreça alternativa de la sala. Pot ser que el servidor no ho permeti o que s'hagi produït un error temporal.",
+            "error_deleting_alias_title": "Error eliminant adreça",
+            "error_deleting_alias_description": "S'ha produït un error en eliminar l'adreça. Pot ser que ja no existeixi o que s'hagi produït un error temporal.",
             "error_creating_alias_title": "Error creant adreça",
-            "error_creating_alias_description": "S'ha produït un error en crear l'adreça. Pot ser que el servidor no ho permeti o que s'hagi produït un error temporal.",
-            "error_deleting_alias_description": "S'ha produït un error en eliminar l'adreça. Pot ser que ja no existeixi o que s'hagi produït un error temporal.",
-            "error_deleting_alias_title": "Error eliminant adreça",
-            "no_aliases_room": "Aquesta sala no té adreces locals",
-            "new_alias_placeholder": "Nova adreça publicada (p.e. #alias:server)"
+            "error_creating_alias_description": "S'ha produït un error en crear l'adreça. Pot ser que el servidor no ho permeti o que s'hagi produït un error temporal."
         },
         "advanced": {
             "unfederated": "Aquesta sala no és accessible per a servidors de Matrix remots"
@@ -687,28 +683,24 @@
         "invite_email_mismatch_suggestion": "Per rebre invitacions directament a %(brand)s, comparteix aquest correu electrònic a Configuració.",
         "not_found_title_name": "La sala %(roomName)s no existeix.",
         "inaccessible_name": "La sala %(roomName)s no és accessible en aquest moment.",
+        "upload": {
+            "uploading_multiple_file": {
+                "other": "Pujant %(filename)s i %(count)s més"
+            },
+            "uploading_single_file": "Pujant %(filename)s"
+        },
+        "status_bar": {
+            "server_connectivity_lost_title": "S'ha perdut la connectivitat amb el servidor.",
+            "server_connectivity_lost_description": "Els missatges enviats s'emmagatzemaran fins que la vostra connexió hagi tornat."
+        },
         "search": {
             "this_room": "Aquesta sala",
             "all_rooms": "Totes les sales",
             "field_placeholder": "Cerca…"
         },
-<<<<<<< HEAD
         "jump_read_marker": "Salta al primer missatge no llegit.",
-        "status_bar": {
-            "server_connectivity_lost_title": "S'ha perdut la connectivitat amb el servidor.",
-            "server_connectivity_lost_description": "Els missatges enviats s'emmagatzemaran fins que la vostra connexió hagi tornat."
-        },
-        "failed_reject_invite": "No s'ha pogut rebutjar la invitació",
         "inviter_unknown": "Desconegut",
-        "upload": {
-            "uploading_multiple_file": {
-                "other": "Pujant %(filename)s i %(count)s més"
-            },
-            "uploading_single_file": "Pujant %(filename)s"
-        }
-=======
-        "jump_read_marker": "Salta al primer missatge no llegit."
->>>>>>> 69504972
+        "failed_reject_invite": "No s'ha pogut rebutjar la invitació"
     },
     "file_panel": {
         "guest_note": "Per poder utilitzar aquesta funcionalitat has de <a>registrar-te</a>",
@@ -833,13 +825,17 @@
     },
     "right_panel": {
         "settings_button": "Configuració de sala"
-<<<<<<< HEAD
     },
     "reject_invitation_dialog": {
         "title": "Rebutja la invitació",
         "confirmation": "Esteu segur que voleu rebutjar la invitació?",
         "failed": "No s'ha pogut rebutjar la invitació"
     },
+    "quit_warning": {
+        "file_upload_in_progress": "Sembla que s'està pujant fitxers, esteu segur que voleu sortir?",
+        "call_in_progress": "Sembla que està en una trucada, estàs segur que vols sortir?"
+    },
+    "no_more_results": "No hi ha més resultats",
     "leave_room_dialog": {
         "room_rejoin_warning": "Aquesta sala no és pública. No podreu tronar a entrar sense invitació.",
         "leave_room_question": "Esteu segur que voleu sortir de la sala '%(roomName)s'?"
@@ -850,12 +846,5 @@
             "title": "No s'ha pogut cercar",
             "server_unavailable": "Pot ser que el servidor no estigui disponible, que estigui sobrecarregat o que s'ha esgotat el temps de cerca :("
         }
-    },
-    "no_more_results": "No hi ha més resultats",
-    "quit_warning": {
-        "file_upload_in_progress": "Sembla que s'està pujant fitxers, esteu segur que voleu sortir?",
-        "call_in_progress": "Sembla que està en una trucada, estàs segur que vols sortir?"
-=======
->>>>>>> 69504972
     }
 }