/*
Copyright 2017 MTRNord and Cooperative EITA
Copyright 2017 Vector Creations Ltd.
Copyright 2019 Michael Telatynski <7t3chguy@gmail.com>
Copyright 2019 - 2022 The Matrix.org Foundation C.I.C.

Licensed under the Apache License, Version 2.0 (the "License");
you may not use this file except in compliance with the License.
You may obtain a copy of the License at

    http://www.apache.org/licenses/LICENSE-2.0

Unless required by applicable law or agreed to in writing, software
distributed under the License is distributed on an "AS IS" BASIS,
WITHOUT WARRANTIES OR CONDITIONS OF ANY KIND, either express or implied.
See the License for the specific language governing permissions and
limitations under the License.
*/

import counterpart from "counterpart";
import React from "react";
import { logger } from "matrix-js-sdk/src/logger";
import { Optional } from "matrix-events-sdk";
import { MapWithDefault, safeSet } from "matrix-js-sdk/src/utils";

import type Translations from "./i18n/strings/en_EN.json";
import SettingsStore from "./settings/SettingsStore";
import PlatformPeg from "./PlatformPeg";
import { SettingLevel } from "./settings/SettingLevel";
import { retry } from "./utils/promise";
import SdkConfig from "./SdkConfig";
import { ModuleRunner } from "./modules/ModuleRunner";
import { Leaves } from "./@types/common";

// @ts-ignore - $webapp is a webpack resolve alias pointing to the output directory, see webpack config
import webpackLangJsonUrl from "$webapp/i18n/languages.json";

const i18nFolder = "i18n/";

// Control whether to also return original, untranslated strings
// Useful for debugging and testing
const ANNOTATE_STRINGS = false;

// We use english strings as keys, some of which contain full stops
counterpart.setSeparator("|");

// see `translateWithFallback` for an explanation of fallback handling
const FALLBACK_LOCALE = "en";
counterpart.setFallbackLocale(FALLBACK_LOCALE);

export interface ErrorOptions {
    // Because we're mixing the subsitution variables and `cause` into the same object
    // below, we want them to always explicitly say whether there is an underlying error
    // or not to avoid typos of "cause" slipping through unnoticed.
    cause: unknown | undefined;
}

/**
 * Used to rethrow an error with a user-friendly translatable message while maintaining
 * access to that original underlying error. Downstream consumers can display the
 * `translatedMessage` property in the UI and inspect the underlying error with the
 * `cause` property.
 *
 * The error message will display as English in the console and logs so Element
 * developers can easily understand the error and find the source in the code. It also
 * helps tools like Sentry deduplicate the error, or just generally searching in
 * rageshakes to find all instances regardless of the users locale.
 *
 * @param message - The untranslated error message text, e.g "Something went wrong with %(foo)s".
 * @param substitutionVariablesAndCause - Variable substitutions for the translation and
 * original cause of the error. If there is no cause, just pass `undefined`, e.g { foo:
 * 'bar', cause: err || undefined }
 */
export class UserFriendlyError extends Error {
    public readonly translatedMessage: string;

    public constructor(message: TranslationKey, substitutionVariablesAndCause?: IVariables & ErrorOptions) {
        const errorOptions = {
            cause: substitutionVariablesAndCause?.cause,
        };
        // Prevent "Could not find /%\(cause\)s/g in x" logs to the console by removing
        // it from the list
        const substitutionVariables = { ...substitutionVariablesAndCause };
        delete substitutionVariables["cause"];

        // Create the error with the English version of the message that we want to show
        // up in the logs
        const englishTranslatedMessage = _t(message, { ...substitutionVariables, locale: "en" });
        super(englishTranslatedMessage, errorOptions);

        // Also provide a translated version of the error in the users locale to display
        this.translatedMessage = _t(message, substitutionVariables);
    }
}

export function getUserLanguage(): string {
    const language = SettingsStore.getValue("language", null, /*excludeDefault:*/ true);
<<<<<<< HEAD
    if (typeof language === "string" && !!language) {
=======
    if (typeof language === "string" && language !== "") {
>>>>>>> ac70f7ac
        return language;
    } else {
        return normalizeLanguageKey(getLanguageFromBrowser());
    }
}

/**
 * A type representing the union of possible keys into the translation file using `|` delimiter to access nested fields.
 * @example `common|error` to access `error` within the `common` sub-object.
 * {
 *     "common": {
 *         "error": "Error"
 *     }
 * }
 */
export type TranslationKey = Leaves<typeof Translations, "|", string | { other: string }>;

// Function which only purpose is to mark that a string is translatable
// Does not actually do anything. It's helpful for automatic extraction of translatable strings
export function _td(s: TranslationKey): TranslationKey {
    return s;
}

/**
 * to improve screen reader experience translations that are not in the main page language
 * eg a translation that fell back to english from another language
 * should be wrapped with an appropriate `lang='en'` attribute
 * counterpart's `translate` doesn't expose a way to determine if the resulting translation
 * is in the target locale or a fallback locale
 * for this reason, force fallbackLocale === locale in the first call to translate
 * and fallback 'manually' so we can mark fallback strings appropriately
 * */
const translateWithFallback = (text: string, options?: IVariables): { translated: string; isFallback?: boolean } => {
    const translated = counterpart.translate(text, { ...options, fallbackLocale: counterpart.getLocale() });
    if (!translated || translated.startsWith("missing translation:")) {
        const fallbackTranslated = counterpart.translate(text, { ...options, locale: FALLBACK_LOCALE });
        if (
            (!fallbackTranslated || fallbackTranslated.startsWith("missing translation:")) &&
            process.env.NODE_ENV !== "development"
        ) {
            // Even the translation via FALLBACK_LOCALE failed; this can happen if
            //
            // 1. The string isn't in the translations dictionary, usually because you're in develop
            // and haven't run yarn i18n
            // 2. Loading the translation resources over the network failed, which can happen due to
            // to network or if the client tried to load a translation that's been removed from the
            // server.
            //
            // At this point, its the lesser evil to show the untranslated text, which
            // will be in English, so the user can still make out *something*, rather than an opaque
            // "missing translation" error.
            //
            // Don't do this in develop so people remember to run yarn i18n.
            return { translated: text, isFallback: true };
        }
        return { translated: fallbackTranslated, isFallback: true };
    }
    return { translated };
};

// Wrapper for counterpart's translation function so that it handles nulls and undefineds properly
// Takes the same arguments as counterpart.translate()
function safeCounterpartTranslate(text: string, variables?: IVariables): { translated: string; isFallback?: boolean } {
    // Don't do substitutions in counterpart. We handle it ourselves so we can replace with React components
    // However, still pass the variables to counterpart so that it can choose the correct plural if count is given
    // It is enough to pass the count variable, but in the future counterpart might make use of other information too
    const options: IVariables & {
        interpolate: boolean;
    } = { ...variables, interpolate: false };

    // Horrible hack to avoid https://github.com/vector-im/element-web/issues/4191
    // The interpolation library that counterpart uses does not support undefined/null
    // values and instead will throw an error. This is a problem since everywhere else
    // in JS land passing undefined/null will simply stringify instead, and when converting
    // valid ES6 template strings to i18n strings it's extremely easy to pass undefined/null
    // if there are no existing null guards. To avoid this making the app completely inoperable,
    // we'll check all the values for undefined/null and stringify them here.
    if (options && typeof options === "object") {
        Object.keys(options).forEach((k) => {
            if (options[k] === undefined) {
                logger.warn("safeCounterpartTranslate called with undefined interpolation name: " + k);
                options[k] = "undefined";
            }
            if (options[k] === null) {
                logger.warn("safeCounterpartTranslate called with null interpolation name: " + k);
                options[k] = "null";
            }
        });
    }
    return translateWithFallback(text, options);
}

/**
 * The value a variable or tag can take for a translation interpolation.
 */
type SubstitutionValue = number | string | React.ReactNode | ((sub: string) => React.ReactNode);

export interface IVariables {
    count?: number;
    [key: string]: SubstitutionValue;
}

export type Tags = Record<string, SubstitutionValue>;

export type TranslatedString = string | React.ReactNode;

// For development/testing purposes it is useful to also output the original string
// Don't do that for release versions
const annotateStrings = (result: TranslatedString, translationKey: TranslationKey): TranslatedString => {
    if (!ANNOTATE_STRINGS) {
        return result;
    }

    if (typeof result === "string") {
        return `@@${translationKey}##${result}@@`;
    } else {
        return (
            <span className="translated-string" data-orig-string={translationKey}>
                {result}
            </span>
        );
    }
};

/*
 * Translates text and optionally also replaces XML-ish elements in the text with e.g. React components
 * @param {string} text The untranslated text, e.g "click <a>here</a> now to %(foo)s".
 * @param {object} variables Variable substitutions, e.g { foo: 'bar' }
 * @param {object} tags Tag substitutions e.g. { 'a': (sub) => <a>{sub}</a> }
 *
 * In both variables and tags, the values to substitute with can be either simple strings, React components,
 * or functions that return the value to use in the substitution (e.g. return a React component). In case of
 * a tag replacement, the function receives as the argument the text inside the element corresponding to the tag.
 *
 * Use tag substitutions if you need to translate text between tags (e.g. "<a>Click here!</a>"), otherwise
 * you will end up with literal "<a>" in your output, rather than HTML. Note that you can also use variable
 * substitution to insert React components, but you can't use it to translate text between tags.
 *
 * @return a React <span> component if any non-strings were used in substitutions, otherwise a string
 */
// eslint-next-line @typescript-eslint/naming-convention
export function _t(text: TranslationKey, variables?: IVariables): string;
export function _t(text: TranslationKey, variables: IVariables | undefined, tags: Tags): React.ReactNode;
export function _t(text: TranslationKey, variables?: IVariables, tags?: Tags): TranslatedString {
    // The translation returns text so there's no XSS vector here (no unsafe HTML, no code execution)
    const { translated } = safeCounterpartTranslate(text, variables);
    const substituted = substitute(translated, variables, tags);

    return annotateStrings(substituted, text);
}

/*
 * Wraps normal _t function and adds atttribution for translations that used a fallback locale
 * Wraps translations that fell back from active locale to fallback locale with a `<span lang=<fallback locale>>`
 * @param {string} text The untranslated text, e.g "click <a>here</a> now to %(foo)s".
 * @param {object} variables Variable substitutions, e.g { foo: 'bar' }
 * @param {object} tags Tag substitutions e.g. { 'a': (sub) => <a>{sub}</a> }
 *
 * @return a React <span> component if any non-strings were used in substitutions
 * or translation used a fallback locale, otherwise a string
 */
// eslint-next-line @typescript-eslint/naming-convention
export function _tDom(text: TranslationKey, variables?: IVariables): TranslatedString;
export function _tDom(text: TranslationKey, variables: IVariables, tags: Tags): React.ReactNode;
export function _tDom(text: TranslationKey, variables?: IVariables, tags?: Tags): TranslatedString {
    // The translation returns text so there's no XSS vector here (no unsafe HTML, no code execution)
    const { translated, isFallback } = safeCounterpartTranslate(text, variables);
    const substituted = substitute(translated, variables, tags);

    // wrap en fallback translation with lang attribute for screen readers
    const result = isFallback ? <span lang="en">{substituted}</span> : substituted;

    return annotateStrings(result, text);
}

/**
 * Sanitizes unsafe text for the sanitizer, ensuring references to variables will not be considered
 * replaceable by the translation functions.
 * @param {string} text The text to sanitize.
 * @returns {string} The sanitized text.
 */
export function sanitizeForTranslation(text: string): string {
    // Add a non-breaking space so the regex doesn't trigger when translating.
    return text.replace(/%\(([^)]*)\)/g, "%\xa0($1)");
}

/*
 * Similar to _t(), except only does substitutions, and no translation
 * @param {string} text The text, e.g "click <a>here</a> now to %(foo)s".
 * @param {object} variables Variable substitutions, e.g { foo: 'bar' }
 * @param {object} tags Tag substitutions e.g. { 'a': (sub) => <a>{sub}</a> }
 *
 * The values to substitute with can be either simple strings, or functions that return the value to use in
 * the substitution (e.g. return a React component). In case of a tag replacement, the function receives as
 * the argument the text inside the element corresponding to the tag.
 *
 * @return a React <span> component if any non-strings were used in substitutions, otherwise a string
 */
export function substitute(text: string, variables?: IVariables): string;
export function substitute(text: string, variables: IVariables | undefined, tags: Tags | undefined): string;
export function substitute(text: string, variables?: IVariables, tags?: Tags): string | React.ReactNode {
    let result: React.ReactNode | string = text;

    if (variables !== undefined) {
        const regexpMapping: IVariables = {};
        for (const variable in variables) {
            regexpMapping[`%\\(${variable}\\)s`] = variables[variable];
        }
        result = replaceByRegexes(result as string, regexpMapping);
    }

    if (tags !== undefined) {
        const regexpMapping: Tags = {};
        for (const tag in tags) {
            regexpMapping[`(<${tag}>(.*?)<\\/${tag}>|<${tag}>|<${tag}\\s*\\/>)`] = tags[tag];
        }
        result = replaceByRegexes(result as string, regexpMapping);
    }

    return result;
}

/*
 * Replace parts of a text using regular expressions
 * @param {string} text The text on which to perform substitutions
 * @param {object} mapping A mapping from regular expressions in string form to replacement string or a
 * function which will receive as the argument the capture groups defined in the regexp. E.g.
 * { 'Hello (.?) World': (sub) => sub.toUpperCase() }
 *
 * @return a React <span> component if any non-strings were used in substitutions, otherwise a string
 */
export function replaceByRegexes(text: string, mapping: IVariables): string;
export function replaceByRegexes(text: string, mapping: Tags): React.ReactNode;
export function replaceByRegexes(text: string, mapping: IVariables | Tags): string | React.ReactNode {
    // We initially store our output as an array of strings and objects (e.g. React components).
    // This will then be converted to a string or a <span> at the end
    const output: SubstitutionValue[] = [text];

    // If we insert any components we need to wrap the output in a span. React doesn't like just an array of components.
    let shouldWrapInSpan = false;

    for (const regexpString in mapping) {
        // TODO: Cache regexps
        const regexp = new RegExp(regexpString, "g");

        // Loop over what output we have so far and perform replacements
        // We look for matches: if we find one, we get three parts: everything before the match, the replaced part,
        // and everything after the match. Insert all three into the output. We need to do this because we can insert objects.
        // Otherwise there would be no need for the splitting and we could do simple replacement.
        let matchFoundSomewhere = false; // If we don't find a match anywhere we want to log it
        for (let outputIndex = 0; outputIndex < output.length; outputIndex++) {
            const inputText = output[outputIndex];
            if (typeof inputText !== "string") {
                // We might have inserted objects earlier, don't try to replace them
                continue;
            }

            // process every match in the string
            // starting with the first
            let match = regexp.exec(inputText);

            if (!match) continue;
            matchFoundSomewhere = true;

            // The textual part before the first match
            const head = inputText.slice(0, match.index);

            const parts: SubstitutionValue[] = [];
            // keep track of prevMatch
            let prevMatch;
            while (match) {
                // store prevMatch
                prevMatch = match;
                const capturedGroups = match.slice(2);

                let replaced: SubstitutionValue;
                // If substitution is a function, call it
                if (mapping[regexpString] instanceof Function) {
                    replaced = ((mapping as Tags)[regexpString] as Function)(...capturedGroups);
                } else {
                    replaced = mapping[regexpString];
                }

                if (typeof replaced === "object") {
                    shouldWrapInSpan = true;
                }

                // Here we also need to check that it actually is a string before comparing against one
                // The head and tail are always strings
                if (typeof replaced !== "string" || replaced !== "") {
                    parts.push(replaced);
                }

                // try the next match
                match = regexp.exec(inputText);

                // add the text between prevMatch and this one
                // or the end of the string if prevMatch is the last match
                let tail;
                if (match) {
                    const startIndex = prevMatch.index + prevMatch[0].length;
                    tail = inputText.slice(startIndex, match.index);
                } else {
                    tail = inputText.slice(prevMatch.index + prevMatch[0].length);
                }
                if (tail) {
                    parts.push(tail);
                }
            }

            // Insert in reverse order as splice does insert-before and this way we get the final order correct
            // remove the old element at the same time
            output.splice(outputIndex, 1, ...parts);

            if (head !== "") {
                // Don't push empty nodes, they are of no use
                output.splice(outputIndex, 0, head);
            }
        }
        if (!matchFoundSomewhere) {
            if (
                // The current regexp did not match anything in the input. Missing
                // matches is entirely possible because you might choose to show some
                // variables only in the case of e.g. plurals. It's still a bit
                // suspicious, and could be due to an error, so log it. However, not
                // showing count is so common that it's not worth logging. And other
                // commonly unused variables here, if there are any.
                regexpString !== "%\\(count\\)s" &&
                // Ignore the `locale` option which can be used to override the locale
                // in counterpart
                regexpString !== "%\\(locale\\)s"
            ) {
                logger.log(`Could not find ${regexp} in ${text}`);
            }
        }
    }

    if (shouldWrapInSpan) {
        return React.createElement("span", null, ...output);
    } else {
        return output.join("");
    }
}

// Allow overriding the text displayed when no translation exists
// Currently only used in unit tests to avoid having to load
// the translations in element-web
export function setMissingEntryGenerator(f: (value: string) => void): void {
    counterpart.setMissingEntryGenerator(f);
}

type Languages = {
    [lang: string]: string;
};

export function setLanguage(preferredLangs: string | string[]): Promise<void> {
    if (!Array.isArray(preferredLangs)) {
        preferredLangs = [preferredLangs];
    }

    const plaf = PlatformPeg.get();
    if (plaf) {
        plaf.setLanguage(preferredLangs);
    }

    let langToUse: string;
    let availLangs: Languages;
    return getLangsJson()
        .then((result) => {
            availLangs = result;

            for (let i = 0; i < preferredLangs.length; ++i) {
                if (availLangs.hasOwnProperty(preferredLangs[i])) {
                    langToUse = preferredLangs[i];
                    break;
                }
            }
            if (!langToUse) {
                // Fallback to en_EN if none is found
                langToUse = "en";
                logger.error("Unable to find an appropriate language");
            }

            return getLanguageRetry(i18nFolder + availLangs[langToUse]);
        })
        .then(async (langData): Promise<ICounterpartTranslation | undefined> => {
            counterpart.registerTranslations(langToUse, langData);
            await registerCustomTranslations();
            counterpart.setLocale(langToUse);
            await SettingsStore.setValue("language", null, SettingLevel.DEVICE, langToUse);
            // Adds a lot of noise to test runs, so disable logging there.
            if (process.env.NODE_ENV !== "test") {
                logger.log("set language to " + langToUse);
            }

            // Set 'en' as fallback language:
            if (langToUse !== "en") {
                return getLanguageRetry(i18nFolder + availLangs["en"]);
            }
        })
        .then(async (langData): Promise<void> => {
            if (langData) counterpart.registerTranslations("en", langData);
            await registerCustomTranslations();
        });
}

type Language = {
    value: string;
    label: string; // translated
    labelInTargetLanguage: string; // translated
};

export async function getAllLanguagesFromJson(): Promise<string[]> {
    return Object.keys(await getLangsJson());
}

export async function getAllLanguagesWithLabels(): Promise<Language[]> {
    const languageNames = new Intl.DisplayNames([getUserLanguage()], { type: "language", style: "short" });
    const languages = await getAllLanguagesFromJson();
    return languages.map<Language>((langKey) => {
        return {
            value: langKey,
            label: languageNames.of(langKey)!,
            labelInTargetLanguage: new Intl.DisplayNames([langKey], { type: "language", style: "short" }).of(langKey)!,
        };
    });
}

export function getLanguagesFromBrowser(): readonly string[] {
    if (navigator.languages && navigator.languages.length) return navigator.languages;
    if (navigator.language) return [navigator.language];
    return [navigator.userLanguage || "en"];
}

export function getLanguageFromBrowser(): string {
    return getLanguagesFromBrowser()[0];
}

/**
 * Turns a language string, normalises it,
 * (see normalizeLanguageKey) into an array of language strings
 * with fallback to generic languages
 * (eg. 'pt-BR' => ['pt-br', 'pt'])
 *
 * @param {string} language The input language string
 * @return {string[]} List of normalised languages
 */
export function getNormalizedLanguageKeys(language: string): string[] {
    const languageKeys: string[] = [];
    const normalizedLanguage = normalizeLanguageKey(language);
    const languageParts = normalizedLanguage.split("-");
    if (languageParts.length === 2 && languageParts[0] === languageParts[1]) {
        languageKeys.push(languageParts[0]);
    } else {
        languageKeys.push(normalizedLanguage);
        if (languageParts.length === 2) {
            languageKeys.push(languageParts[0]);
        }
    }
    return languageKeys;
}

/**
 * Returns a language string with underscores replaced with
 * hyphens, and lowercased.
 *
 * @param {string} language The language string to be normalized
 * @returns {string} The normalized language string
 */
export function normalizeLanguageKey(language: string): string {
    return language.toLowerCase().replace("_", "-");
}

export function getCurrentLanguage(): string {
    return counterpart.getLocale();
}

/**
 * Given a list of language codes, pick the most appropriate one
 * given the current language (ie. getCurrentLanguage())
 * English is assumed to be a reasonable default.
 *
 * @param {string[]} langs List of language codes to pick from
 * @returns {string} The most appropriate language code from langs
 */
export function pickBestLanguage(langs: string[]): string {
    const currentLang = getCurrentLanguage();
    const normalisedLangs = langs.map(normalizeLanguageKey);

    {
        // Best is an exact match
        const currentLangIndex = normalisedLangs.indexOf(currentLang);
        if (currentLangIndex > -1) return langs[currentLangIndex];
    }

    {
        // Failing that, a different dialect of the same language
        const closeLangIndex = normalisedLangs.findIndex((l) => l.slice(0, 2) === currentLang.slice(0, 2));
        if (closeLangIndex > -1) return langs[closeLangIndex];
    }

    {
        // Neither of those? Try an english variant.
        const enIndex = normalisedLangs.findIndex((l) => l.startsWith("en"));
        if (enIndex > -1) return langs[enIndex];
    }

    // if nothing else, use the first
    return langs[0];
}

async function getLangsJson(): Promise<Languages> {
    let url: string;
    if (typeof webpackLangJsonUrl === "string") {
        // in Jest this 'url' isn't a URL, so just fall through
        url = webpackLangJsonUrl;
    } else {
        url = i18nFolder + "languages.json";
    }

    const res = await fetch(url, { method: "GET" });

    if (!res.ok) {
        throw new Error(`Failed to load ${url}, got ${res.status}`);
    }

    return res.json();
}

interface ICounterpartTranslation {
    [key: string]:
        | string
        | {
              [pluralisation: string]: string;
          };
}

async function getLanguageRetry(langPath: string, num = 3): Promise<ICounterpartTranslation> {
    return retry(
        () => getLanguage(langPath),
        num,
        (e) => {
            logger.log("Failed to load i18n", langPath);
            logger.error(e);
            return true; // always retry
        },
    );
}

async function getLanguage(langPath: string): Promise<ICounterpartTranslation> {
    const res = await fetch(langPath, { method: "GET" });

    if (!res.ok) {
        throw new Error(`Failed to load ${langPath}, got ${res.status}`);
    }

    return res.json();
}

export interface ICustomTranslations {
    // Format is a map of english string to language to override
    [str: string]: {
        [lang: string]: string;
    };
}

let cachedCustomTranslations: Optional<ICustomTranslations> = null;
let cachedCustomTranslationsExpire = 0; // zero to trigger expiration right away

// This awkward class exists so the test runner can get at the function. It is
// not intended for practical or realistic usage.
export class CustomTranslationOptions {
    public static lookupFn?: (url: string) => ICustomTranslations;

    private constructor() {
        // static access for tests only
    }
}

function doRegisterTranslations(customTranslations: ICustomTranslations): void {
    // We convert the operator-friendly version into something counterpart can
    // consume.
    // Map: lang → Record: string → translation
    const langs: MapWithDefault<string, Record<string, string>> = new MapWithDefault(() => ({}));
    for (const [str, translations] of Object.entries(customTranslations)) {
        for (const [lang, newStr] of Object.entries(translations)) {
            safeSet(langs.getOrCreate(lang), str, newStr);
        }
    }

    // Finally, tell counterpart about our translations
    for (const [lang, translations] of langs) {
        counterpart.registerTranslations(lang, translations);
    }
}

/**
 * Any custom modules with translations to load are parsed first, followed by an
 * optionally defined translations file in the config. If no customization is made,
 * or the file can't be parsed, no action will be taken.
 *
 * This function should be called *after* registering other translations data to
 * ensure it overrides strings properly.
 */
export async function registerCustomTranslations({
    testOnlyIgnoreCustomTranslationsCache = false,
}: {
    testOnlyIgnoreCustomTranslationsCache?: boolean;
} = {}): Promise<void> {
    const moduleTranslations = ModuleRunner.instance.allTranslations;
    doRegisterTranslations(moduleTranslations);

    const lookupUrl = SdkConfig.get().custom_translations_url;
    if (!lookupUrl) return; // easy - nothing to do

    try {
        let json: Optional<ICustomTranslations>;
        if (testOnlyIgnoreCustomTranslationsCache || Date.now() >= cachedCustomTranslationsExpire) {
            json = CustomTranslationOptions.lookupFn
                ? CustomTranslationOptions.lookupFn(lookupUrl)
                : ((await (await fetch(lookupUrl)).json()) as ICustomTranslations);
            cachedCustomTranslations = json;

            // Set expiration to the future, but not too far. Just trying to avoid
            // repeated, successive, calls to the server rather than anything long-term.
            cachedCustomTranslationsExpire = Date.now() + 5 * 60 * 1000;
        } else {
            json = cachedCustomTranslations;
        }

        // If the (potentially cached) json is invalid, don't use it.
        if (!json) return;

        // Finally, register it.
        doRegisterTranslations(json);
    } catch (e) {
        // We consume all exceptions because it's considered non-fatal for custom
        // translations to break. Most failures will be during initial development
        // of the json file and not (hopefully) at runtime.
        logger.warn("Ignoring error while registering custom translations: ", e);

        // Like above: trigger a cache of the json to avoid successive calls.
        cachedCustomTranslationsExpire = Date.now() + 5 * 60 * 1000;
    }
}<|MERGE_RESOLUTION|>--- conflicted
+++ resolved
@@ -95,11 +95,7 @@
 
 export function getUserLanguage(): string {
     const language = SettingsStore.getValue("language", null, /*excludeDefault:*/ true);
-<<<<<<< HEAD
-    if (typeof language === "string" && !!language) {
-=======
     if (typeof language === "string" && language !== "") {
->>>>>>> ac70f7ac
         return language;
     } else {
         return normalizeLanguageKey(getLanguageFromBrowser());
