/*
Copyright 2016 Aviral Dasgupta

Licensed under the Apache License, Version 2.0 (the "License");
you may not use this file except in compliance with the License.
You may obtain a copy of the License at

    http://www.apache.org/licenses/LICENSE-2.0

Unless required by applicable law or agreed to in writing, software
distributed under the License is distributed on an "AS IS" BASIS,
WITHOUT WARRANTIES OR CONDITIONS OF ANY KIND, either express or implied.
See the License for the specific language governing permissions and
limitations under the License.
*/

import React, { forwardRef } from "react";
import classNames from "classnames";

/* These were earlier stateless functional components but had to be converted
since we need to use refs/findDOMNode to access the underlying DOM node to focus the correct completion,
something that is not entirely possible with stateless functional components. One could
presumably wrap them in a <div> before rendering but I think this is the better way to do it.
 */

interface ITextualCompletionProps {
    title?: string;
    subtitle?: string;
    description?: string;
    className?: string;
}

export const TextualCompletion = forwardRef<ITextualCompletionProps, any>((props, ref) => {
    const { title, subtitle, description, className, "aria-selected": ariaSelectedAttribute, ...restProps } = props;
    return (
        <div
            {...restProps}
            className={classNames("mx_Autocomplete_Completion_block", className)}
            role="option"
            aria-selected={ariaSelectedAttribute}
            ref={ref}
        >
            <span className="mx_Autocomplete_Completion_title">{title}</span>
            <span className="mx_Autocomplete_Completion_subtitle">{subtitle}</span>
            <span className="mx_Autocomplete_Completion_description">{description}</span>
        </div>
    );
});

interface IPillCompletionProps extends ITextualCompletionProps {
    children?: React.ReactNode;
}

export const PillCompletion = forwardRef<IPillCompletionProps, any>((props, ref) => {
    const {
        title,
        subtitle,
        description,
        className,
        children,
        "aria-selected": ariaSelectedAttribute,
        ...restProps
    } = props;
    return (
        <div
            {...restProps}
            className={classNames("mx_Autocomplete_Completion_pill", className)}
            role="option"
            aria-selected={ariaSelectedAttribute}
            ref={ref}
        >
<<<<<<< HEAD
            { children }
            <span className="mx_Autocomplete_Completion_title" dangerouslySetInnerHTML={{ __html: title }}>{ }</span>
            <span className="mx_Autocomplete_Completion_subtitle">{ subtitle }</span>
            <span className="mx_Autocomplete_Completion_description">{ description }</span>
=======
            {children}
            <span className="mx_Autocomplete_Completion_title">{title}</span>
            <span className="mx_Autocomplete_Completion_subtitle">{subtitle}</span>
            <span className="mx_Autocomplete_Completion_description">{description}</span>
>>>>>>> cf36acaa
        </div>
    );
});<|MERGE_RESOLUTION|>--- conflicted
+++ resolved
@@ -69,17 +69,10 @@
             aria-selected={ariaSelectedAttribute}
             ref={ref}
         >
-<<<<<<< HEAD
             { children }
             <span className="mx_Autocomplete_Completion_title" dangerouslySetInnerHTML={{ __html: title }}>{ }</span>
             <span className="mx_Autocomplete_Completion_subtitle">{ subtitle }</span>
             <span className="mx_Autocomplete_Completion_description">{ description }</span>
-=======
-            {children}
-            <span className="mx_Autocomplete_Completion_title">{title}</span>
-            <span className="mx_Autocomplete_Completion_subtitle">{subtitle}</span>
-            <span className="mx_Autocomplete_Completion_description">{description}</span>
->>>>>>> cf36acaa
         </div>
     );
 });