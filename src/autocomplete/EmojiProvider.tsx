--- conflicted
+++ resolved
@@ -22,10 +22,7 @@
 import { uniq, sortBy, uniqBy, ListIteratee } from "lodash";
 import EMOTICON_REGEX from "emojibase-regex/emoticon";
 import { Room } from "matrix-js-sdk/src/matrix";
-<<<<<<< HEAD
 import { UnstableValue } from "matrix-js-sdk/src/NamespacedValue";
-=======
->>>>>>> 133e9739
 import { EMOJI, Emoji, getEmojiFromUnicode } from "@matrix-org/emojibase-bindings";
 
 import { MatrixClientPeg } from "../MatrixClientPeg";
@@ -89,12 +86,9 @@
     public matcher: QueryMatcher<ISortedEmoji>;
     public nameMatcher: QueryMatcher<ISortedEmoji>;
     private readonly recentlyUsed: Emoji[];
-<<<<<<< HEAD
     private emotes: Map<string, string> = new Map();
     private emotesPromise?: Promise<Map<string, string>>;
-=======
-
->>>>>>> 133e9739
+
     public constructor(room: Room, renderingType?: TimelineRenderingType) {
         super({ commandRegex: EMOJI_REGEX, renderingType });
         const emotesEvent = room?.currentState.getStateEvents(EMOTES_STATE.name, "");
