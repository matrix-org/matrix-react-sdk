/*
Copyright 2016 Aviral Dasgupta
Copyright 2017 Vector Creations Ltd
Copyright 2017, 2018 New Vector Ltd
Copyright 2019 The Matrix.org Foundation C.I.C.
Copyright 2022 Ryan Browne <code@commonlawfeature.com>

Licensed under the Apache License, Version 2.0 (the "License");
you may not use this file except in compliance with the License.
You may obtain a copy of the License at

    http://www.apache.org/licenses/LICENSE-2.0

Unless required by applicable law or agreed to in writing, software
distributed under the License is distributed on an "AS IS" BASIS,
WITHOUT WARRANTIES OR CONDITIONS OF ANY KIND, either express or implied.
See the License for the specific language governing permissions and
limitations under the License.
*/

import React from "react";
import { uniq, sortBy, uniqBy, ListIteratee } from "lodash";
import EMOTICON_REGEX from "emojibase-regex/emoticon";
import { Room } from "matrix-js-sdk/src/models/room";

import { MatrixClientPeg } from "../MatrixClientPeg";
import { _t } from '../languageHandler';
import AutocompleteProvider from './AutocompleteProvider';
import QueryMatcher from './QueryMatcher';
import { PillCompletion } from './Components';
import { ICompletion, ISelectionRange } from './Autocompleter';
import SettingsStore from "../settings/SettingsStore";
<<<<<<< HEAD
import { EMOJI, IEmoji, getEmojiFromUnicode } from "../emoji";
import { TimelineRenderingType } from "../contexts/RoomContext";
import * as recent from "../emojipicker/recent";
import { filterBoolean } from "../utils/arrays";
import { mediaFromMxc } from "../customisations/Media";
import { decryptFile } from '../utils/DecryptFile';
=======
import { EMOJI, IEmoji, getEmojiFromUnicode } from '../emoji';
import { TimelineRenderingType } from '../contexts/RoomContext';
import * as recent from '../emojipicker/recent';
import { decryptFile } from '../utils/DecryptFile';
import { mediaFromMxc } from '../customisations/Media';
>>>>>>> 6d2ba5d4

const LIMIT = 20;

// Match for ascii-style ";-)" emoticons or ":wink:" shortcodes provided by emojibase
// anchored to only match from the start of parts otherwise it'll show emoji suggestions whilst typing matrix IDs
const EMOJI_REGEX = new RegExp("(" + EMOTICON_REGEX.source + "|(?:^|\\s):[+-\\w]*:?)$", "g");

interface ISortedEmoji {
    emoji: IEmoji;
    _orderBy: number;
}

const SORTED_EMOJI: ISortedEmoji[] = EMOJI.sort((a, b) => {
    if (a.group === b.group) {
        return a.order - b.order;
    }
    return a.group - b.group;
}).map((emoji, index) => ({
    emoji,
    // Include the index so that we can preserve the original order
    _orderBy: index,
}));

function score(query: string, space: string[] | string): number {
    if (Array.isArray(space)) {
        return Math.min(...space.map((s) => score(query, s)));
    }

    const index = space.indexOf(query);
    if (index === -1) {
        return Infinity;
    } else {
        return index;
    }
}

function colonsTrimmed(str: string): string {
    // Trim off leading and potentially trailing `:` to correctly match the emoji data as they exist in emojibase.
    // Notes: The regex is pinned to the start and end of the string so that we can use the lazy-capturing `*?` matcher.
    // It needs to be lazy so that the trailing `:` is not captured in the replacement group, if it exists.
    return str.replace(/^:(.*?):?$/, "$1");
}

export default class EmojiProvider extends AutocompleteProvider {
    public matcher: QueryMatcher<ISortedEmoji>;
    public nameMatcher: QueryMatcher<ISortedEmoji>;
    private readonly recentlyUsed: IEmoji[];
<<<<<<< HEAD
    emotes: Dictionary<any>;
    emotesPromise: Promise<any>;
=======
    private emotes: Map<string, string>;
    private emotesPromise: Promise<Map<string, string>>;
>>>>>>> 6d2ba5d4
    constructor(room: Room, renderingType?: TimelineRenderingType) {
        super({ commandRegex: EMOJI_REGEX, renderingType });
        const emotesEvent = room?.currentState.getStateEvents("m.room.emotes", "");
        const rawEmotes = emotesEvent ? (emotesEvent.getContent() || {}) : {};
<<<<<<< HEAD
        this.emotesPromise = this.decryptEmotes(rawEmotes);
        this.emotes={};
        // for (const key in rawEmotes) { FOR UNENCRYPTED
        //     this.emotes[key] = "<img class='mx_Emote' title=':"+key+
        //      ":'src=" + mediaFromMxc(rawEmotes[key]).srcHttp + "/>";
        // }
=======
        this.emotesPromise = this.decryptEmotes(rawEmotes, room?.roomId);
>>>>>>> 6d2ba5d4
        this.matcher = new QueryMatcher<ISortedEmoji>(SORTED_EMOJI, {
            keys: [],
            funcs: [(o) => o.emoji.shortcodes.map((s) => `:${s}:`)],
            // For matching against ascii equivalents
            shouldMatchWordsOnly: false,
        });
        this.nameMatcher = new QueryMatcher(SORTED_EMOJI, {
            keys: ["emoji.label"],
            // For removing punctuation
            shouldMatchWordsOnly: true,
        });
<<<<<<< HEAD

        this.recentlyUsed = Array.from(new Set(filterBoolean(recent.get().map(getEmojiFromUnicode))));
    }

    private async decryptEmotes(emotes: Object){
        const decryptede={}
        for (const shortcode in emotes) {
            const blob =  await decryptFile(emotes[shortcode]);
            const durl=URL.createObjectURL(blob);
            decryptede[shortcode] = "<img class='mx_Emote' title=':"+shortcode+
                  ":'src='" + durl + "'/>";
        }
        return decryptede
=======
        this.recentlyUsed = Array.from(new Set(recent.get().map(getEmojiFromUnicode).filter(Boolean)));
>>>>>>> 6d2ba5d4
    }

    private async decryptEmotes(emotes: Object, roomId: string) {
        const decryptede=new Map<string, string>();
        const client = MatrixClientPeg.get();
        let durl = "";
        const isEnc=client.isRoomEncrypted(roomId);
        for (const shortcode in emotes) {
            if (isEnc) {
                const blob = await decryptFile(emotes[shortcode]);
                durl = URL.createObjectURL(blob);
            } else {
                durl = mediaFromMxc(emotes[shortcode]).srcHttp;
            }
            decryptede[shortcode] = "<img class='mx_Emote' title=':" + shortcode +
                ":'src='" + durl + "'/>";
        }
        return decryptede;
    }

    async getCompletions(
        query: string,
        selection: ISelectionRange,
        force?: boolean,
        limit = -1,
    ): Promise<ICompletion[]> {
        if (!SettingsStore.getValue("MessageComposerInput.suggestEmoji")) {
            return []; // don't give any suggestions if the user doesn't want them
        }
<<<<<<< HEAD
        this.emotes=await this.emotesPromise
        //console.log("emotes",this.emotes)
=======
        this.emotes=await this.emotesPromise;
>>>>>>> 6d2ba5d4
        const emojisAndEmotes=[...SORTED_EMOJI];
        for (const key in this.emotes) {
            emojisAndEmotes.push({
                emoji: { label: key,
                    shortcodes: [this.emotes[key]],
                    hexcode: key,
                    unicode: this.emotes[key],

                },
                _orderBy: 0,
            });
        }
        this.matcher.setObjects(emojisAndEmotes);
        this.nameMatcher.setObjects(emojisAndEmotes);
<<<<<<< HEAD
        let completions = [];
=======
        let completions: ISortedEmoji[] = [];
>>>>>>> 6d2ba5d4
        const { command, range } = this.getCurrentCommand(query, selection);

        if (command && command[0].length > 2) {
            const matchedString = command[0];
            completions = this.matcher.match(matchedString, limit);

            // Do second match with shouldMatchWordsOnly in order to match against 'name'
            completions = completions.concat(this.nameMatcher.match(matchedString));

            const sorters: ListIteratee<ISortedEmoji>[] = [];
            // make sure that emoticons come first
            sorters.push((c) => score(matchedString, c.emoji.emoticon || ""));

            // then sort by score (Infinity if matchedString not in shortcode)
            sorters.push((c) => score(matchedString, c.emoji.shortcodes[0]));
            // then sort by max score of all shortcodes, trim off the `:`
            const trimmedMatch = colonsTrimmed(matchedString);
            sorters.push((c) => Math.min(...c.emoji.shortcodes.map((s) => score(trimmedMatch, s))));
            // If the matchedString is not empty, sort by length of shortcode. Example:
            //  matchedString = ":bookmark"
            //  completions = [":bookmark:", ":bookmark_tabs:", ...]
            if (matchedString.length > 1) {
                sorters.push((c) => c.emoji.shortcodes[0].length);
            }
            // Finally, sort by original ordering
            sorters.push((c) => c._orderBy);
            completions = sortBy<ISortedEmoji>(uniq(completions), sorters);

            completions = completions.slice(0, LIMIT);

            // Do a second sort to place emoji matching with frequently used one on top
            const recentlyUsedAutocomplete: ISortedEmoji[] = [];
            this.recentlyUsed.forEach((emoji) => {
                if (emoji.shortcodes[0].indexOf(trimmedMatch) === 0) {
                    recentlyUsedAutocomplete.push({ emoji: emoji, _orderBy: 0 });
                }
            });

<<<<<<< HEAD
            completions = completions.map(c => ({
=======
            return completions.map(c => ({
>>>>>>> 6d2ba5d4
                completion: this.emotes[c.emoji.hexcode]? ":"+c.emoji.hexcode+":":c.emoji.unicode,
                component: (
                    <PillCompletion title={this.emotes[c.emoji.hexcode]? c.emoji.unicode:":"+c.emoji.shortcodes[0]+":"} aria-label={c.emoji.unicode}>
                        <span>{ this.emotes[c.emoji.hexcode]? ":"+c.emoji.hexcode+":":c.emoji.unicode }</span>
                    </PillCompletion>
                ),
                range: range!,
            }));
        }
        return [];
    }

    public getName(): string {
        return "😃 " + _t("Emoji");
    }

    public renderCompletions(completions: React.ReactNode[]): React.ReactNode {
        return (
            <div
                className="mx_Autocomplete_Completion_container_pill"
                role="presentation"
                aria-label={_t("Emoji Autocomplete")}
            >
                {completions}
            </div>
        );
    }
}<|MERGE_RESOLUTION|>--- conflicted
+++ resolved
@@ -30,20 +30,11 @@
 import { PillCompletion } from './Components';
 import { ICompletion, ISelectionRange } from './Autocompleter';
 import SettingsStore from "../settings/SettingsStore";
-<<<<<<< HEAD
-import { EMOJI, IEmoji, getEmojiFromUnicode } from "../emoji";
-import { TimelineRenderingType } from "../contexts/RoomContext";
-import * as recent from "../emojipicker/recent";
-import { filterBoolean } from "../utils/arrays";
-import { mediaFromMxc } from "../customisations/Media";
-import { decryptFile } from '../utils/DecryptFile';
-=======
 import { EMOJI, IEmoji, getEmojiFromUnicode } from '../emoji';
 import { TimelineRenderingType } from '../contexts/RoomContext';
 import * as recent from '../emojipicker/recent';
 import { decryptFile } from '../utils/DecryptFile';
 import { mediaFromMxc } from '../customisations/Media';
->>>>>>> 6d2ba5d4
 
 const LIMIT = 20;
 
@@ -91,27 +82,13 @@
     public matcher: QueryMatcher<ISortedEmoji>;
     public nameMatcher: QueryMatcher<ISortedEmoji>;
     private readonly recentlyUsed: IEmoji[];
-<<<<<<< HEAD
-    emotes: Dictionary<any>;
-    emotesPromise: Promise<any>;
-=======
     private emotes: Map<string, string>;
     private emotesPromise: Promise<Map<string, string>>;
->>>>>>> 6d2ba5d4
     constructor(room: Room, renderingType?: TimelineRenderingType) {
         super({ commandRegex: EMOJI_REGEX, renderingType });
         const emotesEvent = room?.currentState.getStateEvents("m.room.emotes", "");
         const rawEmotes = emotesEvent ? (emotesEvent.getContent() || {}) : {};
-<<<<<<< HEAD
-        this.emotesPromise = this.decryptEmotes(rawEmotes);
-        this.emotes={};
-        // for (const key in rawEmotes) { FOR UNENCRYPTED
-        //     this.emotes[key] = "<img class='mx_Emote' title=':"+key+
-        //      ":'src=" + mediaFromMxc(rawEmotes[key]).srcHttp + "/>";
-        // }
-=======
         this.emotesPromise = this.decryptEmotes(rawEmotes, room?.roomId);
->>>>>>> 6d2ba5d4
         this.matcher = new QueryMatcher<ISortedEmoji>(SORTED_EMOJI, {
             keys: [],
             funcs: [(o) => o.emoji.shortcodes.map((s) => `:${s}:`)],
@@ -123,23 +100,7 @@
             // For removing punctuation
             shouldMatchWordsOnly: true,
         });
-<<<<<<< HEAD
-
-        this.recentlyUsed = Array.from(new Set(filterBoolean(recent.get().map(getEmojiFromUnicode))));
-    }
-
-    private async decryptEmotes(emotes: Object){
-        const decryptede={}
-        for (const shortcode in emotes) {
-            const blob =  await decryptFile(emotes[shortcode]);
-            const durl=URL.createObjectURL(blob);
-            decryptede[shortcode] = "<img class='mx_Emote' title=':"+shortcode+
-                  ":'src='" + durl + "'/>";
-        }
-        return decryptede
-=======
         this.recentlyUsed = Array.from(new Set(recent.get().map(getEmojiFromUnicode).filter(Boolean)));
->>>>>>> 6d2ba5d4
     }
 
     private async decryptEmotes(emotes: Object, roomId: string) {
@@ -169,12 +130,7 @@
         if (!SettingsStore.getValue("MessageComposerInput.suggestEmoji")) {
             return []; // don't give any suggestions if the user doesn't want them
         }
-<<<<<<< HEAD
-        this.emotes=await this.emotesPromise
-        //console.log("emotes",this.emotes)
-=======
         this.emotes=await this.emotesPromise;
->>>>>>> 6d2ba5d4
         const emojisAndEmotes=[...SORTED_EMOJI];
         for (const key in this.emotes) {
             emojisAndEmotes.push({
@@ -189,11 +145,7 @@
         }
         this.matcher.setObjects(emojisAndEmotes);
         this.nameMatcher.setObjects(emojisAndEmotes);
-<<<<<<< HEAD
-        let completions = [];
-=======
         let completions: ISortedEmoji[] = [];
->>>>>>> 6d2ba5d4
         const { command, range } = this.getCurrentCommand(query, selection);
 
         if (command && command[0].length > 2) {
@@ -232,11 +184,7 @@
                 }
             });
 
-<<<<<<< HEAD
-            completions = completions.map(c => ({
-=======
             return completions.map(c => ({
->>>>>>> 6d2ba5d4
                 completion: this.emotes[c.emoji.hexcode]? ":"+c.emoji.hexcode+":":c.emoji.unicode,
                 component: (
                     <PillCompletion title={this.emotes[c.emoji.hexcode]? c.emoji.unicode:":"+c.emoji.shortcodes[0]+":"} aria-label={c.emoji.unicode}>
