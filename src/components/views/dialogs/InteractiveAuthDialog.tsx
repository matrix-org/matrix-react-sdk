/*
Copyright 2016 OpenMarket Ltd
Copyright 2017 Vector Creations Ltd
Copyright 2020 The Matrix.org Foundation C.I.C.

Licensed under the Apache License, Version 2.0 (the "License");
you may not use this file except in compliance with the License.
You may obtain a copy of the License at

    http://www.apache.org/licenses/LICENSE-2.0

Unless required by applicable law or agreed to in writing, software
distributed under the License is distributed on an "AS IS" BASIS,
WITHOUT WARRANTIES OR CONDITIONS OF ANY KIND, either express or implied.
See the License for the specific language governing permissions and
limitations under the License.
*/

import React from "react";
import { MatrixClient, UIAResponse } from "matrix-js-sdk/src/matrix";
import { AuthType } from "matrix-js-sdk/src/interactive-auth";

import { _t } from "../../../languageHandler";
import AccessibleButton, { AccessibleButtonKind } from "../elements/AccessibleButton";
import InteractiveAuth, {
    ERROR_USER_CANCELLED,
    InteractiveAuthCallback,
    InteractiveAuthProps,
} from "../../structures/InteractiveAuth";
import { ContinueKind, SSOAuthEntry } from "../auth/InteractiveAuthEntryComponents";
import BaseDialog from "./BaseDialog";

type DialogAesthetics = Partial<{
    [x in AuthType]: {
        [x: number]: {
            title: string;
            body: string;
            continueText: string;
<<<<<<< HEAD
            continueKind: Extract<AccessibleButtonKind, "primary" | "danger">;
=======
            continueKind: ContinueKind;
>>>>>>> bf61d93b
        };
    };
}>;

export interface InteractiveAuthDialogProps<T = unknown>
    extends Pick<InteractiveAuthProps<T>, "makeRequest" | "authData"> {
    // matrix client to use for UI auth requests
    matrixClient: MatrixClient;

    // Optional title and body to show when not showing a particular stage
    title?: string;
    body?: string;

    // Optional title and body pairs for particular stages and phases within
    // those stages. Object structure/example is:
    // {
    //     "org.example.stage_type": {
    //         1: {
    //             "body": "This is a body for phase 1" of org.example.stage_type,
    //             "title": "Title for phase 1 of org.example.stage_type"
    //         },
    //         2: {
    //             "body": "This is a body for phase 2 of org.example.stage_type",
    //             "title": "Title for phase 2 of org.example.stage_type"
    //             "continueText": "Confirm identity with Example Auth",
    //             "continueKind": "danger"
    //         }
    //     }
    // }
    //
    // Default is defined in _getDefaultDialogAesthetics()
    aestheticsForStagePhases?: DialogAesthetics;

    onFinished(success?: boolean, result?: UIAResponse<T> | Error | null): void;
}

interface IState {
    authError: Error | null;

    // See _onUpdateStagePhase()
    uiaStage: AuthType | null;
    uiaStagePhase: number | null;
}

export default class InteractiveAuthDialog<T> extends React.Component<InteractiveAuthDialogProps<T>, IState> {
    public constructor(props: InteractiveAuthDialogProps<T>) {
        super(props);

        this.state = {
            authError: null,

            // See _onUpdateStagePhase()
            uiaStage: null,
            uiaStagePhase: null,
        };
    }

    private getDefaultDialogAesthetics(): DialogAesthetics {
        const ssoAesthetics = {
            [SSOAuthEntry.PHASE_PREAUTH]: {
                title: _t("auth|uia|sso_title"),
                body: _t("auth|uia|sso_preauth_body"),
                continueText: _t("auth|sso"),
                continueKind: "primary",
            },
            [SSOAuthEntry.PHASE_POSTAUTH]: {
                title: _t("auth|uia|sso_postauth_title"),
                body: _t("auth|uia|sso_postauth_body"),
                continueText: _t("action|confirm"),
                continueKind: "primary",
            },
        };

        return {
            [SSOAuthEntry.LOGIN_TYPE]: ssoAesthetics,
            [SSOAuthEntry.UNSTABLE_LOGIN_TYPE]: ssoAesthetics,
        };
    }

    private onAuthFinished: InteractiveAuthCallback<T> = async (success, result): Promise<void> => {
        if (success) {
            this.props.onFinished(true, result);
        } else {
            if (result === ERROR_USER_CANCELLED) {
                this.props.onFinished(false, null);
            } else {
                this.setState({
                    authError: result as Error,
                });
            }
        }
    };

    private onUpdateStagePhase = (newStage: AuthType, newPhase: number): void => {
        // We copy the stage and stage phase params into state for title selection in render()
        this.setState({ uiaStage: newStage, uiaStagePhase: newPhase });
    };

    private onDismissClick = (): void => {
        this.props.onFinished(false);
    };

    public render(): React.ReactNode {
        // Let's pick a title, body, and other params text that we'll show to the user. The order
        // is most specific first, so stagePhase > our props > defaults.

        let title = this.state.authError ? "Error" : this.props.title || _t("common|authentication");
        let body = this.state.authError ? null : this.props.body;
        let continueText: string | undefined;
<<<<<<< HEAD
        let continueKind: Extract<AccessibleButtonKind, "primary" | "danger"> | undefined;
=======
        let continueKind: ContinueKind | undefined;
>>>>>>> bf61d93b
        const dialogAesthetics = this.props.aestheticsForStagePhases || this.getDefaultDialogAesthetics();
        if (!this.state.authError && dialogAesthetics) {
            if (
                this.state.uiaStage !== null &&
                this.state.uiaStagePhase !== null &&
                dialogAesthetics[this.state.uiaStage]
            ) {
                const aesthetics = dialogAesthetics[this.state.uiaStage]![this.state.uiaStagePhase];
                if (aesthetics) {
                    if (aesthetics.title) title = aesthetics.title;
                    if (aesthetics.body) body = aesthetics.body;
                    if (aesthetics.continueText) continueText = aesthetics.continueText;
                    if (aesthetics.continueKind) continueKind = aesthetics.continueKind;
                }
            }
        }

        let content: JSX.Element;
        if (this.state.authError) {
            content = (
                <div id="mx_Dialog_content">
                    <div role="alert">{this.state.authError.message || this.state.authError.toString()}</div>
                    <br />
                    <AccessibleButton onClick={this.onDismissClick} className="mx_GeneralButton" autoFocus={true}>
                        {_t("action|dismiss")}
                    </AccessibleButton>
                </div>
            );
        } else {
            content = (
                <div id="mx_Dialog_content">
                    {body}
                    <InteractiveAuth
                        matrixClient={this.props.matrixClient}
                        authData={this.props.authData}
                        makeRequest={this.props.makeRequest}
                        onAuthFinished={this.onAuthFinished}
                        onStagePhaseChange={this.onUpdateStagePhase}
                        continueText={continueText}
                        continueKind={continueKind}
                    />
                </div>
            );
        }

        return (
            <BaseDialog
                className="mx_InteractiveAuthDialog"
                onFinished={this.props.onFinished}
                title={title}
                contentId="mx_Dialog_content"
            >
                {content}
            </BaseDialog>
        );
    }
}<|MERGE_RESOLUTION|>--- conflicted
+++ resolved
@@ -21,7 +21,7 @@
 import { AuthType } from "matrix-js-sdk/src/interactive-auth";
 
 import { _t } from "../../../languageHandler";
-import AccessibleButton, { AccessibleButtonKind } from "../elements/AccessibleButton";
+import AccessibleButton from "../elements/AccessibleButton";
 import InteractiveAuth, {
     ERROR_USER_CANCELLED,
     InteractiveAuthCallback,
@@ -36,11 +36,7 @@
             title: string;
             body: string;
             continueText: string;
-<<<<<<< HEAD
-            continueKind: Extract<AccessibleButtonKind, "primary" | "danger">;
-=======
             continueKind: ContinueKind;
->>>>>>> bf61d93b
         };
     };
 }>;
@@ -150,11 +146,7 @@
         let title = this.state.authError ? "Error" : this.props.title || _t("common|authentication");
         let body = this.state.authError ? null : this.props.body;
         let continueText: string | undefined;
-<<<<<<< HEAD
-        let continueKind: Extract<AccessibleButtonKind, "primary" | "danger"> | undefined;
-=======
         let continueKind: ContinueKind | undefined;
->>>>>>> bf61d93b
         const dialogAesthetics = this.props.aestheticsForStagePhases || this.getDefaultDialogAesthetics();
         if (!this.state.authError && dialogAesthetics) {
             if (
