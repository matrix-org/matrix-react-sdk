--- conflicted
+++ resolved
@@ -61,11 +61,7 @@
 
 interface IState {
     room: Room;
-<<<<<<< HEAD
-    activeTabId: string;
-=======
     activeTabId: RoomSettingsTab;
->>>>>>> 9684dd51
 }
 
 class RoomSettingsDialog extends React.Component<IProps, IState> {
@@ -133,11 +129,7 @@
         if (event.getType() === EventType.RoomJoinRules) this.forceUpdate();
     };
 
-<<<<<<< HEAD
-    private onTabChange = (tabId: string): void => {
-=======
     private onTabChange = (tabId: RoomSettingsTab): void => {
->>>>>>> 9684dd51
         this.setState({ activeTabId: tabId });
     };
 
