--- conflicted
+++ resolved
@@ -164,27 +164,14 @@
             );
         }
 
-<<<<<<< HEAD
         tabs.push(
             new Tab(
                 ROOM_POLL_HISTORY_TAB,
-                _td("Poll history"),
+                _td("Polls history"),
                 "mx_RoomSettingsDialog_pollsIcon",
                 <PollHistoryTab roomId={this.props.roomId} onFinished={() => this.props.onFinished(true)} />,
             ),
         );
-=======
-        if (SettingsStore.getValue("feature_poll_history")) {
-            tabs.push(
-                new Tab(
-                    ROOM_POLL_HISTORY_TAB,
-                    _td("Polls history"),
-                    "mx_RoomSettingsDialog_pollsIcon",
-                    <PollHistoryTab roomId={this.props.roomId} onFinished={() => this.props.onFinished(true)} />,
-                ),
-            );
-        }
->>>>>>> 4c2b5df1
 
         if (SettingsStore.getValue(UIFeature.AdvancedSettings)) {
             tabs.push(
