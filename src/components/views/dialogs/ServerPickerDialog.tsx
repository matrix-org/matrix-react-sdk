/*
Copyright 2020-2021 The Matrix.org Foundation C.I.C.

Licensed under the Apache License, Version 2.0 (the "License");
you may not use this file except in compliance with the License.
You may obtain a copy of the License at

    http://www.apache.org/licenses/LICENSE-2.0

Unless required by applicable law or agreed to in writing, software
distributed under the License is distributed on an "AS IS" BASIS,
WITHOUT WARRANTIES OR CONDITIONS OF ANY KIND, either express or implied.
See the License for the specific language governing permissions and
limitations under the License.
*/

import React, { ChangeEvent, createRef, SyntheticEvent } from "react";
import { AutoDiscovery } from "matrix-js-sdk/src/autodiscovery";
import { logger } from "matrix-js-sdk/src/logger";

import AutoDiscoveryUtils from "../../../utils/AutoDiscoveryUtils";
import BaseDialog from "./BaseDialog";
import { _t, UserFriendlyError } from "../../../languageHandler";
import AccessibleButton from "../elements/AccessibleButton";
import SdkConfig from "../../../SdkConfig";
import Field from "../elements/Field";
import StyledRadioButton from "../elements/StyledRadioButton";
import TextWithTooltip from "../elements/TextWithTooltip";
import withValidation, { IFieldState, IValidationResult } from "../elements/Validation";
import { ValidatedServerConfig } from "../../../utils/ValidatedServerConfig";
import ExternalLink from "../elements/ExternalLink";

interface IProps {
    title?: string;
    serverConfig: ValidatedServerConfig;
    onFinished(config?: ValidatedServerConfig): void;
}

interface IState {
    defaultChosen: boolean;
    otherHomeserver: string;
}

export default class ServerPickerDialog extends React.PureComponent<IProps, IState> {
    private readonly defaultServer: ValidatedServerConfig;
    private readonly fieldRef = createRef<Field>();
    private validatedConf?: ValidatedServerConfig;

    public constructor(props: IProps) {
        super(props);

        const config = SdkConfig.get();
        this.defaultServer = config["validated_server_config"]!;
        const { serverConfig } = this.props;

        let otherHomeserver = "";
        if (!serverConfig.isDefault) {
            if (serverConfig.isNameResolvable && serverConfig.hsName) {
                otherHomeserver = serverConfig.hsName;
            } else {
                otherHomeserver = serverConfig.hsUrl;
            }
        }

        this.state = {
            defaultChosen: serverConfig.isDefault,
            otherHomeserver,
        };
    }

    private onDefaultChosen = (): void => {
        this.setState({ defaultChosen: true });
    };

    private onOtherChosen = (): void => {
        this.setState({ defaultChosen: false });
    };

    private onHomeserverChange = (ev: ChangeEvent<HTMLInputElement>): void => {
        this.setState({ otherHomeserver: ev.target.value });
    };

    // TODO: Do we want to support .well-known lookups here?
    // If for some reason someone enters "matrix.org" for a URL, we could do a lookup to
    // find their homeserver without demanding they use "https://matrix.org"
    private validate = withValidation<this, { error?: string }>({
        deriveData: async ({ value }): Promise<{ error?: string }> => {
            let hsUrl = (value ?? "").trim(); // trim to account for random whitespace

            // if the URL has no protocol, try validate it as a serverName via well-known
            if (!hsUrl.includes("://")) {
                try {
                    const discoveryResult = await AutoDiscovery.findClientConfig(hsUrl);
                    this.validatedConf = AutoDiscoveryUtils.buildValidatedConfigFromDiscovery(hsUrl, discoveryResult);
                    return {}; // we have a validated config, we don't need to try the other paths
                } catch (e) {
                    logger.error(`Attempted ${hsUrl} as a server_name but it failed`, e);
                }
            }

            // if we got to this stage then either the well-known failed or the URL had a protocol specified,
            // so validate statically only. If the URL has no protocol, default to https.
            if (!hsUrl.includes("://")) {
                hsUrl = "https://" + hsUrl;
            }

            try {
                this.validatedConf = await AutoDiscoveryUtils.validateServerConfigWithStaticUrls(hsUrl);
                return {};
            } catch (e) {
                logger.error(e);

                const stateForError = AutoDiscoveryUtils.authComponentStateForError(e);
                if (stateForError.serverErrorIsFatal) {
                    let error = _t("Unable to validate homeserver");
                    if (e instanceof UserFriendlyError && e.translatedMessage) {
                        error = e.translatedMessage;
                    }
                    return { error };
                }

                // try to carry on anyway
                try {
                    this.validatedConf = await AutoDiscoveryUtils.validateServerConfigWithStaticUrls(
                        hsUrl,
                        undefined,
                        true,
                    );
                    return {};
                } catch (e) {
                    logger.error(e);
                    return { error: _t("Invalid URL") };
                }
            }
        },
        rules: [
            {
                key: "required",
                test: ({ value, allowEmpty }) => allowEmpty || !!value,
                invalid: () => _t("Specify a homeserver"),
            },
            {
                key: "valid",
                test: async function ({ value }, { error }): Promise<boolean> {
                    if (!value) return true;
                    return !error;
                },
                invalid: function ({ error }) {
                    return error ?? null;
                },
            },
        ],
    });

    private onHomeserverValidate = (fieldState: IFieldState): Promise<IValidationResult> => this.validate(fieldState);

    private onSubmit = async (ev: SyntheticEvent): Promise<void> => {
        ev.preventDefault();

        if (this.state.defaultChosen) {
            this.props.onFinished(this.defaultServer);
        }

        const valid = await this.fieldRef.current?.validate({ allowEmpty: false });

        if (!valid) {
            this.fieldRef.current?.focus();
            this.fieldRef.current?.validate({ allowEmpty: false, focused: true });
            return;
        }

        this.props.onFinished(this.validatedConf);
    };

    public render(): React.ReactNode {
        let text;
        if (this.defaultServer.hsName === "matrix.org") {
            text = _t("Matrix.org is the biggest public homeserver in the world, so it's a good place for many.");
        }

        let defaultServerName: React.ReactNode = this.defaultServer.hsName;
        if (this.defaultServer.hsNameIsDifferent) {
            defaultServerName = (
                <TextWithTooltip class="mx_Login_underlinedServerName" tooltip={this.defaultServer.hsUrl}>
                    {this.defaultServer.hsName}
                </TextWithTooltip>
            );
        }

        return (
            <BaseDialog
                title={this.props.title || _t("Sign into your homeserver")}
                className="mx_ServerPickerDialog"
                contentId="mx_ServerPickerDialog"
                onFinished={this.props.onFinished}
                fixedWidth={false}
                hasCancel={true}
            >
                <form className="mx_Dialog_content" id="mx_ServerPickerDialog" onSubmit={this.onSubmit}>
                    <p>
                        {_t("We call the places where you can host your account 'homeservers'.")} {text}
                    </p>

                    <StyledRadioButton
                        name="defaultChosen"
                        value="true"
                        checked={this.state.defaultChosen}
                        onChange={this.onDefaultChosen}
<<<<<<< HEAD
                        aria-label={_t("Default homeserver")}
=======
                        data-testid="defaultHomeserver"
>>>>>>> a28f44a0
                    >
                        {defaultServerName}
                    </StyledRadioButton>

                    <StyledRadioButton
                        name="defaultChosen"
                        value="false"
                        className="mx_ServerPickerDialog_otherHomeserverRadio"
                        checked={!this.state.defaultChosen}
                        onChange={this.onOtherChosen}
                        childrenInLabel={false}
                        aria-label={_t("Other homeserver")}
                    >
                        <Field
                            type="text"
                            className="mx_ServerPickerDialog_otherHomeserver"
                            label={_t("Other homeserver")}
                            onChange={this.onHomeserverChange}
                            onFocus={this.onOtherChosen}
                            ref={this.fieldRef}
                            onValidate={this.onHomeserverValidate}
                            value={this.state.otherHomeserver}
                            validateOnChange={false}
                            validateOnFocus={false}
                            autoFocus={true}
                            id="mx_homeserverInput"
                        />
                    </StyledRadioButton>
                    <p>{_t("Use your preferred Matrix homeserver if you have one, or host your own.")}</p>

                    <AccessibleButton className="mx_ServerPickerDialog_continue" kind="primary" onClick={this.onSubmit}>
                        {_t("Continue")}
                    </AccessibleButton>

                    <h2>{_t("Learn more")}</h2>
                    <ExternalLink
                        href="https://matrix.org/faq/#what-is-a-homeserver%3F"
                        target="_blank"
                        rel="noreferrer noopener"
                    >
                        {_t("About homeservers")}
                    </ExternalLink>
                </form>
            </BaseDialog>
        );
    }
}<|MERGE_RESOLUTION|>--- conflicted
+++ resolved
@@ -206,11 +206,7 @@
                         value="true"
                         checked={this.state.defaultChosen}
                         onChange={this.onDefaultChosen}
-<<<<<<< HEAD
-                        aria-label={_t("Default homeserver")}
-=======
                         data-testid="defaultHomeserver"
->>>>>>> a28f44a0
                     >
                         {defaultServerName}
                     </StyledRadioButton>
