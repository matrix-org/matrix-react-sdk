--- conflicted
+++ resolved
@@ -37,14 +37,9 @@
         role="option"
     >
         { children }
-<<<<<<< HEAD
         <div className="mx_SpotlightDialog_option--endAdornment">
-            <div className="mx_SpotlightDialog_enterPrompt" aria-hidden>↵</div>
+            <kbd className="mx_SpotlightDialog_enterPrompt" aria-hidden>↵</kbd>
             { endAdornment }
         </div>
-=======
-        <kbd className="mx_SpotlightDialog_enterPrompt" aria-hidden>↵</kbd>
-        { endAdornment }
->>>>>>> e3fda73b
     </AccessibleButton>;
 };