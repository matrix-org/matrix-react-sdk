/*
Copyright 2021-2022 The Matrix.org Foundation C.I.C.

Licensed under the Apache License, Version 2.0 (the "License");
you may not use this file except in compliance with the License.
You may obtain a copy of the License at

    http://www.apache.org/licenses/LICENSE-2.0

Unless required by applicable law or agreed to in writing, software
distributed under the License is distributed on an "AS IS" BASIS,
WITHOUT WARRANTIES OR CONDITIONS OF ANY KIND, either express or implied.
See the License for the specific language governing permissions and
limitations under the License.
*/

import { WebSearch as WebSearchEvent } from "@matrix-org/analytics-events/types/typescript/WebSearch";
import classNames from "classnames";
import { capitalize, sum } from "lodash";
import { IHierarchyRoom } from "matrix-js-sdk/src/@types/spaces";
import { IPublicRoomsChunkRoom, MatrixClient, RoomMember, RoomType } from "matrix-js-sdk/src/matrix";
import { Room } from "matrix-js-sdk/src/models/room";
import { normalize } from "matrix-js-sdk/src/utils";
import React, {
    ChangeEvent,
    KeyboardEvent,
    RefObject,
    useCallback,
    useContext,
    useEffect,
    useMemo,
    useRef,
    useState,
} from "react";
import sanitizeHtml from "sanitize-html";

import { KeyBindingAction } from "../../../../accessibility/KeyboardShortcuts";
import { Ref } from "../../../../accessibility/roving/types";
import {
    findSiblingElement,
    RovingTabIndexContext,
    RovingTabIndexProvider,
    Type,
} from "../../../../accessibility/RovingTabIndex";
import { mediaFromMxc } from "../../../../customisations/Media";
import { Action } from "../../../../dispatcher/actions";
import defaultDispatcher from "../../../../dispatcher/dispatcher";
import { ViewRoomPayload } from "../../../../dispatcher/payloads/ViewRoomPayload";
import { useDebouncedCallback } from "../../../../hooks/spotlight/useDebouncedCallback";
import { useRecentSearches } from "../../../../hooks/spotlight/useRecentSearches";
import { useProfileInfo } from "../../../../hooks/useProfileInfo";
import { usePublicRoomDirectory } from "../../../../hooks/usePublicRoomDirectory";
import { useFeatureEnabled } from "../../../../hooks/useSettings";
import { useSpaceResults } from "../../../../hooks/useSpaceResults";
import { useUserDirectory } from "../../../../hooks/useUserDirectory";
import { getKeyBindingsManager } from "../../../../KeyBindingsManager";
import { _t } from "../../../../languageHandler";
import { MatrixClientPeg } from "../../../../MatrixClientPeg";
import Modal from "../../../../Modal";
import { PosthogAnalytics } from "../../../../PosthogAnalytics";
import { getCachedRoomIDForAlias } from "../../../../RoomAliasCache";
import { showStartChatInviteDialog } from "../../../../RoomInvite";
import SdkConfig from "../../../../SdkConfig";
import { SettingLevel } from "../../../../settings/SettingLevel";
import SettingsStore from "../../../../settings/SettingsStore";
import { BreadcrumbsStore } from "../../../../stores/BreadcrumbsStore";
import { RoomNotificationState } from "../../../../stores/notifications/RoomNotificationState";
import { RoomNotificationStateStore } from "../../../../stores/notifications/RoomNotificationStateStore";
import { RecentAlgorithm } from "../../../../stores/room-list/algorithms/tag-sorting/RecentAlgorithm";
import { RoomViewStore } from "../../../../stores/RoomViewStore";
import { getMetaSpaceName } from "../../../../stores/spaces";
import SpaceStore from "../../../../stores/spaces/SpaceStore";
import { DirectoryMember, Member, startDmOnFirstMessage } from "../../../../utils/direct-messages";
import DMRoomMap from "../../../../utils/DMRoomMap";
import { makeUserPermalink } from "../../../../utils/permalinks/Permalinks";
import { buildActivityScores, buildMemberScores, compareMembers } from "../../../../utils/SortMembers";
import { copyPlaintext } from "../../../../utils/strings";
import BaseAvatar from "../../avatars/BaseAvatar";
import DecoratedRoomAvatar from "../../avatars/DecoratedRoomAvatar";
import { SearchResultAvatar } from "../../avatars/SearchResultAvatar";
import { NetworkDropdown } from "../../directory/NetworkDropdown";
import AccessibleButton from "../../elements/AccessibleButton";
import LabelledCheckbox from "../../elements/LabelledCheckbox";
import Spinner from "../../elements/Spinner";
import NotificationBadge from "../../rooms/NotificationBadge";
import BaseDialog from "../BaseDialog";
import FeedbackDialog from "../FeedbackDialog";
import { IDialogProps } from "../IDialogProps";
import { Option } from "./Option";
import { PublicRoomResultDetails } from "./PublicRoomResultDetails";
import { RoomResultContextMenus } from "./RoomResultContextMenus";
import { RoomContextDetails } from "../../rooms/RoomContextDetails";
import { TooltipOption } from "./TooltipOption";
<<<<<<< HEAD
import LabelledCheckbox from "../../elements/LabelledCheckbox";
import { useFeatureEnabled } from "../../../../hooks/useSettings";
import { LocalRoom } from "../../../../models/LocalRoom";
=======
>>>>>>> 3be20cf4

const MAX_RECENT_SEARCHES = 10;
const SECTION_LIMIT = 50; // only show 50 results per section for performance reasons
const AVATAR_SIZE = 24;

interface IProps extends IDialogProps {
    initialText?: string;
    initialFilter?: Filter;
}

function refIsForRecentlyViewed(ref: RefObject<HTMLElement>): boolean {
    return ref.current?.id?.startsWith("mx_SpotlightDialog_button_recentlyViewed_") === true;
}

function getRoomTypes(showRooms: boolean, showSpaces: boolean): Set<RoomType | null> {
    const roomTypes = new Set<RoomType | null>();

    if (showRooms) roomTypes.add(null);
    if (showSpaces) roomTypes.add(RoomType.Space);

    return roomTypes;
}

enum Section {
    People,
    Rooms,
    Spaces,
    Suggestions,
    PublicRooms,
}

export enum Filter {
    People,
    PublicRooms,
}

function filterToLabel(filter: Filter): string {
    switch (filter) {
        case Filter.People: return _t("People");
        case Filter.PublicRooms: return _t("Public rooms");
    }
}

interface IBaseResult {
    section: Section;
    filter: Filter[];
    query?: string[]; // extra fields to query match, stored as lowercase
}

interface IPublicRoomResult extends IBaseResult {
    publicRoom: IPublicRoomsChunkRoom;
}

interface IRoomResult extends IBaseResult {
    room: Room;
}

interface IMemberResult extends IBaseResult {
    member: Member | RoomMember;
}

interface IResult extends IBaseResult {
    avatar: JSX.Element;
    name: string;
    description?: string;
    onClick?(): void;
}

type Result = IRoomResult | IPublicRoomResult | IMemberResult | IResult;

const isRoomResult = (result: any): result is IRoomResult => !!result?.room;
const isPublicRoomResult = (result: any): result is IPublicRoomResult => !!result?.publicRoom;
const isMemberResult = (result: any): result is IMemberResult => !!result?.member;

const toPublicRoomResult = (publicRoom: IPublicRoomsChunkRoom): IPublicRoomResult => ({
    publicRoom,
    section: Section.PublicRooms,
    filter: [Filter.PublicRooms],
    query: [
        publicRoom.room_id.toLowerCase(),
        publicRoom.canonical_alias?.toLowerCase(),
        publicRoom.name?.toLowerCase(),
        sanitizeHtml(publicRoom.topic?.toLowerCase() ?? "", { allowedTags: [] }),
        ...(publicRoom.aliases?.map(it => it.toLowerCase()) || []),
    ].filter(Boolean),
});

const toRoomResult = (room: Room): IRoomResult => {
    const myUserId = MatrixClientPeg.get().getUserId();
    const otherUserId = DMRoomMap.shared().getUserIdForRoomId(room.roomId);

    if (otherUserId) {
        const otherMembers = room.getMembers().filter(it => it.userId !== myUserId);
        const query = [
            ...otherMembers.map(it => it.name.toLowerCase()),
            ...otherMembers.map(it => it.userId.toLowerCase()),
        ].filter(Boolean);
        return {
            room,
            section: Section.People,
            filter: [Filter.People],
            query,
        };
    } else if (room.isSpaceRoom()) {
        return {
            room,
            section: Section.Spaces,
            filter: [],
        };
    } else {
        return {
            room,
            section: Section.Rooms,
            filter: [],
        };
    }
};

const toMemberResult = (member: Member | RoomMember): IMemberResult => ({
    member,
    section: Section.Suggestions,
    filter: [Filter.People],
    query: [
        member.userId.toLowerCase(),
        member.name.toLowerCase(),
    ].filter(Boolean),
});

const recentAlgorithm = new RecentAlgorithm();

export const useWebSearchMetrics = (numResults: number, queryLength: number, viaSpotlight: boolean): void => {
    useEffect(() => {
        if (!queryLength) return;

        // send metrics after a 1s debounce
        const timeoutId = setTimeout(() => {
            PosthogAnalytics.instance.trackEvent<WebSearchEvent>({
                eventName: "WebSearch",
                viaSpotlight,
                numResults,
                queryLength,
            });
        }, 1000);

        return () => {
            clearTimeout(timeoutId);
        };
    }, [numResults, queryLength, viaSpotlight]);
};

const findVisibleRooms = (cli: MatrixClient) => {
    return cli.getVisibleRooms().filter(room => {
        // Do not show local room
        if (room instanceof LocalRoom) return false;
        // TODO we may want to put invites in their own list
        return room.getMyMembership() === "join" || room.getMyMembership() == "invite";
    });
};

const findVisibleRoomMembers = (cli: MatrixClient, filterDMs = true) => {
    return Object.values(
        findVisibleRooms(cli)
            .filter(room => !filterDMs || !DMRoomMap.shared().getUserIdForRoomId(room.roomId))
            .reduce((members, room) => {
                for (const member of room.getJoinedMembers()) {
                    members[member.userId] = member;
                }
                return members;
            }, {} as Record<string, RoomMember>),
    ).filter(it => it.userId !== cli.getUserId());
};

const roomAriaUnreadLabel = (room: Room, notification: RoomNotificationState): string | undefined => {
    if (notification.hasMentions) {
        return _t("%(count)s unread messages including mentions.", {
            count: notification.count,
        });
    } else if (notification.hasUnreadCount) {
        return _t("%(count)s unread messages.", {
            count: notification.count,
        });
    } else if (notification.isUnread) {
        return _t("Unread messages.");
    } else {
        return undefined;
    }
};

interface IDirectoryOpts {
    limit: number;
    query: string;
}

const SpotlightDialog: React.FC<IProps> = ({ initialText = "", initialFilter = null, onFinished }) => {
    const inputRef = useRef<HTMLInputElement>();
    const scrollContainerRef = useRef<HTMLDivElement>();
    const cli = MatrixClientPeg.get();
    const rovingContext = useContext(RovingTabIndexContext);
    const [query, _setQuery] = useState(initialText);
    const [recentSearches, clearRecentSearches] = useRecentSearches();
    const [filter, setFilterInternal] = useState<Filter | null>(initialFilter);
    const setFilter = useCallback(
        (filter: Filter | null) => {
            setFilterInternal(filter);
            inputRef.current?.focus();
            scrollContainerRef.current?.scrollTo?.({ top: 0 });
        },
        [],
    );
    const memberComparator = useMemo(() => {
        const activityScores = buildActivityScores(cli);
        const memberScores = buildMemberScores(cli);
        return compareMembers(activityScores, memberScores);
    }, [cli]);

    const ownInviteLink = makeUserPermalink(cli.getUserId());
    const [inviteLinkCopied, setInviteLinkCopied] = useState<boolean>(false);
    const trimmedQuery = useMemo(() => query.trim(), [query]);

    const exploringPublicSpacesEnabled = useFeatureEnabled("feature_exploring_public_spaces");

    const { loading: publicRoomsLoading, publicRooms, protocols, config, setConfig, search: searchPublicRooms } =
        usePublicRoomDirectory();
    const [showRooms, setShowRooms] = useState(true);
    const [showSpaces, setShowSpaces] = useState(false);
    const { loading: peopleLoading, users, search: searchPeople } = useUserDirectory();
    const { loading: profileLoading, profile, search: searchProfileInfo } = useProfileInfo();
    const searchParams: [IDirectoryOpts] = useMemo(() => ([{
        query: trimmedQuery,
        roomTypes: getRoomTypes(showRooms, showSpaces),
        limit: SECTION_LIMIT,
    }]), [trimmedQuery, showRooms, showSpaces]);
    useDebouncedCallback(
        filter === Filter.PublicRooms,
        searchPublicRooms,
        searchParams,
    );
    useDebouncedCallback(
        filter === Filter.People,
        searchPeople,
        searchParams,
    );
    useDebouncedCallback(
        filter === Filter.People,
        searchProfileInfo,
        searchParams,
    );
    const possibleResults = useMemo<Result[]>(
        () => {
            const roomResults = findVisibleRooms(cli).map(toRoomResult);
            // If we already have a DM with the user we're looking for, we will
            // show that DM instead of the user themselves
            const alreadyAddedUserIds = roomResults.reduce((userIds, result) => {
                const userId = DMRoomMap.shared().getUserIdForRoomId(result.room.roomId);
                if (!userId) return userIds;
                if (result.room.getJoinedMemberCount() > 2) return userIds;
                userIds.add(userId);
                return userIds;
            }, new Set<string>());
            const userResults = [];
            for (const user of [...findVisibleRoomMembers(cli), ...users]) {
                // Make sure we don't have any user more than once
                if (alreadyAddedUserIds.has(user.userId)) continue;
                alreadyAddedUserIds.add(user.userId);

                userResults.push(toMemberResult(user));
            }

            return [
                ...SpaceStore.instance.enabledMetaSpaces.map(spaceKey => ({
                    section: Section.Spaces,
                    filter: [],
                    avatar: <div className={classNames(
                        "mx_SpotlightDialog_metaspaceResult",
                        `mx_SpotlightDialog_metaspaceResult_${spaceKey}`,
                    )} />,
                    name: getMetaSpaceName(spaceKey, SpaceStore.instance.allRoomsInHome),
                    onClick() {
                        SpaceStore.instance.setActiveSpace(spaceKey);
                    },
                })),
                ...roomResults,
                ...userResults,
                ...(profile ? [new DirectoryMember(profile)] : []).map(toMemberResult),
                ...publicRooms.map(toPublicRoomResult),
            ].filter(result => filter === null || result.filter.includes(filter));
        },
        [cli, users, profile, publicRooms, filter],
    );

    const results = useMemo<Record<Section, Result[]>>(() => {
        const results: Record<Section, Result[]> = {
            [Section.People]: [],
            [Section.Rooms]: [],
            [Section.Spaces]: [],
            [Section.Suggestions]: [],
            [Section.PublicRooms]: [],
        };

        // Group results in their respective sections
        if (trimmedQuery) {
            const lcQuery = trimmedQuery.toLowerCase();
            const normalizedQuery = normalize(trimmedQuery);

            possibleResults.forEach(entry => {
                if (isRoomResult(entry)) {
                    if (!entry.room.normalizedName?.includes(normalizedQuery) &&
                        !entry.room.getCanonicalAlias()?.toLowerCase().includes(lcQuery) &&
                        !entry.query?.some(q => q.includes(lcQuery))
                    ) return; // bail, does not match query
                } else if (isMemberResult(entry)) {
                    if (!entry.query?.some(q => q.includes(lcQuery))) return; // bail, does not match query
                } else if (isPublicRoomResult(entry)) {
                    if (!entry.query?.some(q => q.includes(lcQuery))) return; // bail, does not match query
                } else {
                    if (!entry.name.toLowerCase().includes(lcQuery) &&
                        !entry.query?.some(q => q.includes(lcQuery))
                    ) return; // bail, does not match query
                }

                results[entry.section].push(entry);
            });
        } else if (filter === Filter.PublicRooms) {
            // return all results for public rooms if no query is given
            possibleResults.forEach(entry => {
                if (isPublicRoomResult(entry)) {
                    results[entry.section].push(entry);
                }
            });
        } else if (filter === Filter.People) {
            // return all results for people if no query is given
            possibleResults.forEach(entry => {
                if (isMemberResult(entry)) {
                    results[entry.section].push(entry);
                }
            });
        }

        // Sort results by most recent activity

        const myUserId = cli.getUserId();
        for (const resultArray of Object.values(results)) {
            resultArray.sort((a: Result, b: Result) => {
                if (isRoomResult(a) || isRoomResult(b)) {
                    // Room results should appear at the top of the list
                    if (!isRoomResult(b)) return -1;
                    if (!isRoomResult(a)) return -1;

                    return recentAlgorithm.getLastTs(b.room, myUserId) - recentAlgorithm.getLastTs(a.room, myUserId);
                } else if (isMemberResult(a) || isMemberResult(b)) {
                    // Member results should appear just after room results
                    if (!isMemberResult(b)) return -1;
                    if (!isMemberResult(a)) return -1;

                    return memberComparator(a.member, b.member);
                }
            });
        }

        return results;
    }, [trimmedQuery, filter, cli, possibleResults, memberComparator]);

    const numResults = sum(Object.values(results).map(it => it.length));
    useWebSearchMetrics(numResults, query.length, true);

    const activeSpace = SpaceStore.instance.activeSpaceRoom;
    const [spaceResults, spaceResultsLoading] = useSpaceResults(activeSpace, query);

    const setQuery = (e: ChangeEvent<HTMLInputElement>): void => {
        const newQuery = e.currentTarget.value;
        _setQuery(newQuery);
    };
    useEffect(() => {
        setImmediate(() => {
            let ref: Ref;
            if (rovingContext.state.refs) {
                ref = rovingContext.state.refs[0];
            }
            rovingContext.dispatch({
                type: Type.SetFocus,
                payload: { ref },
            });
            ref?.current?.scrollIntoView?.({
                block: "nearest",
            });
        });
        // we intentionally ignore changes to the rovingContext for the purpose of this hook
        // we only want to reset the focus whenever the results or filters change
        // eslint-disable-next-line
    }, [results, filter]);

    const viewRoom = (roomId: string, persist = false, viaKeyboard = false) => {
        if (persist) {
            const recents = new Set(SettingsStore.getValue("SpotlightSearch.recentSearches", null).reverse());
            // remove & add the room to put it at the end
            recents.delete(roomId);
            recents.add(roomId);

            SettingsStore.setValue(
                "SpotlightSearch.recentSearches",
                null,
                SettingLevel.ACCOUNT,
                Array.from(recents).reverse().slice(0, MAX_RECENT_SEARCHES),
            );
        }

        defaultDispatcher.dispatch<ViewRoomPayload>({
            action: Action.ViewRoom,
            room_id: roomId,
            metricsTrigger: "WebUnifiedSearch",
            metricsViaKeyboard: viaKeyboard,
        });
        onFinished();
    };

    let otherSearchesSection: JSX.Element;
    if (trimmedQuery || filter !== Filter.PublicRooms) {
        otherSearchesSection = (
            <div
                className="mx_SpotlightDialog_section mx_SpotlightDialog_otherSearches"
                role="group"
                aria-labelledby="mx_SpotlightDialog_section_otherSearches">
                <h4 id="mx_SpotlightDialog_section_otherSearches">
                    { trimmedQuery
                        ? _t('Use "%(query)s" to search', { query })
                        : _t("Search for") }
                </h4>
                <div>
                    { (filter !== Filter.PublicRooms) && (
                        <Option
                            id="mx_SpotlightDialog_button_explorePublicRooms"
                            className="mx_SpotlightDialog_explorePublicRooms"
                            onClick={() => setFilter(Filter.PublicRooms)}
                        >
                            { filterToLabel(Filter.PublicRooms) }
                        </Option>
                    ) }
                    { (filter !== Filter.People) && (
                        <Option
                            id="mx_SpotlightDialog_button_startChat"
                            className="mx_SpotlightDialog_startChat"
                            onClick={() => setFilter(Filter.People)}
                        >
                            { filterToLabel(Filter.People) }
                        </Option>
                    ) }
                </div>
            </div>
        );
    }

    let content: JSX.Element;
    if (trimmedQuery || filter !== null) {
        const resultMapper = (result: Result): JSX.Element => {
            if (isRoomResult(result)) {
                const notification = RoomNotificationStateStore.instance.getRoomState(result.room);
                const unreadLabel = roomAriaUnreadLabel(result.room, notification);
                const ariaProperties = {
                    "aria-label": unreadLabel ? `${result.room.name} ${unreadLabel}` : result.room.name,
                    "aria-describedby": `mx_SpotlightDialog_button_result_${result.room.roomId}_details`,
                };
                return (
                    <Option
                        id={`mx_SpotlightDialog_button_result_${result.room.roomId}`}
                        key={`${Section[result.section]}-${result.room.roomId}`}
                        onClick={(ev) => {
                            viewRoom(result.room.roomId, true, ev?.type !== "click");
                        }}
                        endAdornment={<RoomResultContextMenus room={result.room} />}
                        {...ariaProperties}
                    >
                        <DecoratedRoomAvatar
                            room={result.room}
                            avatarSize={AVATAR_SIZE}
                            tooltipProps={{ tabIndex: -1 }}
                        />
                        { result.room.name }
                        <NotificationBadge notification={notification} />
                        <RoomContextDetails
                            id={`mx_SpotlightDialog_button_result_${result.room.roomId}_details`}
                            className="mx_SpotlightDialog_result_details"
                            room={result.room}
                        />
                    </Option>
                );
            }
            if (isMemberResult(result)) {
                return (
                    <Option
                        id={`mx_SpotlightDialog_button_result_${result.member.userId}`}
                        key={`${Section[result.section]}-${result.member.userId}`}
                        onClick={() => {
                            startDmOnFirstMessage(cli, [result.member]);
                            onFinished();
                        }}
                        aria-label={result.member instanceof RoomMember
                            ? result.member.rawDisplayName
                            : result.member.name}
                        aria-describedby={`mx_SpotlightDialog_button_result_${result.member.userId}_details`}
                    >
                        <SearchResultAvatar user={result.member} size={AVATAR_SIZE} />
                        { result.member instanceof RoomMember ? result.member.rawDisplayName : result.member.name }
                        <div
                            id={`mx_SpotlightDialog_button_result_${result.member.userId}_details`}
                            className="mx_SpotlightDialog_result_details"
                        >
                            { result.member.userId }
                        </div>
                    </Option>
                );
            }
            if (isPublicRoomResult(result)) {
                const clientRoom = cli.getRoom(result.publicRoom.room_id);
                const listener = (ev) => {
                    viewRoom(result.publicRoom.room_id, true, ev.type !== "click");
                };
                return (
                    <Option
                        id={`mx_SpotlightDialog_button_result_${result.publicRoom.room_id}`}
                        className="mx_SpotlightDialog_result_multiline"
                        key={`${Section[result.section]}-${result.publicRoom.room_id}`}
                        onClick={listener}
                        endAdornment={
                            <AccessibleButton
                                kind={clientRoom ? "primary" : "primary_outline"}
                                onClick={listener}
                                tabIndex={-1}
                            >
                                { _t(clientRoom ? "View" : "Join") }
                            </AccessibleButton>}
                        aria-labelledby={`mx_SpotlightDialog_button_result_${result.publicRoom.room_id}_name`}
                        aria-describedby={`mx_SpotlightDialog_button_result_${result.publicRoom.room_id}_alias`}
                        aria-details={`mx_SpotlightDialog_button_result_${result.publicRoom.room_id}_details`}
                    >
                        <BaseAvatar
                            className="mx_SearchResultAvatar"
                            url={result?.publicRoom?.avatar_url
                                ? mediaFromMxc(result?.publicRoom?.avatar_url).getSquareThumbnailHttp(AVATAR_SIZE)
                                : null}
                            name={result.publicRoom.name}
                            idName={result.publicRoom.room_id}
                            width={AVATAR_SIZE}
                            height={AVATAR_SIZE}
                        />
                        <PublicRoomResultDetails
                            room={result.publicRoom}
                            labelId={`mx_SpotlightDialog_button_result_${result.publicRoom.room_id}_name`}
                            descriptionId={`mx_SpotlightDialog_button_result_${result.publicRoom.room_id}_alias`}
                            detailsId={`mx_SpotlightDialog_button_result_${result.publicRoom.room_id}_details`}
                        />
                    </Option>
                );
            }

            // IResult case
            return (
                <Option
                    id={`mx_SpotlightDialog_button_result_${result.name}`}
                    key={`${Section[result.section]}-${result.name}`}
                    onClick={result.onClick}
                >
                    { result.avatar }
                    { result.name }
                    { result.description }
                </Option>
            );
        };

        let peopleSection: JSX.Element;
        if (results[Section.People].length) {
            peopleSection = (
                <div
                    className="mx_SpotlightDialog_section mx_SpotlightDialog_results"
                    role="group"
                    aria-labelledby="mx_SpotlightDialog_section_people">
                    <h4 id="mx_SpotlightDialog_section_people">
                        { _t("Recent Conversations") }
                    </h4>
                    <div>
                        { results[Section.People].slice(0, SECTION_LIMIT).map(resultMapper) }
                    </div>
                </div>
            );
        }

        let suggestionsSection: JSX.Element;
        if (results[Section.Suggestions].length && filter === Filter.People) {
            suggestionsSection = (
                <div
                    className="mx_SpotlightDialog_section mx_SpotlightDialog_results"
                    role="group"
                    aria-labelledby="mx_SpotlightDialog_section_suggestions">
                    <h4 id="mx_SpotlightDialog_section_suggestions">
                        { _t("Suggestions") }
                    </h4>
                    <div>
                        { results[Section.Suggestions].slice(0, SECTION_LIMIT).map(resultMapper) }
                    </div>
                </div>
            );
        }

        let roomsSection: JSX.Element;
        if (results[Section.Rooms].length) {
            roomsSection = (
                <div
                    className="mx_SpotlightDialog_section mx_SpotlightDialog_results"
                    role="group"
                    aria-labelledby="mx_SpotlightDialog_section_rooms">
                    <h4 id="mx_SpotlightDialog_section_rooms">
                        { _t("Rooms") }
                    </h4>
                    <div>
                        { results[Section.Rooms].slice(0, SECTION_LIMIT).map(resultMapper) }
                    </div>
                </div>
            );
        }

        let spacesSection: JSX.Element;
        if (results[Section.Spaces].length) {
            spacesSection = (
                <div
                    className="mx_SpotlightDialog_section mx_SpotlightDialog_results"
                    role="group"
                    aria-labelledby="mx_SpotlightDialog_section_spaces">
                    <h4 id="mx_SpotlightDialog_section_spaces">
                        { _t("Spaces you're in") }
                    </h4>
                    <div>
                        { results[Section.Spaces].slice(0, SECTION_LIMIT).map(resultMapper) }
                    </div>
                </div>
            );
        }

        let publicRoomsSection: JSX.Element;
        if (filter === Filter.PublicRooms) {
            publicRoomsSection = (
                <div
                    className="mx_SpotlightDialog_section mx_SpotlightDialog_results"
                    role="group"
                    aria-labelledby="mx_SpotlightDialog_section_publicRooms">
                    <div className="mx_SpotlightDialog_sectionHeader">
                        <h4 id="mx_SpotlightDialog_section_publicRooms">
                            { _t("Suggestions") }
                        </h4>
                        <div className="mx_SpotlightDialog_options">
                            { exploringPublicSpacesEnabled && <>
                                <LabelledCheckbox
                                    label={_t("Show rooms")}
                                    value={showRooms}
                                    onChange={setShowRooms}
                                />
                                <LabelledCheckbox
                                    label={_t("Show spaces")}
                                    value={showSpaces}
                                    onChange={setShowSpaces}
                                />
                            </> }
                            <NetworkDropdown
                                protocols={protocols}
                                config={config ?? null}
                                setConfig={setConfig}
                            />
                        </div>
                    </div>
                    <div> { (showRooms || showSpaces)
                        ? results[Section.PublicRooms].slice(0, SECTION_LIMIT).map(resultMapper)
                        : <div className="mx_SpotlightDialog_otherSearches_messageSearchText">
                            { _t("You cannot search for rooms that are neither a room nor a space") }
                        </div>
                    } </div>
                </div>
            );
        }

        let spaceRoomsSection: JSX.Element;
        if (spaceResults.length && activeSpace && filter === null) {
            spaceRoomsSection = (
                <div
                    className="mx_SpotlightDialog_section mx_SpotlightDialog_results"
                    role="group"
                    aria-labelledby="mx_SpotlightDialog_section_spaceRooms">
                    <h4 id="mx_SpotlightDialog_section_spaceRooms">
                        { _t("Other rooms in %(spaceName)s", { spaceName: activeSpace.name }) }
                    </h4>
                    <div>
                        { spaceResults.slice(0, SECTION_LIMIT).map((room: IHierarchyRoom): JSX.Element => (
                            <Option
                                id={`mx_SpotlightDialog_button_result_${room.room_id}`}
                                key={room.room_id}
                                onClick={(ev) => {
                                    viewRoom(room.room_id, true, ev?.type !== "click");
                                }}
                            >
                                <BaseAvatar
                                    name={room.name}
                                    idName={room.room_id}
                                    url={room.avatar_url
                                        ? mediaFromMxc(room.avatar_url).getSquareThumbnailHttp(AVATAR_SIZE)
                                        : null
                                    }
                                    width={AVATAR_SIZE}
                                    height={AVATAR_SIZE}
                                />
                                { room.name || room.canonical_alias }
                                { room.name && room.canonical_alias && (
                                    <div className="mx_SpotlightDialog_result_details">
                                        { room.canonical_alias }
                                    </div>
                                ) }
                            </Option>
                        )) }
                        { spaceResultsLoading && <Spinner /> }
                    </div>
                </div>
            );
        }

        let joinRoomSection: JSX.Element;
        if (trimmedQuery.startsWith("#") &&
            trimmedQuery.includes(":") &&
            (!getCachedRoomIDForAlias(trimmedQuery) || !cli.getRoom(getCachedRoomIDForAlias(trimmedQuery)))
        ) {
            joinRoomSection = (
                <div className="mx_SpotlightDialog_section mx_SpotlightDialog_otherSearches" role="group">
                    <div>
                        <Option
                            id="mx_SpotlightDialog_button_joinRoomAlias"
                            className="mx_SpotlightDialog_joinRoomAlias"
                            onClick={(ev) => {
                                defaultDispatcher.dispatch<ViewRoomPayload>({
                                    action: Action.ViewRoom,
                                    room_alias: trimmedQuery,
                                    auto_join: true,
                                    metricsTrigger: "WebUnifiedSearch",
                                    metricsViaKeyboard: ev?.type !== "click",
                                });
                                onFinished();
                            }}
                        >
                            { _t("Join %(roomAddress)s", {
                                roomAddress: trimmedQuery,
                            }) }
                        </Option>
                    </div>
                </div>
            );
        }

        let hiddenResultsSection: JSX.Element;
        if (filter === Filter.People) {
            hiddenResultsSection = (
                <div className="mx_SpotlightDialog_section mx_SpotlightDialog_hiddenResults" role="group">
                    <h4>{ _t('Some results may be hidden for privacy') }</h4>
                    <div className="mx_SpotlightDialog_otherSearches_messageSearchText">
                        { _t("If you can't see who you're looking for, send them your invite link.") }
                    </div>
                    <TooltipOption
                        id="mx_SpotlightDialog_button_inviteLink"
                        className="mx_SpotlightDialog_inviteLink"
                        onClick={() => { setInviteLinkCopied(true); copyPlaintext(ownInviteLink); }}
                        onHideTooltip={() => setInviteLinkCopied(false)}
                        title={inviteLinkCopied ? _t("Copied!") : _t("Copy")}
                    >
                        <span className="mx_AccessibleButton mx_AccessibleButton_hasKind mx_AccessibleButton_kind_primary_outline">
                            { _t("Copy invite link") }
                        </span>
                    </TooltipOption>
                </div>
            );
        } else if (trimmedQuery && filter === Filter.PublicRooms) {
            hiddenResultsSection = (
                <div className="mx_SpotlightDialog_section mx_SpotlightDialog_hiddenResults" role="group">
                    <h4>{ _t('Some results may be hidden') }</h4>
                    <div className="mx_SpotlightDialog_otherSearches_messageSearchText">
                        { _t("If you can't find the room you're looking for, " +
                                    "ask for an invite or create a new room.") }
                    </div>
                    <Option
                        id="mx_SpotlightDialog_button_createNewRoom"
                        className="mx_SpotlightDialog_createRoom"
                        onClick={() => defaultDispatcher.dispatch({
                            action: 'view_create_room',
                            public: true,
                            defaultName: capitalize(trimmedQuery),
                        })}
                    >
                        <span className="mx_AccessibleButton mx_AccessibleButton_hasKind mx_AccessibleButton_kind_primary_outline">
                            { _t("Create new room") }
                        </span>
                    </Option>
                </div>
            );
        }

        let groupChatSection: JSX.Element;
        if (filter === Filter.People) {
            groupChatSection = (
                <div
                    className="mx_SpotlightDialog_section mx_SpotlightDialog_otherSearches"
                    role="group"
                    aria-labelledby="mx_SpotlightDialog_section_groupChat">
                    <h4 id="mx_SpotlightDialog_section_groupChat">
                        { _t('Other options') }
                    </h4>
                    <Option
                        id="mx_SpotlightDialog_button_startGroupChat"
                        className="mx_SpotlightDialog_startGroupChat"
                        onClick={() => showStartChatInviteDialog(trimmedQuery)}
                    >
                        { _t("Start a group chat") }
                    </Option>
                </div>
            );
        }

        let messageSearchSection: JSX.Element;
        if (filter === null) {
            messageSearchSection = (
                <div
                    className="mx_SpotlightDialog_section mx_SpotlightDialog_otherSearches"
                    role="group"
                    aria-labelledby="mx_SpotlightDialog_section_messageSearch">
                    <h4 id="mx_SpotlightDialog_section_messageSearch">
                        { _t("Other searches") }
                    </h4>
                    <div className="mx_SpotlightDialog_otherSearches_messageSearchText">
                        { _t(
                            "To search messages, look for this icon at the top of a room <icon/>",
                            {},
                            { icon: () => <div className="mx_SpotlightDialog_otherSearches_messageSearchIcon" /> },
                        ) }
                    </div>
                </div>
            );
        }

        content = <>
            { peopleSection }
            { suggestionsSection }
            { roomsSection }
            { spacesSection }
            { spaceRoomsSection }
            { publicRoomsSection }
            { joinRoomSection }
            { hiddenResultsSection }
            { otherSearchesSection }
            { groupChatSection }
            { messageSearchSection }
        </>;
    } else {
        let recentSearchesSection: JSX.Element;
        if (recentSearches.length) {
            recentSearchesSection = (
                <div
                    className="mx_SpotlightDialog_section mx_SpotlightDialog_recentSearches"
                    role="group"
                    // Firefox sometimes makes this element focusable due to overflow,
                    // so force it out of tab order by default.
                    tabIndex={-1}
                    aria-labelledby="mx_SpotlightDialog_section_recentSearches"
                >
                    <h4>
                        <span id="mx_SpotlightDialog_section_recentSearches">
                            { _t("Recent searches") }
                        </span>
                        <AccessibleButton kind="link" onClick={clearRecentSearches}>
                            { _t("Clear") }
                        </AccessibleButton>
                    </h4>
                    <div>
                        { recentSearches.map(room => {
                            const notification = RoomNotificationStateStore.instance.getRoomState(room);
                            const unreadLabel = roomAriaUnreadLabel(room, notification);
                            const ariaProperties = {
                                "aria-label": unreadLabel ? `${room.name} ${unreadLabel}` : room.name,
                                "aria-describedby": `mx_SpotlightDialog_button_recentSearch_${room.roomId}_details`,
                            };
                            return (
                                <Option
                                    id={`mx_SpotlightDialog_button_recentSearch_${room.roomId}`}
                                    key={room.roomId}
                                    onClick={(ev) => {
                                        viewRoom(room.roomId, true, ev?.type !== "click");
                                    }}
                                    endAdornment={<RoomResultContextMenus room={room} />}
                                    {...ariaProperties}
                                >
                                    <DecoratedRoomAvatar
                                        room={room}
                                        avatarSize={AVATAR_SIZE}
                                        tooltipProps={{ tabIndex: -1 }}
                                    />
                                    { room.name }
                                    <NotificationBadge notification={notification} />
                                    <RoomContextDetails
                                        id={`mx_SpotlightDialog_button_recentSearch_${room.roomId}_details`}
                                        className="mx_SpotlightDialog_result_details"
                                        room={room}
                                    />
                                </Option>
                            );
                        }) }
                    </div>
                </div>
            );
        }

        content = <>
            <div
                className="mx_SpotlightDialog_section mx_SpotlightDialog_recentlyViewed"
                role="group"
                aria-labelledby="mx_SpotlightDialog_section_recentlyViewed">
                <h4 id="mx_SpotlightDialog_section_recentlyViewed">
                    { _t("Recently viewed") }
                </h4>
                <div>
                    { BreadcrumbsStore.instance.rooms
                        .filter(r => r.roomId !== RoomViewStore.instance.getRoomId())
                        .map(room => (
                            <TooltipOption
                                id={`mx_SpotlightDialog_button_recentlyViewed_${room.roomId}`}
                                title={room.name}
                                key={room.roomId}
                                onClick={(ev) => {
                                    viewRoom(room.roomId, false, ev.type !== "click");
                                }}
                            >
                                <DecoratedRoomAvatar room={room} avatarSize={32} tooltipProps={{ tabIndex: -1 }} />
                                { room.name }
                            </TooltipOption>
                        ))
                    }
                </div>
            </div>

            { recentSearchesSection }
            { otherSearchesSection }
        </>;
    }

    const onDialogKeyDown = (ev: KeyboardEvent) => {
        const navigationAction = getKeyBindingsManager().getNavigationAction(ev);
        switch (navigationAction) {
            case KeyBindingAction.FilterRooms:
                ev.stopPropagation();
                ev.preventDefault();
                onFinished();
                break;
        }

        let ref: RefObject<HTMLElement>;
        const accessibilityAction = getKeyBindingsManager().getAccessibilityAction(ev);
        switch (accessibilityAction) {
            case KeyBindingAction.Escape:
                ev.stopPropagation();
                ev.preventDefault();
                onFinished();
                break;
            case KeyBindingAction.ArrowUp:
            case KeyBindingAction.ArrowDown:
                ev.stopPropagation();
                ev.preventDefault();

                if (rovingContext.state.refs.length > 0) {
                    let refs = rovingContext.state.refs;
                    if (!query && !filter !== null) {
                        // If the current selection is not in the recently viewed row then only include the
                        // first recently viewed so that is the target when the user is switching into recently viewed.
                        const keptRecentlyViewedRef = refIsForRecentlyViewed(rovingContext.state.activeRef)
                            ? rovingContext.state.activeRef
                            : refs.find(refIsForRecentlyViewed);
                        // exclude all other recently viewed items from the list so up/down arrows skip them
                        refs = refs.filter(ref => ref === keptRecentlyViewedRef || !refIsForRecentlyViewed(ref));
                    }

                    const idx = refs.indexOf(rovingContext.state.activeRef);
                    ref = findSiblingElement(refs, idx + (accessibilityAction === KeyBindingAction.ArrowUp ? -1 : 1));
                }
                break;

            case KeyBindingAction.ArrowLeft:
            case KeyBindingAction.ArrowRight:
                // only handle these keys when we are in the recently viewed row of options
                if (!query && !filter !== null &&
                    rovingContext.state.refs.length > 0 &&
                    refIsForRecentlyViewed(rovingContext.state.activeRef)
                ) {
                    // we only intercept left/right arrows when the field is empty, and they'd do nothing anyway
                    ev.stopPropagation();
                    ev.preventDefault();

                    const refs = rovingContext.state.refs.filter(refIsForRecentlyViewed);
                    const idx = refs.indexOf(rovingContext.state.activeRef);
                    ref = findSiblingElement(refs, idx + (accessibilityAction === KeyBindingAction.ArrowLeft ? -1 : 1));
                }
                break;
        }

        if (ref) {
            rovingContext.dispatch({
                type: Type.SetFocus,
                payload: { ref },
            });
            ref.current?.scrollIntoView({
                block: "nearest",
            });
        }
    };

    const onKeyDown = (ev: KeyboardEvent) => {
        const action = getKeyBindingsManager().getAccessibilityAction(ev);

        switch (action) {
            case KeyBindingAction.Backspace:
                if (!query && filter !== null) {
                    ev.stopPropagation();
                    ev.preventDefault();
                    setFilter(null);
                }
                break;
            case KeyBindingAction.Enter:
                ev.stopPropagation();
                ev.preventDefault();
                rovingContext.state.activeRef?.current?.click();
                break;
        }
    };

    const openFeedback = SdkConfig.get().bug_report_endpoint_url ? () => {
        Modal.createDialog(FeedbackDialog, {
            feature: "spotlight",
        });
    } : null;

    const activeDescendant = rovingContext.state.activeRef?.current?.id;

    return <>
        <div id="mx_SpotlightDialog_keyboardPrompt">
            { _t("Use <arrows/> to scroll", {}, {
                arrows: () => <>
                    <kbd>↓</kbd>
                    <kbd>↑</kbd>
                    { !filter !== null && !query && <kbd>←</kbd> }
                    { !filter !== null && !query && <kbd>→</kbd> }
                </>,
            }) }
        </div>

        <BaseDialog
            className="mx_SpotlightDialog"
            onFinished={onFinished}
            hasCancel={false}
            onKeyDown={onDialogKeyDown}
            screenName="UnifiedSearch"
            aria-label={_t("Search Dialog")}
        >
            <div className="mx_SpotlightDialog_searchBox mx_textinput">
                { filter !== null && (
                    <div className={classNames("mx_SpotlightDialog_filter", {
                        "mx_SpotlightDialog_filterPeople": filter === Filter.People,
                        "mx_SpotlightDialog_filterPublicRooms": filter === Filter.PublicRooms,
                    })}>
                        <span>{ filterToLabel(filter) }</span>
                        <AccessibleButton
                            tabIndex={-1}
                            alt={_t("Remove search filter for %(filter)s", {
                                filter: filterToLabel(filter),
                            })}
                            className="mx_SpotlightDialog_filter--close"
                            onClick={() => setFilter(null)}
                        />
                    </div>
                ) }
                <input
                    ref={inputRef}
                    autoFocus
                    type="text"
                    autoComplete="off"
                    placeholder={_t("Search")}
                    value={query}
                    onChange={setQuery}
                    onKeyDown={onKeyDown}
                    aria-owns="mx_SpotlightDialog_content"
                    aria-activedescendant={activeDescendant}
                    aria-label={_t("Search")}
                    aria-describedby="mx_SpotlightDialog_keyboardPrompt"
                />
                { (publicRoomsLoading || peopleLoading || profileLoading) && (
                    <Spinner w={24} h={24} />
                ) }
            </div>

            <div
                ref={scrollContainerRef}
                id="mx_SpotlightDialog_content"
                role="listbox"
                aria-activedescendant={activeDescendant}
                aria-describedby="mx_SpotlightDialog_keyboardPrompt"
            >
                { content }
            </div>

            <div className="mx_SpotlightDialog_footer">
                { openFeedback && _t("Results not as expected? Please <a>give feedback</a>.", {}, {
                    a: sub => <AccessibleButton kind="link_inline" onClick={openFeedback}>
                        { sub }
                    </AccessibleButton>,
                }) }
                { openFeedback && <AccessibleButton
                    kind="primary_outline"
                    onClick={openFeedback}
                >
                    { _t("Feedback") }
                </AccessibleButton> }
            </div>
        </BaseDialog>
    </>;
};

const RovingSpotlightDialog: React.FC<IProps> = (props) => {
    return <RovingTabIndexProvider>
        { () => <SpotlightDialog {...props} /> }
    </RovingTabIndexProvider>;
};

export default RovingSpotlightDialog;<|MERGE_RESOLUTION|>--- conflicted
+++ resolved
@@ -91,12 +91,7 @@
 import { RoomResultContextMenus } from "./RoomResultContextMenus";
 import { RoomContextDetails } from "../../rooms/RoomContextDetails";
 import { TooltipOption } from "./TooltipOption";
-<<<<<<< HEAD
-import LabelledCheckbox from "../../elements/LabelledCheckbox";
-import { useFeatureEnabled } from "../../../../hooks/useSettings";
 import { LocalRoom } from "../../../../models/LocalRoom";
-=======
->>>>>>> 3be20cf4
 
 const MAX_RECENT_SEARCHES = 10;
 const SECTION_LIMIT = 50; // only show 50 results per section for performance reasons
