/*
Copyright 2021-2022 The Matrix.org Foundation C.I.C.

Licensed under the Apache License, Version 2.0 (the "License");
you may not use this file except in compliance with the License.
You may obtain a copy of the License at

    http://www.apache.org/licenses/LICENSE-2.0

Unless required by applicable law or agreed to in writing, software
distributed under the License is distributed on an "AS IS" BASIS,
WITHOUT WARRANTIES OR CONDITIONS OF ANY KIND, either express or implied.
See the License for the specific language governing permissions and
limitations under the License.
*/

import { WebSearch as WebSearchEvent } from "@matrix-org/analytics-events/types/typescript/WebSearch";
import classNames from "classnames";
import { capitalize, sum } from "lodash";
import { IHierarchyRoom } from "matrix-js-sdk/src/@types/spaces";
import { IPublicRoomsChunkRoom, MatrixClient, RoomMember, RoomType } from "matrix-js-sdk/src/matrix";
import { Room } from "matrix-js-sdk/src/models/room";
import { normalize } from "matrix-js-sdk/src/utils";
import React, {
    ChangeEvent,
    KeyboardEvent,
    RefObject,
    useCallback,
    useContext,
    useEffect,
    useMemo,
    useRef,
    useState,
} from "react";
import sanitizeHtml from "sanitize-html";

import { KeyBindingAction } from "../../../../accessibility/KeyboardShortcuts";
import { Ref } from "../../../../accessibility/roving/types";
import {
    findSiblingElement,
    RovingTabIndexContext,
    RovingTabIndexProvider,
    Type,
} from "../../../../accessibility/RovingTabIndex";
import { mediaFromMxc } from "../../../../customisations/Media";
import { Action } from "../../../../dispatcher/actions";
import defaultDispatcher from "../../../../dispatcher/dispatcher";
import { ViewRoomPayload } from "../../../../dispatcher/payloads/ViewRoomPayload";
import { useDebouncedCallback } from "../../../../hooks/spotlight/useDebouncedCallback";
import { useRecentSearches } from "../../../../hooks/spotlight/useRecentSearches";
import { useProfileInfo } from "../../../../hooks/useProfileInfo";
import { usePublicRoomDirectory } from "../../../../hooks/usePublicRoomDirectory";
import { useSpaceResults } from "../../../../hooks/useSpaceResults";
import { useUserDirectory } from "../../../../hooks/useUserDirectory";
import { getKeyBindingsManager } from "../../../../KeyBindingsManager";
import { _t } from "../../../../languageHandler";
import { MatrixClientPeg } from "../../../../MatrixClientPeg";
import Modal from "../../../../Modal";
import { PosthogAnalytics } from "../../../../PosthogAnalytics";
import { getCachedRoomIDForAlias } from "../../../../RoomAliasCache";
import { showStartChatInviteDialog } from "../../../../RoomInvite";
import { SettingLevel } from "../../../../settings/SettingLevel";
import SettingsStore from "../../../../settings/SettingsStore";
import { BreadcrumbsStore } from "../../../../stores/BreadcrumbsStore";
import { RoomNotificationState } from "../../../../stores/notifications/RoomNotificationState";
import { RoomNotificationStateStore } from "../../../../stores/notifications/RoomNotificationStateStore";
import { RecentAlgorithm } from "../../../../stores/room-list/algorithms/tag-sorting/RecentAlgorithm";
import { SdkContextClass } from "../../../../contexts/SDKContext";
import { getMetaSpaceName } from "../../../../stores/spaces";
import SpaceStore from "../../../../stores/spaces/SpaceStore";
import { DirectoryMember, Member, startDmOnFirstMessage } from "../../../../utils/direct-messages";
import DMRoomMap from "../../../../utils/DMRoomMap";
import { makeUserPermalink } from "../../../../utils/permalinks/Permalinks";
import { buildActivityScores, buildMemberScores, compareMembers } from "../../../../utils/SortMembers";
import { copyPlaintext } from "../../../../utils/strings";
import BaseAvatar from "../../avatars/BaseAvatar";
import DecoratedRoomAvatar from "../../avatars/DecoratedRoomAvatar";
import { SearchResultAvatar } from "../../avatars/SearchResultAvatar";
import { NetworkDropdown } from "../../directory/NetworkDropdown";
import AccessibleButton, { ButtonEvent } from "../../elements/AccessibleButton";
import LabelledCheckbox from "../../elements/LabelledCheckbox";
import Spinner from "../../elements/Spinner";
import NotificationBadge from "../../rooms/NotificationBadge";
import BaseDialog from "../BaseDialog";
import FeedbackDialog from "../FeedbackDialog";
import { Option } from "./Option";
import { PublicRoomResultDetails } from "./PublicRoomResultDetails";
import { RoomResultContextMenus } from "./RoomResultContextMenus";
import { RoomContextDetails } from "../../rooms/RoomContextDetails";
import { TooltipOption } from "./TooltipOption";
import { isLocalRoom } from "../../../../utils/localRoom/isLocalRoom";
import { shouldShowFeedback } from "../../../../utils/Feedback";
import RoomAvatar from "../../avatars/RoomAvatar";
import { useFeatureEnabled } from "../../../../hooks/useSettings";
import { filterBoolean } from "../../../../utils/arrays";

const MAX_RECENT_SEARCHES = 10;
const SECTION_LIMIT = 50; // only show 50 results per section for performance reasons
const AVATAR_SIZE = 24;

interface IProps {
    initialText?: string;
    initialFilter?: Filter;
    onFinished(): void;
}

function refIsForRecentlyViewed(ref: RefObject<HTMLElement>): boolean {
    return ref.current?.id?.startsWith("mx_SpotlightDialog_button_recentlyViewed_") === true;
}

function getRoomTypes(showRooms: boolean, showSpaces: boolean): Set<RoomType | null> {
    const roomTypes = new Set<RoomType | null>();

    if (showRooms) roomTypes.add(null);
    if (showSpaces) roomTypes.add(RoomType.Space);

    return roomTypes;
}

enum Section {
    People,
    Rooms,
    Spaces,
    Suggestions,
    PublicRooms,
}

export enum Filter {
    People,
    PublicRooms,
}

function filterToLabel(filter: Filter): string {
    switch (filter) {
        case Filter.People:
            return _t("People");
        case Filter.PublicRooms:
            return _t("Public rooms");
    }
}

interface IBaseResult {
    section: Section;
    filter: Filter[];
    query?: string[]; // extra fields to query match, stored as lowercase
}

interface IPublicRoomResult extends IBaseResult {
    publicRoom: IPublicRoomsChunkRoom;
}

interface IRoomResult extends IBaseResult {
    room: Room;
}

interface IMemberResult extends IBaseResult {
    member: Member | RoomMember;
}

interface IResult extends IBaseResult {
    avatar: JSX.Element;
    name: string;
    description?: string;
    onClick?(): void;
}

type Result = IRoomResult | IPublicRoomResult | IMemberResult | IResult;

const isRoomResult = (result: any): result is IRoomResult => !!result?.room;
const isPublicRoomResult = (result: any): result is IPublicRoomResult => !!result?.publicRoom;
const isMemberResult = (result: any): result is IMemberResult => !!result?.member;

const toPublicRoomResult = (publicRoom: IPublicRoomsChunkRoom): IPublicRoomResult => ({
    publicRoom,
    section: Section.PublicRooms,
    filter: [Filter.PublicRooms],
    query: filterBoolean([
        publicRoom.room_id.toLowerCase(),
        publicRoom.canonical_alias?.toLowerCase(),
        publicRoom.name?.toLowerCase(),
        sanitizeHtml(publicRoom.topic?.toLowerCase() ?? "", { allowedTags: [] }),
        ...(publicRoom.aliases?.map((it) => it.toLowerCase()) || []),
    ]),
});

const toRoomResult = (room: Room): IRoomResult => {
    const myUserId = MatrixClientPeg.get().getUserId();
    const otherUserId = DMRoomMap.shared().getUserIdForRoomId(room.roomId);

    if (otherUserId) {
        const otherMembers = room.getMembers().filter((it) => it.userId !== myUserId);
        const query = [
            ...otherMembers.map((it) => it.name.toLowerCase()),
            ...otherMembers.map((it) => it.userId.toLowerCase()),
        ].filter(Boolean);
        return {
            room,
            section: Section.People,
            filter: [Filter.People],
            query,
        };
    } else if (room.isSpaceRoom()) {
        return {
            room,
            section: Section.Spaces,
            filter: [],
        };
    } else {
        return {
            room,
            section: Section.Rooms,
            filter: [],
        };
    }
};

const toMemberResult = (member: Member | RoomMember): IMemberResult => ({
    member,
    section: Section.Suggestions,
    filter: [Filter.People],
    query: [member.userId.toLowerCase(), member.name.toLowerCase()].filter(Boolean),
});

const recentAlgorithm = new RecentAlgorithm();

export const useWebSearchMetrics = (numResults: number, queryLength: number, viaSpotlight: boolean): void => {
    useEffect(() => {
        if (!queryLength) return;

        // send metrics after a 1s debounce
        const timeoutId = window.setTimeout(() => {
            PosthogAnalytics.instance.trackEvent<WebSearchEvent>({
                eventName: "WebSearch",
                viaSpotlight,
                numResults,
                queryLength,
            });
        }, 1000);

        return () => {
            clearTimeout(timeoutId);
        };
    }, [numResults, queryLength, viaSpotlight]);
};

const findVisibleRooms = (cli: MatrixClient, msc3946ProcessDynamicPredecessor: boolean): Room[] => {
    return cli.getVisibleRooms(msc3946ProcessDynamicPredecessor).filter((room) => {
        // Do not show local rooms
        if (isLocalRoom(room)) return false;

        // TODO we may want to put invites in their own list
        return room.getMyMembership() === "join" || room.getMyMembership() == "invite";
    });
};

const findVisibleRoomMembers = (
    cli: MatrixClient,
    msc3946ProcessDynamicPredecessor: boolean,
    filterDMs = true,
): RoomMember[] => {
    return Object.values(
        findVisibleRooms(cli, msc3946ProcessDynamicPredecessor)
            .filter((room) => !filterDMs || !DMRoomMap.shared().getUserIdForRoomId(room.roomId))
            .reduce((members, room) => {
                for (const member of room.getJoinedMembers()) {
                    members[member.userId] = member;
                }
                return members;
            }, {} as Record<string, RoomMember>),
    ).filter((it) => it.userId !== cli.getUserId());
};

const roomAriaUnreadLabel = (room: Room, notification: RoomNotificationState): string | undefined => {
    if (notification.hasMentions) {
        return _t("%(count)s unread messages including mentions.", {
            count: notification.count,
        });
    } else if (notification.hasUnreadCount) {
        return _t("%(count)s unread messages.", {
            count: notification.count,
        });
    } else if (notification.isUnread) {
        return _t("Unread messages.");
    } else {
        return undefined;
    }
};

interface IDirectoryOpts {
    limit: number;
    query: string;
}

const SpotlightDialog: React.FC<IProps> = ({ initialText = "", initialFilter = null, onFinished }) => {
    const inputRef = useRef<HTMLInputElement>();
    const scrollContainerRef = useRef<HTMLDivElement>();
    const cli = MatrixClientPeg.get();
    const rovingContext = useContext(RovingTabIndexContext);
    const [query, _setQuery] = useState(initialText);
    const [recentSearches, clearRecentSearches] = useRecentSearches();
    const [filter, setFilterInternal] = useState<Filter | null>(initialFilter);
    const setFilter = useCallback((filter: Filter | null) => {
        setFilterInternal(filter);
        inputRef.current?.focus();
        scrollContainerRef.current?.scrollTo?.({ top: 0 });
    }, []);
    const memberComparator = useMemo(() => {
        const activityScores = buildActivityScores(cli);
        const memberScores = buildMemberScores(cli);
        return compareMembers(activityScores, memberScores);
    }, [cli]);
    const msc3946ProcessDynamicPredecessor = useFeatureEnabled("feature_dynamic_room_predecessors");

    const ownInviteLink = makeUserPermalink(cli.getUserId()!);
    const [inviteLinkCopied, setInviteLinkCopied] = useState<boolean>(false);
    const trimmedQuery = useMemo(() => query.trim(), [query]);

    const exploringPublicSpacesEnabled = useFeatureEnabled("feature_exploring_public_spaces");

    const {
        loading: publicRoomsLoading,
        publicRooms,
        protocols,
        config,
        setConfig,
        search: searchPublicRooms,
    } = usePublicRoomDirectory();
    const [showRooms, setShowRooms] = useState(true);
    const [showSpaces, setShowSpaces] = useState(false);
    const { loading: peopleLoading, users, search: searchPeople } = useUserDirectory();
    const { loading: profileLoading, profile, search: searchProfileInfo } = useProfileInfo();
    const searchParams: [IDirectoryOpts] = useMemo(
        () => [
            {
                query: trimmedQuery,
                roomTypes: getRoomTypes(showRooms, showSpaces),
                limit: SECTION_LIMIT,
            },
        ],
        [trimmedQuery, showRooms, showSpaces],
    );
    useDebouncedCallback(filter === Filter.PublicRooms, searchPublicRooms, searchParams);
    useDebouncedCallback(filter === Filter.People, searchPeople, searchParams);
    useDebouncedCallback(filter === Filter.People, searchProfileInfo, searchParams);

    const possibleResults = useMemo<Result[]>(() => {
        const userResults: IMemberResult[] = [];
        const roomResults = findVisibleRooms(cli, msc3946ProcessDynamicPredecessor).map(toRoomResult);
        // If we already have a DM with the user we're looking for, we will
        // show that DM instead of the user themselves
        const alreadyAddedUserIds = roomResults.reduce((userIds, result) => {
            const userId = DMRoomMap.shared().getUserIdForRoomId(result.room.roomId);
            if (!userId) return userIds;
            if (result.room.getJoinedMemberCount() > 2) return userIds;
            userIds.add(userId);
            return userIds;
        }, new Set<string>());
        for (const user of [...findVisibleRoomMembers(cli, msc3946ProcessDynamicPredecessor), ...users]) {
            // Make sure we don't have any user more than once
            if (alreadyAddedUserIds.has(user.userId)) continue;
            alreadyAddedUserIds.add(user.userId);

            userResults.push(toMemberResult(user));
        }

        return [
            ...SpaceStore.instance.enabledMetaSpaces.map((spaceKey) => ({
                section: Section.Spaces,
                filter: [],
                avatar: (
                    <div
                        className={classNames(
                            "mx_SpotlightDialog_metaspaceResult",
                            `mx_SpotlightDialog_metaspaceResult_${spaceKey}`,
                        )}
                    />
                ),
                name: getMetaSpaceName(spaceKey, SpaceStore.instance.allRoomsInHome),
                onClick() {
                    SpaceStore.instance.setActiveSpace(spaceKey);
                },
            })),
            ...roomResults,
            ...userResults,
            ...(profile && !alreadyAddedUserIds.has(profile.user_id) ? [new DirectoryMember(profile)] : []).map(
                toMemberResult,
            ),
            ...publicRooms.map(toPublicRoomResult),
        ].filter((result) => filter === null || result.filter.includes(filter));
    }, [cli, users, profile, publicRooms, filter, msc3946ProcessDynamicPredecessor]);

    const results = useMemo<Record<Section, Result[]>>(() => {
        const results: Record<Section, Result[]> = {
            [Section.People]: [],
            [Section.Rooms]: [],
            [Section.Spaces]: [],
            [Section.Suggestions]: [],
            [Section.PublicRooms]: [],
        };

        // Group results in their respective sections
        if (trimmedQuery) {
            const lcQuery = trimmedQuery.toLowerCase();
            const normalizedQuery = normalize(trimmedQuery);

            possibleResults.forEach((entry) => {
                if (isRoomResult(entry)) {
                    if (
                        !entry.room.normalizedName?.includes(normalizedQuery) &&
                        !entry.room.getCanonicalAlias()?.toLowerCase().includes(lcQuery) &&
                        !entry.query?.some((q) => q.includes(lcQuery))
                    )
                        return; // bail, does not match query
                } else if (isMemberResult(entry)) {
<<<<<<< HEAD
                    // Do not filter users
=======
                    if (!entry.query?.some((q) => q.includes(lcQuery))) return; // bail, does not match query
>>>>>>> 75f31def
                } else if (isPublicRoomResult(entry)) {
                    if (!entry.query?.some((q) => q.includes(lcQuery))) return; // bail, does not match query
                } else {
                    if (!entry.name.toLowerCase().includes(lcQuery) && !entry.query?.some((q) => q.includes(lcQuery)))
                        return; // bail, does not match query
                }

                results[entry.section].push(entry);
            });
        } else if (filter === Filter.PublicRooms) {
            // return all results for public rooms if no query is given
            possibleResults.forEach((entry) => {
                if (isPublicRoomResult(entry)) {
                    results[entry.section].push(entry);
                }
            });
        } else if (filter === Filter.People) {
            // return all results for people if no query is given
            possibleResults.forEach((entry) => {
                if (isMemberResult(entry)) {
                    results[entry.section].push(entry);
                }
            });
        }

        // Sort results by most recent activity

        const myUserId = cli.getUserId();
        for (const resultArray of Object.values(results)) {
            resultArray.sort((a: Result, b: Result) => {
                if (isRoomResult(a) || isRoomResult(b)) {
                    // Room results should appear at the top of the list
                    if (!isRoomResult(b)) return -1;
                    if (!isRoomResult(a)) return -1;

                    return recentAlgorithm.getLastTs(b.room, myUserId) - recentAlgorithm.getLastTs(a.room, myUserId);
                } else if (isMemberResult(a) || isMemberResult(b)) {
                    // Member results should appear just after room results
                    if (!isMemberResult(b)) return -1;
                    if (!isMemberResult(a)) return -1;

                    return memberComparator(a.member, b.member);
                }
            });
        }

        return results;
    }, [trimmedQuery, filter, cli, possibleResults, memberComparator]);

    const numResults = sum(Object.values(results).map((it) => it.length));
    useWebSearchMetrics(numResults, query.length, true);

    const activeSpace = SpaceStore.instance.activeSpaceRoom;
    const [spaceResults, spaceResultsLoading] = useSpaceResults(activeSpace ?? undefined, query);

    const setQuery = (e: ChangeEvent<HTMLInputElement>): void => {
        const newQuery = e.currentTarget.value;
        _setQuery(newQuery);
    };
    useEffect(() => {
        setImmediate(() => {
            let ref: Ref | undefined;
            if (rovingContext.state.refs) {
                ref = rovingContext.state.refs[0];
            }
            rovingContext.dispatch({
                type: Type.SetFocus,
                payload: { ref },
            });
            ref?.current?.scrollIntoView?.({
                block: "nearest",
            });
        });
        // we intentionally ignore changes to the rovingContext for the purpose of this hook
        // we only want to reset the focus whenever the results or filters change
        // eslint-disable-next-line
    }, [results, filter]);

    const viewRoom = (
        room: { roomId: string; roomAlias?: string; autoJoin?: boolean; shouldPeek?: boolean },
        persist = false,
        viaKeyboard = false,
    ): void => {
        if (persist) {
            const recents = new Set(SettingsStore.getValue("SpotlightSearch.recentSearches", null).reverse());
            // remove & add the room to put it at the end
            recents.delete(room.roomId);
            recents.add(room.roomId);

            SettingsStore.setValue(
                "SpotlightSearch.recentSearches",
                null,
                SettingLevel.ACCOUNT,
                Array.from(recents).reverse().slice(0, MAX_RECENT_SEARCHES),
            );
        }

        defaultDispatcher.dispatch<ViewRoomPayload>({
            action: Action.ViewRoom,
            metricsTrigger: "WebUnifiedSearch",
            metricsViaKeyboard: viaKeyboard,
            room_id: room.roomId,
            room_alias: room.roomAlias,
            auto_join: room.autoJoin,
            should_peek: room.shouldPeek,
        });
        onFinished();
    };

    let otherSearchesSection: JSX.Element | undefined;
    if (trimmedQuery || filter !== Filter.PublicRooms) {
        otherSearchesSection = (
            <div
                className="mx_SpotlightDialog_section mx_SpotlightDialog_otherSearches"
                role="group"
                aria-labelledby="mx_SpotlightDialog_section_otherSearches"
            >
                <h4 id="mx_SpotlightDialog_section_otherSearches">
                    {trimmedQuery ? _t('Use "%(query)s" to search', { query }) : _t("Search for")}
                </h4>
                <div>
                    {filter !== Filter.PublicRooms && (
                        <Option
                            id="mx_SpotlightDialog_button_explorePublicRooms"
                            className="mx_SpotlightDialog_explorePublicRooms"
                            onClick={() => setFilter(Filter.PublicRooms)}
                        >
                            {filterToLabel(Filter.PublicRooms)}
                        </Option>
                    )}
                    {filter !== Filter.People && (
                        <Option
                            id="mx_SpotlightDialog_button_startChat"
                            className="mx_SpotlightDialog_startChat"
                            onClick={() => setFilter(Filter.People)}
                        >
                            {filterToLabel(Filter.People)}
                        </Option>
                    )}
                </div>
            </div>
        );
    }

    let content: JSX.Element;
    if (trimmedQuery || filter !== null) {
        const resultMapper = (result: Result): JSX.Element => {
            if (isRoomResult(result)) {
                const notification = RoomNotificationStateStore.instance.getRoomState(result.room);
                const unreadLabel = roomAriaUnreadLabel(result.room, notification);
                const ariaProperties = {
                    "aria-label": unreadLabel ? `${result.room.name} ${unreadLabel}` : result.room.name,
                    "aria-describedby": `mx_SpotlightDialog_button_result_${result.room.roomId}_details`,
                };
                return (
                    <Option
                        id={`mx_SpotlightDialog_button_result_${result.room.roomId}`}
                        key={`${Section[result.section]}-${result.room.roomId}`}
                        onClick={(ev) => {
                            viewRoom({ roomId: result.room.roomId }, true, ev?.type !== "click");
                        }}
                        endAdornment={<RoomResultContextMenus room={result.room} />}
                        {...ariaProperties}
                    >
                        <DecoratedRoomAvatar
                            room={result.room}
                            avatarSize={AVATAR_SIZE}
                            tooltipProps={{ tabIndex: -1 }}
                        />
                        {result.room.name}
                        <NotificationBadge notification={notification} />
                        <RoomContextDetails
                            id={`mx_SpotlightDialog_button_result_${result.room.roomId}_details`}
                            className="mx_SpotlightDialog_result_details"
                            room={result.room}
                        />
                    </Option>
                );
            }
            if (isMemberResult(result)) {
                return (
                    <Option
                        id={`mx_SpotlightDialog_button_result_${result.member.userId}`}
                        key={`${Section[result.section]}-${result.member.userId}`}
                        onClick={() => {
                            startDmOnFirstMessage(cli, [result.member]);
                            onFinished();
                        }}
                        aria-label={
                            result.member instanceof RoomMember ? result.member.rawDisplayName : result.member.name
                        }
                        aria-describedby={`mx_SpotlightDialog_button_result_${result.member.userId}_details`}
                    >
                        <SearchResultAvatar user={result.member} size={AVATAR_SIZE} />
                        {result.member instanceof RoomMember ? result.member.rawDisplayName : result.member.name}
                        <div
                            id={`mx_SpotlightDialog_button_result_${result.member.userId}_details`}
                            className="mx_SpotlightDialog_result_details"
                        >
                            {result.member.userId}
                        </div>
                    </Option>
                );
            }
            if (isPublicRoomResult(result)) {
                const clientRoom = cli.getRoom(result.publicRoom.room_id);
                // Element Web currently does not allow guests to join rooms, so we
                // instead show them view buttons for all rooms. If the room is not
                // world readable, a modal will appear asking you to register first. If
                // it is readable, the preview appears as normal.
                const showViewButton =
                    clientRoom?.getMyMembership() === "join" || result.publicRoom.world_readable || cli.isGuest();

                const listener = (ev: ButtonEvent): void => {
                    const { publicRoom } = result;
                    viewRoom(
                        {
                            roomAlias: publicRoom.canonical_alias || publicRoom.aliases?.[0],
                            roomId: publicRoom.room_id,
                            autoJoin: !result.publicRoom.world_readable && !cli.isGuest(),
                            shouldPeek: result.publicRoom.world_readable || cli.isGuest(),
                        },
                        true,
                        ev.type !== "click",
                    );
                };

                return (
                    <Option
                        id={`mx_SpotlightDialog_button_result_${result.publicRoom.room_id}`}
                        className="mx_SpotlightDialog_result_multiline"
                        key={`${Section[result.section]}-${result.publicRoom.room_id}`}
                        onClick={listener}
                        endAdornment={
                            <AccessibleButton
                                kind={showViewButton ? "primary_outline" : "primary"}
                                onClick={listener}
                                tabIndex={-1}
                            >
                                {showViewButton ? _t("View") : _t("Join")}
                            </AccessibleButton>
                        }
                        aria-labelledby={`mx_SpotlightDialog_button_result_${result.publicRoom.room_id}_name`}
                        aria-describedby={`mx_SpotlightDialog_button_result_${result.publicRoom.room_id}_alias`}
                        aria-details={`mx_SpotlightDialog_button_result_${result.publicRoom.room_id}_details`}
                    >
                        <RoomAvatar
                            className="mx_SearchResultAvatar"
                            oobData={{
                                roomId: result.publicRoom.room_id,
                                name: result.publicRoom.name,
                                avatarUrl: result.publicRoom.avatar_url,
                                roomType: result.publicRoom.room_type,
                            }}
                            width={AVATAR_SIZE}
                            height={AVATAR_SIZE}
                        />
                        <PublicRoomResultDetails
                            room={result.publicRoom}
                            labelId={`mx_SpotlightDialog_button_result_${result.publicRoom.room_id}_name`}
                            descriptionId={`mx_SpotlightDialog_button_result_${result.publicRoom.room_id}_alias`}
                            detailsId={`mx_SpotlightDialog_button_result_${result.publicRoom.room_id}_details`}
                        />
                    </Option>
                );
            }

            // IResult case
            return (
                <Option
                    id={`mx_SpotlightDialog_button_result_${result.name}`}
                    key={`${Section[result.section]}-${result.name}`}
                    onClick={result.onClick ?? null}
                >
                    {result.avatar}
                    {result.name}
                    {result.description}
                </Option>
            );
        };

        let peopleSection: JSX.Element | undefined;
        if (results[Section.People].length) {
            peopleSection = (
                <div
                    className="mx_SpotlightDialog_section mx_SpotlightDialog_results"
                    role="group"
                    aria-labelledby="mx_SpotlightDialog_section_people"
                >
                    <h4 id="mx_SpotlightDialog_section_people">{_t("Recent Conversations")}</h4>
                    <div>{results[Section.People].slice(0, SECTION_LIMIT).map(resultMapper)}</div>
                </div>
            );
        }

        let suggestionsSection: JSX.Element | undefined;
        if (results[Section.Suggestions].length && filter === Filter.People) {
            suggestionsSection = (
                <div
                    className="mx_SpotlightDialog_section mx_SpotlightDialog_results"
                    role="group"
                    aria-labelledby="mx_SpotlightDialog_section_suggestions"
                >
                    <h4 id="mx_SpotlightDialog_section_suggestions">{_t("Suggestions")}</h4>
                    <div>{results[Section.Suggestions].slice(0, SECTION_LIMIT).map(resultMapper)}</div>
                </div>
            );
        }

        let roomsSection: JSX.Element | undefined;
        if (results[Section.Rooms].length) {
            roomsSection = (
                <div
                    className="mx_SpotlightDialog_section mx_SpotlightDialog_results"
                    role="group"
                    aria-labelledby="mx_SpotlightDialog_section_rooms"
                >
                    <h4 id="mx_SpotlightDialog_section_rooms">{_t("Rooms")}</h4>
                    <div>{results[Section.Rooms].slice(0, SECTION_LIMIT).map(resultMapper)}</div>
                </div>
            );
        }

        let spacesSection: JSX.Element | undefined;
        if (results[Section.Spaces].length) {
            spacesSection = (
                <div
                    className="mx_SpotlightDialog_section mx_SpotlightDialog_results"
                    role="group"
                    aria-labelledby="mx_SpotlightDialog_section_spaces"
                >
                    <h4 id="mx_SpotlightDialog_section_spaces">{_t("Spaces you're in")}</h4>
                    <div>{results[Section.Spaces].slice(0, SECTION_LIMIT).map(resultMapper)}</div>
                </div>
            );
        }

        let publicRoomsSection: JSX.Element | undefined;
        if (filter === Filter.PublicRooms) {
            publicRoomsSection = (
                <div
                    className="mx_SpotlightDialog_section mx_SpotlightDialog_results"
                    role="group"
                    aria-labelledby="mx_SpotlightDialog_section_publicRooms"
                >
                    <div className="mx_SpotlightDialog_sectionHeader">
                        <h4 id="mx_SpotlightDialog_section_publicRooms">{_t("Suggestions")}</h4>
                        <div className="mx_SpotlightDialog_options">
                            {exploringPublicSpacesEnabled && (
                                <>
                                    <LabelledCheckbox
                                        label={_t("Show rooms")}
                                        value={showRooms}
                                        onChange={setShowRooms}
                                    />
                                    <LabelledCheckbox
                                        label={_t("Show spaces")}
                                        value={showSpaces}
                                        onChange={setShowSpaces}
                                    />
                                </>
                            )}
                            <NetworkDropdown protocols={protocols} config={config ?? null} setConfig={setConfig} />
                        </div>
                    </div>
                    <div>
                        {" "}
                        {showRooms || showSpaces ? (
                            results[Section.PublicRooms].slice(0, SECTION_LIMIT).map(resultMapper)
                        ) : (
                            <div className="mx_SpotlightDialog_otherSearches_messageSearchText">
                                {_t("You cannot search for rooms that are neither a room nor a space")}
                            </div>
                        )}{" "}
                    </div>
                </div>
            );
        }

        let spaceRoomsSection: JSX.Element | undefined;
        if (spaceResults.length && activeSpace && filter === null) {
            spaceRoomsSection = (
                <div
                    className="mx_SpotlightDialog_section mx_SpotlightDialog_results"
                    role="group"
                    aria-labelledby="mx_SpotlightDialog_section_spaceRooms"
                >
                    <h4 id="mx_SpotlightDialog_section_spaceRooms">
                        {_t("Other rooms in %(spaceName)s", { spaceName: activeSpace.name })}
                    </h4>
                    <div>
                        {spaceResults.slice(0, SECTION_LIMIT).map(
                            (room: IHierarchyRoom): JSX.Element => (
                                <Option
                                    id={`mx_SpotlightDialog_button_result_${room.room_id}`}
                                    key={room.room_id}
                                    onClick={(ev) => {
                                        viewRoom({ roomId: room.room_id }, true, ev?.type !== "click");
                                    }}
                                >
                                    <BaseAvatar
                                        name={room.name}
                                        idName={room.room_id}
                                        url={
                                            room.avatar_url
                                                ? mediaFromMxc(room.avatar_url).getSquareThumbnailHttp(AVATAR_SIZE)
                                                : null
                                        }
                                        width={AVATAR_SIZE}
                                        height={AVATAR_SIZE}
                                    />
                                    {room.name || room.canonical_alias}
                                    {room.name && room.canonical_alias && (
                                        <div className="mx_SpotlightDialog_result_details">{room.canonical_alias}</div>
                                    )}
                                </Option>
                            ),
                        )}
                        {spaceResultsLoading && <Spinner />}
                    </div>
                </div>
            );
        }

        let joinRoomSection: JSX.Element | undefined;
        if (
            trimmedQuery.startsWith("#") &&
            trimmedQuery.includes(":") &&
            (!getCachedRoomIDForAlias(trimmedQuery) || !cli.getRoom(getCachedRoomIDForAlias(trimmedQuery)))
        ) {
            joinRoomSection = (
                <div className="mx_SpotlightDialog_section mx_SpotlightDialog_otherSearches" role="group">
                    <div>
                        <Option
                            id="mx_SpotlightDialog_button_joinRoomAlias"
                            className="mx_SpotlightDialog_joinRoomAlias"
                            onClick={(ev) => {
                                defaultDispatcher.dispatch<ViewRoomPayload>({
                                    action: Action.ViewRoom,
                                    room_alias: trimmedQuery,
                                    auto_join: true,
                                    metricsTrigger: "WebUnifiedSearch",
                                    metricsViaKeyboard: ev?.type !== "click",
                                });
                                onFinished();
                            }}
                        >
                            {_t("Join %(roomAddress)s", {
                                roomAddress: trimmedQuery,
                            })}
                        </Option>
                    </div>
                </div>
            );
        }

        let hiddenResultsSection: JSX.Element | undefined;
        if (filter === Filter.People) {
            hiddenResultsSection = (
                <div className="mx_SpotlightDialog_section mx_SpotlightDialog_hiddenResults" role="group">
                    <h4>{_t("Some results may be hidden for privacy")}</h4>
                    <div className="mx_SpotlightDialog_otherSearches_messageSearchText">
                        {_t("If you can't see who you're looking for, send them your invite link.")}
                    </div>
                    <TooltipOption
                        id="mx_SpotlightDialog_button_inviteLink"
                        className="mx_SpotlightDialog_inviteLink"
                        onClick={() => {
                            setInviteLinkCopied(true);
                            copyPlaintext(ownInviteLink);
                        }}
                        onHideTooltip={() => setInviteLinkCopied(false)}
                        title={inviteLinkCopied ? _t("Copied!") : _t("Copy")}
                    >
                        <span className="mx_AccessibleButton mx_AccessibleButton_hasKind mx_AccessibleButton_kind_primary_outline">
                            {_t("Copy invite link")}
                        </span>
                    </TooltipOption>
                </div>
            );
        } else if (trimmedQuery && filter === Filter.PublicRooms) {
            hiddenResultsSection = (
                <div className="mx_SpotlightDialog_section mx_SpotlightDialog_hiddenResults" role="group">
                    <h4>{_t("Some results may be hidden")}</h4>
                    <div className="mx_SpotlightDialog_otherSearches_messageSearchText">
                        {_t(
                            "If you can't find the room you're looking for, " +
                                "ask for an invite or create a new room.",
                        )}
                    </div>
                    <Option
                        id="mx_SpotlightDialog_button_createNewRoom"
                        className="mx_SpotlightDialog_createRoom"
                        onClick={() =>
                            defaultDispatcher.dispatch({
                                action: "view_create_room",
                                public: true,
                                defaultName: capitalize(trimmedQuery),
                            })
                        }
                    >
                        <span className="mx_AccessibleButton mx_AccessibleButton_hasKind mx_AccessibleButton_kind_primary_outline">
                            {_t("Create new room")}
                        </span>
                    </Option>
                </div>
            );
        }

        let groupChatSection: JSX.Element | undefined;
        if (filter === Filter.People) {
            groupChatSection = (
                <div
                    className="mx_SpotlightDialog_section mx_SpotlightDialog_otherSearches"
                    role="group"
                    aria-labelledby="mx_SpotlightDialog_section_groupChat"
                >
                    <h4 id="mx_SpotlightDialog_section_groupChat">{_t("Other options")}</h4>
                    <Option
                        id="mx_SpotlightDialog_button_startGroupChat"
                        className="mx_SpotlightDialog_startGroupChat"
                        onClick={() => showStartChatInviteDialog(trimmedQuery)}
                    >
                        {_t("Start a group chat")}
                    </Option>
                </div>
            );
        }

        let messageSearchSection: JSX.Element | undefined;
        if (filter === null) {
            messageSearchSection = (
                <div
                    className="mx_SpotlightDialog_section mx_SpotlightDialog_otherSearches"
                    role="group"
                    aria-labelledby="mx_SpotlightDialog_section_messageSearch"
                >
                    <h4 id="mx_SpotlightDialog_section_messageSearch">{_t("Other searches")}</h4>
                    <div className="mx_SpotlightDialog_otherSearches_messageSearchText">
                        {_t(
                            "To search messages, look for this icon at the top of a room <icon/>",
                            {},
                            { icon: () => <div className="mx_SpotlightDialog_otherSearches_messageSearchIcon" /> },
                        )}
                    </div>
                </div>
            );
        }

        content = (
            <>
                {peopleSection}
                {suggestionsSection}
                {roomsSection}
                {spacesSection}
                {spaceRoomsSection}
                {publicRoomsSection}
                {joinRoomSection}
                {hiddenResultsSection}
                {otherSearchesSection}
                {groupChatSection}
                {messageSearchSection}
            </>
        );
    } else {
        let recentSearchesSection: JSX.Element | undefined;
        if (recentSearches.length) {
            recentSearchesSection = (
                <div
                    className="mx_SpotlightDialog_section mx_SpotlightDialog_recentSearches"
                    role="group"
                    // Firefox sometimes makes this element focusable due to overflow,
                    // so force it out of tab order by default.
                    tabIndex={-1}
                    aria-labelledby="mx_SpotlightDialog_section_recentSearches"
                >
                    <h4>
                        <span id="mx_SpotlightDialog_section_recentSearches">{_t("Recent searches")}</span>
                        <AccessibleButton kind="link" onClick={clearRecentSearches}>
                            {_t("Clear")}
                        </AccessibleButton>
                    </h4>
                    <div>
                        {recentSearches.map((room) => {
                            const notification = RoomNotificationStateStore.instance.getRoomState(room);
                            const unreadLabel = roomAriaUnreadLabel(room, notification);
                            const ariaProperties = {
                                "aria-label": unreadLabel ? `${room.name} ${unreadLabel}` : room.name,
                                "aria-describedby": `mx_SpotlightDialog_button_recentSearch_${room.roomId}_details`,
                            };
                            return (
                                <Option
                                    id={`mx_SpotlightDialog_button_recentSearch_${room.roomId}`}
                                    key={room.roomId}
                                    onClick={(ev) => {
                                        viewRoom({ roomId: room.roomId }, true, ev?.type !== "click");
                                    }}
                                    endAdornment={<RoomResultContextMenus room={room} />}
                                    {...ariaProperties}
                                >
                                    <DecoratedRoomAvatar
                                        room={room}
                                        avatarSize={AVATAR_SIZE}
                                        tooltipProps={{ tabIndex: -1 }}
                                    />
                                    {room.name}
                                    <NotificationBadge notification={notification} />
                                    <RoomContextDetails
                                        id={`mx_SpotlightDialog_button_recentSearch_${room.roomId}_details`}
                                        className="mx_SpotlightDialog_result_details"
                                        room={room}
                                    />
                                </Option>
                            );
                        })}
                    </div>
                </div>
            );
        }

        content = (
            <>
                <div
                    className="mx_SpotlightDialog_section mx_SpotlightDialog_recentlyViewed"
                    role="group"
                    aria-labelledby="mx_SpotlightDialog_section_recentlyViewed"
                >
                    <h4 id="mx_SpotlightDialog_section_recentlyViewed">{_t("Recently viewed")}</h4>
                    <div>
                        {BreadcrumbsStore.instance.rooms
                            .filter((r) => r.roomId !== SdkContextClass.instance.roomViewStore.getRoomId())
                            .map((room) => (
                                <TooltipOption
                                    id={`mx_SpotlightDialog_button_recentlyViewed_${room.roomId}`}
                                    title={room.name}
                                    key={room.roomId}
                                    onClick={(ev) => {
                                        viewRoom({ roomId: room.roomId }, false, ev.type !== "click");
                                    }}
                                >
                                    <DecoratedRoomAvatar room={room} avatarSize={32} tooltipProps={{ tabIndex: -1 }} />
                                    {room.name}
                                </TooltipOption>
                            ))}
                    </div>
                </div>

                {recentSearchesSection}
                {otherSearchesSection}
            </>
        );
    }

    const onDialogKeyDown = (ev: KeyboardEvent): void => {
        const navigationAction = getKeyBindingsManager().getNavigationAction(ev);
        switch (navigationAction) {
            case KeyBindingAction.FilterRooms:
                ev.stopPropagation();
                ev.preventDefault();
                onFinished();
                break;
        }

        let ref: RefObject<HTMLElement> | undefined;
        const accessibilityAction = getKeyBindingsManager().getAccessibilityAction(ev);
        switch (accessibilityAction) {
            case KeyBindingAction.Escape:
                ev.stopPropagation();
                ev.preventDefault();
                onFinished();
                break;
            case KeyBindingAction.ArrowUp:
            case KeyBindingAction.ArrowDown:
                ev.stopPropagation();
                ev.preventDefault();

                if (rovingContext.state.refs.length > 0) {
                    let refs = rovingContext.state.refs;
                    if (!query && !filter !== null) {
                        // If the current selection is not in the recently viewed row then only include the
                        // first recently viewed so that is the target when the user is switching into recently viewed.
                        const keptRecentlyViewedRef = refIsForRecentlyViewed(rovingContext.state.activeRef)
                            ? rovingContext.state.activeRef
                            : refs.find(refIsForRecentlyViewed);
                        // exclude all other recently viewed items from the list so up/down arrows skip them
                        refs = refs.filter((ref) => ref === keptRecentlyViewedRef || !refIsForRecentlyViewed(ref));
                    }

                    const idx = refs.indexOf(rovingContext.state.activeRef);
                    ref = findSiblingElement(refs, idx + (accessibilityAction === KeyBindingAction.ArrowUp ? -1 : 1));
                }
                break;

            case KeyBindingAction.ArrowLeft:
            case KeyBindingAction.ArrowRight:
                // only handle these keys when we are in the recently viewed row of options
                if (
                    !query &&
                    !filter !== null &&
                    rovingContext.state.refs.length > 0 &&
                    refIsForRecentlyViewed(rovingContext.state.activeRef)
                ) {
                    // we only intercept left/right arrows when the field is empty, and they'd do nothing anyway
                    ev.stopPropagation();
                    ev.preventDefault();

                    const refs = rovingContext.state.refs.filter(refIsForRecentlyViewed);
                    const idx = refs.indexOf(rovingContext.state.activeRef);
                    ref = findSiblingElement(refs, idx + (accessibilityAction === KeyBindingAction.ArrowLeft ? -1 : 1));
                }
                break;
        }

        if (ref) {
            rovingContext.dispatch({
                type: Type.SetFocus,
                payload: { ref },
            });
            ref.current?.scrollIntoView({
                block: "nearest",
            });
        }
    };

    const onKeyDown = (ev: KeyboardEvent): void => {
        const action = getKeyBindingsManager().getAccessibilityAction(ev);

        switch (action) {
            case KeyBindingAction.Backspace:
                if (!query && filter !== null) {
                    ev.stopPropagation();
                    ev.preventDefault();
                    setFilter(null);
                }
                break;
            case KeyBindingAction.Enter:
                ev.stopPropagation();
                ev.preventDefault();
                rovingContext.state.activeRef?.current?.click();
                break;
        }
    };

    const openFeedback = shouldShowFeedback()
        ? () => {
              Modal.createDialog(FeedbackDialog, {
                  feature: "spotlight",
              });
          }
        : null;

    const activeDescendant = rovingContext.state.activeRef?.current?.id;

    return (
        <>
            <div id="mx_SpotlightDialog_keyboardPrompt">
                {_t(
                    "Use <arrows/> to scroll",
                    {},
                    {
                        arrows: () => (
                            <>
                                <kbd>↓</kbd>
                                <kbd>↑</kbd>
                                {!filter !== null && !query && <kbd>←</kbd>}
                                {!filter !== null && !query && <kbd>→</kbd>}
                            </>
                        ),
                    },
                )}
            </div>

            <BaseDialog
                className="mx_SpotlightDialog"
                onFinished={onFinished}
                hasCancel={false}
                onKeyDown={onDialogKeyDown}
                screenName="UnifiedSearch"
                aria-label={_t("Search Dialog")}
            >
                <div className="mx_SpotlightDialog_searchBox mx_textinput">
                    {filter !== null && (
                        <div
                            className={classNames("mx_SpotlightDialog_filter", {
                                mx_SpotlightDialog_filterPeople: filter === Filter.People,
                                mx_SpotlightDialog_filterPublicRooms: filter === Filter.PublicRooms,
                            })}
                        >
                            <span>{filterToLabel(filter)}</span>
                            <AccessibleButton
                                tabIndex={-1}
                                alt={_t("Remove search filter for %(filter)s", {
                                    filter: filterToLabel(filter),
                                })}
                                className="mx_SpotlightDialog_filter--close"
                                onClick={() => setFilter(null)}
                            />
                        </div>
                    )}
                    <input
                        ref={inputRef}
                        autoFocus
                        type="text"
                        autoComplete="off"
                        autoCapitalize="off"
                        autoCorrect="off"
                        spellCheck="false"
                        placeholder={_t("Search")}
                        value={query}
                        onChange={setQuery}
                        onKeyDown={onKeyDown}
                        aria-owns="mx_SpotlightDialog_content"
                        aria-activedescendant={activeDescendant}
                        aria-label={_t("Search")}
                        aria-describedby="mx_SpotlightDialog_keyboardPrompt"
                    />
                    {(publicRoomsLoading || peopleLoading || profileLoading) && <Spinner w={24} h={24} />}
                </div>

                <div
                    ref={scrollContainerRef}
                    id="mx_SpotlightDialog_content"
                    role="listbox"
                    aria-activedescendant={activeDescendant}
                    aria-describedby="mx_SpotlightDialog_keyboardPrompt"
                >
                    {content}
                </div>

                <div className="mx_SpotlightDialog_footer">
                    {openFeedback &&
                        _t(
                            "Results not as expected? Please <a>give feedback</a>.",
                            {},
                            {
                                a: (sub) => (
                                    <AccessibleButton kind="link_inline" onClick={openFeedback}>
                                        {sub}
                                    </AccessibleButton>
                                ),
                            },
                        )}
                    {openFeedback && (
                        <AccessibleButton kind="primary_outline" onClick={openFeedback}>
                            {_t("Feedback")}
                        </AccessibleButton>
                    )}
                </div>
            </BaseDialog>
        </>
    );
};

const RovingSpotlightDialog: React.FC<IProps> = (props) => {
    return <RovingTabIndexProvider>{() => <SpotlightDialog {...props} />}</RovingTabIndexProvider>;
};

export default RovingSpotlightDialog;<|MERGE_RESOLUTION|>--- conflicted
+++ resolved
@@ -412,11 +412,7 @@
                     )
                         return; // bail, does not match query
                 } else if (isMemberResult(entry)) {
-<<<<<<< HEAD
                     // Do not filter users
-=======
-                    if (!entry.query?.some((q) => q.includes(lcQuery))) return; // bail, does not match query
->>>>>>> 75f31def
                 } else if (isPublicRoomResult(entry)) {
                     if (!entry.query?.some((q) => q.includes(lcQuery))) return; // bail, does not match query
                 } else {
