--- conflicted
+++ resolved
@@ -939,11 +939,7 @@
                             setInviteLinkCopied(true);
                             copyPlaintext(ownInviteLink);
                         }}
-<<<<<<< HEAD
-                        onOpenChange={(open) => {
-=======
                         onTooltipOpenChange={(open) => {
->>>>>>> f648f007
                             if (!open) setInviteLinkCopied(false);
                         }}
                         title={inviteLinkCopied ? _t("common|copied") : _t("action|copy")}
