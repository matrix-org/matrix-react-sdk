--- conflicted
+++ resolved
@@ -528,12 +528,8 @@
                         id={`mx_SpotlightDialog_button_result_${result.member.userId}`}
                         key={`${Section[result.section]}-${result.member.userId}`}
                         onClick={() => {
-<<<<<<< HEAD
                             startDmOnFirstMessage(cli, [result.member]);
-=======
-                            startDm(cli, [result.member]);
                             onFinished();
->>>>>>> 4b624fd5
                         }}
                     >
                         <SearchResultAvatar user={result.member} size={AVATAR_SIZE} />
