--- conflicted
+++ resolved
@@ -60,11 +60,8 @@
             <div className="mx_PollHistoryDialog_content">
                 <PollHistoryList
                     pollStartEvents={pollStartEvents}
-<<<<<<< HEAD
                     isLoading={isLoading || isLoadingPollResponses}
-=======
                     polls={polls}
->>>>>>> 3fafa4b5
                     filter={filter}
                     onFilterChange={setFilter}
                 />
