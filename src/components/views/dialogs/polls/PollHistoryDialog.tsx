/*
Copyright 2023 The Matrix.org Foundation C.I.C.

Licensed under the Apache License, Version 2.0 (the "License");
you may not use this file except in compliance with the License.
You may obtain a copy of the License at

    http://www.apache.org/licenses/LICENSE-2.0

Unless required by applicable law or agreed to in writing, software
distributed under the License is distributed on an "AS IS" BASIS,
WITHOUT WARRANTIES OR CONDITIONS OF ANY KIND, either express or implied.
See the License for the specific language governing permissions and
limitations under the License.
*/

import React, { useState } from "react";
import { MatrixClient } from "matrix-js-sdk/src/client";
import { MatrixEvent, Poll } from "matrix-js-sdk/src/matrix";

import { _t } from "../../../../languageHandler";
import BaseDialog from "../BaseDialog";
import { IDialogProps } from "../IDialogProps";
import { PollHistoryList } from "./PollHistoryList";
import { PollHistoryFilter } from "./types";
<<<<<<< HEAD
import { usePolls } from "./usePollHistory";
import { PollDetailHeader } from "./PollDetailHeader";
import { PollDetail } from "./PollDetail";
import { RoomPermalinkCreator } from "../../../../utils/permalinks/Permalinks";
=======
import { usePollsWithRelations } from "./usePollHistory";
import { useFetchPastPolls } from "./fetchPastPolls";
>>>>>>> d66248c1

type PollHistoryDialogProps = Pick<IDialogProps, "onFinished"> & {
    roomId: string;
    matrixClient: MatrixClient;
    permalinkCreator: RoomPermalinkCreator;
};

const sortEventsByLatest = (left: MatrixEvent, right: MatrixEvent): number => right.getTs() - left.getTs();
const filterPolls =
    (filter: PollHistoryFilter) =>
    (poll: Poll): boolean =>
        // exclude polls while they are still loading
        // to avoid jitter in list
        !poll.isFetchingResponses && (filter === "ACTIVE") !== poll.isEnded;

const filterAndSortPolls = (polls: Map<string, Poll>, filter: PollHistoryFilter): MatrixEvent[] => {
    return [...polls.values()]
        .filter(filterPolls(filter))
        .map((poll) => poll.rootEvent)
        .sort(sortEventsByLatest);
};

<<<<<<< HEAD
export const PollHistoryDialog: React.FC<PollHistoryDialogProps> = ({
    roomId,
    matrixClient,
    permalinkCreator,
    onFinished,
}) => {
    const { polls } = usePolls(roomId, matrixClient);
    const [filter, setFilter] = useState<PollHistoryFilter>("ACTIVE");
    const [pollStartEvents, setPollStartEvents] = useState(filterAndSortPolls(polls, filter));
    const [focusedPollId, setFocusedPollId] = useState<string | null>(null);
=======
export const PollHistoryDialog: React.FC<PollHistoryDialogProps> = ({ roomId, matrixClient, onFinished }) => {
    const room = matrixClient.getRoom(roomId)!;
    const { isLoading } = useFetchPastPolls(room, matrixClient);
    const { polls } = usePollsWithRelations(roomId, matrixClient);
    const [filter, setFilter] = useState<PollHistoryFilter>("ACTIVE");
>>>>>>> d66248c1

    const pollStartEvents = filterAndSortPolls(polls, filter);
    const isLoadingPollResponses = [...polls.values()].some((poll) => poll.isFetchingResponses);

    const focusedPoll = focusedPollId ? polls.get(focusedPollId) : undefined;
    const title = focusedPoll ? (
        <PollDetailHeader filter={filter} onNavigateBack={() => setFocusedPollId(null)} />
    ) : (
        _t("Polls history")
    );

    return (
        <BaseDialog title={title} onFinished={onFinished}>
            <div className="mx_PollHistoryDialog_content">
<<<<<<< HEAD
                {focusedPoll ? (
                    <PollDetail poll={focusedPoll} permalinkCreator={permalinkCreator} requestModalClose={onFinished} />
                ) : (
                    <PollHistoryList
                        pollStartEvents={pollStartEvents}
                        filter={filter}
                        onFilterChange={setFilter}
                        onItemClick={setFocusedPollId}
                    />
                )}
=======
                <PollHistoryList
                    pollStartEvents={pollStartEvents}
                    isLoading={isLoading || isLoadingPollResponses}
                    polls={polls}
                    filter={filter}
                    onFilterChange={setFilter}
                />
>>>>>>> d66248c1
            </div>
        </BaseDialog>
    );
};<|MERGE_RESOLUTION|>--- conflicted
+++ resolved
@@ -23,15 +23,11 @@
 import { IDialogProps } from "../IDialogProps";
 import { PollHistoryList } from "./PollHistoryList";
 import { PollHistoryFilter } from "./types";
-<<<<<<< HEAD
-import { usePolls } from "./usePollHistory";
 import { PollDetailHeader } from "./PollDetailHeader";
 import { PollDetail } from "./PollDetail";
 import { RoomPermalinkCreator } from "../../../../utils/permalinks/Permalinks";
-=======
 import { usePollsWithRelations } from "./usePollHistory";
 import { useFetchPastPolls } from "./fetchPastPolls";
->>>>>>> d66248c1
 
 type PollHistoryDialogProps = Pick<IDialogProps, "onFinished"> & {
     roomId: string;
@@ -54,24 +50,17 @@
         .sort(sortEventsByLatest);
 };
 
-<<<<<<< HEAD
 export const PollHistoryDialog: React.FC<PollHistoryDialogProps> = ({
     roomId,
     matrixClient,
     permalinkCreator,
     onFinished,
 }) => {
-    const { polls } = usePolls(roomId, matrixClient);
+    const { polls } = usePollsWithRelations(roomId, matrixClient);
     const [filter, setFilter] = useState<PollHistoryFilter>("ACTIVE");
-    const [pollStartEvents, setPollStartEvents] = useState(filterAndSortPolls(polls, filter));
     const [focusedPollId, setFocusedPollId] = useState<string | null>(null);
-=======
-export const PollHistoryDialog: React.FC<PollHistoryDialogProps> = ({ roomId, matrixClient, onFinished }) => {
     const room = matrixClient.getRoom(roomId)!;
     const { isLoading } = useFetchPastPolls(room, matrixClient);
-    const { polls } = usePollsWithRelations(roomId, matrixClient);
-    const [filter, setFilter] = useState<PollHistoryFilter>("ACTIVE");
->>>>>>> d66248c1
 
     const pollStartEvents = filterAndSortPolls(polls, filter);
     const isLoadingPollResponses = [...polls.values()].some((poll) => poll.isFetchingResponses);
@@ -86,26 +75,18 @@
     return (
         <BaseDialog title={title} onFinished={onFinished}>
             <div className="mx_PollHistoryDialog_content">
-<<<<<<< HEAD
                 {focusedPoll ? (
                     <PollDetail poll={focusedPoll} permalinkCreator={permalinkCreator} requestModalClose={onFinished} />
                 ) : (
                     <PollHistoryList
                         pollStartEvents={pollStartEvents}
+                        isLoading={isLoading || isLoadingPollResponses}
+                        polls={polls}
                         filter={filter}
                         onFilterChange={setFilter}
                         onItemClick={setFocusedPollId}
                     />
                 )}
-=======
-                <PollHistoryList
-                    pollStartEvents={pollStartEvents}
-                    isLoading={isLoading || isLoadingPollResponses}
-                    polls={polls}
-                    filter={filter}
-                    onFilterChange={setFilter}
-                />
->>>>>>> d66248c1
             </div>
         </BaseDialog>
     );
