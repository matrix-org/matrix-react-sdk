--- conflicted
+++ resolved
@@ -15,15 +15,15 @@
 */
 
 import React from "react";
-<<<<<<< HEAD
-import { MatrixEvent } from "matrix-js-sdk/src/matrix";
 import classNames from "classnames";
+import { MatrixEvent, Poll } from "matrix-js-sdk/src/matrix";
 
 import { _t } from "../../../../languageHandler";
 import { FilterTabGroup } from "../../elements/FilterTabGroup";
 import InlineSpinner from "../../elements/InlineSpinner";
 import { PollHistoryFilter } from "./types";
-import PollListItem from "./PollListItem";
+import { PollListItem } from "./PollListItem";
+import { PollListItemEnded } from "./PollListItemEnded";
 
 const LoadingPolls: React.FC<{ noResultsYet?: boolean }> = ({ noResultsYet }) => (
     <div
@@ -35,16 +35,6 @@
         {_t("Loading polls")}
     </div>
 );
-=======
-import classNames from "classnames";
-import { MatrixEvent, Poll } from "matrix-js-sdk/src/matrix";
-
-import { _t } from "../../../../languageHandler";
-import { PollHistoryFilter } from "./types";
-import { PollListItem } from "./PollListItem";
-import { PollListItemEnded } from "./PollListItemEnded";
-import { FilterTabGroup } from "../../elements/FilterTabGroup";
->>>>>>> 3fafa4b5
 
 type PollHistoryListProps = {
     pollStartEvents: MatrixEvent[];
@@ -53,16 +43,13 @@
     onFilterChange: (filter: PollHistoryFilter) => void;
     isLoading?: boolean;
 };
-<<<<<<< HEAD
 export const PollHistoryList: React.FC<PollHistoryListProps> = ({
     pollStartEvents,
+    polls,
     filter,
     isLoading,
     onFilterChange,
 }) => {
-=======
-export const PollHistoryList: React.FC<PollHistoryListProps> = ({ pollStartEvents, polls, filter, onFilterChange }) => {
->>>>>>> 3fafa4b5
     return (
         <div className="mx_PollHistoryList">
             <FilterTabGroup<PollHistoryFilter>
@@ -74,20 +61,7 @@
                     { id: "ENDED", label: "Past polls" },
                 ]}
             />
-<<<<<<< HEAD
             {!!pollStartEvents.length && (
-                <>
-                    <ol className="mx_PollHistoryList_list">
-                        {pollStartEvents.map((pollStartEvent) => (
-                            <PollListItem key={pollStartEvent.getId()!} event={pollStartEvent} />
-                        ))}
-                        {isLoading && <LoadingPolls />}
-                    </ol>
-                </>
-            )}
-            {!pollStartEvents.length && !isLoading && (
-=======
-            {!!pollStartEvents.length ? (
                 <ol className={classNames("mx_PollHistoryList_list", `mx_PollHistoryList_list_${filter}`)}>
                     {pollStartEvents.map((pollStartEvent) =>
                         filter === "ACTIVE" ? (
@@ -100,9 +74,10 @@
                             />
                         ),
                     )}
+                    {isLoading && <LoadingPolls />}
                 </ol>
-            ) : (
->>>>>>> 3fafa4b5
+            )}
+            {!pollStartEvents.length && !isLoading && (
                 <span className="mx_PollHistoryList_noResults">
                     {filter === "ACTIVE"
                         ? _t("There are no active polls in this room")
