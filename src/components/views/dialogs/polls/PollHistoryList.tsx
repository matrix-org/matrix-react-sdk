--- conflicted
+++ resolved
@@ -40,17 +40,9 @@
     pollStartEvents: MatrixEvent[];
     polls: Map<string, Poll>;
     filter: PollHistoryFilter;
+    isLoading?: boolean;
     onFilterChange: (filter: PollHistoryFilter) => void;
-<<<<<<< HEAD
     onItemClick: (pollId: string) => void;
-};
-export const PollHistoryList: React.FC<PollHistoryListProps> = ({
-    pollStartEvents,
-    filter,
-    onFilterChange,
-    onItemClick,
-=======
-    isLoading?: boolean;
 };
 export const PollHistoryList: React.FC<PollHistoryListProps> = ({
     pollStartEvents,
@@ -58,7 +50,7 @@
     filter,
     isLoading,
     onFilterChange,
->>>>>>> d66248c1
+    onItemClick,
 }) => {
     return (
         <div className="mx_PollHistoryList">
@@ -71,22 +63,15 @@
                     { id: "ENDED", label: "Past polls" },
                 ]}
             />
-<<<<<<< HEAD
-            {!!pollStartEvents.length ? (
-                <ol className="mx_PollHistoryList_list">
-                    {pollStartEvents.map((pollStartEvent) => (
-                        <PollListItem
-                            key={pollStartEvent.getId()!}
-                            onClick={() => onItemClick(pollStartEvent.getId()!)}
-                            event={pollStartEvent}
-                        />
-                    ))}
-=======
             {!!pollStartEvents.length && (
                 <ol className={classNames("mx_PollHistoryList_list", `mx_PollHistoryList_list_${filter}`)}>
                     {pollStartEvents.map((pollStartEvent) =>
                         filter === "ACTIVE" ? (
-                            <PollListItem key={pollStartEvent.getId()!} event={pollStartEvent} />
+                            <PollListItem
+                                key={pollStartEvent.getId()!}
+                                event={pollStartEvent}
+                                onClick={() => onItemClick(pollStartEvent.getId()!)}
+                            />
                         ) : (
                             <PollListItemEnded
                                 key={pollStartEvent.getId()!}
@@ -96,7 +81,6 @@
                         ),
                     )}
                     {isLoading && <LoadingPolls />}
->>>>>>> d66248c1
                 </ol>
             )}
             {!pollStartEvents.length && !isLoading && (
