/*
Copyright 2023 The Matrix.org Foundation C.I.C.

Licensed under the Apache License, Version 2.0 (the "License");
you may not use this file except in compliance with the License.
You may obtain a copy of the License at

    http://www.apache.org/licenses/LICENSE-2.0

Unless required by applicable law or agreed to in writing, software
distributed under the License is distributed on an "AS IS" BASIS,
WITHOUT WARRANTIES OR CONDITIONS OF ANY KIND, either express or implied.
See the License for the specific language governing permissions and
limitations under the License.
*/

import React from "react";
import { MatrixEvent } from "matrix-js-sdk/src/matrix";

import PollListItem from "./PollListItem";
import { _t } from "../../../../languageHandler";
<<<<<<< HEAD
import { PollHistoryFilter } from "./types";
import { FilterTabGroup } from "./FilterTabGroup";
=======
import { FilterTabGroup } from "../../elements/FilterTabGroup";
import { PollHistoryFilter } from "./types";
>>>>>>> 18ab325e

type PollHistoryListProps = {
    pollStartEvents: MatrixEvent[];
    filter: PollHistoryFilter;
    onFilterChange: (filter: PollHistoryFilter) => void;
};
export const PollHistoryList: React.FC<PollHistoryListProps> = ({ pollStartEvents, filter, onFilterChange }) => {
    return (
        <div className="mx_PollHistoryList">
            <FilterTabGroup<PollHistoryFilter>
                name="PollHistoryDialog_filter"
                value={filter}
                onFilterChange={onFilterChange}
                tabs={[
                    { id: "ACTIVE", label: "Active polls" },
                    { id: "ENDED", label: "Past polls" },
                ]}
            />
            {!!pollStartEvents.length ? (
                <ol className="mx_PollHistoryList_list">
                    {pollStartEvents.map((pollStartEvent) => (
                        <PollListItem key={pollStartEvent.getId()!} event={pollStartEvent} />
                    ))}
                </ol>
            ) : (
                <span className="mx_PollHistoryList_noResults">
                    {filter === "ACTIVE"
                        ? _t("There are no active polls in this room")
                        : _t("There are no past polls in this room")}
                </span>
            )}
        </div>
    );
};<|MERGE_RESOLUTION|>--- conflicted
+++ resolved
@@ -19,13 +19,8 @@
 
 import PollListItem from "./PollListItem";
 import { _t } from "../../../../languageHandler";
-<<<<<<< HEAD
-import { PollHistoryFilter } from "./types";
-import { FilterTabGroup } from "./FilterTabGroup";
-=======
 import { FilterTabGroup } from "../../elements/FilterTabGroup";
 import { PollHistoryFilter } from "./types";
->>>>>>> 18ab325e
 
 type PollHistoryListProps = {
     pollStartEvents: MatrixEvent[];
