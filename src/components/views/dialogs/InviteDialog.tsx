--- conflicted
+++ resolved
@@ -69,11 +69,8 @@
 import SpaceStore from "../../../stores/spaces/SpaceStore";
 import CallHandler from "../../../CallHandler";
 import UserIdentifierCustomisations from '../../../customisations/UserIdentifier';
-<<<<<<< HEAD
+import CopyableText from "../elements/CopyableText";
 import { ScreenName } from '../../../PosthogTrackers';
-=======
-import CopyableText from "../elements/CopyableText";
->>>>>>> 254dbeec
 
 // we have a number of types defined from the Matrix spec which can't reasonably be altered here.
 /* eslint-disable camelcase */
@@ -1311,21 +1308,6 @@
         selectText(e.target);
     }
 
-<<<<<<< HEAD
-    private onCopyClick = async e => {
-        e.preventDefault();
-        const target = e.target; // copy target before we go async and React throws it away
-
-        const successful = await copyPlaintext(makeUserPermalink(MatrixClientPeg.get().getUserId()));
-        const buttonRect = target.getBoundingClientRect();
-        const { close } = ContextMenu.createMenu(GenericTextContextMenu, {
-            ...toRightOf(buttonRect, 2),
-            message: successful ? _t("Copied!") : _t("Failed to copy"),
-        });
-        // Drop a reference to this close handler for componentWillUnmount
-        this.closeCopiedTooltip = target.onmouseleave = close;
-    };
-
     private get screenName(): ScreenName {
         switch (this.props.kind) {
             case KIND_DM:
@@ -1333,8 +1315,6 @@
         }
     }
 
-=======
->>>>>>> 254dbeec
     render() {
         let spinner = null;
         if (this.state.busy) {
