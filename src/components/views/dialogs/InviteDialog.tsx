--- conflicted
+++ resolved
@@ -51,15 +51,12 @@
 import BaseAvatar from '../avatars/BaseAvatar';
 import AccessibleButton from '../elements/AccessibleButton';
 import { compare } from '../../../utils/strings';
-<<<<<<< HEAD
+import { IInvite3PID } from "matrix-js-sdk/src/@types/requests";
 import AccessibleTooltipButton from "../elements/AccessibleTooltipButton";
 import { copyPlaintext, selectText } from "../../../utils/strings";
 import * as ContextMenu from "../../structures/ContextMenu";
 import { toRightOf } from "../../structures/ContextMenu";
 import GenericTextContextMenu from "../context_menus/GenericTextContextMenu";
-=======
-import { IInvite3PID } from "matrix-js-sdk/src/@types/requests";
->>>>>>> 91df392a
 
 // we have a number of types defined from the Matrix spec which can't reasonably be altered here.
 /* eslint-disable camelcase */
