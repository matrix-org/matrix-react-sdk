--- conflicted
+++ resolved
@@ -32,14 +32,9 @@
 import Modal from "../../../Modal";
 import { humanizeTime } from "../../../utils/humanize";
 import createRoom, {
-<<<<<<< HEAD
-    canEncryptToAllUsers, findDMForUser, privateShouldBeEncrypted,
-=======
     canEncryptToAllUsers,
-    ensureDMExists,
     findDMForUser,
     privateShouldBeEncrypted,
->>>>>>> 8f6d31b7
 } from "../../../createRoom";
 import {
     IInviteResult,
@@ -93,18 +88,13 @@
 const INITIAL_ROOMS_SHOWN = 3; // Number of rooms to show at first
 const INCREMENT_ROOMS_SHOWN = 5; // Number of rooms to add when 'show more' is clicked
 
-<<<<<<< HEAD
 enum TabId {
     UserDirectory = 'users',
     DialPad = 'dialpad',
 }
 
-// This is the interface that is expected by various components in this file. It is a bit
-// awkward because it also matches the RoomMember class from the js-sdk with some extra support
-=======
 // This is the interface that is expected by various components in the Invite Dialog and RoomInvite.
 // It is a bit awkward because it also matches the RoomMember class from the js-sdk with some extra support
->>>>>>> 8f6d31b7
 // for 3PIDs/email addresses.
 export abstract class Member {
     /**
