/*
Copyright 2019, 2020 The Matrix.org Foundation C.I.C.

Licensed under the Apache License, Version 2.0 (the "License");
you may not use this file except in compliance with the License.
You may obtain a copy of the License at

    http://www.apache.org/licenses/LICENSE-2.0

Unless required by applicable law or agreed to in writing, software
distributed under the License is distributed on an "AS IS" BASIS,
WITHOUT WARRANTIES OR CONDITIONS OF ANY KIND, either express or implied.
See the License for the specific language governing permissions and
limitations under the License.
*/

import React, { createRef } from 'react';
import classNames from 'classnames';

import {_t, _td} from "../../../languageHandler";
import * as sdk from "../../../index";
import {MatrixClientPeg} from "../../../MatrixClientPeg";
import {makeRoomPermalink, makeUserPermalink} from "../../../utils/permalinks/Permalinks";
import DMRoomMap from "../../../utils/DMRoomMap";
import {RoomMember} from "matrix-js-sdk/src/models/room-member";
import SdkConfig from "../../../SdkConfig";
import * as Email from "../../../email";
import {getDefaultIdentityServerUrl, useDefaultIdentityServer} from "../../../utils/IdentityServerUtils";
import {abbreviateUrl} from "../../../utils/UrlUtils";
import dis from "../../../dispatcher/dispatcher";
import IdentityAuthClient from "../../../IdentityAuthClient";
import Modal from "../../../Modal";
import {humanizeTime} from "../../../utils/humanize";
import createRoom, {
<<<<<<< HEAD
    canEncryptToAllUsers, findDMForUser, privateShouldBeEncrypted,
    IInvite3PID,
=======
    canEncryptToAllUsers, ensureDMExists, findDMForUser, privateShouldBeEncrypted,
>>>>>>> bc74a736
} from "../../../createRoom";
import {inviteMultipleToRoom, showCommunityInviteDialog} from "../../../RoomInvite";
import {Key} from "../../../Keyboard";
import {Action} from "../../../dispatcher/actions";
import {DefaultTagID} from "../../../stores/room-list/models";
import RoomListStore from "../../../stores/room-list/RoomListStore";
import {CommunityPrototypeStore} from "../../../stores/CommunityPrototypeStore";
import SettingsStore from "../../../settings/SettingsStore";
import {UIFeature} from "../../../settings/UIFeature";
import CountlyAnalytics from "../../../CountlyAnalytics";
import {Room} from "matrix-js-sdk/src/models/room";
import { MatrixCall } from 'matrix-js-sdk/src/webrtc/call';
import {replaceableComponent} from "../../../utils/replaceableComponent";
import {mediaFromMxc} from "../../../customisations/Media";
import {getAddressType} from "../../../UserAddress";
import BaseAvatar from '../avatars/BaseAvatar';
import AccessibleButton from '../elements/AccessibleButton';
import { compare } from '../../../utils/strings';
<<<<<<< HEAD
import TabbedView, { Tab, TabLocation } from '../../structures/TabbedView';
import Dialpad from '../voip/DialPad';
import Field from '../elements/Field';
import { TransferCallPayload } from '../../../dispatcher/payloads/TransferCallPayload';
=======
import { IInvite3PID } from "matrix-js-sdk/src/@types/requests";
import AccessibleTooltipButton from "../elements/AccessibleTooltipButton";
import { copyPlaintext, selectText } from "../../../utils/strings";
import * as ContextMenu from "../../structures/ContextMenu";
import { toRightOf } from "../../structures/ContextMenu";
import GenericTextContextMenu from "../context_menus/GenericTextContextMenu";
>>>>>>> bc74a736

// we have a number of types defined from the Matrix spec which can't reasonably be altered here.
/* eslint-disable camelcase */

interface IRecentUser {
    userId: string,
    user: RoomMember,
    lastActive: number,
}

export const KIND_DM = "dm";
export const KIND_INVITE = "invite";
export const KIND_CALL_TRANSFER = "call_transfer";

const INITIAL_ROOMS_SHOWN = 3; // Number of rooms to show at first
const INCREMENT_ROOMS_SHOWN = 5; // Number of rooms to add when 'show more' is clicked

enum TabId {
    UserDirectory = 'users',
    DialPad = 'dialpad',
}

// This is the interface that is expected by various components in this file. It is a bit
// awkward because it also matches the RoomMember class from the js-sdk with some extra support
// for 3PIDs/email addresses.
abstract class Member {
    /**
     * The display name of this Member. For users this should be their profile's display
     * name or user ID if none set. For 3PIDs this should be the 3PID address (email).
     */
    public abstract get name(): string;

    /**
     * The ID of this Member. For users this should be their user ID. For 3PIDs this should
     * be the 3PID address (email).
     */
    public abstract get userId(): string;

    /**
     * Gets the MXC URL of this Member's avatar. For users this should be their profile's
     * avatar MXC URL or null if none set. For 3PIDs this should always be null.
     */
    public abstract getMxcAvatarUrl(): string;
}

class DirectoryMember extends Member {
    private readonly _userId: string;
    private readonly displayName: string;
    private readonly avatarUrl: string;

    constructor(userDirResult: {user_id: string, display_name: string, avatar_url: string}) {
        super();
        this._userId = userDirResult.user_id;
        this.displayName = userDirResult.display_name;
        this.avatarUrl = userDirResult.avatar_url;
    }

    // These next class members are for the Member interface
    get name(): string {
        return this.displayName || this._userId;
    }

    get userId(): string {
        return this._userId;
    }

    getMxcAvatarUrl(): string {
        return this.avatarUrl;
    }
}

class ThreepidMember extends Member {
    private readonly id: string;

    constructor(id: string) {
        super();
        this.id = id;
    }

    // This is a getter that would be falsey on all other implementations. Until we have
    // better type support in the react-sdk we can use this trick to determine the kind
    // of 3PID we're dealing with, if any.
    get isEmail(): boolean {
        return this.id.includes('@');
    }

    // These next class members are for the Member interface
    get name(): string {
        return this.id;
    }

    get userId(): string {
        return this.id;
    }

    getMxcAvatarUrl(): string {
        return null;
    }
}

interface IDMUserTileProps {
    member: Member;
    onRemove(member: Member): void;
}

class DMUserTile extends React.PureComponent<IDMUserTileProps> {
    private onRemove = (e) => {
        // Stop the browser from highlighting text
        e.preventDefault();
        e.stopPropagation();

        this.props.onRemove(this.props.member);
    };

    render() {
        const avatarSize = 20;
        const avatar = (this.props.member as ThreepidMember).isEmail
            ? <img
                className='mx_InviteDialog_userTile_avatar mx_InviteDialog_userTile_threepidAvatar'
                src={require("../../../../res/img/icon-email-pill-avatar.svg")}
                width={avatarSize} height={avatarSize} />
            : <BaseAvatar
                className='mx_InviteDialog_userTile_avatar'
                url={this.props.member.getMxcAvatarUrl()
                    ? mediaFromMxc(this.props.member.getMxcAvatarUrl()).getSquareThumbnailHttp(avatarSize)
                    : null}
                name={this.props.member.name}
                idName={this.props.member.userId}
                width={avatarSize}
                height={avatarSize} />;

        let closeButton;
        if (this.props.onRemove) {
            closeButton = (
                <AccessibleButton
                    className='mx_InviteDialog_userTile_remove'
                    onClick={this.onRemove}
                >
                    <img src={require("../../../../res/img/icon-pill-remove.svg")}
                        alt={_t('Remove')} width={8} height={8}
                    />
                </AccessibleButton>
            );
        }

        return (
            <span className='mx_InviteDialog_userTile'>
                <span className='mx_InviteDialog_userTile_pill'>
                    {avatar}
                    <span className='mx_InviteDialog_userTile_name'>{this.props.member.name}</span>
                </span>
                { closeButton }
            </span>
        );
    }
}

interface IDMRoomTileProps {
    member: Member;
    lastActiveTs: number;
    onToggle(member: Member): void;
    highlightWord: string;
    isSelected: boolean;
}

class DMRoomTile extends React.PureComponent<IDMRoomTileProps> {
    private onClick = (e) => {
        // Stop the browser from highlighting text
        e.preventDefault();
        e.stopPropagation();

        this.props.onToggle(this.props.member);
    };

    private highlightName(str: string) {
        if (!this.props.highlightWord) return str;

        // We convert things to lowercase for index searching, but pull substrings from
        // the submitted text to preserve case. Note: we don't need to htmlEntities the
        // string because React will safely encode the text for us.
        const lowerStr = str.toLowerCase();
        const filterStr = this.props.highlightWord.toLowerCase();

        const result = [];

        let i = 0;
        let ii;
        while ((ii = lowerStr.indexOf(filterStr, i)) >= 0) {
            // Push any text we missed (first bit/middle of text)
            if (ii > i) {
                // Push any text we aren't highlighting (middle of text match, or beginning of text)
                result.push(<span key={i + 'begin'}>{str.substring(i, ii)}</span>);
            }

            i = ii; // copy over ii only if we have a match (to preserve i for end-of-text matching)

            // Highlight the word the user entered
            const substr = str.substring(i, filterStr.length + i);
            result.push(<span className='mx_InviteDialog_roomTile_highlight' key={i + 'bold'}>{substr}</span>);
            i += substr.length;
        }

        // Push any text we missed (end of text)
        if (i < str.length) {
            result.push(<span key={i + 'end'}>{str.substring(i)}</span>);
        }

        return result;
    }

    render() {
        let timestamp = null;
        if (this.props.lastActiveTs) {
            const humanTs = humanizeTime(this.props.lastActiveTs);
            timestamp = <span className='mx_InviteDialog_roomTile_time'>{humanTs}</span>;
        }

        const avatarSize = 36;
        const avatar = (this.props.member as ThreepidMember).isEmail
            ? <img
                src={require("../../../../res/img/icon-email-pill-avatar.svg")}
                width={avatarSize} height={avatarSize} />
            : <BaseAvatar
                url={this.props.member.getMxcAvatarUrl()
                    ? mediaFromMxc(this.props.member.getMxcAvatarUrl()).getSquareThumbnailHttp(avatarSize)
                    : null}
                name={this.props.member.name}
                idName={this.props.member.userId}
                width={avatarSize}
                height={avatarSize} />;

        let checkmark = null;
        if (this.props.isSelected) {
            // To reduce flickering we put the 'selected' room tile above the real avatar
            checkmark = <div className='mx_InviteDialog_roomTile_selected' />;
        }

        // To reduce flickering we put the checkmark on top of the actual avatar (prevents
        // the browser from reloading the image source when the avatar remounts).
        const stackedAvatar = (
            <span className='mx_InviteDialog_roomTile_avatarStack'>
                {avatar}
                {checkmark}
            </span>
        );

        const caption = (this.props.member as ThreepidMember).isEmail
            ? _t("Invite by email")
            : this.highlightName(this.props.member.userId);

        return (
            <div className='mx_InviteDialog_roomTile' onClick={this.onClick}>
                {stackedAvatar}
                <span className="mx_InviteDialog_roomTile_nameStack">
                    <div className='mx_InviteDialog_roomTile_name'>{this.highlightName(this.props.member.name)}</div>
                    <div className='mx_InviteDialog_roomTile_userId'>{caption}</div>
                </span>
                {timestamp}
            </div>
        );
    }
}

interface IInviteDialogProps {
    // Takes an array of user IDs/emails to invite.
    onFinished: (toInvite?: string[]) => void;

    // The kind of invite being performed. Assumed to be KIND_DM if
    // not provided.
    kind: string,

    // The room ID this dialog is for. Only required for KIND_INVITE.
    roomId: string,

    // The call to transfer. Only required for KIND_CALL_TRANSFER.
    call: MatrixCall,

    // Initial value to populate the filter with
    initialText: string,
}

interface IInviteDialogState {
    targets: Member[]; // array of Member objects (see interface above)
    filterText: string;
    recents: { user: Member, userId: string }[];
    numRecentsShown: number;
    suggestions: { user: Member, userId: string }[];
    numSuggestionsShown: number;
    serverResultsMixin: { user: Member, userId: string }[];
    threepidResultsMixin: { user: Member, userId: string}[];
    canUseIdentityServer: boolean;
    tryingIdentityServer: boolean;
    consultFirst: boolean;
    dialPadValue: string;
    currentTabId: TabId;

    // These two flags are used for the 'Go' button to communicate what is going on.
    busy: boolean,
    errorText: string,
}

@replaceableComponent("views.dialogs.InviteDialog")
export default class InviteDialog extends React.PureComponent<IInviteDialogProps, IInviteDialogState> {
    static defaultProps = {
        kind: KIND_DM,
        initialText: "",
    };

    private closeCopiedTooltip: () => void;
    private debounceTimer: NodeJS.Timeout = null; // actually number because we're in the browser
    private editorRef = createRef<HTMLInputElement>();
    private unmounted = false;

    constructor(props) {
        super(props);

        if ((props.kind === KIND_INVITE) && !props.roomId) {
            throw new Error("When using KIND_INVITE a roomId is required for an InviteDialog");
        } else if (props.kind === KIND_CALL_TRANSFER && !props.call) {
            throw new Error("When using KIND_CALL_TRANSFER a call is required for an InviteDialog");
        }

        const alreadyInvited = new Set([MatrixClientPeg.get().getUserId(), SdkConfig.get()['welcomeUserId']]);
        if (props.roomId) {
            const room = MatrixClientPeg.get().getRoom(props.roomId);
            if (!room) throw new Error("Room ID given to InviteDialog does not look like a room");
            room.getMembersWithMembership('invite').forEach(m => alreadyInvited.add(m.userId));
            room.getMembersWithMembership('join').forEach(m => alreadyInvited.add(m.userId));
            // add banned users, so we don't try to invite them
            room.getMembersWithMembership('ban').forEach(m => alreadyInvited.add(m.userId));

            CountlyAnalytics.instance.trackBeginInvite(props.roomId);
        }

        this.state = {
            targets: [], // array of Member objects (see interface above)
            filterText: this.props.initialText,
            recents: InviteDialog.buildRecents(alreadyInvited),
            numRecentsShown: INITIAL_ROOMS_SHOWN,
            suggestions: this.buildSuggestions(alreadyInvited),
            numSuggestionsShown: INITIAL_ROOMS_SHOWN,
            serverResultsMixin: [],
            threepidResultsMixin: [],
            canUseIdentityServer: !!MatrixClientPeg.get().getIdentityServerUrl(),
            tryingIdentityServer: false,
            consultFirst: false,
            dialPadValue: '',
            currentTabId: TabId.UserDirectory,

            // These two flags are used for the 'Go' button to communicate what is going on.
            busy: false,
            errorText: null,
        };
    }

    componentDidMount() {
        if (this.props.initialText) {
            this.updateSuggestions(this.props.initialText);
        }
    }

    componentWillUnmount() {
        this.unmounted = true;
        // if the Copied tooltip is open then get rid of it, there are ways to close the modal which wouldn't close
        // the tooltip otherwise, such as pressing Escape or clicking X really quickly
        if (this.closeCopiedTooltip) this.closeCopiedTooltip();
    }

    private onConsultFirstChange = (ev) => {
        this.setState({consultFirst: ev.target.checked});
    }

    public static buildRecents(excludedTargetIds: Set<string>): IRecentUser[] {
        const rooms = DMRoomMap.shared().getUniqueRoomsWithIndividuals(); // map of userId => js-sdk Room

        // Also pull in all the rooms tagged as DefaultTagID.DM so we don't miss anything. Sometimes the
        // room list doesn't tag the room for the DMRoomMap, but does for the room list.
        const dmTaggedRooms = RoomListStore.instance.orderedLists[DefaultTagID.DM] || [];
        const myUserId = MatrixClientPeg.get().getUserId();
        for (const dmRoom of dmTaggedRooms) {
            const otherMembers = dmRoom.getJoinedMembers().filter(u => u.userId !== myUserId);
            for (const member of otherMembers) {
                if (rooms[member.userId]) continue; // already have a room

                console.warn(`Adding DM room for ${member.userId} as ${dmRoom.roomId} from tag, not DM map`);
                rooms[member.userId] = dmRoom;
            }
        }

        const recents = [];
        for (const userId in rooms) {
            // Filter out user IDs that are already in the room / should be excluded
            if (excludedTargetIds.has(userId)) {
                console.warn(`[Invite:Recents] Excluding ${userId} from recents`);
                continue;
            }

            const room = rooms[userId];
            const member = room.getMember(userId);
            if (!member) {
                // just skip people who don't have memberships for some reason
                console.warn(`[Invite:Recents] ${userId} is missing a member object in their own DM (${room.roomId})`);
                continue;
            }

            // Find the last timestamp for a message event
            const searchTypes = ["m.room.message", "m.room.encrypted", "m.sticker"];
            const maxSearchEvents = 20; // to prevent traversing history
            let lastEventTs = 0;
            if (room.timeline && room.timeline.length) {
                for (let i = room.timeline.length - 1; i >= 0; i--) {
                    const ev = room.timeline[i];
                    if (searchTypes.includes(ev.getType())) {
                        lastEventTs = ev.getTs();
                        break;
                    }
                    if (room.timeline.length - i > maxSearchEvents) break;
                }
            }
            if (!lastEventTs) {
                // something weird is going on with this room
                console.warn(`[Invite:Recents] ${userId} (${room.roomId}) has a weird last timestamp: ${lastEventTs}`);
                continue;
            }

            recents.push({userId, user: member, lastActive: lastEventTs});
        }
        if (!recents) console.warn("[Invite:Recents] No recents to suggest!");

        // Sort the recents by last active to save us time later
        recents.sort((a, b) => b.lastActive - a.lastActive);

        return recents;
    }

    private buildSuggestions(excludedTargetIds: Set<string>): {userId: string, user: RoomMember}[] {
        const maxConsideredMembers = 200;
        const joinedRooms = MatrixClientPeg.get().getRooms()
            .filter(r => r.getMyMembership() === 'join' && r.getJoinedMemberCount() <= maxConsideredMembers);

        // Generates { userId: {member, rooms[]} }
        const memberRooms = joinedRooms.reduce((members, room) => {
            // Filter out DMs (we'll handle these in the recents section)
            if (DMRoomMap.shared().getUserIdForRoomId(room.roomId)) {
                return members; // Do nothing
            }

            const joinedMembers = room.getJoinedMembers().filter(u => !excludedTargetIds.has(u.userId));
            for (const member of joinedMembers) {
                // Filter out user IDs that are already in the room / should be excluded
                if (excludedTargetIds.has(member.userId)) {
                    continue;
                }

                if (!members[member.userId]) {
                    members[member.userId] = {
                        member: member,
                        // Track the room size of the 'picked' member so we can use the profile of
                        // the smallest room (likely a DM).
                        pickedMemberRoomSize: room.getJoinedMemberCount(),
                        rooms: [],
                    };
                }

                members[member.userId].rooms.push(room);

                if (room.getJoinedMemberCount() < members[member.userId].pickedMemberRoomSize) {
                    members[member.userId].member = member;
                    members[member.userId].pickedMemberRoomSize = room.getJoinedMemberCount();
                }
            }
            return members;
        }, {});

        // Generates { userId: {member, numRooms, score} }
        const memberScores = Object.values(memberRooms).reduce((scores, entry: {member: RoomMember, rooms: Room[]}) => {
            const numMembersTotal = entry.rooms.reduce((c, r) => c + r.getJoinedMemberCount(), 0);
            const maxRange = maxConsideredMembers * entry.rooms.length;
            scores[entry.member.userId] = {
                member: entry.member,
                numRooms: entry.rooms.length,
                score: Math.max(0, Math.pow(1 - (numMembersTotal / maxRange), 5)),
            };
            return scores;
        }, {});

        // Now that we have scores for being in rooms, boost those people who have sent messages
        // recently, as a way to improve the quality of suggestions. We do this by checking every
        // room to see who has sent a message in the last few hours, and giving them a score
        // which correlates to the freshness of their message. In theory, this results in suggestions
        // which are closer to "continue this conversation" rather than "this person exists".
        const trueJoinedRooms = MatrixClientPeg.get().getRooms().filter(r => r.getMyMembership() === 'join');
        const now = (new Date()).getTime();
        const earliestAgeConsidered = now - (60 * 60 * 1000); // 1 hour ago
        const maxMessagesConsidered = 50; // so we don't iterate over a huge amount of traffic
        const lastSpoke = {}; // userId: timestamp
        const lastSpokeMembers = {}; // userId: room member
        for (const room of trueJoinedRooms) {
            // Skip low priority rooms and DMs
            const isDm = DMRoomMap.shared().getUserIdForRoomId(room.roomId);
            if (Object.keys(room.tags).includes("m.lowpriority") || isDm) {
                continue;
            }

            const events = room.getLiveTimeline().getEvents(); // timelines are most recent last
            for (let i = events.length - 1; i >= Math.max(0, events.length - maxMessagesConsidered); i--) {
                const ev = events[i];
                if (excludedTargetIds.has(ev.getSender())) {
                    continue;
                }
                if (ev.getTs() <= earliestAgeConsidered) {
                    break; // give up: all events from here on out are too old
                }

                if (!lastSpoke[ev.getSender()] || lastSpoke[ev.getSender()] < ev.getTs()) {
                    lastSpoke[ev.getSender()] = ev.getTs();
                    lastSpokeMembers[ev.getSender()] = room.getMember(ev.getSender());
                }
            }
        }
        for (const userId in lastSpoke) {
            const ts = lastSpoke[userId];
            const member = lastSpokeMembers[userId];
            if (!member) continue; // skip people we somehow don't have profiles for

            // Scores from being in a room give a 'good' score of about 1.0-1.5, so for our
            // boost we'll try and award at least +1.0 for making the list, with +4.0 being
            // an approximate maximum for being selected.
            const distanceFromNow = Math.abs(now - ts); // abs to account for slight future messages
            const inverseTime = (now - earliestAgeConsidered) - distanceFromNow;
            const scoreBoost = Math.max(1, inverseTime / (15 * 60 * 1000)); // 15min segments to keep scores sane

            let record = memberScores[userId];
            if (!record) record = memberScores[userId] = {score: 0};
            record.member = member;
            record.score += scoreBoost;
        }

        const members = Object.values(memberScores);
        members.sort((a, b) => {
            if (a.score === b.score) {
                if (a.numRooms === b.numRooms) {
                    return compare(a.member.userId, b.member.userId);
                }

                return b.numRooms - a.numRooms;
            }
            return b.score - a.score;
        });

        return members.map(m => ({userId: m.member.userId, user: m.member}));
    }

    private shouldAbortAfterInviteError(result): boolean {
        const failedUsers = Object.keys(result.states).filter(a => result.states[a] === 'error');
        if (failedUsers.length > 0) {
            console.log("Failed to invite users: ", result);
            this.setState({
                busy: false,
                errorText: _t("Failed to invite the following users to chat: %(csvUsers)s", {
                    csvUsers: failedUsers.join(", "),
                }),
            });
            return true; // abort
        }
        return false;
    }

    private convertFilter(): Member[] {
        // Check to see if there's anything to convert first
        if (!this.state.filterText || !this.state.filterText.includes('@')) return this.state.targets || [];

        let newMember: Member;
        if (this.state.filterText.startsWith('@')) {
            // Assume mxid
            newMember = new DirectoryMember({user_id: this.state.filterText, display_name: null, avatar_url: null});
        } else if (SettingsStore.getValue(UIFeature.IdentityServer)) {
            // Assume email
            newMember = new ThreepidMember(this.state.filterText);
        }
        const newTargets = [...(this.state.targets || []), newMember];
        this.setState({targets: newTargets, filterText: ''});
        return newTargets;
    }

    private startDm = async () => {
        this.setState({busy: true});
        const client = MatrixClientPeg.get();
        const targets = this.convertFilter();
        const targetIds = targets.map(t => t.userId);

        // Check if there is already a DM with these people and reuse it if possible.
        let existingRoom: Room;
        if (targetIds.length === 1) {
            existingRoom = findDMForUser(client, targetIds[0]);
        } else {
            existingRoom = DMRoomMap.shared().getDMRoomForIdentifiers(targetIds);
        }
        if (existingRoom) {
            dis.dispatch({
                action: 'view_room',
                room_id: existingRoom.roomId,
                should_peek: false,
                joining: false,
            });
            this.props.onFinished();
            return;
        }

        const createRoomOptions = {inlineErrors: true} as any; // XXX: Type out `createRoomOptions`

        if (privateShouldBeEncrypted()) {
            // Check whether all users have uploaded device keys before.
            // If so, enable encryption in the new room.
            const has3PidMembers = targets.some(t => t instanceof ThreepidMember);
            if (!has3PidMembers) {
                const allHaveDeviceKeys = await canEncryptToAllUsers(client, targetIds);
                if (allHaveDeviceKeys) {
                    createRoomOptions.encryption = true;
                }
            }
        }

        // Check if it's a traditional DM and create the room if required.
        // TODO: [Canonical DMs] Remove this check and instead just create the multi-person DM
        try {
            const isSelf = targetIds.length === 1 && targetIds[0] === client.getUserId();
            if (targetIds.length === 1 && !isSelf) {
                createRoomOptions.dmUserId = targetIds[0];
            }

            if (targetIds.length > 1) {
                createRoomOptions.createOpts = targetIds.reduce(
                    (roomOptions, address) => {
                        const type = getAddressType(address);
                        if (type === 'email') {
                            const invite: IInvite3PID = {
                                id_server: client.getIdentityServerUrl(true),
                                medium: 'email',
                                address,
                            };
                            roomOptions.invite_3pid.push(invite);
                        } else if (type === 'mx-user-id') {
                            roomOptions.invite.push(address);
                        }
                        return roomOptions;
                    },
                    { invite: [], invite_3pid: [] },
                )
            }

            await createRoom(createRoomOptions);
            this.props.onFinished();
        } catch (err) {
            console.error(err);
            this.setState({
                busy: false,
                errorText: _t("We couldn't create your DM."),
            });
        }
    };

    private inviteUsers = async () => {
        const startTime = CountlyAnalytics.getTimestamp();
        this.setState({busy: true});
        this.convertFilter();
        const targets = this.convertFilter();
        const targetIds = targets.map(t => t.userId);

        const cli = MatrixClientPeg.get();
        const room = cli.getRoom(this.props.roomId);
        if (!room) {
            console.error("Failed to find the room to invite users to");
            this.setState({
                busy: false,
                errorText: _t("Something went wrong trying to invite the users."),
            });
            return;
        }

        try {
            const result = await inviteMultipleToRoom(this.props.roomId, targetIds)
            CountlyAnalytics.instance.trackSendInvite(startTime, this.props.roomId, targetIds.length);
            if (!this.shouldAbortAfterInviteError(result)) { // handles setting error message too
                this.props.onFinished();
            }

            if (cli.isRoomEncrypted(this.props.roomId)) {
                const visibilityEvent = room.currentState.getStateEvents(
                    "m.room.history_visibility", "",
                );
                const visibility = visibilityEvent && visibilityEvent.getContent() &&
                    visibilityEvent.getContent().history_visibility;
                if (visibility == "world_readable" || visibility == "shared") {
                    const invitedUsers = [];
                    for (const [addr, state] of Object.entries(result.states)) {
                        if (state === "invited" && getAddressType(addr) === "mx-user-id") {
                            invitedUsers.push(addr);
                        }
                    }
                    console.log("Sharing history with", invitedUsers);
                    cli.sendSharedHistoryKeys(
                        this.props.roomId, invitedUsers,
                    );
                }
            }
        } catch (err) {
            console.error(err);
            this.setState({
                busy: false,
                errorText: _t(
                    "We couldn't invite those users. Please check the users you want to invite and try again.",
                ),
            });
        }
    };

    private transferCall = async () => {
        if (this.state.currentTabId == TabId.UserDirectory) {
            this.convertFilter();
            const targets = this.convertFilter();
            const targetIds = targets.map(t => t.userId);
            if (targetIds.length > 1) {
                this.setState({
                    errorText: _t("A call can only be transferred to a single user."),
                });
            }

            dis.dispatch({
                action: Action.TransferCallToMatrixID,
                call: this.props.call,
                destination: targetIds[0],
                consultFirst: this.state.consultFirst,
            } as TransferCallPayload);
        } else {
            dis.dispatch({
                action: Action.TransferCallToPhoneNumber,
                call: this.props.call,
                destination: this.state.dialPadValue,
                consultFirst: this.state.consultFirst,
            } as TransferCallPayload);
        }
        this.props.onFinished();
    }

    private onKeyDown = (e) => {
        if (this.state.busy) return;
        const value = e.target.value.trim();
        const hasModifiers = e.ctrlKey || e.shiftKey || e.metaKey;
        if (!value && this.state.targets.length > 0 && e.key === Key.BACKSPACE && !hasModifiers) {
            // when the field is empty and the user hits backspace remove the right-most target
            e.preventDefault();
            this.removeMember(this.state.targets[this.state.targets.length - 1]);
        } else if (value && e.key === Key.ENTER && !hasModifiers) {
            // when the user hits enter with something in their field try to convert it
            e.preventDefault();
            this.convertFilter();
        } else if (value && e.key === Key.SPACE && !hasModifiers && value.includes("@") && !value.includes(" ")) {
            // when the user hits space and their input looks like an e-mail/MXID then try to convert it
            e.preventDefault();
            this.convertFilter();
        }
    };

    private onCancel = () => {
        this.props.onFinished([]);
    };

    private updateSuggestions = async (term) => {
        MatrixClientPeg.get().searchUserDirectory({term}).then(async r => {
            if (term !== this.state.filterText) {
                // Discard the results - we were probably too slow on the server-side to make
                // these results useful. This is a race we want to avoid because we could overwrite
                // more accurate results.
                return;
            }

            if (!r.results) r.results = [];

            // While we're here, try and autocomplete a search result for the mxid itself
            // if there's no matches (and the input looks like a mxid).
            if (term[0] === '@' && term.indexOf(':') > 1) {
                try {
                    const profile = await MatrixClientPeg.get().getProfileInfo(term);
                    if (profile) {
                        // If we have a profile, we have enough information to assume that
                        // the mxid can be invited - add it to the list. We stick it at the
                        // top so it is most obviously presented to the user.
                        r.results.splice(0, 0, {
                            user_id: term,
                            display_name: profile['displayname'],
                            avatar_url: profile['avatar_url'],
                        });
                    }
                } catch (e) {
                    console.warn("Non-fatal error trying to make an invite for a user ID");
                    console.warn(e);

                    // Add a result anyways, just without a profile. We stick it at the
                    // top so it is most obviously presented to the user.
                    r.results.splice(0, 0, {
                        user_id: term,
                        display_name: term,
                        avatar_url: null,
                    });
                }
            }

            this.setState({
                serverResultsMixin: r.results.map(u => ({
                    userId: u.user_id,
                    user: new DirectoryMember(u),
                })),
            });
        }).catch(e => {
            console.error("Error searching user directory:");
            console.error(e);
            this.setState({serverResultsMixin: []}); // clear results because it's moderately fatal
        });

        // Whenever we search the directory, also try to search the identity server. It's
        // all debounced the same anyways.
        if (!this.state.canUseIdentityServer) {
            // The user doesn't have an identity server set - warn them of that.
            this.setState({tryingIdentityServer: true});
            return;
        }
        if (term.indexOf('@') > 0 && Email.looksValid(term) && SettingsStore.getValue(UIFeature.IdentityServer)) {
            // Start off by suggesting the plain email while we try and resolve it
            // to a real account.
            this.setState({
                // per above: the userId is a lie here - it's just a regular identifier
                threepidResultsMixin: [{user: new ThreepidMember(term), userId: term}],
            });
            try {
                const authClient = new IdentityAuthClient();
                const token = await authClient.getAccessToken();
                if (term !== this.state.filterText) return; // abandon hope

                const lookup = await MatrixClientPeg.get().lookupThreePid(
                    'email',
                    term,
                    undefined, // callback
                    token,
                );
                if (term !== this.state.filterText) return; // abandon hope

                if (!lookup || !lookup.mxid) {
                    // We weren't able to find anyone - we're already suggesting the plain email
                    // as an alternative, so do nothing.
                    return;
                }

                // We append the user suggestion to give the user an option to click
                // the email anyways, and so we don't cause things to jump around. In
                // theory, the user would see the user pop up and think "ah yes, that
                // person!"
                const profile = await MatrixClientPeg.get().getProfileInfo(lookup.mxid);
                if (term !== this.state.filterText || !profile) return; // abandon hope
                this.setState({
                    threepidResultsMixin: [...this.state.threepidResultsMixin, {
                        user: new DirectoryMember({
                            user_id: lookup.mxid,
                            display_name: profile.displayname,
                            avatar_url: profile.avatar_url,
                        }),
                        userId: lookup.mxid,
                    }],
                });
            } catch (e) {
                console.error("Error searching identity server:");
                console.error(e);
                this.setState({threepidResultsMixin: []}); // clear results because it's moderately fatal
            }
        }
    };

    private updateFilter = (e) => {
        const term = e.target.value;
        this.setState({filterText: term});

        // Debounce server lookups to reduce spam. We don't clear the existing server
        // results because they might still be vaguely accurate, likewise for races which
        // could happen here.
        if (this.debounceTimer) {
            clearTimeout(this.debounceTimer);
        }
        this.debounceTimer = setTimeout(() => {
            this.updateSuggestions(term);
        }, 150); // 150ms debounce (human reaction time + some)
    };

    private showMoreRecents = () => {
        this.setState({numRecentsShown: this.state.numRecentsShown + INCREMENT_ROOMS_SHOWN});
    };

    private showMoreSuggestions = () => {
        this.setState({numSuggestionsShown: this.state.numSuggestionsShown + INCREMENT_ROOMS_SHOWN});
    };

    private toggleMember = (member: Member) => {
        if (!this.state.busy) {
            let filterText = this.state.filterText;
            let targets = this.state.targets.map(t => t); // cheap clone for mutation
            const idx = targets.indexOf(member);
            if (idx >= 0) {
                targets.splice(idx, 1);
            } else {
                if (this.props.kind === KIND_CALL_TRANSFER && targets.length > 0) {
                    targets = [];
                }
                targets.push(member);
                filterText = ""; // clear the filter when the user accepts a suggestion
            }
            this.setState({targets, filterText});

            if (this.editorRef && this.editorRef.current) {
                this.editorRef.current.focus();
            }
        }
    };

    private removeMember = (member: Member) => {
        const targets = this.state.targets.map(t => t); // cheap clone for mutation
        const idx = targets.indexOf(member);
        if (idx >= 0) {
            targets.splice(idx, 1);
            this.setState({targets});
        }

        if (this.editorRef && this.editorRef.current) {
            this.editorRef.current.focus();
        }
    };

    private onPaste = async (e) => {
        if (this.state.filterText) {
            // if the user has already typed something, just let them
            // paste normally.
            return;
        }

        // Prevent the text being pasted into the input
        e.preventDefault();

        // Process it as a list of addresses to add instead
        const text = e.clipboardData.getData("text");
        const possibleMembers = [
            // If we can avoid hitting the profile endpoint, we should.
            ...this.state.recents,
            ...this.state.suggestions,
            ...this.state.serverResultsMixin,
            ...this.state.threepidResultsMixin,
        ];
        const toAdd = [];
        const failed = [];
        const potentialAddresses = text.split(/[\s,]+/).map(p => p.trim()).filter(p => !!p); // filter empty strings
        for (const address of potentialAddresses) {
            const member = possibleMembers.find(m => m.userId === address);
            if (member) {
                toAdd.push(member.user);
                continue;
            }

            if (address.indexOf('@') > 0 && Email.looksValid(address)) {
                toAdd.push(new ThreepidMember(address));
                continue;
            }

            if (address[0] !== '@') {
                failed.push(address); // not a user ID
                continue;
            }

            try {
                const profile = await MatrixClientPeg.get().getProfileInfo(address);
                const displayName = profile ? profile.displayname : null;
                const avatarUrl = profile ? profile.avatar_url : null;
                toAdd.push(new DirectoryMember({
                    user_id: address,
                    display_name: displayName,
                    avatar_url: avatarUrl,
                }));
            } catch (e) {
                console.error("Error looking up profile for " + address);
                console.error(e);
                failed.push(address);
            }
        }
        if (this.unmounted) return;

        if (failed.length > 0) {
            const QuestionDialog = sdk.getComponent('dialogs.QuestionDialog');
            Modal.createTrackedDialog('Invite Paste Fail', '', QuestionDialog, {
                title: _t('Failed to find the following users'),
                description: _t(
                    "The following users might not exist or are invalid, and cannot be invited: %(csvNames)s",
                    {csvNames: failed.join(", ")},
                ),
                button: _t('OK'),
            });
        }

        this.setState({targets: [...this.state.targets, ...toAdd]});
    };

    private onClickInputArea = (e) => {
        // Stop the browser from highlighting text
        e.preventDefault();
        e.stopPropagation();

        if (this.editorRef && this.editorRef.current) {
            this.editorRef.current.focus();
        }
    };

    private onUseDefaultIdentityServerClick = (e) => {
        e.preventDefault();

        // Update the IS in account data. Actually using it may trigger terms.
        // eslint-disable-next-line react-hooks/rules-of-hooks
        useDefaultIdentityServer();
        this.setState({canUseIdentityServer: true, tryingIdentityServer: false});
    };

    private onManageSettingsClick = (e) => {
        e.preventDefault();
        dis.fire(Action.ViewUserSettings);
        this.props.onFinished();
    };

    private onCommunityInviteClick = (e) => {
        this.props.onFinished();
        showCommunityInviteDialog(CommunityPrototypeStore.instance.getSelectedCommunityId());
    };

    private renderSection(kind: "recents"|"suggestions") {
        let sourceMembers = kind === 'recents' ? this.state.recents : this.state.suggestions;
        let showNum = kind === 'recents' ? this.state.numRecentsShown : this.state.numSuggestionsShown;
        const showMoreFn = kind === 'recents' ? this.showMoreRecents.bind(this) : this.showMoreSuggestions.bind(this);
        const lastActive = (m) => kind === 'recents' ? m.lastActive : null;
        let sectionName = kind === 'recents' ? _t("Recent Conversations") : _t("Suggestions");
        let sectionSubname = null;

        if (kind === 'suggestions' && CommunityPrototypeStore.instance.getSelectedCommunityId()) {
            const communityName = CommunityPrototypeStore.instance.getSelectedCommunityName();
            sectionSubname = _t("May include members not in %(communityName)s", {communityName});
        }

        if (this.props.kind === KIND_INVITE) {
            sectionName = kind === 'recents' ? _t("Recently Direct Messaged") : _t("Suggestions");
        }

        // Mix in the server results if we have any, but only if we're searching. We track the additional
        // members separately because we want to filter sourceMembers but trust the mixin arrays to have
        // the right members in them.
        let priorityAdditionalMembers = []; // Shows up before our own suggestions, higher quality
        let otherAdditionalMembers = []; // Shows up after our own suggestions, lower quality
        const hasMixins = this.state.serverResultsMixin || this.state.threepidResultsMixin;
        if (this.state.filterText && hasMixins && kind === 'suggestions') {
            // We don't want to duplicate members though, so just exclude anyone we've already seen.
            // The type of u is a pain to define but members of both mixins have the 'userId' property
            const notAlreadyExists = (u: any): boolean => {
                return !sourceMembers.some(m => m.userId === u.userId)
                    && !priorityAdditionalMembers.some(m => m.userId === u.userId)
                    && !otherAdditionalMembers.some(m => m.userId === u.userId);
            };

            otherAdditionalMembers = this.state.serverResultsMixin.filter(notAlreadyExists);
            priorityAdditionalMembers = this.state.threepidResultsMixin.filter(notAlreadyExists);
        }
        const hasAdditionalMembers = priorityAdditionalMembers.length > 0 || otherAdditionalMembers.length > 0;

        // Hide the section if there's nothing to filter by
        if (sourceMembers.length === 0 && !hasAdditionalMembers) return null;

        // Do some simple filtering on the input before going much further. If we get no results, say so.
        if (this.state.filterText) {
            const filterBy = this.state.filterText.toLowerCase();
            sourceMembers = sourceMembers
                .filter(m => m.user.name.toLowerCase().includes(filterBy) || m.userId.toLowerCase().includes(filterBy));

            if (sourceMembers.length === 0 && !hasAdditionalMembers) {
                return (
                    <div className='mx_InviteDialog_section'>
                        <h3>{sectionName}</h3>
                        <p>{_t("No results")}</p>
                    </div>
                );
            }
        }

        // Now we mix in the additional members. Again, we presume these have already been filtered. We
        // also assume they are more relevant than our suggestions and prepend them to the list.
        sourceMembers = [...priorityAdditionalMembers, ...sourceMembers, ...otherAdditionalMembers];

        // If we're going to hide one member behind 'show more', just use up the space of the button
        // with the member's tile instead.
        if (showNum === sourceMembers.length - 1) showNum++;

        // .slice() will return an incomplete array but won't error on us if we go too far
        const toRender = sourceMembers.slice(0, showNum);
        const hasMore = toRender.length < sourceMembers.length;

        const AccessibleButton = sdk.getComponent("elements.AccessibleButton");
        let showMore = null;
        if (hasMore) {
            showMore = (
                <AccessibleButton onClick={showMoreFn} kind="link">
                    {_t("Show more")}
                </AccessibleButton>
            );
        }

        const tiles = toRender.map(r => (
            <DMRoomTile
                member={r.user}
                lastActiveTs={lastActive(r)}
                key={r.userId}
                onToggle={this.toggleMember}
                highlightWord={this.state.filterText}
                isSelected={this.state.targets.some(t => t.userId === r.userId)}
            />
        ));
        return (
            <div className='mx_InviteDialog_section'>
                <h3>{sectionName}</h3>
                {sectionSubname ? <p className="mx_InviteDialog_subname">{sectionSubname}</p> : null}
                {tiles}
                {showMore}
            </div>
        );
    }

    private renderEditor() {
        const hasPlaceholder = (
            this.props.kind == KIND_CALL_TRANSFER &&
            this.state.targets.length === 0 &&
            this.state.filterText.length === 0
        );
        const targets = this.state.targets.map(t => (
            <DMUserTile member={t} onRemove={!this.state.busy && this.removeMember} key={t.userId} />
        ));
        const input = (
            <input
                type="text"
                onKeyDown={this.onKeyDown}
                onChange={this.updateFilter}
                value={this.state.filterText}
                ref={this.editorRef}
                onPaste={this.onPaste}
                autoFocus={true}
                disabled={this.state.busy}
                autoComplete="off"
                placeholder={hasPlaceholder ? _t("Search") : null}
            />
        );
        return (
            <div className='mx_InviteDialog_editor' onClick={this.onClickInputArea}>
                {targets}
                {input}
            </div>
        );
    }

    private renderIdentityServerWarning() {
        if (!this.state.tryingIdentityServer || this.state.canUseIdentityServer ||
            !SettingsStore.getValue(UIFeature.IdentityServer)
        ) {
            return null;
        }

        const defaultIdentityServerUrl = getDefaultIdentityServerUrl();
        if (defaultIdentityServerUrl) {
            return (
                <div className="mx_AddressPickerDialog_identityServer">{_t(
                    "Use an identity server to invite by email. " +
                    "<default>Use the default (%(defaultIdentityServerName)s)</default> " +
                    "or manage in <settings>Settings</settings>.",
                    {
                        defaultIdentityServerName: abbreviateUrl(defaultIdentityServerUrl),
                    },
                    {
                        default: sub => <a href="#" onClick={this.onUseDefaultIdentityServerClick}>{sub}</a>,
                        settings: sub => <a href="#" onClick={this.onManageSettingsClick}>{sub}</a>,
                    },
                )}</div>
            );
        } else {
            return (
                <div className="mx_AddressPickerDialog_identityServer">{_t(
                    "Use an identity server to invite by email. " +
                    "Manage in <settings>Settings</settings>.",
                    {}, {
                        settings: sub => <a href="#" onClick={this.onManageSettingsClick}>{sub}</a>,
                    },
                )}</div>
            );
        }
    }

<<<<<<< HEAD
    private onDialFormSubmit = ev => {
        ev.preventDefault();
        this.transferCall();
    }

    private onDialChange = ev => {
        this.setState({dialPadValue: ev.target.value});
    }

    private onDigitPress = digit => {
        this.setState({dialPadValue: this.state.dialPadValue + digit});
    }

    private onTabChange = (tabId: TabId) => {
        this.setState({currentTabId: tabId});
    }
=======
    private async onLinkClick(e) {
        e.preventDefault();
        selectText(e.target);
    }

    private onCopyClick = async e => {
        e.preventDefault();
        const target = e.target; // copy target before we go async and React throws it away

        const successful = await copyPlaintext(makeUserPermalink(MatrixClientPeg.get().getUserId()));
        const buttonRect = target.getBoundingClientRect();
        const { close } = ContextMenu.createMenu(GenericTextContextMenu, {
            ...toRightOf(buttonRect, 2),
            message: successful ? _t("Copied!") : _t("Failed to copy"),
        });
        // Drop a reference to this close handler for componentWillUnmount
        this.closeCopiedTooltip = target.onmouseleave = close;
    };
>>>>>>> bc74a736

    render() {
        const BaseDialog = sdk.getComponent('views.dialogs.BaseDialog');
        const AccessibleButton = sdk.getComponent("elements.AccessibleButton");
        const Spinner = sdk.getComponent("elements.Spinner");

        let spinner = null;
        if (this.state.busy) {
            spinner = <Spinner w={20} h={20} />;
        }

        let title;
        let helpText;
        let buttonText;
        let goButtonFn;
<<<<<<< HEAD
        let consultConnectSection;
=======
        let extraSection;
        let footer;
>>>>>>> bc74a736
        let keySharingWarning = <span />;

        const identityServersEnabled = SettingsStore.getValue(UIFeature.IdentityServer);

        const hasSelection = this.state.targets.length > 0
            || (this.state.filterText && this.state.filterText.includes('@'));

        const cli = MatrixClientPeg.get();
        const userId = cli.getUserId();
        if (this.props.kind === KIND_DM) {
            title = _t("Direct Messages");

            if (identityServersEnabled) {
                helpText = _t(
                    "Start a conversation with someone using their name, email address or username (like <userId/>).",
                    {},
                    {userId: () => {
                        return (
                            <a href={makeUserPermalink(userId)} rel="noreferrer noopener" target="_blank">{userId}</a>
                        );
                    }},
                );
            } else {
                helpText = _t(
                    "Start a conversation with someone using their name or username (like <userId/>).",
                    {},
                    {userId: () => {
                        return (
                            <a href={makeUserPermalink(userId)} rel="noreferrer noopener" target="_blank">{userId}</a>
                        );
                    }},
                );
            }

            if (CommunityPrototypeStore.instance.getSelectedCommunityId()) {
                const communityName = CommunityPrototypeStore.instance.getSelectedCommunityName();
                const inviteText = _t(
                    "This won't invite them to %(communityName)s. " +
                    "To invite someone to %(communityName)s, click <a>here</a>",
                    {communityName}, {
                        userId: () => {
                            return (
                                <a
                                    href={makeUserPermalink(userId)}
                                    rel="noreferrer noopener"
                                    target="_blank"
                                >{userId}</a>
                            );
                        },
                        a: (sub) => {
                            return (
                                <AccessibleButton
                                    kind="link"
                                    onClick={this.onCommunityInviteClick}
                                >{sub}</AccessibleButton>
                            );
                        },
                    },
                );
                helpText = <React.Fragment>
                    { helpText } {inviteText}
                </React.Fragment>;
            }
            buttonText = _t("Go");
            goButtonFn = this.startDm;
            extraSection = <div className="mx_InviteDialog_section_hidden_suggestions_disclaimer">
                <span>{ _t("Some suggestions may be hidden for privacy.") }</span>
                <p>{ _t("If you can't see who you’re looking for, send them your invite link below.") }</p>
            </div>;
            const link = makeUserPermalink(MatrixClientPeg.get().getUserId());
            footer = <div className="mx_InviteDialog_footer">
                <h3>{ _t("Or send invite link") }</h3>
                <div className="mx_InviteDialog_footer_link">
                    <a href={link} onClick={this.onLinkClick}>
                        { link }
                    </a>
                    <AccessibleTooltipButton
                        title={_t("Copy")}
                        onClick={this.onCopyClick}
                        className="mx_InviteDialog_footer_link_copy"
                    >
                        <div />
                    </AccessibleTooltipButton>
                </div>
            </div>
        } else if (this.props.kind === KIND_INVITE) {
            const room = MatrixClientPeg.get()?.getRoom(this.props.roomId);
            const isSpace = SettingsStore.getValue("feature_spaces") && room?.isSpaceRoom();
            title = isSpace
                ? _t("Invite to %(spaceName)s", {
                    spaceName: room.name || _t("Unnamed Space"),
                })
                : _t("Invite to %(roomName)s", {
                    roomName: room.name || _t("Unnamed Room"),
                });

            let helpTextUntranslated;
            if (isSpace) {
                if (identityServersEnabled) {
                    helpTextUntranslated = _td("Invite someone using their name, email address, username " +
                        "(like <userId/>) or <a>share this space</a>.");
                } else {
                    helpTextUntranslated = _td("Invite someone using their name, username " +
                        "(like <userId/>) or <a>share this space</a>.");
                }
            } else {
                if (identityServersEnabled) {
                    helpTextUntranslated = _td("Invite someone using their name, email address, username " +
                        "(like <userId/>) or <a>share this room</a>.");
                } else {
                    helpTextUntranslated = _td("Invite someone using their name, username " +
                        "(like <userId/>) or <a>share this room</a>.");
                }
            }

            helpText = _t(helpTextUntranslated, {}, {
                userId: () =>
                    <a href={makeUserPermalink(userId)} rel="noreferrer noopener" target="_blank">{userId}</a>,
                a: (sub) =>
                    <a href={makeRoomPermalink(this.props.roomId)} rel="noreferrer noopener" target="_blank">{sub}</a>,
            });

            buttonText = _t("Invite");
            goButtonFn = this.inviteUsers;

            if (cli.isRoomEncrypted(this.props.roomId)) {
                const room = cli.getRoom(this.props.roomId);
                const visibilityEvent = room.currentState.getStateEvents(
                    "m.room.history_visibility", "",
                );
                const visibility = visibilityEvent && visibilityEvent.getContent() &&
                    visibilityEvent.getContent().history_visibility;
                if (visibility === "world_readable" || visibility === "shared") {
                    keySharingWarning =
                        <p className='mx_InviteDialog_helpText'>
                            <img
                                src={require("../../../../res/img/element-icons/info.svg")}
                                width={14} height={14} />
                            {" " + _t("Invited people will be able to read old messages.")}
                        </p>;
                }
            }
        } else if (this.props.kind === KIND_CALL_TRANSFER) {
            title = _t("Transfer");
<<<<<<< HEAD
            consultConnectSection = <div>
                <AccessibleButton
                    kind="primary"
                    onClick={this.transferCall}
                    className='mx_InviteDialog_transferButton'
                    disabled={!hasSelection && this.state.dialPadValue === ''}
                >
                    {_t("Transfer")}
                </AccessibleButton>
                <AccessibleButton
                    kind="secondary"
                    onClick={this.onCancel}
                    className='mx_InviteDialog_transferButton'
                >
                    {_t("Cancel")}
                </AccessibleButton>
=======
            buttonText = _t("Transfer");
            goButtonFn = this.transferCall;
            footer = <div>
>>>>>>> bc74a736
                <label>
                    <input type="checkbox" checked={this.state.consultFirst} onChange={this.onConsultFirstChange} />
                    {_t("Consult first")}
                </label>
            </div>;
        } else {
            console.error("Unknown kind of InviteDialog: " + this.props.kind);
        }

        const goButton = this.props.kind == KIND_CALL_TRANSFER ? null : <AccessibleButton
            kind="primary"
            onClick={goButtonFn}
            className='mx_InviteDialog_goButton'
            disabled={this.state.busy || !hasSelection}
        >
            {buttonText}
        </AccessibleButton>;

        const usersSection = <React.Fragment>
            <p className='mx_InviteDialog_helpText'>{helpText}</p>
            <div className='mx_InviteDialog_addressBar'>
                {this.renderEditor()}
                <div className='mx_InviteDialog_buttonAndSpinner'>
                    {goButton}
                    {spinner}
                </div>
            </div>
            {keySharingWarning}
            {this.renderIdentityServerWarning()}
            <div className='error'>{this.state.errorText}</div>
            <div className='mx_InviteDialog_userSections'>
                {this.renderSection('recents')}
                {this.renderSection('suggestions')}
            </div>
        </React.Fragment>;

        let dialogContent;
        if (this.props.kind === KIND_CALL_TRANSFER) {
            const tabs = [];
            tabs.push(new Tab(
                TabId.UserDirectory, _td("User Directory"), 'mx_InviteDialog_userDirectoryIcon', usersSection,
            ));

            const dialPadSection = <div className="mx_InviteDialog_dialPad">
                <form onSubmit={this.onDialFormSubmit}>
                    <Field className="mx_InviteDialog_dialPadField" id="dialpad_number"
                        value={this.state.dialPadValue} autoFocus={true}
                        onChange={this.onDialChange}
                    />
                </form>
                <Dialpad hasDialAndDelete={false}
                    onDigitPress={this.onDigitPress}
                />
            </div>;
            tabs.push(new Tab(TabId.DialPad, _td("Dial pad"), 'mx_InviteDialog_dialPadIcon', dialPadSection));
            dialogContent = <React.Fragment>
                <TabbedView tabs={tabs} initialTabId={this.state.currentTabId}
                    tabLocation={TabLocation.TOP} onChange={this.onTabChange}
                />
                {consultConnectSection}
            </React.Fragment>;
        } else {
            dialogContent = <React.Fragment>
                usersSection
                {consultConnectSection}
            </React.Fragment>;
        }

        const dialogClass = this.props.kind === KIND_CALL_TRANSFER ?
            'mx_InviteDialog_transfer' : 'mx_InviteDialog_other';

        return (
            <BaseDialog
<<<<<<< HEAD
                className={dialogClass}
=======
                className={classNames("mx_InviteDialog", {
                    mx_InviteDialog_hasFooter: !!footer,
                })}
>>>>>>> bc74a736
                hasCancel={true}
                onFinished={this.props.onFinished}
                title={title}
            >
                <div className='mx_InviteDialog_content'>
<<<<<<< HEAD
                    {dialogContent}
=======
                    <p className='mx_InviteDialog_helpText'>{helpText}</p>
                    <div className='mx_InviteDialog_addressBar'>
                        {this.renderEditor()}
                        <div className='mx_InviteDialog_buttonAndSpinner'>
                            <AccessibleButton
                                kind="primary"
                                onClick={goButtonFn}
                                className='mx_InviteDialog_goButton'
                                disabled={this.state.busy || !hasSelection}
                            >
                                {buttonText}
                            </AccessibleButton>
                            {spinner}
                        </div>
                    </div>
                    {keySharingWarning}
                    {this.renderIdentityServerWarning()}
                    <div className='error'>{this.state.errorText}</div>
                    <div className='mx_InviteDialog_userSections'>
                        {this.renderSection('recents')}
                        {this.renderSection('suggestions')}
                        {extraSection}
                    </div>
                    {footer}
>>>>>>> bc74a736
                </div>
            </BaseDialog>
        );
    }
}<|MERGE_RESOLUTION|>--- conflicted
+++ resolved
@@ -32,12 +32,7 @@
 import Modal from "../../../Modal";
 import {humanizeTime} from "../../../utils/humanize";
 import createRoom, {
-<<<<<<< HEAD
     canEncryptToAllUsers, findDMForUser, privateShouldBeEncrypted,
-    IInvite3PID,
-=======
-    canEncryptToAllUsers, ensureDMExists, findDMForUser, privateShouldBeEncrypted,
->>>>>>> bc74a736
 } from "../../../createRoom";
 import {inviteMultipleToRoom, showCommunityInviteDialog} from "../../../RoomInvite";
 import {Key} from "../../../Keyboard";
@@ -56,19 +51,16 @@
 import BaseAvatar from '../avatars/BaseAvatar';
 import AccessibleButton from '../elements/AccessibleButton';
 import { compare } from '../../../utils/strings';
-<<<<<<< HEAD
-import TabbedView, { Tab, TabLocation } from '../../structures/TabbedView';
-import Dialpad from '../voip/DialPad';
-import Field from '../elements/Field';
-import { TransferCallPayload } from '../../../dispatcher/payloads/TransferCallPayload';
-=======
 import { IInvite3PID } from "matrix-js-sdk/src/@types/requests";
 import AccessibleTooltipButton from "../elements/AccessibleTooltipButton";
 import { copyPlaintext, selectText } from "../../../utils/strings";
 import * as ContextMenu from "../../structures/ContextMenu";
 import { toRightOf } from "../../structures/ContextMenu";
 import GenericTextContextMenu from "../context_menus/GenericTextContextMenu";
->>>>>>> bc74a736
+import { TransferCallPayload } from '../../../dispatcher/payloads/TransferCallPayload';
+import Field from '../elements/Field';
+import TabbedView, { Tab, TabLocation } from '../../structures/TabbedView';
+import Dialpad from '../voip/DialPad';
 
 // we have a number of types defined from the Matrix spec which can't reasonably be altered here.
 /* eslint-disable camelcase */
@@ -1270,7 +1262,6 @@
         }
     }
 
-<<<<<<< HEAD
     private onDialFormSubmit = ev => {
         ev.preventDefault();
         this.transferCall();
@@ -1287,7 +1278,7 @@
     private onTabChange = (tabId: TabId) => {
         this.setState({currentTabId: tabId});
     }
-=======
+
     private async onLinkClick(e) {
         e.preventDefault();
         selectText(e.target);
@@ -1306,7 +1297,6 @@
         // Drop a reference to this close handler for componentWillUnmount
         this.closeCopiedTooltip = target.onmouseleave = close;
     };
->>>>>>> bc74a736
 
     render() {
         const BaseDialog = sdk.getComponent('views.dialogs.BaseDialog');
@@ -1322,12 +1312,9 @@
         let helpText;
         let buttonText;
         let goButtonFn;
-<<<<<<< HEAD
         let consultConnectSection;
-=======
         let extraSection;
         let footer;
->>>>>>> bc74a736
         let keySharingWarning = <span />;
 
         const identityServersEnabled = SettingsStore.getValue(UIFeature.IdentityServer);
@@ -1472,7 +1459,7 @@
             }
         } else if (this.props.kind === KIND_CALL_TRANSFER) {
             title = _t("Transfer");
-<<<<<<< HEAD
+
             consultConnectSection = <div>
                 <AccessibleButton
                     kind="primary"
@@ -1489,11 +1476,7 @@
                 >
                     {_t("Cancel")}
                 </AccessibleButton>
-=======
-            buttonText = _t("Transfer");
-            goButtonFn = this.transferCall;
-            footer = <div>
->>>>>>> bc74a736
+
                 <label>
                     <input type="checkbox" checked={this.state.consultFirst} onChange={this.onConsultFirstChange} />
                     {_t("Consult first")}
@@ -1527,7 +1510,9 @@
             <div className='mx_InviteDialog_userSections'>
                 {this.renderSection('recents')}
                 {this.renderSection('suggestions')}
+                {extraSection}
             </div>
+            {footer}
         </React.Fragment>;
 
         let dialogContent;
@@ -1562,51 +1547,19 @@
             </React.Fragment>;
         }
 
-        const dialogClass = this.props.kind === KIND_CALL_TRANSFER ?
-            'mx_InviteDialog_transfer' : 'mx_InviteDialog_other';
-
         return (
             <BaseDialog
-<<<<<<< HEAD
-                className={dialogClass}
-=======
-                className={classNames("mx_InviteDialog", {
+                className={classNames({
+                    mx_InviteDialog_transfer: this.props.kind === KIND_CALL_TRANSFER,
+                    mx_InviteDialog_other: this.props.kind !== KIND_CALL_TRANSFER,
                     mx_InviteDialog_hasFooter: !!footer,
                 })}
->>>>>>> bc74a736
                 hasCancel={true}
                 onFinished={this.props.onFinished}
                 title={title}
             >
                 <div className='mx_InviteDialog_content'>
-<<<<<<< HEAD
                     {dialogContent}
-=======
-                    <p className='mx_InviteDialog_helpText'>{helpText}</p>
-                    <div className='mx_InviteDialog_addressBar'>
-                        {this.renderEditor()}
-                        <div className='mx_InviteDialog_buttonAndSpinner'>
-                            <AccessibleButton
-                                kind="primary"
-                                onClick={goButtonFn}
-                                className='mx_InviteDialog_goButton'
-                                disabled={this.state.busy || !hasSelection}
-                            >
-                                {buttonText}
-                            </AccessibleButton>
-                            {spinner}
-                        </div>
-                    </div>
-                    {keySharingWarning}
-                    {this.renderIdentityServerWarning()}
-                    <div className='error'>{this.state.errorText}</div>
-                    <div className='mx_InviteDialog_userSections'>
-                        {this.renderSection('recents')}
-                        {this.renderSection('suggestions')}
-                        {extraSection}
-                    </div>
-                    {footer}
->>>>>>> bc74a736
                 </div>
             </BaseDialog>
         );
