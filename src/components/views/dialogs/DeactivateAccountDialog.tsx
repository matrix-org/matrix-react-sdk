--- conflicted
+++ resolved
@@ -28,18 +28,13 @@
 import BaseDialog from "./BaseDialog";
 import defaultDispatcher from "../../../dispatcher/dispatcher";
 import { Action } from "../../../dispatcher/actions";
-import { AccessibleButtonKind } from "../elements/AccessibleButton";
 
 type DialogAesthetics = Partial<{
     [x in AuthType]: {
         [x: number]: {
             body: string;
             continueText?: string;
-<<<<<<< HEAD
-            continueKind?: Extract<AccessibleButtonKind, "primary" | "danger">;
-=======
             continueKind?: ContinueKind;
->>>>>>> bf61d93b
         };
     };
 }>;
@@ -58,11 +53,7 @@
     // next to the InteractiveAuth component.
     bodyText?: string;
     continueText?: string;
-<<<<<<< HEAD
-    continueKind?: Extract<AccessibleButtonKind, "primary" | "danger">;
-=======
     continueKind?: ContinueKind;
->>>>>>> bf61d93b
 }
 
 export default class DeactivateAccountDialog extends React.Component<IProps, IState> {
@@ -107,11 +98,7 @@
         const aesthetics = DEACTIVATE_AESTHETICS[stage];
         let bodyText: string | undefined;
         let continueText: string | undefined;
-<<<<<<< HEAD
-        let continueKind: Extract<AccessibleButtonKind, "primary" | "danger"> | undefined;
-=======
         let continueKind: ContinueKind | undefined;
->>>>>>> bf61d93b
         if (aesthetics) {
             const phaseAesthetics = aesthetics[phase];
             if (phaseAesthetics) {
