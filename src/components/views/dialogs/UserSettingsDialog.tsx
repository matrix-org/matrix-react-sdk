/*
Copyright 2019 New Vector Ltd
Copyright 2019, 2024 The Matrix.org Foundation C.I.C.

Licensed under the Apache License, Version 2.0 (the "License");
you may not use this file except in compliance with the License.
You may obtain a copy of the License at

    http://www.apache.org/licenses/LICENSE-2.0

Unless required by applicable law or agreed to in writing, software
distributed under the License is distributed on an "AS IS" BASIS,
WITHOUT WARRANTIES OR CONDITIONS OF ANY KIND, either express or implied.
See the License for the specific language governing permissions and
limitations under the License.
*/

import React from "react";

import TabbedView, { Tab } from "../../structures/TabbedView";
import { _t, _td } from "../../../languageHandler";
import GeneralUserSettingsTab from "../settings/tabs/user/GeneralUserSettingsTab";
import SettingsStore from "../../../settings/SettingsStore";
import LabsUserSettingsTab, { showLabsFlags } from "../settings/tabs/user/LabsUserSettingsTab";
import AppearanceUserSettingsTab from "../settings/tabs/user/AppearanceUserSettingsTab";
import SecurityUserSettingsTab from "../settings/tabs/user/SecurityUserSettingsTab";
import NotificationUserSettingsTab from "../settings/tabs/user/NotificationUserSettingsTab";
import PreferencesUserSettingsTab from "../settings/tabs/user/PreferencesUserSettingsTab";
import VoiceUserSettingsTab from "../settings/tabs/user/VoiceUserSettingsTab";
import HelpUserSettingsTab from "../settings/tabs/user/HelpUserSettingsTab";
import MjolnirUserSettingsTab from "../settings/tabs/user/MjolnirUserSettingsTab";
import { UIFeature } from "../../../settings/UIFeature";
import BaseDialog from "./BaseDialog";
import SidebarUserSettingsTab from "../settings/tabs/user/SidebarUserSettingsTab";
import KeyboardUserSettingsTab from "../settings/tabs/user/KeyboardUserSettingsTab";
import SessionManagerTab from "../settings/tabs/user/SessionManagerTab";
import { UserTab } from "./UserTab";
import { NonEmptyArray } from "../../../@types/common";
import { SDKContext, SdkContextClass } from "../../../contexts/SDKContext";
import { useSettingValue } from "../../../hooks/useSettings";

interface IProps {
    initialTabId?: UserTab;
    showMsc4108QrCode?: boolean;
    sdkContext: SdkContextClass;
    onFinished(): void;
}

<<<<<<< HEAD
interface IState {
    mjolnirEnabled: boolean;
    showMsc4108QrCode?: boolean; // store it in state as changing tabs back and forth should clear it
}

export default class UserSettingsDialog extends React.Component<IProps, IState> {
    private settingsWatchers: string[] = [];

    public constructor(props: IProps) {
        super(props);

        this.state = {
            mjolnirEnabled: SettingsStore.getValue("feature_mjolnir"),
            showMsc4108QrCode: props.showMsc4108QrCode,
        };
    }

    public componentDidMount(): void {
        this.settingsWatchers = [SettingsStore.watchSetting("feature_mjolnir", null, this.mjolnirChanged)];
    }

    public componentWillUnmount(): void {
        this.settingsWatchers.forEach((watcherRef) => SettingsStore.unwatchSetting(watcherRef));
    }

    private mjolnirChanged: CallbackFn = (settingName, roomId, atLevel, newValue) => {
        // We can cheat because we know what levels a feature is tracked at, and how it is tracked
        this.setState({ mjolnirEnabled: newValue });
    };

    private onTabChanged = (): void => {
        this.setState({
            // Clear this so switching away from the tab and back to it will not show the QR code again
            showMsc4108QrCode: false,
        });
    };

    private getTabs(): NonEmptyArray<Tab<UserTab>> {
=======
export default function UserSettingsDialog(props: IProps): JSX.Element {
    const voipEnabled = useSettingValue<boolean>(UIFeature.Voip);
    const mjolnirEnabled = useSettingValue<boolean>("feature_mjolnir");

    const getTabs = (): NonEmptyArray<Tab<UserTab>> => {
>>>>>>> d66cd511
        const tabs: Tab<UserTab>[] = [];

        tabs.push(
            new Tab(
                UserTab.General,
                _td("common|general"),
                "mx_UserSettingsDialog_settingsIcon",
                <GeneralUserSettingsTab closeSettingsFn={props.onFinished} />,
                "UserSettingsGeneral",
            ),
        );
        tabs.push(
            new Tab(
                UserTab.SessionManager,
                _td("settings|sessions|title"),
                "mx_UserSettingsDialog_sessionsIcon",
<<<<<<< HEAD
                <SessionManagerTab showMsc4108QrCode={this.state.showMsc4108QrCode} />,
                // don't track with posthog while under construction
=======
                <SessionManagerTab />,
>>>>>>> d66cd511
                undefined,
            ),
        );
        tabs.push(
            new Tab(
                UserTab.Appearance,
                _td("common|appearance"),
                "mx_UserSettingsDialog_appearanceIcon",
                <AppearanceUserSettingsTab />,
                "UserSettingsAppearance",
            ),
        );
        tabs.push(
            new Tab(
                UserTab.Notifications,
                _td("notifications|enable_prompt_toast_title"),
                "mx_UserSettingsDialog_bellIcon",
                <NotificationUserSettingsTab />,
                "UserSettingsNotifications",
            ),
        );
        tabs.push(
            new Tab(
                UserTab.Preferences,
                _td("common|preferences"),
                "mx_UserSettingsDialog_preferencesIcon",
                <PreferencesUserSettingsTab closeSettingsFn={props.onFinished} />,
                "UserSettingsPreferences",
            ),
        );
        tabs.push(
            new Tab(
                UserTab.Keyboard,
                _td("settings|keyboard|title"),
                "mx_UserSettingsDialog_keyboardIcon",
                <KeyboardUserSettingsTab />,
                "UserSettingsKeyboard",
            ),
        );
        tabs.push(
            new Tab(
                UserTab.Sidebar,
                _td("settings|sidebar|title"),
                "mx_UserSettingsDialog_sidebarIcon",
                <SidebarUserSettingsTab />,
                "UserSettingsSidebar",
            ),
        );

        if (voipEnabled) {
            tabs.push(
                new Tab(
                    UserTab.Voice,
                    _td("settings|voip|title"),
                    "mx_UserSettingsDialog_voiceIcon",
                    <VoiceUserSettingsTab />,
                    "UserSettingsVoiceVideo",
                ),
            );
        }

        tabs.push(
            new Tab(
                UserTab.Security,
                _td("room_settings|security|title"),
                "mx_UserSettingsDialog_securityIcon",
                <SecurityUserSettingsTab closeSettingsFn={props.onFinished} />,
                "UserSettingsSecurityPrivacy",
            ),
        );

        if (showLabsFlags() || SettingsStore.getFeatureSettingNames().some((k) => SettingsStore.getBetaInfo(k))) {
            tabs.push(
                new Tab(
                    UserTab.Labs,
                    _td("common|labs"),
                    "mx_UserSettingsDialog_labsIcon",
                    <LabsUserSettingsTab />,
                    "UserSettingsLabs",
                ),
            );
        }
        if (mjolnirEnabled) {
            tabs.push(
                new Tab(
                    UserTab.Mjolnir,
                    _td("labs_mjolnir|title"),
                    "mx_UserSettingsDialog_mjolnirIcon",
                    <MjolnirUserSettingsTab />,
                    "UserSettingMjolnir",
                ),
            );
        }
        tabs.push(
            new Tab(
                UserTab.Help,
                _td("setting|help_about|title"),
                "mx_UserSettingsDialog_helpIcon",
                <HelpUserSettingsTab />,
                "UserSettingsHelpAbout",
            ),
        );

        return tabs as NonEmptyArray<Tab<UserTab>>;
    };

<<<<<<< HEAD
    public render(): React.ReactNode {
        return (
            // XXX: SDKContext is provided within the LoggedInView subtree.
            // Modals function outside the MatrixChat React tree, so sdkContext is reprovided here to simulate that.
            // The longer term solution is to move our ModalManager into the React tree to inherit contexts properly.
            <SDKContext.Provider value={this.props.sdkContext}>
                <BaseDialog
                    className="mx_UserSettingsDialog"
                    hasCancel={true}
                    onFinished={this.props.onFinished}
                    title={_t("common|settings")}
                >
                    <div className="mx_SettingsDialog_content">
                        <TabbedView
                            tabs={this.getTabs()}
                            initialTabId={this.props.initialTabId}
                            screenName="UserSettings"
                            onChange={this.onTabChanged}
                        />
                    </div>
                </BaseDialog>
            </SDKContext.Provider>
        );
    }
=======
    return (
        // XXX: SDKContext is provided within the LoggedInView subtree.
        // Modals function outside the MatrixChat React tree, so sdkContext is reprovided here to simulate that.
        // The longer term solution is to move our ModalManager into the React tree to inherit contexts properly.
        <SDKContext.Provider value={props.sdkContext}>
            <BaseDialog
                className="mx_UserSettingsDialog"
                hasCancel={true}
                onFinished={props.onFinished}
                title={_t("common|settings")}
            >
                <div className="mx_SettingsDialog_content">
                    <TabbedView tabs={getTabs()} initialTabId={props.initialTabId} screenName="UserSettings" />
                </div>
            </BaseDialog>
        </SDKContext.Provider>
    );
>>>>>>> d66cd511
}<|MERGE_RESOLUTION|>--- conflicted
+++ resolved
@@ -15,7 +15,7 @@
 limitations under the License.
 */
 
-import React from "react";
+import React, { useState } from "react";
 
 import TabbedView, { Tab } from "../../structures/TabbedView";
 import { _t, _td } from "../../../languageHandler";
@@ -46,52 +46,18 @@
     onFinished(): void;
 }
 
-<<<<<<< HEAD
-interface IState {
-    mjolnirEnabled: boolean;
-    showMsc4108QrCode?: boolean; // store it in state as changing tabs back and forth should clear it
-}
-
-export default class UserSettingsDialog extends React.Component<IProps, IState> {
-    private settingsWatchers: string[] = [];
-
-    public constructor(props: IProps) {
-        super(props);
-
-        this.state = {
-            mjolnirEnabled: SettingsStore.getValue("feature_mjolnir"),
-            showMsc4108QrCode: props.showMsc4108QrCode,
-        };
-    }
-
-    public componentDidMount(): void {
-        this.settingsWatchers = [SettingsStore.watchSetting("feature_mjolnir", null, this.mjolnirChanged)];
-    }
-
-    public componentWillUnmount(): void {
-        this.settingsWatchers.forEach((watcherRef) => SettingsStore.unwatchSetting(watcherRef));
-    }
-
-    private mjolnirChanged: CallbackFn = (settingName, roomId, atLevel, newValue) => {
-        // We can cheat because we know what levels a feature is tracked at, and how it is tracked
-        this.setState({ mjolnirEnabled: newValue });
-    };
-
-    private onTabChanged = (): void => {
-        this.setState({
-            // Clear this so switching away from the tab and back to it will not show the QR code again
-            showMsc4108QrCode: false,
-        });
-    };
-
-    private getTabs(): NonEmptyArray<Tab<UserTab>> {
-=======
 export default function UserSettingsDialog(props: IProps): JSX.Element {
     const voipEnabled = useSettingValue<boolean>(UIFeature.Voip);
     const mjolnirEnabled = useSettingValue<boolean>("feature_mjolnir");
+    // store this prop in state as changing tabs back and forth should clear it
+    const [showMsc4108QrCode, setShowMsc4108QrCode] = useState(props.showMsc4108QrCode);
+
+    const onTabChanged = (): void => {
+        // Clear this so switching away from the tab and back to it will not show the QR code again
+        setShowMsc4108QrCode(false);
+    };
 
     const getTabs = (): NonEmptyArray<Tab<UserTab>> => {
->>>>>>> d66cd511
         const tabs: Tab<UserTab>[] = [];
 
         tabs.push(
@@ -108,12 +74,7 @@
                 UserTab.SessionManager,
                 _td("settings|sessions|title"),
                 "mx_UserSettingsDialog_sessionsIcon",
-<<<<<<< HEAD
-                <SessionManagerTab showMsc4108QrCode={this.state.showMsc4108QrCode} />,
-                // don't track with posthog while under construction
-=======
-                <SessionManagerTab />,
->>>>>>> d66cd511
+                <SessionManagerTab showMsc4108QrCode={showMsc4108QrCode} />,
                 undefined,
             ),
         );
@@ -220,32 +181,6 @@
         return tabs as NonEmptyArray<Tab<UserTab>>;
     };
 
-<<<<<<< HEAD
-    public render(): React.ReactNode {
-        return (
-            // XXX: SDKContext is provided within the LoggedInView subtree.
-            // Modals function outside the MatrixChat React tree, so sdkContext is reprovided here to simulate that.
-            // The longer term solution is to move our ModalManager into the React tree to inherit contexts properly.
-            <SDKContext.Provider value={this.props.sdkContext}>
-                <BaseDialog
-                    className="mx_UserSettingsDialog"
-                    hasCancel={true}
-                    onFinished={this.props.onFinished}
-                    title={_t("common|settings")}
-                >
-                    <div className="mx_SettingsDialog_content">
-                        <TabbedView
-                            tabs={this.getTabs()}
-                            initialTabId={this.props.initialTabId}
-                            screenName="UserSettings"
-                            onChange={this.onTabChanged}
-                        />
-                    </div>
-                </BaseDialog>
-            </SDKContext.Provider>
-        );
-    }
-=======
     return (
         // XXX: SDKContext is provided within the LoggedInView subtree.
         // Modals function outside the MatrixChat React tree, so sdkContext is reprovided here to simulate that.
@@ -258,10 +193,14 @@
                 title={_t("common|settings")}
             >
                 <div className="mx_SettingsDialog_content">
-                    <TabbedView tabs={getTabs()} initialTabId={props.initialTabId} screenName="UserSettings" />
+                    <TabbedView
+                        tabs={getTabs()}
+                        initialTabId={props.initialTabId}
+                        screenName="UserSettings"
+                        onChange={onTabChanged}
+                    />
                 </div>
             </BaseDialog>
         </SDKContext.Provider>
     );
->>>>>>> d66cd511
 }