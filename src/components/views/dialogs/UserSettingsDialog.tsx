/*
Copyright 2019 New Vector Ltd
Copyright 2019, 2024 The Matrix.org Foundation C.I.C.

Licensed under the Apache License, Version 2.0 (the "License");
you may not use this file except in compliance with the License.
You may obtain a copy of the License at

    http://www.apache.org/licenses/LICENSE-2.0

Unless required by applicable law or agreed to in writing, software
distributed under the License is distributed on an "AS IS" BASIS,
WITHOUT WARRANTIES OR CONDITIONS OF ANY KIND, either express or implied.
See the License for the specific language governing permissions and
limitations under the License.
*/

import React, { useState } from "react";

import TabbedView, { Tab, useActiveTabWithDefault } from "../../structures/TabbedView";
import { _t, _td } from "../../../languageHandler";
import GeneralUserSettingsTab from "../settings/tabs/user/GeneralUserSettingsTab";
import SettingsStore from "../../../settings/SettingsStore";
import LabsUserSettingsTab, { showLabsFlags } from "../settings/tabs/user/LabsUserSettingsTab";
import AppearanceUserSettingsTab from "../settings/tabs/user/AppearanceUserSettingsTab";
import SecurityUserSettingsTab from "../settings/tabs/user/SecurityUserSettingsTab";
import NotificationUserSettingsTab from "../settings/tabs/user/NotificationUserSettingsTab";
import PreferencesUserSettingsTab from "../settings/tabs/user/PreferencesUserSettingsTab";
import VoiceUserSettingsTab from "../settings/tabs/user/VoiceUserSettingsTab";
import HelpUserSettingsTab from "../settings/tabs/user/HelpUserSettingsTab";
import MjolnirUserSettingsTab from "../settings/tabs/user/MjolnirUserSettingsTab";
import { UIFeature } from "../../../settings/UIFeature";
import BaseDialog from "./BaseDialog";
import SidebarUserSettingsTab from "../settings/tabs/user/SidebarUserSettingsTab";
import KeyboardUserSettingsTab from "../settings/tabs/user/KeyboardUserSettingsTab";
import SessionManagerTab from "../settings/tabs/user/SessionManagerTab";
import { UserTab } from "./UserTab";
import { NonEmptyArray } from "../../../@types/common";
import { SDKContext, SdkContextClass } from "../../../contexts/SDKContext";
import { useSettingValue } from "../../../hooks/useSettings";

interface IProps {
    initialTabId?: UserTab;
    showMsc4108QrCode?: boolean;
    sdkContext: SdkContextClass;
    onFinished(): void;
}

function titleForTabID(tabId: UserTab): React.ReactNode {
    const subs = {
        strong: (sub: string) => <strong>{sub}</strong>,
    };
    switch (tabId) {
        case UserTab.General:
            return _t("settings|general|dialog_title", undefined, subs);
        case UserTab.SessionManager:
            return _t("settings|sessions|dialog_title", undefined, subs);
        case UserTab.Appearance:
            return _t("settings|appearance|dialog_title", undefined, subs);
        case UserTab.Notifications:
            return _t("settings|notifications|dialog_title", undefined, subs);
        case UserTab.Preferences:
            return _t("settings|preferences|dialog_title", undefined, subs);
        case UserTab.Keyboard:
            return _t("settings|keyboard|dialog_title", undefined, subs);
        case UserTab.Sidebar:
            return _t("settings|sidebar|dialog_title", undefined, subs);
        case UserTab.Voice:
            return _t("settings|voip|dialog_title", undefined, subs);
        case UserTab.Security:
            return _t("settings|security|dialog_title", undefined, subs);
        case UserTab.Labs:
            return _t("settings|labs|dialog_title", undefined, subs);
        case UserTab.Mjolnir:
            return _t("settings|labs_mjolnir|dialog_title", undefined, subs);
        case UserTab.Help:
            return _t("setting|help_about|dialog_title", undefined, subs);
    }
}

export default function UserSettingsDialog(props: IProps): JSX.Element {
    const voipEnabled = useSettingValue<boolean>(UIFeature.Voip);
    const mjolnirEnabled = useSettingValue<boolean>("feature_mjolnir");
    // store this prop in state as changing tabs back and forth should clear it
    const [showMsc4108QrCode, setShowMsc4108QrCode] = useState(props.showMsc4108QrCode);

    const onTabChanged = (): void => {
        // Clear this so switching away from the tab and back to it will not show the QR code again
        setShowMsc4108QrCode(false);
    };

    const getTabs = (): NonEmptyArray<Tab<UserTab>> => {
        const tabs: Tab<UserTab>[] = [];

        tabs.push(
            new Tab(
                UserTab.General,
                _td("common|general"),
                "mx_UserSettingsDialog_settingsIcon",
                <GeneralUserSettingsTab closeSettingsFn={props.onFinished} />,
                "UserSettingsGeneral",
            ),
        );
        tabs.push(
            new Tab(
                UserTab.SessionManager,
                _td("settings|sessions|title"),
                "mx_UserSettingsDialog_sessionsIcon",
                <SessionManagerTab showMsc4108QrCode={showMsc4108QrCode} />,
                undefined,
            ),
        );
        tabs.push(
            new Tab(
                UserTab.Appearance,
                _td("common|appearance"),
                "mx_UserSettingsDialog_appearanceIcon",
                <AppearanceUserSettingsTab />,
                "UserSettingsAppearance",
            ),
        );
        tabs.push(
            new Tab(
                UserTab.Notifications,
                _td("notifications|enable_prompt_toast_title"),
                "mx_UserSettingsDialog_bellIcon",
                <NotificationUserSettingsTab />,
                "UserSettingsNotifications",
            ),
        );
        tabs.push(
            new Tab(
                UserTab.Preferences,
                _td("common|preferences"),
                "mx_UserSettingsDialog_preferencesIcon",
                <PreferencesUserSettingsTab closeSettingsFn={props.onFinished} />,
                "UserSettingsPreferences",
            ),
        );
        tabs.push(
            new Tab(
                UserTab.Keyboard,
                _td("settings|keyboard|title"),
                "mx_UserSettingsDialog_keyboardIcon",
                <KeyboardUserSettingsTab />,
                "UserSettingsKeyboard",
            ),
        );
        tabs.push(
            new Tab(
                UserTab.Sidebar,
                _td("settings|sidebar|title"),
                "mx_UserSettingsDialog_sidebarIcon",
                <SidebarUserSettingsTab />,
                "UserSettingsSidebar",
            ),
        );

        if (voipEnabled) {
            tabs.push(
                new Tab(
                    UserTab.Voice,
                    _td("settings|voip|title"),
                    "mx_UserSettingsDialog_voiceIcon",
                    <VoiceUserSettingsTab />,
                    "UserSettingsVoiceVideo",
                ),
            );
        }

        tabs.push(
            new Tab(
                UserTab.Security,
                _td("room_settings|security|title"),
                "mx_UserSettingsDialog_securityIcon",
                <SecurityUserSettingsTab closeSettingsFn={props.onFinished} />,
                "UserSettingsSecurityPrivacy",
            ),
        );

        if (showLabsFlags() || SettingsStore.getFeatureSettingNames().some((k) => SettingsStore.getBetaInfo(k))) {
            tabs.push(
                new Tab(
                    UserTab.Labs,
                    _td("common|labs"),
                    "mx_UserSettingsDialog_labsIcon",
                    <LabsUserSettingsTab />,
                    "UserSettingsLabs",
                ),
            );
        }
        if (mjolnirEnabled) {
            tabs.push(
                new Tab(
                    UserTab.Mjolnir,
                    _td("labs_mjolnir|title"),
                    "mx_UserSettingsDialog_mjolnirIcon",
                    <MjolnirUserSettingsTab />,
                    "UserSettingMjolnir",
                ),
            );
        }
        tabs.push(
            new Tab(
                UserTab.Help,
                _td("setting|help_about|title"),
                "mx_UserSettingsDialog_helpIcon",
                <HelpUserSettingsTab />,
                "UserSettingsHelpAbout",
            ),
        );

        return tabs as NonEmptyArray<Tab<UserTab>>;
    };

    const [activeTabId, setActiveTabId] = useActiveTabWithDefault(getTabs(), UserTab.General, props.initialTabId);

    return (
        // XXX: SDKContext is provided within the LoggedInView subtree.
        // Modals function outside the MatrixChat React tree, so sdkContext is reprovided here to simulate that.
        // The longer term solution is to move our ModalManager into the React tree to inherit contexts properly.
        <SDKContext.Provider value={props.sdkContext}>
            <BaseDialog
                className="mx_UserSettingsDialog"
                hasCancel={true}
                onFinished={props.onFinished}
                title={titleForTabID(activeTabId)}
            >
                <div className="mx_SettingsDialog_content">
                    <TabbedView
                        tabs={getTabs()}
<<<<<<< HEAD
                        initialTabId={props.initialTabId}
                        screenName="UserSettings"
                        onChange={onTabChanged}
=======
                        activeTabId={activeTabId}
                        screenName="UserSettings"
                        onChange={setActiveTabId}
>>>>>>> d1eab0aa
                    />
                </div>
            </BaseDialog>
        </SDKContext.Provider>
    );
}<|MERGE_RESOLUTION|>--- conflicted
+++ resolved
@@ -84,11 +84,6 @@
     // store this prop in state as changing tabs back and forth should clear it
     const [showMsc4108QrCode, setShowMsc4108QrCode] = useState(props.showMsc4108QrCode);
 
-    const onTabChanged = (): void => {
-        // Clear this so switching away from the tab and back to it will not show the QR code again
-        setShowMsc4108QrCode(false);
-    };
-
     const getTabs = (): NonEmptyArray<Tab<UserTab>> => {
         const tabs: Tab<UserTab>[] = [];
 
@@ -213,7 +208,12 @@
         return tabs as NonEmptyArray<Tab<UserTab>>;
     };
 
-    const [activeTabId, setActiveTabId] = useActiveTabWithDefault(getTabs(), UserTab.General, props.initialTabId);
+    const [activeTabId, _setActiveTabId] = useActiveTabWithDefault(getTabs(), UserTab.General, props.initialTabId);
+    const setActiveTabId = (tabId: UserTab): void => {
+        _setActiveTabId(tabId);
+        // Clear this so switching away from the tab and back to it will not show the QR code again
+        setShowMsc4108QrCode(false);
+    };
 
     return (
         // XXX: SDKContext is provided within the LoggedInView subtree.
@@ -229,15 +229,9 @@
                 <div className="mx_SettingsDialog_content">
                     <TabbedView
                         tabs={getTabs()}
-<<<<<<< HEAD
-                        initialTabId={props.initialTabId}
-                        screenName="UserSettings"
-                        onChange={onTabChanged}
-=======
                         activeTabId={activeTabId}
                         screenName="UserSettings"
                         onChange={setActiveTabId}
->>>>>>> d1eab0aa
                     />
                 </div>
             </BaseDialog>
