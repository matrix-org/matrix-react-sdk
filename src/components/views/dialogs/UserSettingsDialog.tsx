/*
Copyright 2019 New Vector Ltd
Copyright 2019 The Matrix.org Foundation C.I.C.

Licensed under the Apache License, Version 2.0 (the "License");
you may not use this file except in compliance with the License.
You may obtain a copy of the License at

    http://www.apache.org/licenses/LICENSE-2.0

Unless required by applicable law or agreed to in writing, software
distributed under the License is distributed on an "AS IS" BASIS,
WITHOUT WARRANTIES OR CONDITIONS OF ANY KIND, either express or implied.
See the License for the specific language governing permissions and
limitations under the License.
*/

import React from 'react';

import TabbedView, { Tab } from "../../structures/TabbedView";
import { _t, _td } from "../../../languageHandler";
import GeneralUserSettingsTab from "../settings/tabs/user/GeneralUserSettingsTab";
import SettingsStore, { CallbackFn } from "../../../settings/SettingsStore";
import LabsUserSettingsTab from "../settings/tabs/user/LabsUserSettingsTab";
import AppearanceUserSettingsTab from "../settings/tabs/user/AppearanceUserSettingsTab";
import SecurityUserSettingsTab from "../settings/tabs/user/SecurityUserSettingsTab";
import NotificationUserSettingsTab from "../settings/tabs/user/NotificationUserSettingsTab";
import PreferencesUserSettingsTab from "../settings/tabs/user/PreferencesUserSettingsTab";
import VoiceUserSettingsTab from "../settings/tabs/user/VoiceUserSettingsTab";
import HelpUserSettingsTab from "../settings/tabs/user/HelpUserSettingsTab";
import SdkConfig from "../../../SdkConfig";
import MjolnirUserSettingsTab from "../settings/tabs/user/MjolnirUserSettingsTab";
import { UIFeature } from "../../../settings/UIFeature";
import BaseDialog from "./BaseDialog";
import { IDialogProps } from "./IDialogProps";
import SidebarUserSettingsTab from "../settings/tabs/user/SidebarUserSettingsTab";
import KeyboardUserSettingsTab from "../settings/tabs/user/KeyboardUserSettingsTab";
import SessionManagerTab from '../settings/tabs/user/SessionManagerTab';
import { UserTab } from "./UserTab";

/**
 * Returns null if labs are disabled and no betas exist
 */
const getLabsTabLabel = (): string | null => {
    const showLabs = SdkConfig.get("show_labs_settings");
    const showBetas = SettingsStore.getFeatureSettingNames().some(k => SettingsStore.getBetaInfo(k));

    if (showBetas && showLabs) return _td("Betas & Labs");
    else if (showBetas) return _td("Betas");
    else if (showLabs) return _td("Labs");

    return null;
};

interface IProps extends IDialogProps {
    initialTabId?: UserTab;
}

interface IState {
    mjolnirEnabled: boolean;
    newSessionManagerEnabled: boolean;
}

export default class UserSettingsDialog extends React.Component<IProps, IState> {
    private settingsWatchers: string[] = [];

    constructor(props) {
        super(props);

        this.state = {
            mjolnirEnabled: SettingsStore.getValue("feature_mjolnir"),
            newSessionManagerEnabled: SettingsStore.getValue("feature_new_device_manager"),
        };
    }

    public componentDidMount(): void {
        this.settingsWatchers = [
            SettingsStore.watchSetting("feature_mjolnir", null, this.mjolnirChanged),
            SettingsStore.watchSetting("feature_new_device_manager", null, this.sessionManagerChanged),
        ];
    }

    public componentWillUnmount(): void {
        this.settingsWatchers.forEach(watcherRef => SettingsStore.unwatchSetting(watcherRef));
    }

    private mjolnirChanged: CallbackFn = (settingName, roomId, atLevel, newValue) => {
        // We can cheat because we know what levels a feature is tracked at, and how it is tracked
        this.setState({ mjolnirEnabled: newValue });
    };

    private sessionManagerChanged: CallbackFn = (settingName, roomId, atLevel, newValue) => {
        // We can cheat because we know what levels a feature is tracked at, and how it is tracked
        this.setState({ newSessionManagerEnabled: newValue });
    };

    private getTabs() {
        const tabs: Tab[] = [];

        tabs.push(new Tab(
            UserTab.General,
            _td("General"),
            "mx_UserSettingsDialog_settingsIcon",
            <GeneralUserSettingsTab closeSettingsFn={this.props.onFinished} />,
            "UserSettingsGeneral",
        ));
        tabs.push(new Tab(
            UserTab.Appearance,
            _td("Appearance"),
            "mx_UserSettingsDialog_appearanceIcon",
            <AppearanceUserSettingsTab />,
            "UserSettingsAppearance",
        ));
        tabs.push(new Tab(
            UserTab.Notifications,
            _td("Notifications"),
            "mx_UserSettingsDialog_bellIcon",
            <NotificationUserSettingsTab />,
            "UserSettingsNotifications",
        ));
        tabs.push(new Tab(
            UserTab.Preferences,
            _td("Preferences"),
            "mx_UserSettingsDialog_preferencesIcon",
            <PreferencesUserSettingsTab closeSettingsFn={this.props.onFinished} />,
            "UserSettingsPreferences",
        ));
        tabs.push(new Tab(
            UserTab.Keyboard,
            _td("Keyboard"),
            "mx_UserSettingsDialog_keyboardIcon",
            <KeyboardUserSettingsTab />,
            "UserSettingsKeyboard",
        ));
        tabs.push(new Tab(
            UserTab.Sidebar,
            _td("Sidebar"),
            "mx_UserSettingsDialog_sidebarIcon",
            <SidebarUserSettingsTab />,
            "UserSettingsSidebar",
        ));
        if (SettingsStore.getValue(UIFeature.Voip)) {
            tabs.push(new Tab(
                UserTab.Voice,
                _td("Voice & Video"),
                "mx_UserSettingsDialog_voiceIcon",
                <VoiceUserSettingsTab />,
                "UserSettingsVoiceVideo",
            ));
        }
        tabs.push(new Tab(
            UserTab.Security,
            _td("Security & Privacy"),
            "mx_UserSettingsDialog_securityIcon",
            <SecurityUserSettingsTab closeSettingsFn={this.props.onFinished} />,
            "UserSettingsSecurityPrivacy",
        ));
<<<<<<< HEAD
        if (getLabsTabLabel()) {
=======
        if (this.state.newSessionManagerEnabled) {
            tabs.push(new Tab(
                UserTab.SessionManager,
                _td("Sessions"),
                "mx_UserSettingsDialog_securityIcon",
                <SessionManagerTab />,
                // don't track with posthog while under construction
                undefined,
            ));
        }
        // Show the Labs tab if enabled or if there are any active betas
        if (SdkConfig.get("show_labs_settings")
            || SettingsStore.getFeatureSettingNames().some(k => SettingsStore.getBetaInfo(k))
        ) {
>>>>>>> 0ded5e05
            tabs.push(new Tab(
                UserTab.Labs,
                getLabsTabLabel(),
                "mx_UserSettingsDialog_labsIcon",
                <LabsUserSettingsTab />,
                "UserSettingsLabs",
            ));
        }
        if (this.state.mjolnirEnabled) {
            tabs.push(new Tab(
                UserTab.Mjolnir,
                _td("Ignored users"),
                "mx_UserSettingsDialog_mjolnirIcon",
                <MjolnirUserSettingsTab />,
                "UserSettingMjolnir",
            ));
        }
        tabs.push(new Tab(
            UserTab.Help,
            _td("Help & About"),
            "mx_UserSettingsDialog_helpIcon",
            <HelpUserSettingsTab closeSettingsFn={() => this.props.onFinished(true)} />,
            "UserSettingsHelpAbout",
        ));

        return tabs;
    }

    render() {
        return (
            <BaseDialog
                className='mx_UserSettingsDialog'
                hasCancel={true}
                onFinished={this.props.onFinished}
                title={_t("Settings")}
            >
                <div className='mx_SettingsDialog_content'>
                    <TabbedView
                        tabs={this.getTabs()}
                        initialTabId={this.props.initialTabId}
                        screenName="UserSettings"
                    />
                </div>
            </BaseDialog>
        );
    }
}<|MERGE_RESOLUTION|>--- conflicted
+++ resolved
@@ -155,9 +155,6 @@
             <SecurityUserSettingsTab closeSettingsFn={this.props.onFinished} />,
             "UserSettingsSecurityPrivacy",
         ));
-<<<<<<< HEAD
-        if (getLabsTabLabel()) {
-=======
         if (this.state.newSessionManagerEnabled) {
             tabs.push(new Tab(
                 UserTab.SessionManager,
@@ -168,11 +165,7 @@
                 undefined,
             ));
         }
-        // Show the Labs tab if enabled or if there are any active betas
-        if (SdkConfig.get("show_labs_settings")
-            || SettingsStore.getFeatureSettingNames().some(k => SettingsStore.getBetaInfo(k))
-        ) {
->>>>>>> 0ded5e05
+        if (getLabsTabLabel()) {
             tabs.push(new Tab(
                 UserTab.Labs,
                 getLabsTabLabel(),
