/*
Copyright 2019 New Vector Ltd
Copyright 2019 Michael Telatynski <7t3chguy@gmail.com>
Copyright 2019, 2020 The Matrix.org Foundation C.I.C.

Licensed under the Apache License, Version 2.0 (the "License");
you may not use this file except in compliance with the License.
You may obtain a copy of the License at

    http://www.apache.org/licenses/LICENSE-2.0

Unless required by applicable law or agreed to in writing, software
distributed under the License is distributed on an "AS IS" BASIS,
WITHOUT WARRANTIES OR CONDITIONS OF ANY KIND, either express or implied.
See the License for the specific language governing permissions and
limitations under the License.
*/

import React, { useEffect } from 'react';
import { EventStatus, MatrixEvent } from 'matrix-js-sdk/src/models/event';
import type { Relations } from 'matrix-js-sdk/src/models/relations';

import { _t } from '../../../languageHandler';
import * as sdk from '../../../index';
import dis from '../../../dispatcher/dispatcher';
import { Action } from '../../../dispatcher/actions';
import { RightPanelPhases } from '../../../stores/RightPanelStorePhases';
import { aboveLeftOf, ContextMenu, ContextMenuTooltipButton, useContextMenu } from '../../structures/ContextMenu';
import { isContentActionable, canEditContent } from '../../../utils/EventUtils';
import RoomContext from "../../../contexts/RoomContext";
import Toolbar from "../../../accessibility/Toolbar";
import { RovingAccessibleTooltipButton, useRovingTabIndex } from "../../../accessibility/RovingTabIndex";
import { replaceableComponent } from "../../../utils/replaceableComponent";
import { canCancel } from "../context_menus/MessageContextMenu";
import Resend from "../../../Resend";
import { MatrixClientPeg } from "../../../MatrixClientPeg";
import { MediaEventHelper } from "../../../utils/MediaEventHelper";
import DownloadActionButton from "./DownloadActionButton";
import MessageContextMenu from "../context_menus/MessageContextMenu";
import classNames from 'classnames';

import SettingsStore from '../../../settings/SettingsStore';
import { RoomPermalinkCreator } from '../../../utils/permalinks/Permalinks';
import ReplyThread from '../elements/ReplyThread';

interface IOptionsButtonProps {
    mxEvent: MatrixEvent;
    // TODO: Types
    getTile: () => any | null;
    getReplyThread: () => ReplyThread;
    permalinkCreator: RoomPermalinkCreator;
    onFocusChange: (menuDisplayed: boolean) => void;
}

const OptionsButton: React.FC<IOptionsButtonProps> =
    ({ mxEvent, getTile, getReplyThread, permalinkCreator, onFocusChange }) => {
        const [menuDisplayed, button, openMenu, closeMenu] = useContextMenu();
        const [onFocus, isActive, ref] = useRovingTabIndex(button);
        useEffect(() => {
            onFocusChange(menuDisplayed);
        }, [onFocusChange, menuDisplayed]);

        let contextMenu;
        if (menuDisplayed) {
            const tile = getTile && getTile();
            const replyThread = getReplyThread && getReplyThread();

            const buttonRect = button.current.getBoundingClientRect();
            contextMenu = <MessageContextMenu
                {...aboveLeftOf(buttonRect)}
                mxEvent={mxEvent}
                permalinkCreator={permalinkCreator}
                eventTileOps={tile && tile.getEventTileOps ? tile.getEventTileOps() : undefined}
                collapseReplyThread={replyThread && replyThread.canCollapse() ? replyThread.collapse : undefined}
                onFinished={closeMenu}
            />;
        }

        return <React.Fragment>
            <ContextMenuTooltipButton
                className="mx_MessageActionBar_maskButton mx_MessageActionBar_optionsButton"
                title={_t("Options")}
                onClick={openMenu}
                isExpanded={menuDisplayed}
                inputRef={ref}
                onFocus={onFocus}
                tabIndex={isActive ? 0 : -1}
            />

            { contextMenu }
        </React.Fragment>;
    };

interface IReactButtonProps {
    mxEvent: MatrixEvent;
    reactions: Relations;
    onFocusChange: (menuDisplayed: boolean) => void;
}

const ReactButton: React.FC<IReactButtonProps> = ({ mxEvent, reactions, onFocusChange }) => {
    const [menuDisplayed, button, openMenu, closeMenu] = useContextMenu();
    const [onFocus, isActive, ref] = useRovingTabIndex(button);
    useEffect(() => {
        onFocusChange(menuDisplayed);
    }, [onFocusChange, menuDisplayed]);

    let contextMenu;
    if (menuDisplayed) {
        const buttonRect = button.current.getBoundingClientRect();
        const ReactionPicker = sdk.getComponent('emojipicker.ReactionPicker');
        contextMenu = <ContextMenu {...aboveLeftOf(buttonRect)} onFinished={closeMenu} managed={false}>
            <ReactionPicker mxEvent={mxEvent} reactions={reactions} onFinished={closeMenu} />
        </ContextMenu>;
    }

    return <React.Fragment>
        <ContextMenuTooltipButton
            className="mx_MessageActionBar_maskButton mx_MessageActionBar_reactButton"
            title={_t("React")}
            onClick={openMenu}
            isExpanded={menuDisplayed}
            inputRef={ref}
            onFocus={onFocus}
            tabIndex={isActive ? 0 : -1}
        />

        { contextMenu }
    </React.Fragment>;
};

interface IMessageActionBarProps {
    mxEvent: MatrixEvent;
    reactions?: Relations;
    // TODO: Types
    getTile: () => any | null;
    getReplyThread: () => ReplyThread | undefined;
    permalinkCreator?: RoomPermalinkCreator;
<<<<<<< HEAD
    getTile: () => any; // TODO: FIXME, haven't figured out what the return type is here
    getReplyThread?: () => ReplyThread;
    onFocusChange?: (menuDisplayed: boolean) => void;
    isInThreadTimeline?: boolean;
=======
    onFocusChange: (menuDisplayed: boolean) => void;
    isQuoteExpanded?: boolean;
    toggleThreadExpanded: () => void;
>>>>>>> 8e497f8c
}

@replaceableComponent("views.messages.MessageActionBar")
export default class MessageActionBar extends React.PureComponent<IMessageActionBarProps> {
    public static contextType = RoomContext;

    public static defaultProps = {
        isInThreadTimeline: false,
    };

    public componentDidMount(): void {
        if (this.props.mxEvent.status && this.props.mxEvent.status !== EventStatus.SENT) {
            this.props.mxEvent.on("Event.status", this.onSent);
        }

        const client = MatrixClientPeg.get();
        client.decryptEventIfNeeded(this.props.mxEvent);

        if (this.props.mxEvent.isBeingDecrypted()) {
            this.props.mxEvent.once("Event.decrypted", this.onDecrypted);
        }
        this.props.mxEvent.on("Event.beforeRedaction", this.onBeforeRedaction);
    }

    public componentWillUnmount(): void {
        this.props.mxEvent.off("Event.status", this.onSent);
        this.props.mxEvent.off("Event.decrypted", this.onDecrypted);
        this.props.mxEvent.off("Event.beforeRedaction", this.onBeforeRedaction);
    }

    private onDecrypted = (): void => {
        // When an event decrypts, it is likely to change the set of available
        // actions, so we force an update to check again.
        this.forceUpdate();
    };

    private onBeforeRedaction = (): void => {
        // When an event is redacted, we can't edit it so update the available actions.
        this.forceUpdate();
    };

    private onSent = (): void => {
        // When an event is sent and echoed the possible actions change.
        this.forceUpdate();
    };

    private onFocusChange = (focused: boolean): void => {
        if (!this.props.onFocusChange) {
            return;
        }
        this.props.onFocusChange(focused);
    };

    private onReplyClick = (ev: React.MouseEvent): void => {
        dis.dispatch({
            action: 'reply_to_event',
            event: this.props.mxEvent,
        });
    };

    private onThreadClick = (): void => {
        dis.dispatch({
            action: Action.SetRightPanelPhase,
            phase: RightPanelPhases.ThreadView,
            allowClose: false,
            refireParams: {
                event: this.props.mxEvent,
            },
        });
    };

    private onEditClick = (ev: React.MouseEvent): void => {
        dis.dispatch({
            action: 'edit_event',
            event: this.props.mxEvent,
        });
    };

    /**
     * Runs a given fn on the set of possible events to test. The first event
     * that passes the checkFn will have fn executed on it. Both functions take
     * a MatrixEvent object. If no particular conditions are needed, checkFn can
     * be null/undefined. If no functions pass the checkFn, no action will be
     * taken.
     * @param {Function} fn The execution function.
     * @param {Function} checkFn The test function.
     */
    private runActionOnFailedEv(fn: (ev: MatrixEvent) => void, checkFn?: (ev: MatrixEvent) => boolean): void {
        if (!checkFn) checkFn = () => true;

        const mxEvent = this.props.mxEvent;
        const editEvent = mxEvent.replacingEvent();
        const redactEvent = mxEvent.localRedactionEvent();
        const tryOrder = [redactEvent, editEvent, mxEvent];
        for (const ev of tryOrder) {
            if (ev && checkFn(ev)) {
                fn(ev);
                break;
            }
        }
    }

    private onResendClick = (ev: React.MouseEvent): void => {
        this.runActionOnFailedEv((tarEv) => Resend.resend(tarEv));
    };

    private onCancelClick = (ev: React.MouseEvent): void => {
        this.runActionOnFailedEv(
            (tarEv) => Resend.removeFromQueue(tarEv),
            (testEv) => canCancel(testEv.status),
        );
    };

    public render(): JSX.Element {
        const toolbarOpts = [];
        if (canEditContent(this.props.mxEvent)) {
            toolbarOpts.push(<RovingAccessibleTooltipButton
                className="mx_MessageActionBar_maskButton mx_MessageActionBar_editButton"
                title={_t("Edit")}
                onClick={this.onEditClick}
                key="edit"
            />);
        }

        const cancelSendingButton = <RovingAccessibleTooltipButton
            className="mx_MessageActionBar_maskButton mx_MessageActionBar_cancelButton"
            title={_t("Delete")}
            onClick={this.onCancelClick}
            key="cancel"
        />;

        // We show a different toolbar for failed events, so detect that first.
        const mxEvent = this.props.mxEvent;
        const editStatus = mxEvent.replacingEvent() && mxEvent.replacingEvent().status;
        const redactStatus = mxEvent.localRedactionEvent() && mxEvent.localRedactionEvent().status;
        const allowCancel = canCancel(mxEvent.status) || canCancel(editStatus) || canCancel(redactStatus);
        const isFailed = [mxEvent.status, editStatus, redactStatus].includes(EventStatus.NOT_SENT);
        if (allowCancel && isFailed) {
            // The resend button needs to appear ahead of the edit button, so insert to the
            // start of the opts
            toolbarOpts.splice(0, 0, <RovingAccessibleTooltipButton
                className="mx_MessageActionBar_maskButton mx_MessageActionBar_resendButton"
                title={_t("Retry")}
                onClick={this.onResendClick}
                key="resend"
            />);

            // The delete button should appear last, so we can just drop it at the end
            toolbarOpts.push(cancelSendingButton);
        } else {
            if (isContentActionable(this.props.mxEvent)) {
                // Like the resend button, the react and reply buttons need to appear before the edit.
                // The only catch is we do the reply button first so that we can make sure the react
                // button is the very first button without having to do length checks for `splice()`.
                if (this.context.canReply && !this.props.isInThreadTimeline) {
                    toolbarOpts.splice(0, 0, <>
                        <RovingAccessibleTooltipButton
                            className="mx_MessageActionBar_maskButton mx_MessageActionBar_replyButton"
                            title={_t("Reply")}
                            onClick={this.onReplyClick}
                            key="reply"
                        />
                        { SettingsStore.getValue("feature_thread") && (
                            <RovingAccessibleTooltipButton
                                className="mx_MessageActionBar_maskButton mx_MessageActionBar_threadButton"
                                title={_t("Thread")}
                                onClick={this.onThreadClick}
                                key="thread"
                            />
                        ) }
                    </>);
                }
                if (this.context.canReact) {
                    toolbarOpts.splice(0, 0, <ReactButton
                        mxEvent={this.props.mxEvent}
                        reactions={this.props.reactions}
                        onFocusChange={this.onFocusChange}
                        key="react"
                    />);
                }

                // XXX: Assuming that the underlying tile will be a media event if it is eligible media.
                if (MediaEventHelper.isEligible(this.props.mxEvent)) {
                    toolbarOpts.splice(0, 0, <DownloadActionButton
                        mxEvent={this.props.mxEvent}
                        mediaEventHelperGet={() => this.props.getTile?.().getMediaHelper?.()}
                        key="download"
                    />);
                }
            }

            if (allowCancel) {
                toolbarOpts.push(cancelSendingButton);
            }

            if (this.props.isQuoteExpanded !== undefined && ReplyThread.hasThreadReply(this.props.mxEvent)) {
                const expandClassName = classNames({
                    'mx_MessageActionBar_maskButton': true,
                    'mx_MessageActionBar_expandMessageButton': !this.props.isQuoteExpanded,
                    'mx_MessageActionBar_collapseMessageButton': this.props.isQuoteExpanded,
                });
                toolbarOpts.push(<RovingAccessibleTooltipButton
                    className={expandClassName}
                    title={this.props.isQuoteExpanded ? _t("Collapse quotes │ ⇧+click") : _t("Expand quotes │ ⇧+click")}
                    onClick={this.props.toggleThreadExpanded}
                    key="expand"
                />);
            }

            // The menu button should be last, so dump it there.
            toolbarOpts.push(<OptionsButton
                mxEvent={this.props.mxEvent}
                getReplyThread={this.props.getReplyThread}
                getTile={this.props.getTile}
                permalinkCreator={this.props.permalinkCreator}
                onFocusChange={this.onFocusChange}
                key="menu"
            />);
        }

        // aria-live=off to not have this read out automatically as navigating around timeline, gets repetitive.
        return <Toolbar className="mx_MessageActionBar" aria-label={_t("Message Actions")} aria-live="off">
            { toolbarOpts }
        </Toolbar>;
    }
}<|MERGE_RESOLUTION|>--- conflicted
+++ resolved
@@ -135,16 +135,11 @@
     getTile: () => any | null;
     getReplyThread: () => ReplyThread | undefined;
     permalinkCreator?: RoomPermalinkCreator;
-<<<<<<< HEAD
     getTile: () => any; // TODO: FIXME, haven't figured out what the return type is here
     getReplyThread?: () => ReplyThread;
     onFocusChange?: (menuDisplayed: boolean) => void;
+    toggleThreadExpanded: () => void;
     isInThreadTimeline?: boolean;
-=======
-    onFocusChange: (menuDisplayed: boolean) => void;
-    isQuoteExpanded?: boolean;
-    toggleThreadExpanded: () => void;
->>>>>>> 8e497f8c
 }
 
 @replaceableComponent("views.messages.MessageActionBar")
