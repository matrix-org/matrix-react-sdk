--- conflicted
+++ resolved
@@ -272,7 +272,7 @@
 
 const FavouriteButton = ({ mxEvent }: IFavouriteButtonProp) => {
     const { isFavourite, toggleFavourite } = useFavouriteMessages({ mxEvent });
-
+    const eventId = mxEvent.getId();
     const classes = classNames("mx_MessageActionBar_iconButton", {
         'mx_MessageActionBar_favouriteButton_fillstar': isFavourite(),
     });
@@ -282,20 +282,15 @@
         e.preventDefault();
         e.stopPropagation();
 
-        toggleFavourite(eventId);
-    }, [toggleFavourite, eventId]);
+        toggleFavourite();
+    }, [toggleFavourite]);
 
     return <RovingAccessibleTooltipButton
         className={classes}
         title={_t("Favourite")}
-<<<<<<< HEAD
-        onClick={() => toggleFavourite()}
-        data-testid={mxEvent.getId()}
-=======
         onClick={onClick}
         onContextMenu={onClick}
         data-testid={eventId}
->>>>>>> 488babaf
     >
         <StarIcon />
     </RovingAccessibleTooltipButton>;
