--- conflicted
+++ resolved
@@ -66,11 +66,6 @@
 }) => {
     const [menuDisplayed, button, openMenu, closeMenu] = useContextMenu();
     useEffect(() => {
-<<<<<<< HEAD
-=======
-        // when the context menu is opened directly, e.g via mouse click, the onFocus handle is skipped so call manually
-        onFocus();
->>>>>>> 2d0475d4
         onFocusChange(menuDisplayed);
     }, [onFocusChange, menuDisplayed]);
 
