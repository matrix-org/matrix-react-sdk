--- conflicted
+++ resolved
@@ -444,7 +444,7 @@
     public render(): JSX.Element {
         const { poll, pollReady } = this.state;
         console.log('hhh', 'MPollBody render', poll, pollReady)
-        if (!poll) {
+        if (!poll?.pollEvent) {
             return null;
         }
 
@@ -485,13 +485,8 @@
 
         return (
             <div className="mx_MPollBody">
-<<<<<<< HEAD
-                <h2>
+                <h2 data-testid="pollQuestion">
                     {pollEvent.question.text}
-=======
-                <h2 data-testid="pollQuestion">
-                    {poll.question.text}
->>>>>>> 222f8a91
                     {editedSpan}
                 </h2>
                 <div className="mx_MPollBody_allOptions">
@@ -513,18 +508,13 @@
 
                         const answerPercent = totalVotes === 0 ? 0 : Math.round((100.0 * answerVotes) / totalVotes);
                         return (
-<<<<<<< HEAD
-                            <div key={answer.id} className={cls} onClick={() => this.selectOption(answer.id)}>
-                                {poll.isEnded ? (
-=======
                             <div
                                 data-testid={`pollOption-${answer.id}`}
                                 key={answer.id}
                                 className={cls}
                                 onClick={() => this.selectOption(answer.id)}
                             >
-                                {ended ? (
->>>>>>> 222f8a91
+                                {poll.isEnded ? (
                                     <EndedPollOption answer={answer} checked={checked} votesText={votesText} />
                                 ) : (
                                     <LivePollOption
