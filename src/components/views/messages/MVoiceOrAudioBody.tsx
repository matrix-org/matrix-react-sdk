--- conflicted
+++ resolved
@@ -19,15 +19,7 @@
 import { replaceableComponent } from "../../../utils/replaceableComponent";
 import SettingsStore from "../../../settings/SettingsStore";
 import MVoiceMessageBody from "./MVoiceMessageBody";
-<<<<<<< HEAD
-
-interface IProps {
-    mxEvent: MatrixEvent;
-    forExport?: boolean;
-}
-=======
 import { IBodyProps } from "./IBodyProps";
->>>>>>> 91cf27e2
 
 @replaceableComponent("views.messages.MVoiceOrAudioBody")
 export default class MVoiceOrAudioBody extends React.PureComponent<IBodyProps> {
