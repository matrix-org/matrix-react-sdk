/*
Copyright 2019 The Matrix.org Foundation C.I.C.

Licensed under the Apache License, Version 2.0 (the "License");
you may not use this file except in compliance with the License.
You may obtain a copy of the License at

    http://www.apache.org/licenses/LICENSE-2.0

Unless required by applicable law or agreed to in writing, software
distributed under the License is distributed on an "AS IS" BASIS,
WITHOUT WARRANTIES OR CONDITIONS OF ANY KIND, either express or implied.
See the License for the specific language governing permissions and
limitations under the License.
*/

import React from 'react';
import { MatrixEvent } from 'matrix-js-sdk/src';
import classNames from 'classnames';

import { replaceableComponent } from "../../../utils/replaceableComponent";
import { MatrixClientPeg } from "../../../MatrixClientPeg";
import { _t } from '../../../languageHandler';

interface IProps {
    mxEvent: MatrixEvent;
}

interface IState {
    expanded: boolean;
}

@replaceableComponent("views.messages.ViewSourceEvent")
export default class ViewSourceEvent extends React.PureComponent<IProps, IState> {
    constructor(props) {
        super(props);

        this.state = {
            expanded: false,
        };
    }

    public componentDidMount(): void {
        const { mxEvent } = this.props;

        const client = MatrixClientPeg.get();
        client.decryptEventIfNeeded(mxEvent);

        if (mxEvent.isBeingDecrypted()) {
            mxEvent.once("Event.decrypted", () => this.forceUpdate());
        }
    }

    private onToggle = (ev: React.MouseEvent) => {
        ev.preventDefault();
        const { expanded } = this.state;
        this.setState({
            expanded: !expanded,
        });
    };

    public render(): React.ReactNode {
        const { mxEvent } = this.props;
        const { expanded } = this.state;

        let content;
        if (expanded) {
            content = <pre>{ JSON.stringify(mxEvent, null, 4) }</pre>;
        } else {
            content = <code>{ `{ "type": ${mxEvent.getType()} }` }</code>;
        }

        const classes = classNames("mx_ViewSourceEvent mx_EventTile_content", {
            mx_ViewSourceEvent_expanded: expanded,
        });

        return <span className={classes}>
            { content }
            <button
<<<<<<< HEAD
=======
                title={_t('toggle event')}
>>>>>>> 846fbfa2
                className="mx_ViewSourceEvent_toggle"
                onClick={this.onToggle}
            />
        </span>;
    }
}<|MERGE_RESOLUTION|>--- conflicted
+++ resolved
@@ -77,10 +77,7 @@
         return <span className={classes}>
             { content }
             <button
-<<<<<<< HEAD
-=======
                 title={_t('toggle event')}
->>>>>>> 846fbfa2
                 className="mx_ViewSourceEvent_toggle"
                 onClick={this.onToggle}
             />
