--- conflicted
+++ resolved
@@ -29,24 +29,16 @@
             return _t("timeline|decryption_failure|historical_event_no_key_backup");
 
         case DecryptionFailureCode.HISTORICAL_MESSAGE_BACKUP_UNCONFIGURED:
-<<<<<<< HEAD
-        case DecryptionFailureCode.HISTORICAL_MESSAGE_WORKING_BACKUP:
-            if (isVerified === false) {
-=======
             if (isVerified === false) {
                 // The user seems to have a key backup, so prompt them to verify in the hope that doing so will
                 // mean we can restore from backup and we'll get the key for this message.
->>>>>>> bd7ce7cd
                 return _t("timeline|decryption_failure|historical_event_unverified_device");
             }
             // otherwise, use the default.
             break;
-<<<<<<< HEAD
 
         case DecryptionFailureCode.HISTORICAL_MESSAGE_USER_NOT_JOINED:
             return _t("timeline|decryption_failure|historical_event_user_not_joined");
-=======
->>>>>>> bd7ce7cd
     }
     return _t("timeline|decryption_failure|unable_to_decrypt");
 }
