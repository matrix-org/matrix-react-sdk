/*
Copyright 2015 - 2021 The Matrix.org Foundation C.I.C.
Copyright 2018, 2019 Michael Telatynski <7t3chguy@gmail.com>

Licensed under the Apache License, Version 2.0 (the "License");
you may not use this file except in compliance with the License.
You may obtain a copy of the License at

    http://www.apache.org/licenses/LICENSE-2.0

Unless required by applicable law or agreed to in writing, software
distributed under the License is distributed on an "AS IS" BASIS,
WITHOUT WARRANTIES OR CONDITIONS OF ANY KIND, either express or implied.
See the License for the specific language governing permissions and
limitations under the License.
*/

import React, { ComponentProps, createRef } from 'react';
import { Blurhash } from "react-blurhash";
import { SyncState } from 'matrix-js-sdk/src/sync';
import classNames from 'classnames';
import { CSSTransition, SwitchTransition } from 'react-transition-group';
import { logger } from "matrix-js-sdk/src/logger";
import { ClientEvent } from "matrix-js-sdk/src/client";

import MFileBody from './MFileBody';
import Modal from '../../../Modal';
import { _t } from '../../../languageHandler';
import SettingsStore from "../../../settings/SettingsStore";
import Spinner from '../elements/Spinner';
import { Media, mediaFromContent } from "../../../customisations/Media";
import { BLURHASH_FIELD, createThumbnail } from "../../../utils/image-media";
import { IMediaEventContent } from '../../../customisations/models/IMediaEventContent';
import ImageView from '../elements/ImageView';
import { IBodyProps } from "./IBodyProps";
<<<<<<< HEAD
import classNames from 'classnames';
import { CSSTransition, SwitchTransition } from 'react-transition-group';
import { presentableTextForFile } from "../../../utils/FileUtils";

import { logger } from "matrix-js-sdk/src/logger";
import { TileShape } from "../rooms/EventTile";
=======
import { ImageSize, suggestedSize as suggestedImageSize } from "../../../settings/enums/ImageSize";
import { MatrixClientPeg } from '../../../MatrixClientPeg';
import RoomContext, { TimelineRenderingType } from "../../../contexts/RoomContext";
import { blobIsAnimated, mayBeAnimated } from '../../../utils/Image';

enum Placeholder {
    NoImage,
    Blurhash,
}
>>>>>>> 6d6cfcde

interface IState {
    contentUrl?: string;
    thumbUrl?: string;
    isAnimated?: boolean;
    error?: Error;
    imgError: boolean;
    imgLoaded: boolean;
    loadedImageDimensions?: {
        naturalWidth: number;
        naturalHeight: number;
    };
    hover: boolean;
    showImage: boolean;
    placeholder: Placeholder;
}

export default class MImageBody extends React.Component<IBodyProps, IState> {
    static contextType = RoomContext;
    public context!: React.ContextType<typeof RoomContext>;

    private unmounted = true;
    private image = createRef<HTMLImageElement>();
    private timeout?: number;
    private sizeWatcher: string;

    constructor(props: IBodyProps) {
        super(props);

        this.state = {
            imgError: false,
            imgLoaded: false,
            hover: false,
            showImage: SettingsStore.getValue("showImages"),
            placeholder: Placeholder.NoImage,
        };
    }

    // FIXME: factor this out and apply it to MVideoBody and MAudioBody too!
    private onClientSync = (syncState: SyncState, prevState: SyncState): void => {
        if (this.unmounted) return;
        // Consider the client reconnected if there is no error with syncing.
        // This means the state could be RECONNECTING, SYNCING, PREPARED or CATCHUP.
        const reconnected = syncState !== SyncState.Error && prevState !== syncState;
        if (reconnected && this.state.imgError) {
            // Load the image again
            this.setState({
                imgError: false,
            });
        }
    };

    protected showImage(): void {
        localStorage.setItem("mx_ShowImage_" + this.props.mxEvent.getId(), "true");
        this.setState({ showImage: true });
        this.downloadImage();
    }

    protected onClick = (ev: React.MouseEvent): void => {
        if (ev.button === 0 && !ev.metaKey) {
            ev.preventDefault();
            if (!this.state.showImage) {
                this.showImage();
                return;
            }

            const content = this.props.mxEvent.getContent<IMediaEventContent>();
            const httpUrl = this.state.contentUrl;
            const params: Omit<ComponentProps<typeof ImageView>, "onFinished"> = {
                src: httpUrl,
                name: content.body?.length > 0 ? content.body : _t('Attachment'),
                mxEvent: this.props.mxEvent,
                permalinkCreator: this.props.permalinkCreator,
            };

            if (content.info) {
                params.width = content.info.w;
                params.height = content.info.h;
                params.fileSize = content.info.size;
            }

            if (this.image.current) {
                const clientRect = this.image.current.getBoundingClientRect();

                params.thumbnailInfo = {
                    width: clientRect.width,
                    height: clientRect.height,
                    positionX: clientRect.x,
                    positionY: clientRect.y,
                };
            }

            Modal.createDialog(ImageView, params, "mx_Dialog_lightbox", null, true);
        }
    };

    protected onImageEnter = (e: React.MouseEvent<HTMLImageElement>): void => {
        this.setState({ hover: true });

        if (!this.state.showImage || !this.state.isAnimated || SettingsStore.getValue("autoplayGifs")) {
            return;
        }
        const imgElement = e.currentTarget;
        imgElement.src = this.state.contentUrl;
    };

    protected onImageLeave = (e: React.MouseEvent<HTMLImageElement>): void => {
        this.setState({ hover: false });

        if (!this.state.showImage || !this.state.isAnimated || SettingsStore.getValue("autoplayGifs")) {
            return;
        }
        const imgElement = e.currentTarget;
        imgElement.src = this.state.thumbUrl ?? this.state.contentUrl;
    };

    private onImageError = (): void => {
        this.clearBlurhashTimeout();
        this.setState({
            imgError: true,
        });
    };

    private onImageLoad = (): void => {
        this.clearBlurhashTimeout();
        this.props.onHeightChanged();

        let loadedImageDimensions: IState["loadedImageDimensions"];

        if (this.image.current) {
            const { naturalWidth, naturalHeight } = this.image.current;
            // this is only used as a fallback in case content.info.w/h is missing
            loadedImageDimensions = { naturalWidth, naturalHeight };
        }
        this.setState({ imgLoaded: true, loadedImageDimensions });
    };

    private getContentUrl(): string {
        // During export, the content url will point to the MSC, which will later point to a local url
        if (this.props.forExport) return this.media.srcMxc;
        return this.media.srcHttp;
    }

    private get media(): Media {
        return mediaFromContent(this.props.mxEvent.getContent());
    }

    private getThumbUrl(): string {
        // FIXME: we let images grow as wide as you like, rather than capped to 800x600.
        // So either we need to support custom timeline widths here, or reimpose the cap, otherwise the
        // thumbnail resolution will be unnecessarily reduced.
        // custom timeline widths seems preferable.
        const thumbWidth = 800;
        const thumbHeight = 600;

        const content = this.props.mxEvent.getContent<IMediaEventContent>();
        const media = mediaFromContent(content);
        const info = content.info;

        if (info?.mimetype === "image/svg+xml" && media.hasThumbnail) {
            // Special-case to return clientside sender-generated thumbnails for SVGs, if any,
            // given we deliberately don't thumbnail them serverside to prevent billion lol attacks and similar.
            return media.getThumbnailHttp(thumbWidth, thumbHeight, 'scale');
        }

        // we try to download the correct resolution for hi-res images (like retina screenshots).
        // Synapse only supports 800x600 thumbnails for now though,
        // so we'll need to download the original image for this to work  well for now.
        // First, let's try a few cases that let us avoid downloading the original, including:
        //   - When displaying a GIF, we always want to thumbnail so that we can
        //     properly respect the user's GIF autoplay setting (which relies on
        //     thumbnailing to produce the static preview image)
        //   - On a low DPI device, always thumbnail to save bandwidth
        //   - If there's no sizing info in the event, default to thumbnail
        if (
            this.state.isAnimated ||
            window.devicePixelRatio === 1.0 ||
            (!info || !info.w || !info.h || !info.size)
        ) {
            return media.getThumbnailOfSourceHttp(thumbWidth, thumbHeight);
        }

        // We should only request thumbnails if the image is bigger than 800x600 (or 1600x1200 on retina) otherwise
        // the image in the timeline will just end up resampled and de-retina'd for no good reason.
        // Ideally the server would pre-gen 1600x1200 thumbnails in order to provide retina thumbnails,
        // but we don't do this currently in synapse for fear of disk space.
        // As a compromise, let's switch to non-retina thumbnails only if the original image is both
        // physically too large and going to be massive to load in the timeline (e.g. >1MB).

        const isLargerThanThumbnail = (
            info.w > thumbWidth ||
            info.h > thumbHeight
        );
        const isLargeFileSize = info.size > 1 * 1024 * 1024; // 1mb

        if (isLargeFileSize && isLargerThanThumbnail) {
            // image is too large physically and byte-wise to clutter our timeline so,
            // we ask for a thumbnail, despite knowing that it will be max 800x600
            // despite us being retina (as synapse doesn't do 1600x1200 thumbs yet).
            return media.getThumbnailOfSourceHttp(thumbWidth, thumbHeight);
        }

        // download the original image otherwise, so we can scale it client side to take pixelRatio into account.
        return media.srcHttp;
    }

    private async downloadImage() {
        if (this.state.contentUrl) return; // already downloaded

        let thumbUrl: string;
        let contentUrl: string;
        if (this.props.mediaEventHelper.media.isEncrypted) {
            try {
                ([contentUrl, thumbUrl] = await Promise.all([
                    this.props.mediaEventHelper.sourceUrl.value,
                    this.props.mediaEventHelper.thumbnailUrl.value,
                ]));
            } catch (error) {
                if (this.unmounted) return;
                logger.warn("Unable to decrypt attachment: ", error);
                // Set a placeholder image when we can't decrypt the image.
                this.setState({ error });
            }
        } else {
            thumbUrl = this.getThumbUrl();
            contentUrl = this.getContentUrl();
        }

        const content = this.props.mxEvent.getContent<IMediaEventContent>();
        let isAnimated = mayBeAnimated(content.info?.mimetype);

        // If there is no included non-animated thumbnail then we will generate our own, we can't depend on the server
        // because 1. encryption and 2. we can't ask the server specifically for a non-animated thumbnail.
        if (isAnimated && !SettingsStore.getValue("autoplayGifs")) {
            if (!thumbUrl || !content?.info.thumbnail_info || mayBeAnimated(content.info.thumbnail_info.mimetype)) {
                const img = document.createElement("img");
                const loadPromise = new Promise((resolve, reject) => {
                    img.onload = resolve;
                    img.onerror = reject;
                });
                img.crossOrigin = "Anonymous"; // CORS allow canvas access
                img.src = contentUrl;

                await loadPromise;

                const blob = await this.props.mediaEventHelper.sourceBlob.value;
                if (!await blobIsAnimated(content.info.mimetype, blob)) {
                    isAnimated = false;
                }

                if (isAnimated) {
                    const thumb = await createThumbnail(img, img.width, img.height, content.info.mimetype, false);
                    thumbUrl = URL.createObjectURL(thumb.thumbnail);
                }
            }
        }

        if (this.unmounted) return;
        this.setState({
            contentUrl,
            thumbUrl,
            isAnimated,
        });
    }

    private clearBlurhashTimeout() {
        if (this.timeout) {
            clearTimeout(this.timeout);
            this.timeout = undefined;
        }
    }

    componentDidMount() {
        this.unmounted = false;
        MatrixClientPeg.get().on(ClientEvent.Sync, this.onClientSync);

        const showImage = this.state.showImage ||
            localStorage.getItem("mx_ShowImage_" + this.props.mxEvent.getId()) === "true";

        if (showImage) {
            // noinspection JSIgnoredPromiseFromCall
            this.downloadImage();
            this.setState({ showImage: true });
        } // else don't download anything because we don't want to display anything.

        // Add a 150ms timer for blurhash to first appear.
        if (this.props.mxEvent.getContent().info?.[BLURHASH_FIELD]) {
            this.clearBlurhashTimeout();
            this.timeout = setTimeout(() => {
                if (!this.state.imgLoaded || !this.state.imgError) {
                    this.setState({
                        placeholder: Placeholder.Blurhash,
                    });
                }
            }, 150);
        }

        this.sizeWatcher = SettingsStore.watchSetting("Images.size", null, () => {
            this.forceUpdate(); // we don't really have a reliable thing to update, so just update the whole thing
        });
    }

    componentWillUnmount() {
        this.unmounted = true;
        MatrixClientPeg.get().removeListener(ClientEvent.Sync, this.onClientSync);
        this.clearBlurhashTimeout();
        SettingsStore.unwatchSetting(this.sizeWatcher);
        if (this.state.isAnimated && this.state.thumbUrl) {
            URL.revokeObjectURL(this.state.thumbUrl);
        }
    }

    protected messageContent(
        contentUrl: string,
        thumbUrl: string,
        content: IMediaEventContent,
        forcedHeight?: number,
    ): JSX.Element {
        if (!thumbUrl) thumbUrl = contentUrl; // fallback

        let infoWidth: number;
        let infoHeight: number;
        let infoSvg = false;

        if (content.info?.w && content.info?.h) {
            infoWidth = content.info.w;
            infoHeight = content.info.h;
            infoSvg = content.info.mimetype.startsWith("image/svg");
        } else {
            // Whilst the image loads, display nothing. We also don't display a blurhash image
            // because we don't really know what size of image we'll end up with.
            //
            // Once loaded, use the loaded image dimensions stored in `loadedImageDimensions`.
            //
            // By doing this, the image "pops" into the timeline, but is still restricted
            // by the same width and height logic below.
            if (!this.state.loadedImageDimensions) {
                let imageElement;
                if (!this.state.showImage) {
                    imageElement = <HiddenImagePlaceholder />;
                } else {
                    imageElement = (
                        <img
                            style={{ display: 'none' }}
                            src={thumbUrl}
                            ref={this.image}
                            alt={content.body}
                            onError={this.onImageError}
                            onLoad={this.onImageLoad}
                        />
                    );
                }
                return this.wrapImage(contentUrl, imageElement);
            }
            infoWidth = this.state.loadedImageDimensions.naturalWidth;
            infoHeight = this.state.loadedImageDimensions.naturalHeight;
        }

        // The maximum size of the thumbnail as it is rendered as an <img>,
        // accounting for any height constraints
        const { w: maxWidth, h: maxHeight } = suggestedImageSize(
            SettingsStore.getValue("Images.size") as ImageSize,
            { w: infoWidth, h: infoHeight },
            forcedHeight ?? this.props.maxImageHeight,
        );

        let img: JSX.Element;
        let placeholder: JSX.Element;
        let gifLabel: JSX.Element;

        if (!this.props.forExport && !this.state.imgLoaded) {
            placeholder = this.getPlaceholder(maxWidth, maxHeight);
        }

        let showPlaceholder = Boolean(placeholder);

        if (thumbUrl && !this.state.imgError) {
            // Restrict the width of the thumbnail here, otherwise it will fill the container
            // which has the same width as the timeline
            // mx_MImageBody_thumbnail resizes img to exactly container size
            img = (
                <img
                    className="mx_MImageBody_thumbnail"
                    src={thumbUrl}
                    ref={this.image}
                    alt={content.body}
                    onError={this.onImageError}
                    onLoad={this.onImageLoad}
                    onMouseEnter={this.onImageEnter}
                    onMouseLeave={this.onImageLeave}
                />
            );
        }

        if (!this.state.showImage) {
            img = <HiddenImagePlaceholder maxWidth={maxWidth} />;
            showPlaceholder = false; // because we're hiding the image, so don't show the placeholder.
        }

        if (this.state.isAnimated && !SettingsStore.getValue("autoplayGifs") && !this.state.hover) {
            // XXX: Arguably we may want a different label when the animated image is WEBP and not GIF
            gifLabel = <p className="mx_MImageBody_gifLabel">GIF</p>;
        }

        let banner;
        const isTimeline = !this.props.tileShape
            || this.props.tileShape === TileShape.FileGrid
            || this.props.tileShape === TileShape.Notif;
        if (this.state.showImage && this.state.hover && isTimeline) {
            banner = (
                <span className='mx_MImageBody_banner'>
                    { presentableTextForFile(content, _t("Image"), true) }
                </span>
            );
        }

        const classes = classNames({
            'mx_MImageBody_placeholder': true,
            'mx_MImageBody_placeholder--blurhash': this.props.mxEvent.getContent().info?.[BLURHASH_FIELD],
        });

        // many SVGs don't have an intrinsic size if used in <img> elements.
        // due to this we have to set our desired width directly.
        // this way if the image is forced to shrink, the height adapts appropriately.
        const sizing = infoSvg ? { maxHeight, maxWidth, width: maxWidth } : { maxHeight, maxWidth };

        const thumbnail = (
            <div className="mx_MImageBody_thumbnail_container" style={{ maxHeight, maxWidth, aspectRatio: `${infoWidth}/${infoHeight}` }}>
                <SwitchTransition mode="out-in">
                    <CSSTransition
                        classNames="mx_rtg--fade"
                        key={`img-${showPlaceholder}`}
                        timeout={300}
                    >
                        { showPlaceholder ? <div className={classes}>
                            { placeholder }
                        </div> : <></> /* Transition always expects a child */ }
                    </CSSTransition>
                </SwitchTransition>

                <div style={sizing}>
                    { img }
                    { gifLabel }
                    { banner }
                </div>

                { /* HACK: This div fills out space while the image loads, to prevent scroll jumps */ }
                { !this.state.imgLoaded && <div style={{ height: maxHeight, width: maxWidth }} /> }

                { this.state.hover && this.getTooltip() }
            </div>
        );

        return this.wrapImage(contentUrl, thumbnail);
    }

    // Overridden by MStickerBody
    protected wrapImage(contentUrl: string, children: JSX.Element): JSX.Element {
        return <a href={contentUrl} target={this.props.forExport ? "_blank" : undefined} onClick={this.onClick}>
            { children }
        </a>;
    }

    // Overridden by MStickerBody
    protected getPlaceholder(width: number, height: number): JSX.Element {
        const blurhash = this.props.mxEvent.getContent().info?.[BLURHASH_FIELD];

        if (blurhash) {
            if (this.state.placeholder === Placeholder.NoImage) {
                return null;
            } else if (this.state.placeholder === Placeholder.Blurhash) {
                return <Blurhash className="mx_Blurhash" hash={blurhash} width={width} height={height} />;
            }
        }
        return <Spinner w={32} h={32} />;
    }

    // Overridden by MStickerBody
    protected getTooltip(): JSX.Element {
        return null;
    }

    // Overridden by MStickerBody
    protected getFileBody(): string | JSX.Element {
        if (this.props.forExport) return null;
        /*
         * In the room timeline or the thread context we don't need the download
         * link as the message action bar will fulfill that
         */
        const hasMessageActionBar = (
            this.context.timelineRenderingType === TimelineRenderingType.Room ||
            this.context.timelineRenderingType === TimelineRenderingType.Pinned ||
            this.context.timelineRenderingType === TimelineRenderingType.Search ||
            this.context.timelineRenderingType === TimelineRenderingType.Thread ||
            this.context.timelineRenderingType === TimelineRenderingType.ThreadsList
        );
        if (!hasMessageActionBar) {
            return <MFileBody {...this.props} showGenericPlaceholder={false} />;
        }
    }

    render() {
        const content = this.props.mxEvent.getContent<IMediaEventContent>();

        if (this.state.error) {
            return (
                <div className="mx_MImageBody">
                    <img src={require("../../../../res/img/warning.svg").default} width="16" height="16" />
                    { _t("Error decrypting image") }
                </div>
            );
        }

        const contentUrl = this.state.contentUrl;
        let thumbUrl: string;
        if (this.props.forExport || (this.state.isAnimated && SettingsStore.getValue("autoplayGifs"))) {
            thumbUrl = contentUrl;
        } else {
            thumbUrl = this.state.thumbUrl ?? this.state.contentUrl;
        }

        const thumbnail = this.messageContent(contentUrl, thumbUrl, content);
        const fileBody = this.getFileBody();

        return (
            <div className="mx_MImageBody">
                { thumbnail }
                { fileBody }
            </div>
        );
    }
}

interface PlaceholderIProps {
    hover?: boolean;
    maxWidth?: number;
}

export class HiddenImagePlaceholder extends React.PureComponent<PlaceholderIProps> {
    render() {
        const maxWidth = this.props.maxWidth ? this.props.maxWidth + "px" : null;
        let className = 'mx_HiddenImagePlaceholder';
        if (this.props.hover) className += ' mx_HiddenImagePlaceholder_hover';
        return (
            <div className={className} style={{ maxWidth: `min(100%, ${maxWidth}px)` }}>
                <div className='mx_HiddenImagePlaceholder_button'>
                    <span className='mx_HiddenImagePlaceholder_eye' />
                    <span>{ _t("Show image") }</span>
                </div>
            </div>
        );
    }
}<|MERGE_RESOLUTION|>--- conflicted
+++ resolved
@@ -33,24 +33,16 @@
 import { IMediaEventContent } from '../../../customisations/models/IMediaEventContent';
 import ImageView from '../elements/ImageView';
 import { IBodyProps } from "./IBodyProps";
-<<<<<<< HEAD
-import classNames from 'classnames';
-import { CSSTransition, SwitchTransition } from 'react-transition-group';
-import { presentableTextForFile } from "../../../utils/FileUtils";
-
-import { logger } from "matrix-js-sdk/src/logger";
-import { TileShape } from "../rooms/EventTile";
-=======
 import { ImageSize, suggestedSize as suggestedImageSize } from "../../../settings/enums/ImageSize";
 import { MatrixClientPeg } from '../../../MatrixClientPeg';
 import RoomContext, { TimelineRenderingType } from "../../../contexts/RoomContext";
 import { blobIsAnimated, mayBeAnimated } from '../../../utils/Image';
+import { presentableTextForFile } from "../../../utils/FileUtils";
 
 enum Placeholder {
     NoImage,
     Blurhash,
 }
->>>>>>> 6d6cfcde
 
 interface IState {
     contentUrl?: string;
