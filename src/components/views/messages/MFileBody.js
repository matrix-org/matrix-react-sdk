--- conflicted
+++ resolved
@@ -431,24 +431,11 @@
                     </div>
                 </span>
             );
-<<<<<<< HEAD
-        } else if (contentUrl) {
-            const downloadProps = {
-                target: "_blank",
-                rel: "noreferrer nofollow noopener",
-
-                // We set the href regardless of whether or not we intercept the download
-                // because we don't really want to convert the file to a blob eagerly, and
-                // still want "open in new tab" and "save link as" to work.
-                href: contentUrl,
-            };
-=======
         } else if (contentUrl !== null) {
             if (isClean) {
                 const downloadProps = {
                     target: "_blank",
                     rel: "noreferrer nofollow noopener",
->>>>>>> 4f44e6a0
 
                     // We set the href regardless of whether or not we intercept the download
                     // because we don't really want to convert the file to a blob eagerly, and
