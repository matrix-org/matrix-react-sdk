--- conflicted
+++ resolved
@@ -36,17 +36,7 @@
         }
 
         const content = this.props.mxEvent.getContent<IMediaEventContent>();
-<<<<<<< HEAD
-
-        const contentUrl = this.getContentUrl();
-        const thumbnail = this.messageContent(contentUrl, this.getThumbUrl(), content, FORCED_IMAGE_HEIGHT);
-=======
-        const thumbnail = this.messageContent(this.state.contentUrl, this.state.thumbUrl, content, FORCED_IMAGE_HEIGHT);
-        const fileBody = this.getFileBody();
-        const sender = <SenderProfile
-            mxEvent={this.props.mxEvent}
-        />;
->>>>>>> 6c69f3e3
+        const thumbnail = this.messageContent(this.getContentUrl(), this.getThumbUrl(), content, FORCED_IMAGE_HEIGHT);
 
         return <div className="mx_MImageReplyBody">
             { thumbnail }
