/*
Copyright 2020-2021 Tulir Asokan <tulir@maunium.net>

Licensed under the Apache License, Version 2.0 (the "License");
you may not use this file except in compliance with the License.
You may obtain a copy of the License at

    http://www.apache.org/licenses/LICENSE-2.0

Unless required by applicable law or agreed to in writing, software
distributed under the License is distributed on an "AS IS" BASIS,
WITHOUT WARRANTIES OR CONDITIONS OF ANY KIND, either express or implied.
See the License for the specific language governing permissions and
limitations under the License.
*/

import React from "react";

import MImageBody from "./MImageBody";
import { IMediaEventContent } from "../../../customisations/models/IMediaEventContent";

const FORCED_IMAGE_HEIGHT = 44;

export default class MImageReplyBody extends MImageBody {
<<<<<<< HEAD
    // Don't show "Download this_file.png ..."
    public getFileBody(): string {
        const sticker = this.props.mxEvent.getType() === EventType.Sticker;
        return presentableTextForFile(this.props.mxEvent.getContent(), sticker ? _t("Sticker") : _t("Image"), !sticker);
    }

    protected getBanner(content: IMediaEventContent): JSX.Element {
        return null; // we don't need a banner, nor have space for one
    }

    render() {
=======
    public onClick = (ev: React.MouseEvent): void => {
        ev.preventDefault();
    };

    public wrapImage(contentUrl: string, children: JSX.Element): JSX.Element {
        return children;
    }

    public render() {
>>>>>>> 432ce3ca
        if (this.state.error) {
            return super.render();
        }

        const content = this.props.mxEvent.getContent<IMediaEventContent>();
        const thumbnail = this.messageContent(this.state.contentUrl, this.state.thumbUrl, content, FORCED_IMAGE_HEIGHT);

        return <div className="mx_MImageReplyBody">{thumbnail}</div>;
    }
}<|MERGE_RESOLUTION|>--- conflicted
+++ resolved
@@ -22,19 +22,6 @@
 const FORCED_IMAGE_HEIGHT = 44;
 
 export default class MImageReplyBody extends MImageBody {
-<<<<<<< HEAD
-    // Don't show "Download this_file.png ..."
-    public getFileBody(): string {
-        const sticker = this.props.mxEvent.getType() === EventType.Sticker;
-        return presentableTextForFile(this.props.mxEvent.getContent(), sticker ? _t("Sticker") : _t("Image"), !sticker);
-    }
-
-    protected getBanner(content: IMediaEventContent): JSX.Element {
-        return null; // we don't need a banner, nor have space for one
-    }
-
-    render() {
-=======
     public onClick = (ev: React.MouseEvent): void => {
         ev.preventDefault();
     };
@@ -44,7 +31,6 @@
     }
 
     public render() {
->>>>>>> 432ce3ca
         if (this.state.error) {
             return super.render();
         }
