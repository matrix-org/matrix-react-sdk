--- conflicted
+++ resolved
@@ -15,15 +15,9 @@
 */
 
 import React from "react";
-import { EventType } from "matrix-js-sdk/src/@types/event";
 
 import MImageBody from "./MImageBody";
 import { IMediaEventContent } from "../../../customisations/models/IMediaEventContent";
-<<<<<<< HEAD
-=======
-import SenderProfile from "./SenderProfile";
-import { _t } from "../../../languageHandler";
->>>>>>> c21895b5
 
 const FORCED_IMAGE_HEIGHT = 44;
 
