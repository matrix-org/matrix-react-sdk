--- conflicted
+++ resolved
@@ -23,6 +23,7 @@
 import MatrixClientContext from '../../../contexts/MatrixClientContext';
 import { useEventEmitterState } from '../../../hooks/useEventEmitter';
 import { _t } from '../../../languageHandler';
+import Modal from '../../../Modal';
 import { useBeacon } from '../../../utils/beacon';
 import { isSelfLocation } from '../../../utils/location';
 import { BeaconDisplayStatus, getBeaconDisplayStatus } from '../beacon/displayStatus';
@@ -32,13 +33,7 @@
 import SmartMarker from '../location/SmartMarker';
 import OwnBeaconStatus from '../beacon/OwnBeaconStatus';
 import { IBodyProps } from "./IBodyProps";
-<<<<<<< HEAD
-import { _t } from '../../../languageHandler';
-import Modal from '../../../Modal';
 import BeaconViewDialog from '../beacon/BeaconViewDialog';
-import MatrixClientContext from '../../../contexts/MatrixClientContext';
-=======
->>>>>>> 1c215e2b
 
 const useBeaconState = (beaconInfoEvent: MatrixEvent): {
     beacon?: Beacon;
@@ -92,17 +87,13 @@
         latestLocationState,
     } = useBeaconState(mxEvent);
     const mapId = useUniqueId(mxEvent.getId());
-<<<<<<< HEAD
 
     const matrixClient = useContext(MatrixClientContext);
-=======
->>>>>>> 1c215e2b
     const [error, setError] = useState<Error>();
-    const matrixClient = useContext(MatrixClientContext);
     const displayStatus = getBeaconDisplayStatus(isLive, latestLocationState, error);
     const markerRoomMember = isSelfLocation(mxEvent.getContent()) ? mxEvent.sender : undefined;
+    const isOwnBeacon = beacon?.beaconInfoOwner === matrixClient.getUserId();
 
-<<<<<<< HEAD
     const onClick = () => {
         if (displayStatus !== BeaconDisplayStatus.Active) {
             return;
@@ -120,9 +111,6 @@
             true, // isStatic
         );
     };
-=======
-    const isOwnBeacon = beacon?.beaconInfoOwner === matrixClient.getUserId();
->>>>>>> 1c215e2b
 
     return (
         <div className='mx_MBeaconBody' ref={ref}>
