/*
Copyright 2015 - 2021 The Matrix.org Foundation C.I.C.

Licensed under the Apache License, Version 2.0 (the "License");
you may not use this file except in compliance with the License.
You may obtain a copy of the License at

    http://www.apache.org/licenses/LICENSE-2.0

Unless required by applicable law or agreed to in writing, software
distributed under the License is distributed on an "AS IS" BASIS,
WITHOUT WARRANTIES OR CONDITIONS OF ANY KIND, either express or implied.
See the License for the specific language governing permissions and
limitations under the License.
*/

import React, { createRef } from "react";
import { EventType, MsgType } from "matrix-js-sdk/src/@types/event";
import { M_BEACON_INFO } from "matrix-js-sdk/src/@types/beacon";
import { M_LOCATION } from "matrix-js-sdk/src/@types/location";
import { M_POLL_START } from "matrix-events-sdk";
import { MatrixEventEvent } from "matrix-js-sdk/src/models/event";

import SettingsStore from "../../../settings/SettingsStore";
import { Mjolnir } from "../../../mjolnir/Mjolnir";
import RedactedBody from "./RedactedBody";
import UnknownBody from "./UnknownBody";
import { IMediaBody } from "./IMediaBody";
import { MediaEventHelper } from "../../../utils/MediaEventHelper";
import { ReactAnyComponent } from "../../../@types/common";
import { IBodyProps } from "./IBodyProps";
import MatrixClientContext from "../../../contexts/MatrixClientContext";
import TextualBody from "./TextualBody";
import MImageBody from "./MImageBody";
import MFileBody from "./MFileBody";
import MVoiceOrAudioBody from "./MVoiceOrAudioBody";
import MVideoBody from "./MVideoBody";
import MStickerBody from "./MStickerBody";
import MPollBody from "./MPollBody";
import MLocationBody from "./MLocationBody";
import MjolnirBody from "./MjolnirBody";
import MBeaconBody from "./MBeaconBody";
import DecryptionFailureBody from "./DecryptionFailureBody";
import { GetRelationsForEvent, IEventTileOps } from "../rooms/EventTile";
import { VoiceBroadcastBody, VoiceBroadcastInfoEventType, VoiceBroadcastInfoState } from "../../../voice-broadcast";

// onMessageAllowed is handled internally
interface IProps extends Omit<IBodyProps, "onMessageAllowed" | "mediaEventHelper"> {
    /* overrides for the msgtype-specific components, used by ReplyTile to override file rendering */
    overrideBodyTypes?: Record<string, typeof React.Component>;
    overrideEventTypes?: Record<string, typeof React.Component>;

    // helper function to access relations for this event
    getRelationsForEvent?: GetRelationsForEvent;

    isSeeingThroughMessageHiddenForModeration?: boolean;
}

export interface IOperableEventTile {
    getEventTileOps(): IEventTileOps;
}

const baseBodyTypes = new Map<string, typeof React.Component>([
    [MsgType.Text, TextualBody],
    [MsgType.Notice, TextualBody],
    [MsgType.Emote, TextualBody],
    [MsgType.Image, MImageBody],
    [MsgType.File, MFileBody],
    [MsgType.Audio, MVoiceOrAudioBody],
    [MsgType.Video, MVideoBody],
]);
const baseEvTypes = new Map<string, React.ComponentType<Partial<IBodyProps>>>([
    [EventType.Sticker, MStickerBody],
    [M_POLL_START.name, MPollBody],
    [M_POLL_START.altName, MPollBody],
    [M_BEACON_INFO.name, MBeaconBody],
    [M_BEACON_INFO.altName, MBeaconBody],
]);

export default class MessageEvent extends React.Component<IProps> implements IMediaBody, IOperableEventTile {
    private body: React.RefObject<React.Component | IOperableEventTile> = createRef();
    private mediaHelper: MediaEventHelper;
    private bodyTypes = new Map<string, typeof React.Component>(baseBodyTypes.entries());
    private evTypes = new Map<string, React.ComponentType<Partial<IBodyProps>>>(baseEvTypes.entries());

    public static contextType = MatrixClientContext;
    public context!: React.ContextType<typeof MatrixClientContext>;

    public constructor(props: IProps, context: React.ContextType<typeof MatrixClientContext>) {
        super(props, context);

        if (MediaEventHelper.isEligible(this.props.mxEvent)) {
            this.mediaHelper = new MediaEventHelper(this.props.mxEvent);
        }

        this.updateComponentMaps();
    }

    public componentDidMount(): void {
        this.props.mxEvent.addListener(MatrixEventEvent.Decrypted, this.onDecrypted);
    }

    public componentWillUnmount() {
        this.props.mxEvent.removeListener(MatrixEventEvent.Decrypted, this.onDecrypted);
        this.mediaHelper?.destroy();
    }

    public componentDidUpdate(prevProps: Readonly<IProps>) {
        if (this.props.mxEvent !== prevProps.mxEvent && MediaEventHelper.isEligible(this.props.mxEvent)) {
            this.mediaHelper?.destroy();
            this.mediaHelper = new MediaEventHelper(this.props.mxEvent);
        }

        this.updateComponentMaps();
    }

    private updateComponentMaps() {
        this.bodyTypes = new Map<string, typeof React.Component>(baseBodyTypes.entries());
        for (const [bodyType, bodyComponent] of Object.entries(this.props.overrideBodyTypes ?? {})) {
            this.bodyTypes.set(bodyType, bodyComponent);
        }

        this.evTypes = new Map<string, React.ComponentType<Partial<IBodyProps>>>(baseEvTypes.entries());
        for (const [evType, evComponent] of Object.entries(this.props.overrideEventTypes ?? {})) {
            this.evTypes.set(evType, evComponent);
        }
    }

    public getEventTileOps = () => {
        return (this.body.current as IOperableEventTile)?.getEventTileOps?.() || null;
    };

    public getMediaHelper() {
        return this.mediaHelper;
    }

    private onDecrypted = (): void => {
        // Recheck MediaEventHelper eligibility as it can change when the event gets decrypted
        if (MediaEventHelper.isEligible(this.props.mxEvent)) {
            this.mediaHelper?.destroy();
            this.mediaHelper = new MediaEventHelper(this.props.mxEvent);
        }
    };

    private onTileUpdate = () => {
        this.forceUpdate();
    };

    public render() {
        const content = this.props.mxEvent.getContent();
        const type = this.props.mxEvent.getType();
        const msgtype = content.msgtype;
        let BodyType: React.ComponentType<Partial<IBodyProps>> | ReactAnyComponent = RedactedBody;
        if (!this.props.mxEvent.isRedacted()) {
            // only resolve BodyType if event is not redacted
            if (this.props.mxEvent.isDecryptionFailure()) {
                BodyType = DecryptionFailureBody;
            } else if (type && this.evTypes.has(type)) {
                BodyType = this.evTypes.get(type);
            } else if (msgtype && this.bodyTypes.has(msgtype)) {
                BodyType = this.bodyTypes.get(msgtype);
            } else if (content.url) {
                // Fallback to MFileBody if there's a content URL
                BodyType = this.bodyTypes.get(MsgType.File);
            } else {
                // Fallback to UnknownBody otherwise if not redacted
                BodyType = UnknownBody;
            }

            // TODO: move to eventTypes when location sharing spec stabilises
            if (M_LOCATION.matches(type) || (type === EventType.RoomMessage && msgtype === MsgType.Location)) {
                BodyType = MLocationBody;
            }

            if (type === VoiceBroadcastInfoEventType && content?.state === VoiceBroadcastInfoState.Started) {
                BodyType = VoiceBroadcastBody;
            }
        }

        if (SettingsStore.getValue("feature_mjolnir")) {
            const key = `mx_mjolnir_render_${this.props.mxEvent.getRoomId()}__${this.props.mxEvent.getId()}`;
            const allowRender = localStorage.getItem(key) === "true";

            if (!allowRender) {
                const userDomain = this.props.mxEvent.getSender().split(":").slice(1).join(":");
                const userBanned = Mjolnir.sharedInstance().isUserBanned(this.props.mxEvent.getSender());
                const serverBanned = Mjolnir.sharedInstance().isServerBanned(userDomain);

                if (userBanned || serverBanned) {
                    BodyType = MjolnirBody;
                }
            }
        }

        // @ts-ignore - this is a dynamic react component
<<<<<<< HEAD
        return BodyType ? <BodyType
            ref={this.body}
            mxEvent={this.props.mxEvent}
            highlights={this.props.highlights}
            highlightLink={this.props.highlightLink}
            showUrlPreview={this.props.showUrlPreview}
            forExport={this.props.forExport}
            {... this.props.overrideBodyTypes ? { inReply: true } : {}}
            maxImageHeight={this.props.maxImageHeight}
            replacingEventId={this.props.replacingEventId}
            editState={this.props.editState}
            onHeightChanged={this.props.onHeightChanged}
            onMessageAllowed={this.onTileUpdate}
            permalinkCreator={this.props.permalinkCreator}
            mediaEventHelper={this.mediaHelper}
            getRelationsForEvent={this.props.getRelationsForEvent}
            isSeeingThroughMessageHiddenForModeration={this.props.isSeeingThroughMessageHiddenForModeration}
        /> : null;
=======
        return BodyType ? (
            <BodyType
                ref={this.body}
                mxEvent={this.props.mxEvent}
                highlights={this.props.highlights}
                highlightLink={this.props.highlightLink}
                showUrlPreview={this.props.showUrlPreview}
                forExport={this.props.forExport}
                maxImageHeight={this.props.maxImageHeight}
                replacingEventId={this.props.replacingEventId}
                editState={this.props.editState}
                onHeightChanged={this.props.onHeightChanged}
                onMessageAllowed={this.onTileUpdate}
                permalinkCreator={this.props.permalinkCreator}
                mediaEventHelper={this.mediaHelper}
                getRelationsForEvent={this.props.getRelationsForEvent}
                isSeeingThroughMessageHiddenForModeration={this.props.isSeeingThroughMessageHiddenForModeration}
            />
        ) : null;
>>>>>>> 432ce3ca
    }
}<|MERGE_RESOLUTION|>--- conflicted
+++ resolved
@@ -193,26 +193,6 @@
         }
 
         // @ts-ignore - this is a dynamic react component
-<<<<<<< HEAD
-        return BodyType ? <BodyType
-            ref={this.body}
-            mxEvent={this.props.mxEvent}
-            highlights={this.props.highlights}
-            highlightLink={this.props.highlightLink}
-            showUrlPreview={this.props.showUrlPreview}
-            forExport={this.props.forExport}
-            {... this.props.overrideBodyTypes ? { inReply: true } : {}}
-            maxImageHeight={this.props.maxImageHeight}
-            replacingEventId={this.props.replacingEventId}
-            editState={this.props.editState}
-            onHeightChanged={this.props.onHeightChanged}
-            onMessageAllowed={this.onTileUpdate}
-            permalinkCreator={this.props.permalinkCreator}
-            mediaEventHelper={this.mediaHelper}
-            getRelationsForEvent={this.props.getRelationsForEvent}
-            isSeeingThroughMessageHiddenForModeration={this.props.isSeeingThroughMessageHiddenForModeration}
-        /> : null;
-=======
         return BodyType ? (
             <BodyType
                 ref={this.body}
@@ -232,6 +212,5 @@
                 isSeeingThroughMessageHiddenForModeration={this.props.isSeeingThroughMessageHiddenForModeration}
             />
         ) : null;
->>>>>>> 432ce3ca
     }
 }