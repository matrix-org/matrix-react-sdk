--- conflicted
+++ resolved
@@ -18,12 +18,8 @@
 import { MatrixEvent } from "matrix-js-sdk/src/models/event";
 import { MsgType } from "matrix-js-sdk/src/@types/event";
 
-<<<<<<< HEAD
-import { getUserNameColorClass } from '../../../utils/FormattingUtils';
-=======
 import Flair from '../elements/Flair';
 import FlairStore from '../../../stores/FlairStore';
->>>>>>> bff1ef31
 import MatrixClientContext from "../../../contexts/MatrixClientContext";
 import { replaceableComponent } from "../../../utils/replaceableComponent";
 import DisambiguatedProfile from "./DisambiguatedProfile";
@@ -41,12 +37,47 @@
     public static contextType = MatrixClientContext;
     public context!: React.ContextType<typeof MatrixClientContext>;
 
-<<<<<<< HEAD
-    public render() {
-        const { mxEvent } = this.props;
-        const colorClass = getUserNameColorClass(mxEvent.getSender());
-        const { msgtype } = mxEvent.getContent();
-=======
+    constructor(props: IProps) {
+        super(props);
+        const senderId = this.props.mxEvent.getSender();
+
+        this.state = {
+            userGroups: FlairStore.cachedPublicisedGroups(senderId) || [],
+            relatedGroups: [],
+        };
+    }
+
+    componentDidMount() {
+        this.updateRelatedGroups();
+
+        if (this.state.userGroups.length === 0) {
+            this.getPublicisedGroups();
+        }
+
+        this.context.on(RoomStateEvent.Events, this.onRoomStateEvents);
+    }
+
+    componentWillUnmount() {
+        this.unmounted = true;
+        this.context.removeListener(RoomStateEvent.Events, this.onRoomStateEvents);
+    }
+
+    private async getPublicisedGroups() {
+        const userGroups = await FlairStore.getPublicisedGroupsCached(this.context, this.props.mxEvent.getSender());
+        if (this.unmounted) return;
+        this.setState({ userGroups });
+    }
+
+    private onRoomStateEvents = (event: MatrixEvent) => {
+        if (event.getType() === 'm.room.related_groups' && event.getRoomId() === this.props.mxEvent.getRoomId()) {
+            this.updateRelatedGroups();
+        }
+    };
+
+    private updateRelatedGroups() {
+        const room = this.context.getRoom(this.props.mxEvent.getRoomId());
+        if (!room) return;
+
         const relatedGroupsEvent = room.currentState.getStateEvents('m.room.related_groups', '');
         this.setState({
             relatedGroups: relatedGroupsEvent?.getContent().groups || [],
@@ -68,7 +99,6 @@
     render() {
         const { mxEvent, onClick } = this.props;
         const msgtype = mxEvent.getContent().msgtype;
->>>>>>> bff1ef31
 
         let member = mxEvent.sender;
         if (SettingsStore.getValue("feature_use_only_current_profiles")) {
@@ -86,26 +116,6 @@
                     return null; // emote message must include the name so don't duplicate it
                 }
 
-<<<<<<< HEAD
-                let mxidElement;
-                if (disambiguate) {
-                    mxidElement = (
-                        <span className="mx_SenderProfile_mxid">
-                            { UserIdentifier.getDisplayUserIdentifier(
-                                mxid, { withDisplayName: true, roomId: mxEvent.getRoomId() },
-                            ) }
-                        </span>
-                    );
-                }
-
-                return (
-                    <div className="mx_SenderProfile" dir="auto" onClick={this.props.onClick}>
-                        <span className={`mx_SenderProfile_displayName ${colorClass}`}>
-                            { displayName }
-                        </span>
-                        { mxidElement }
-                    </div>
-=======
                 let flair;
                 if (this.props.enableFlair) {
                     const displayedGroups = this.getDisplayedGroups(
@@ -124,7 +134,6 @@
                         colored={true}
                         emphasizeDisplayName={true}
                     />
->>>>>>> bff1ef31
                 );
             } }
         </RoomContext.Consumer>;
