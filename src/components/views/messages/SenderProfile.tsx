--- conflicted
+++ resolved
@@ -23,14 +23,11 @@
 import FlairStore from '../../../stores/FlairStore';
 import MatrixClientContext from "../../../contexts/MatrixClientContext";
 import { replaceableComponent } from "../../../utils/replaceableComponent";
-<<<<<<< HEAD
 import DisambiguatedProfile from "./DisambiguatedProfile";
-=======
 import UserIdentifier from '../../../customisations/UserIdentifier';
 import RoomContext, { TimelineRenderingType } from '../../../contexts/RoomContext';
 import SettingsStore from "../../../settings/SettingsStore";
 import { MatrixClientPeg } from "../../../MatrixClientPeg";
->>>>>>> e55136ce
 
 interface IProps {
     mxEvent: MatrixEvent;
@@ -111,33 +108,6 @@
     render() {
         const { mxEvent, onClick } = this.props;
 
-<<<<<<< HEAD
-        // emote message must include the name so don't duplicate it
-        if (mxEvent.getContent()?.msgtype === MsgType.Emote) return null;
-
-        let flair;
-        if (this.props.enableFlair) {
-            const displayedGroups = this.getDisplayedGroups(
-                this.state.userGroups, this.state.relatedGroups,
-            );
-
-            flair = <Flair key='flair'
-                userId={mxEvent.getSender()}
-                groups={displayedGroups}
-            />;
-        }
-
-        return (
-            <DisambiguatedProfile
-                fallbackName={mxEvent.getSender() || ""}
-                flair={flair}
-                onClick={onClick}
-                member={mxEvent.sender}
-                colored={true}
-                emphasizeDisplayName={true}
-            />
-        );
-=======
         let member = mxEvent.sender;
         if (SettingsStore.getValue("feature_use_only_current_profiles")) {
             const room = MatrixClientPeg.get().getRoom(mxEvent.getRoomId());
@@ -146,10 +116,6 @@
             }
         }
 
-        const disambiguate = member?.disambiguate || mxEvent.sender?.disambiguate;
-        const displayName = member?.rawDisplayName || mxEvent.getSender() || "";
-        const mxid = member?.userId || mxEvent.getSender() || "";
-
         return <RoomContext.Consumer>
             { roomContext => {
                 if (msgtype === MsgType.Emote &&
@@ -157,18 +123,7 @@
                 ) {
                     return null; // emote message must include the name so don't duplicate it
                 }
-
-                let mxidElement;
-                if (disambiguate) {
-                    mxidElement = (
-                        <span className="mx_SenderProfile_mxid">
-                            { UserIdentifier.getDisplayUserIdentifier(
-                                mxid, { withDisplayName: true, roomId: mxEvent.getRoomId() },
-                            ) }
-                        </span>
-                    );
-                }
-
+          
                 let flair;
                 if (this.props.enableFlair) {
                     const displayedGroups = this.getDisplayedGroups(
@@ -178,17 +133,18 @@
                     flair = <Flair key='flair' userId={mxEvent.getSender()} groups={displayedGroups} />;
                 }
 
+            
                 return (
-                    <div className="mx_SenderProfile" dir="auto" onClick={this.props.onClick}>
-                        <span className={`mx_SenderProfile_displayName ${colorClass}`}>
-                            { displayName }
-                        </span>
-                        { mxidElement }
-                        { flair }
-                    </div>
+                    <DisambiguatedProfile
+                        fallbackName={mxEvent.getSender() || ""}
+                        flair={flair}
+                        onClick={onClick}
+                        member={member}
+                        colored={true}
+                        emphasizeDisplayName={true}
+                    />
                 );
             } }
         </RoomContext.Consumer>;
->>>>>>> e55136ce
     }
 }