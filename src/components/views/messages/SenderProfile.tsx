/*
 Copyright 2015, 2016 OpenMarket Ltd

 Licensed under the Apache License, Version 2.0 (the "License");
 you may not use this file except in compliance with the License.
 You may obtain a copy of the License at

 http://www.apache.org/licenses/LICENSE-2.0

 Unless required by applicable law or agreed to in writing, software
 distributed under the License is distributed on an "AS IS" BASIS,
 WITHOUT WARRANTIES OR CONDITIONS OF ANY KIND, either express or implied.
 See the License for the specific language governing permissions and
 limitations under the License.
 */

import React from 'react';
import { MatrixEvent } from "matrix-js-sdk/src/models/event";
import { MsgType } from "matrix-js-sdk/src/@types/event";

import Flair from '../elements/Flair';
import FlairStore from '../../../stores/FlairStore';
import MatrixClientContext from "../../../contexts/MatrixClientContext";
import { replaceableComponent } from "../../../utils/replaceableComponent";
<<<<<<< HEAD
import { MatrixEvent } from "matrix-js-sdk/src/models/event";
import DisambiguatedProfile from "./DisambiguatedProfile";
import { MsgType } from 'matrix-js-sdk/src/@types/event';
=======
>>>>>>> 770de8f6

interface IProps {
    mxEvent: MatrixEvent;
    onClick?(): void;
    enableFlair: boolean;
}

interface IState {
    userGroups;
    relatedGroups;
}

@replaceableComponent("views.messages.SenderProfile")
export default class SenderProfile extends React.Component<IProps, IState> {
    static contextType = MatrixClientContext;
    private unmounted = false;

    constructor(props: IProps) {
        super(props);
        const senderId = this.props.mxEvent.getSender();

        this.state = {
            userGroups: FlairStore.cachedPublicisedGroups(senderId) || [],
            relatedGroups: [],
        };
    }

    componentDidMount() {
        this.updateRelatedGroups();

        if (this.state.userGroups.length === 0) {
            this.getPublicisedGroups();
        }

        this.context.on('RoomState.events', this.onRoomStateEvents);
    }

    componentWillUnmount() {
        this.unmounted = true;
        this.context.removeListener('RoomState.events', this.onRoomStateEvents);
    }

    private async getPublicisedGroups() {
        const userGroups = await FlairStore.getPublicisedGroupsCached(this.context, this.props.mxEvent.getSender());
        if (this.unmounted) return;
        this.setState({ userGroups });
    }

    private onRoomStateEvents = (event: MatrixEvent) => {
        if (event.getType() === 'm.room.related_groups' && event.getRoomId() === this.props.mxEvent.getRoomId()) {
            this.updateRelatedGroups();
        }
    };

    private updateRelatedGroups() {
        const room = this.context.getRoom(this.props.mxEvent.getRoomId());
        if (!room) return;

        const relatedGroupsEvent = room.currentState.getStateEvents('m.room.related_groups', '');
        this.setState({
            relatedGroups: relatedGroupsEvent?.getContent().groups || [],
        });
    }

    private getDisplayedGroups(userGroups?: string[], relatedGroups?: string[]) {
        let displayedGroups = userGroups || [];
        if (relatedGroups && relatedGroups.length > 0) {
            displayedGroups = relatedGroups.filter((groupId) => {
                return displayedGroups.includes(groupId);
            });
        } else {
            displayedGroups = [];
        }
        return displayedGroups;
    }

    render() {
        const { mxEvent, onClick } = this.props;

<<<<<<< HEAD
        // emote message must include the name so don't duplicate it
        if (mxEvent.getContent()?.msgtype === MsgType.Emote) return null;
=======
        const disambiguate = mxEvent.sender?.disambiguate;
        const displayName = mxEvent.sender?.rawDisplayName || mxEvent.getSender() || "";
        const mxid = mxEvent.sender?.userId || mxEvent.getSender() || "";

        if (msgtype === MsgType.Emote) {
            return null; // emote message must include the name so don't duplicate it
        }

        let mxidElement;
        if (disambiguate) {
            mxidElement = (
                <span className="mx_SenderProfile_mxid">
                    { mxid }
                </span>
            );
        }
>>>>>>> 770de8f6

        let flair;
        if (this.props.enableFlair) {
            const displayedGroups = this.getDisplayedGroups(
                this.state.userGroups, this.state.relatedGroups,
            );

            flair = <Flair key='flair'
                userId={mxEvent.getSender()}
                groups={displayedGroups}
            />;
        }

        return (
            <DisambiguatedProfile
                fallbackName={mxEvent.getSender() || ""}
                flair={flair}
                onClick={onClick}
                member={mxEvent.sender}
                colored={true}
                emphasizeDisplayName={true}
            />
        );
    }
}<|MERGE_RESOLUTION|>--- conflicted
+++ resolved
@@ -22,12 +22,7 @@
 import FlairStore from '../../../stores/FlairStore';
 import MatrixClientContext from "../../../contexts/MatrixClientContext";
 import { replaceableComponent } from "../../../utils/replaceableComponent";
-<<<<<<< HEAD
-import { MatrixEvent } from "matrix-js-sdk/src/models/event";
 import DisambiguatedProfile from "./DisambiguatedProfile";
-import { MsgType } from 'matrix-js-sdk/src/@types/event';
-=======
->>>>>>> 770de8f6
 
 interface IProps {
     mxEvent: MatrixEvent;
@@ -107,27 +102,8 @@
     render() {
         const { mxEvent, onClick } = this.props;
 
-<<<<<<< HEAD
         // emote message must include the name so don't duplicate it
         if (mxEvent.getContent()?.msgtype === MsgType.Emote) return null;
-=======
-        const disambiguate = mxEvent.sender?.disambiguate;
-        const displayName = mxEvent.sender?.rawDisplayName || mxEvent.getSender() || "";
-        const mxid = mxEvent.sender?.userId || mxEvent.getSender() || "";
-
-        if (msgtype === MsgType.Emote) {
-            return null; // emote message must include the name so don't duplicate it
-        }
-
-        let mxidElement;
-        if (disambiguate) {
-            mxidElement = (
-                <span className="mx_SenderProfile_mxid">
-                    { mxid }
-                </span>
-            );
-        }
->>>>>>> 770de8f6
 
         let flair;
         if (this.props.enableFlair) {
