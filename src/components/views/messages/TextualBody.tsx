--- conflicted
+++ resolved
@@ -17,12 +17,9 @@
 import React, { createRef, SyntheticEvent, MouseEvent } from "react";
 import ReactDOM from "react-dom";
 import highlight from "highlight.js";
-<<<<<<< HEAD
-import { MsgType } from "matrix-js-sdk/src/@types/event";
+
+import { MsgType } from "matrix-js-sdk/src/matrix";
 import { UnstableValue } from "matrix-js-sdk/src/NamespacedValue";
-=======
-import { MsgType } from "matrix-js-sdk/src/matrix";
->>>>>>> 0f3f9ba8
 
 import * as HtmlUtils from "../../../HtmlUtils";
 import { formatDate } from "../../../DateUtils";
