/*
Copyright 2015 - 2021 The Matrix.org Foundation C.I.C.

Licensed under the Apache License, Version 2.0 (the "License");
you may not use this file except in compliance with the License.
You may obtain a copy of the License at

    http://www.apache.org/licenses/LICENSE-2.0

Unless required by applicable law or agreed to in writing, software
distributed under the License is distributed on an "AS IS" BASIS,
WITHOUT WARRANTIES OR CONDITIONS OF ANY KIND, either express or implied.
See the License for the specific language governing permissions and
limitations under the License.
*/

import React, { createRef, SyntheticEvent, MouseEvent, ReactNode } from 'react';
import ReactDOM from 'react-dom';
import highlight from 'highlight.js';
import { MsgType } from "matrix-js-sdk/src/@types/event";
import { isEventLike, LegacyMsgType, M_MESSAGE, MessageEvent } from "matrix-events-sdk";

import * as HtmlUtils from '../../../HtmlUtils';
import { formatDate } from '../../../DateUtils';
import Modal from '../../../Modal';
import dis from '../../../dispatcher/dispatcher';
import { _t } from '../../../languageHandler';
import * as ContextMenu from '../../structures/ContextMenu';
import { ChevronFace, toRightOf } from '../../structures/ContextMenu';
import SettingsStore from "../../../settings/SettingsStore";
import { pillifyLinks, unmountPills } from '../../../utils/pillify';
import { tooltipifyLinks, unmountTooltips } from '../../../utils/tooltipify';
import { IntegrationManagers } from "../../../integrations/IntegrationManagers";
import { isPermalinkHost, tryTransformPermalinkToLocalHref } from "../../../utils/permalinks/Permalinks";
import { copyPlaintext } from "../../../utils/strings";
import AccessibleTooltipButton from "../elements/AccessibleTooltipButton";
import UIStore from "../../../stores/UIStore";
import { ComposerInsertPayload } from "../../../dispatcher/payloads/ComposerInsertPayload";
import { Action } from "../../../dispatcher/actions";
import GenericTextContextMenu from "../context_menus/GenericTextContextMenu";
import Spoiler from "../elements/Spoiler";
import QuestionDialog from "../dialogs/QuestionDialog";
import MessageEditHistoryDialog from "../dialogs/MessageEditHistoryDialog";
import EditMessageComposer from '../rooms/EditMessageComposer';
import LinkPreviewGroup from '../rooms/LinkPreviewGroup';
import { IBodyProps } from "./IBodyProps";
import RoomContext from "../../../contexts/RoomContext";
import AccessibleButton from '../elements/AccessibleButton';
import { options as linkifyOpts } from "../../../linkify-matrix";
import { getParentEventId } from '../../../utils/Reply';
<<<<<<< HEAD
import { MatrixClientPeg } from "../../../MatrixClientPeg";
import { decryptFile } from '../../../utils/DecryptFile';
import { mediaFromMxc } from '../../../customisations/Media';
=======
import { EditWysiwygComposer } from '../rooms/wysiwyg_composer';
>>>>>>> df0eba7e

const MAX_HIGHLIGHT_LENGTH = 4096;

interface IState {
    // the URLs (if any) to be previewed with a LinkPreviewWidget inside this TextualBody.
    links: string[];

    // track whether the preview widget is hidden
    widgetHidden: boolean;
    finalEmotes: Dictionary<string>;
}

export default class TextualBody extends React.Component<IBodyProps, IState> {
    private readonly contentRef = createRef<HTMLSpanElement>();

    private unmounted = false;
    private pills: Element[] = [];
    private tooltips: Element[] = [];

    static contextType = RoomContext;
    public context!: React.ContextType<typeof RoomContext>;

    constructor(props) {
        super(props);

        this.state = {
            links: [],
            widgetHidden: false,
            finalEmotes: {},
        };
    }

    componentDidMount() {
        if (!this.props.editState) {
            this.applyFormatting();
        }
    }

    private applyFormatting(): void {
        this.decryptEmotes();
        const showLineNumbers = SettingsStore.getValue("showCodeLineNumbers");
        this.activateSpoilers([this.contentRef.current]);

        // pillifyLinks BEFORE linkifyElement because plain room/user URLs in the composer
        // are still sent as plaintext URLs. If these are ever pillified in the composer,
        // we should be pillify them here by doing the linkifying BEFORE the pillifying.
        pillifyLinks([this.contentRef.current], this.props.mxEvent, this.pills);
        HtmlUtils.linkifyElement(this.contentRef.current);

        this.calculateUrlPreview();

        // tooltipifyLinks AFTER calculateUrlPreview because the DOM inside the tooltip
        // container is empty before the internal component has mounted so calculateUrlPreview
        // won't find any anchors
        tooltipifyLinks([this.contentRef.current], this.pills, this.tooltips);

        if (this.props.mxEvent.getContent().format === "org.matrix.custom.html") {
            // Handle expansion and add buttons
            const pres = (ReactDOM.findDOMNode(this) as Element).getElementsByTagName("pre");
            if (pres.length > 0) {
                for (let i = 0; i < pres.length; i++) {
                    // If there already is a div wrapping the codeblock we want to skip this.
                    // This happens after the codeblock was edited.
                    if (pres[i].parentElement.className == "mx_EventTile_pre_container") continue;
                    // Add code element if it's missing since we depend on it
                    if (pres[i].getElementsByTagName("code").length == 0) {
                        this.addCodeElement(pres[i]);
                    }
                    // Wrap a div around <pre> so that the copy button can be correctly positioned
                    // when the <pre> overflows and is scrolled horizontally.
                    const div = this.wrapInDiv(pres[i]);
                    this.handleCodeBlockExpansion(pres[i]);
                    this.addCodeExpansionButton(div, pres[i]);
                    this.addCodeCopyButton(div);
                    if (showLineNumbers) {
                        this.addLineNumbers(pres[i]);
                    }
                }
            }
            // Highlight code
            const codes = (ReactDOM.findDOMNode(this) as Element).getElementsByTagName("code");
            if (codes.length > 0) {
                // Do this asynchronously: parsing code takes time and we don't
                // need to block the DOM update on it.
                setTimeout(() => {
                    if (this.unmounted) return;
                    for (let i = 0; i < codes.length; i++) {
                        this.highlightCode(codes[i]);
                    }
                }, 10);
            }
        }
    }

    private addCodeElement(pre: HTMLPreElement): void {
        const code = document.createElement("code");
        code.append(...pre.childNodes);
        pre.appendChild(code);
    }

    private addCodeExpansionButton(div: HTMLDivElement, pre: HTMLPreElement): void {
        // Calculate how many percent does the pre element take up.
        // If it's less than 30% we don't add the expansion button.
        // We also round the number as it sometimes can be 29.99...
        const percentageOfViewport = Math.round(pre.offsetHeight / UIStore.instance.windowHeight * 100);
        // TODO: additionally show the button if it's an expanded quoted message
        if (percentageOfViewport < 30) return;

        const button = document.createElement("span");
        button.className = "mx_EventTile_button ";
        if (pre.className == "mx_EventTile_collapsedCodeBlock") {
            button.className += "mx_EventTile_expandButton";
        } else {
            button.className += "mx_EventTile_collapseButton";
        }

        button.onclick = async () => {
            button.className = "mx_EventTile_button ";
            if (pre.className == "mx_EventTile_collapsedCodeBlock") {
                pre.className = "";
                button.className += "mx_EventTile_collapseButton";
            } else {
                pre.className = "mx_EventTile_collapsedCodeBlock";
                button.className += "mx_EventTile_expandButton";
            }

            // By expanding/collapsing we changed
            // the height, therefore we call this
            this.props.onHeightChanged();
        };

        div.appendChild(button);
    }

    private addCodeCopyButton(div: HTMLDivElement): void {
        const button = document.createElement("span");
        button.className = "mx_EventTile_button mx_EventTile_copyButton ";

        // Check if expansion button exists. If so we put the copy button to the bottom
        const expansionButtonExists = div.getElementsByClassName("mx_EventTile_button");
        if (expansionButtonExists.length > 0) button.className += "mx_EventTile_buttonBottom";

        button.onclick = async () => {
            const copyCode = button.parentElement.getElementsByTagName("code")[0];
            const successful = await copyPlaintext(copyCode.textContent);

            const buttonRect = button.getBoundingClientRect();
            const { close } = ContextMenu.createMenu(GenericTextContextMenu, {
                ...toRightOf(buttonRect, 0),
                chevronFace: ChevronFace.None,
                message: successful ? _t('Copied!') : _t('Failed to copy'),
            });
            button.onmouseleave = close;
        };

        div.appendChild(button);
    }

    private wrapInDiv(pre: HTMLPreElement): HTMLDivElement {
        const div = document.createElement("div");
        div.className = "mx_EventTile_pre_container";

        // Insert containing div in place of <pre> block
        pre.parentNode.replaceChild(div, pre);
        // Append <pre> block and copy button to container
        div.appendChild(pre);

        return div;
    }

    private handleCodeBlockExpansion(pre: HTMLPreElement): void {
        if (!SettingsStore.getValue("expandCodeByDefault")) {
            pre.className = "mx_EventTile_collapsedCodeBlock";
        }
    }

    private addLineNumbers(pre: HTMLPreElement): void {
        // Calculate number of lines in pre
        const number = pre.innerHTML.replace(/\n(<\/code>)?$/, "").split(/\n/).length;
        const lineNumbers = document.createElement('span');
        lineNumbers.className = 'mx_EventTile_lineNumbers';
        // Iterate through lines starting with 1 (number of the first line is 1)
        for (let i = 1; i <= number; i++) {
            const s = document.createElement('span');
            s.textContent = i.toString();
            lineNumbers.appendChild(s);
        }
        pre.prepend(lineNumbers);
        pre.append(document.createElement('span'));
    }

    private highlightCode(code: HTMLElement): void {
        if (code.textContent.length > MAX_HIGHLIGHT_LENGTH) {
            console.log(
                "Code block is bigger than highlight limit (" +
                code.textContent.length + " > " + MAX_HIGHLIGHT_LENGTH +
                "): not highlighting",
            );
            return;
        }

        let advertisedLang;
        for (const cl of code.className.split(/\s+/)) {
            if (cl.startsWith('language-')) {
                const maybeLang = cl.split('-', 2)[1];
                if (highlight.getLanguage(maybeLang)) {
                    advertisedLang = maybeLang;
                    break;
                }
            }
        }

        if (advertisedLang) {
            // If the code says what language it is, highlight it in that language
            // We don't use highlightElement here because we can't force language detection
            // off. It should use the one we've found in the CSS class but we'd rather pass
            // it in explicitly to make sure.
            code.innerHTML = highlight.highlight(advertisedLang, code.textContent).value;
        } else if (
            SettingsStore.getValue("enableSyntaxHighlightLanguageDetection") &&
            code.parentElement instanceof HTMLPreElement
        ) {
            // User has language detection enabled and the code is within a pre
            // we only auto-highlight if the code block is in a pre), so highlight
            // the block with auto-highlighting enabled.
            // We pass highlightjs the text to highlight rather than letting it
            // work on the DOM with highlightElement because that also adds CSS
            // classes to the pre/code element that we don't want (the CSS
            // conflicts with our own).
            code.innerHTML = highlight.highlightAuto(code.textContent).value;
        }
    }

    componentDidUpdate(prevProps) {
        if (!this.props.editState) {
            const stoppedEditing = prevProps.editState && !this.props.editState;
            const messageWasEdited = prevProps.replacingEventId !== this.props.replacingEventId;
            if (messageWasEdited || stoppedEditing) {
                this.applyFormatting();
            }
        }
    }

    componentWillUnmount() {
        this.unmounted = true;
        unmountPills(this.pills);
        unmountTooltips(this.tooltips);
    }

    shouldComponentUpdate(nextProps, nextState) {
        //console.info("shouldComponentUpdate: ShowUrlPreview for %s is %s", this.props.mxEvent.getId(), this.props.showUrlPreview);

        // exploit that events are immutable :)
        return (nextProps.mxEvent.getId() !== this.props.mxEvent.getId() ||
                nextProps.highlights !== this.props.highlights ||
                nextProps.replacingEventId !== this.props.replacingEventId ||
                nextProps.highlightLink !== this.props.highlightLink ||
                nextProps.showUrlPreview !== this.props.showUrlPreview ||
                nextProps.editState !== this.props.editState ||
                nextState.links !== this.state.links ||
                nextState.widgetHidden !== this.state.widgetHidden ||
                nextProps.isSeeingThroughMessageHiddenForModeration
                    !== this.props.isSeeingThroughMessageHiddenForModeration);
    }

    private calculateUrlPreview(): void {
        //console.info("calculateUrlPreview: ShowUrlPreview for %s is %s", this.props.mxEvent.getId(), this.props.showUrlPreview);

        if (this.props.showUrlPreview) {
            // pass only the first child which is the event tile otherwise this recurses on edited events
            let links = this.findLinks([this.contentRef.current]);
            if (links.length) {
                // de-duplicate the links using a set here maintains the order
                links = Array.from(new Set(links));
                this.setState({ links });

                // lazy-load the hidden state of the preview widget from localstorage
                if (window.localStorage) {
                    const hidden = !!window.localStorage.getItem("hide_preview_" + this.props.mxEvent.getId());
                    this.setState({ widgetHidden: hidden });
                }
            } else if (this.state.links.length) {
                this.setState({ links: [] });
            }
        }
    }

    private activateSpoilers(nodes: ArrayLike<Element>): void {
        let node = nodes[0];
        while (node) {
            if (node.tagName === "SPAN" && typeof node.getAttribute("data-mx-spoiler") === "string") {
                const spoilerContainer = document.createElement('span');

                const reason = node.getAttribute("data-mx-spoiler");
                node.removeAttribute("data-mx-spoiler"); // we don't want to recurse
                const spoiler = <Spoiler reason={reason} contentHtml={node.outerHTML} />;

                ReactDOM.render(spoiler, spoilerContainer);
                node.parentNode.replaceChild(spoilerContainer, node);

                node = spoilerContainer;
            }

            if (node.childNodes && node.childNodes.length) {
                this.activateSpoilers(node.childNodes as NodeListOf<Element>);
            }

            node = node.nextSibling as Element;
        }
    }

    private findLinks(nodes: ArrayLike<Element>): string[] {
        let links: string[] = [];

        for (let i = 0; i < nodes.length; i++) {
            const node = nodes[i];
            if (node.tagName === "A" && node.getAttribute("href")) {
                if (this.isLinkPreviewable(node)) {
                    links.push(node.getAttribute("href"));
                }
            } else if (node.tagName === "PRE" || node.tagName === "CODE" ||
                    node.tagName === "BLOCKQUOTE") {
                continue;
            } else if (node.children && node.children.length) {
                links = links.concat(this.findLinks(node.children));
            }
        }
        return links;
    }

    private isLinkPreviewable(node: Element): boolean {
        // don't try to preview relative links
        if (!node.getAttribute("href").startsWith("http://") &&
            !node.getAttribute("href").startsWith("https://")) {
            return false;
        }

        // as a random heuristic to avoid highlighting things like "foo.pl"
        // we require the linked text to either include a / (either from http://
        // or from a full foo.bar/baz style schemeless URL) - or be a markdown-style
        // link, in which case we check the target text differs from the link value.
        // TODO: make this configurable?
        if (node.textContent.indexOf("/") > -1) {
            return true;
        } else {
            const url = node.getAttribute("href");
            const host = url.match(/^https?:\/\/(.*?)(\/|$)/)[1];

            // never preview permalinks (if anything we should give a smart
            // preview of the room/user they point to: nobody needs to be reminded
            // what the matrix.to site looks like).
            if (isPermalinkHost(host)) return false;

            if (node.textContent.toLowerCase().trim().startsWith(host.toLowerCase())) {
                // it's a "foo.pl" style link
                return false;
            } else {
                // it's a [foo bar](http://foo.com) style link
                return true;
            }
        }
    }

    private onCancelClick = (): void => {
        this.setState({ widgetHidden: true });
        // FIXME: persist this somewhere smarter than local storage
        if (global.localStorage) {
            global.localStorage.setItem("hide_preview_" + this.props.mxEvent.getId(), "1");
        }
        this.forceUpdate();
    };

    private onEmoteSenderClick = (): void => {
        const mxEvent = this.props.mxEvent;
        dis.dispatch<ComposerInsertPayload>({
            action: Action.ComposerInsert,
            userId: mxEvent.getSender(),
            timelineRenderingType: this.context.timelineRenderingType,
        });
    };

    /**
     * This acts as a fallback in-app navigation handler for any body links that
     * were ignored as part of linkification because they were already links
     * to start with (e.g. pills, links in the content).
     */
    private onBodyLinkClick = (e: MouseEvent): void => {
        let target = e.target as HTMLLinkElement;
        // links processed by linkifyjs have their own handler so don't handle those here
        if (target.classList.contains(linkifyOpts.className)) return;
        if (target.nodeName !== "A") {
            // Jump to parent as the `<a>` may contain children, e.g. an anchor wrapping an inline code section
            target = target.closest<HTMLLinkElement>("a");
        }
        if (!target) return;

        const localHref = tryTransformPermalinkToLocalHref(target.href);
        if (localHref !== target.href) {
            // it could be converted to a localHref -> therefore handle locally
            e.preventDefault();
            window.location.hash = localHref;
        }
    };

    public getEventTileOps = () => ({
        isWidgetHidden: () => {
            return this.state.widgetHidden;
        },

        unhideWidget: () => {
            this.setState({ widgetHidden: false });
            if (global.localStorage) {
                global.localStorage.removeItem("hide_preview_" + this.props.mxEvent.getId());
            }
        },
    });

    private onStarterLinkClick = (starterLink: string, ev: SyntheticEvent): void => {
        ev.preventDefault();
        // We need to add on our scalar token to the starter link, but we may not have one!
        // In addition, we can't fetch one on click and then go to it immediately as that
        // is then treated as a popup!
        // We can get around this by fetching one now and showing a "confirmation dialog" (hurr hurr)
        // which requires the user to click through and THEN we can open the link in a new tab because
        // the window.open command occurs in the same stack frame as the onClick callback.

        const managers = IntegrationManagers.sharedInstance();
        if (!managers.hasManager()) {
            managers.openNoManagerDialog();
            return;
        }

        // Go fetch a scalar token
        const integrationManager = managers.getPrimaryManager();
        const scalarClient = integrationManager.getScalarClient();
        scalarClient.connect().then(() => {
            const completeUrl = scalarClient.getStarterLink(starterLink);
            const integrationsUrl = integrationManager.uiUrl;
            Modal.createDialog(QuestionDialog, {
                title: _t("Add an Integration"),
                description:
                    <div>
                        { _t("You are about to be taken to a third-party site so you can " +
                            "authenticate your account for use with %(integrationsUrl)s. " +
                            "Do you wish to continue?", { integrationsUrl: integrationsUrl }) }
                    </div>,
                button: _t("Continue"),
                onFinished(confirmed) {
                    if (!confirmed) {
                        return;
                    }
                    const width = window.screen.width > 1024 ? 1024 : window.screen.width;
                    const height = window.screen.height > 800 ? 800 : window.screen.height;
                    const left = (window.screen.width - width) / 2;
                    const top = (window.screen.height - height) / 2;
                    const features = `height=${height}, width=${width}, top=${top}, left=${left},`;
                    const wnd = window.open(completeUrl, '_blank', features);
                    wnd.opener = null;
                },
            });
        });
    };

    private openHistoryDialog = async (): Promise<void> => {
        Modal.createDialog(MessageEditHistoryDialog, { mxEvent: this.props.mxEvent });
    };

    private renderEditedMarker() {
        const date = this.props.mxEvent.replacingEventDate();
        const dateString = date && formatDate(date);

        const tooltip = <div>
            <div className="mx_Tooltip_title">
                { _t("Edited at %(date)s", { date: dateString }) }
            </div>
            <div className="mx_Tooltip_sub">
                { _t("Click to view edits") }
            </div>
        </div>;

        return (
            <AccessibleTooltipButton
                className="mx_EventTile_edited"
                onClick={this.openHistoryDialog}
                title={_t("Edited at %(date)s. Click to view edits.", { date: dateString })}
                tooltip={tooltip}
            >
                <span>{ `(${_t("edited")})` }</span>
            </AccessibleTooltipButton>
        );
    }

    /**
     * Render a marker informing the user that, while they can see the message,
     * it is hidden for other users.
     */
    private renderPendingModerationMarker() {
        let text;
        const visibility = this.props.mxEvent.messageVisibility();
        switch (visibility.visible) {
            case true:
                throw new Error("renderPendingModerationMarker should only be applied to hidden messages");
            case false:
                if (visibility.reason) {
                    text = _t("Message pending moderation: %(reason)s", { reason: visibility.reason });
                } else {
                    text = _t("Message pending moderation");
                }
                break;
        }
        return (
            <span className="mx_EventTile_pendingModeration">{ `(${text})` }</span>
        );
    }
    private async decryptEmotes() {
        const client = MatrixClientPeg.get();
        const room = client.getRoom(this.props.mxEvent.getRoomId());
        //TODO: Do not encrypt/decrypt if room is not encrypted
        const emotesEvent = room?.currentState.getStateEvents("m.room.emotes", "");
        const rawEmotes = emotesEvent ? (emotesEvent.getContent() || {}) : {};
        const decryptede={};
        let durl="";
        const isEnc=client.isRoomEncrypted(this.props.mxEvent.getRoomId());
        for (const shortcode in rawEmotes) {
            if (isEnc) {
                const blob = await decryptFile(rawEmotes[shortcode]);
                durl = URL.createObjectURL(blob);
            } else {
                durl = mediaFromMxc(rawEmotes[shortcode]).srcHttp;
            }

            decryptede[":" + shortcode + ":"] = "<img class='mx_Emote' title=':"+shortcode+
                  ":' src='" + durl + "'/>";
        }
        this.setState({
            finalEmotes: decryptede,
        });
        this.forceUpdate();
    }
    render() {
        if (this.props.editState) {
            const isWysiwygComposerEnabled = SettingsStore.getValue("feature_wysiwyg_composer");
            return isWysiwygComposerEnabled ?
                <EditWysiwygComposer editorStateTransfer={this.props.editState} className="mx_EventTile_content" /> :
                <EditMessageComposer editState={this.props.editState} className="mx_EventTile_content" />;
        }
        const mxEvent = this.props.mxEvent;
        const content = mxEvent.getContent();
        let isNotice = false;
        let isEmote = false;
        // only strip reply if this is the original replying event, edits thereafter do not have the fallback
        const stripReply = !mxEvent.replacingEvent() && !!getParentEventId(mxEvent);
        let body: ReactNode;
        if (SettingsStore.isEnabled("feature_extensible_events")) {
            const extev = this.props.mxEvent.unstableExtensibleEvent as MessageEvent;
            if (extev?.isEquivalentTo(M_MESSAGE)) {
                isEmote = isEventLike(extev.wireFormat, LegacyMsgType.Emote);
                isNotice = isEventLike(extev.wireFormat, LegacyMsgType.Notice);
                body = (HtmlUtils.bodyToHtml({
                    body: extev.text,
                    format: extev.html ? "org.matrix.custom.html" : undefined,
                    formatted_body: extev.html,
                    msgtype: MsgType.Text,
                }, this.props.highlights, {
                    disableBigEmoji: isEmote
                        || !SettingsStore.getValue<boolean>('TextualBody.enableBigEmoji'),
                    // Part of Replies fallback support
                    stripReplyFallback: stripReply,
                    ref: this.contentRef,
                    returnString: false,
                    emotes: this.state.finalEmotes,
                }));
            }
        }
        if (!body) {
            isEmote = content.msgtype === MsgType.Emote;
            isNotice = content.msgtype === MsgType.Notice;
            body = HtmlUtils.bodyToHtml(content, this.props.highlights, {
                disableBigEmoji: isEmote
                    || !SettingsStore.getValue<boolean>('TextualBody.enableBigEmoji'),
                // Part of Replies fallback support
                stripReplyFallback: stripReply,
                ref: this.contentRef,
                returnString: false,
            });
        }
        if (this.props.replacingEventId) {
            body = <>
                { body }
                { this.renderEditedMarker() }
            </>;
        }
        if (this.props.isSeeingThroughMessageHiddenForModeration) {
            body = <>
                { body }
                { this.renderPendingModerationMarker() }
            </>;
        }

        if (this.props.highlightLink) {
            body = <a href={this.props.highlightLink}>{ body }</a>;
        } else if (content.data && typeof content.data["org.matrix.neb.starter_link"] === "string") {
            body = (
                <AccessibleButton
                    kind="link_inline"
                    onClick={this.onStarterLinkClick.bind(this, content.data["org.matrix.neb.starter_link"])}
                >
                    { body }
                </AccessibleButton>
            );
        }

        let widgets;
        if (this.state.links.length && !this.state.widgetHidden && this.props.showUrlPreview) {
            widgets = <LinkPreviewGroup
                links={this.state.links}
                mxEvent={this.props.mxEvent}
                onCancelClick={this.onCancelClick}
                onHeightChanged={this.props.onHeightChanged}
            />;
        }

        if (isEmote) {
            return (
                <div className="mx_MEmoteBody mx_EventTile_content"
                    onClick={this.onBodyLinkClick}
                >
                    *&nbsp;
                    <span
                        className="mx_MEmoteBody_sender"
                        onClick={this.onEmoteSenderClick}
                    >
                        { mxEvent.sender ? mxEvent.sender.name : mxEvent.getSender() }
                    </span>
                    &nbsp;
                    { body }
                    { widgets }
                </div>
            );
        }
        if (isNotice) {
            return (
                <div className="mx_MNoticeBody mx_EventTile_content"
                    onClick={this.onBodyLinkClick}
                >
                    { body }
                    { widgets }
                </div>
            );
        }
        //console.log(body)
        return (
            <div className="mx_MTextBody mx_EventTile_content" onClick={this.onBodyLinkClick}>
                { body }
                { widgets }
            </div>
        );
    }
}<|MERGE_RESOLUTION|>--- conflicted
+++ resolved
@@ -48,13 +48,10 @@
 import AccessibleButton from '../elements/AccessibleButton';
 import { options as linkifyOpts } from "../../../linkify-matrix";
 import { getParentEventId } from '../../../utils/Reply';
-<<<<<<< HEAD
 import { MatrixClientPeg } from "../../../MatrixClientPeg";
 import { decryptFile } from '../../../utils/DecryptFile';
 import { mediaFromMxc } from '../../../customisations/Media';
-=======
 import { EditWysiwygComposer } from '../rooms/wysiwyg_composer';
->>>>>>> df0eba7e
 
 const MAX_HIGHLIGHT_LENGTH = 4096;
 
