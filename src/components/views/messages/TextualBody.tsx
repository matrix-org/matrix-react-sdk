/*
Copyright 2015 - 2021 The Matrix.org Foundation C.I.C.

Licensed under the Apache License, Version 2.0 (the "License");
you may not use this file except in compliance with the License.
You may obtain a copy of the License at

    http://www.apache.org/licenses/LICENSE-2.0

Unless required by applicable law or agreed to in writing, software
distributed under the License is distributed on an "AS IS" BASIS,
WITHOUT WARRANTIES OR CONDITIONS OF ANY KIND, either express or implied.
See the License for the specific language governing permissions and
limitations under the License.
*/

import React, { createRef, SyntheticEvent, MouseEvent } from "react";
import ReactDOM from "react-dom";
import { MsgType } from "matrix-js-sdk/src/matrix";

import * as HtmlUtils from "../../../HtmlUtils";
import { formatDate } from "../../../DateUtils";
import Modal from "../../../Modal";
import dis from "../../../dispatcher/dispatcher";
import { _t } from "../../../languageHandler";
import * as ContextMenu from "../../structures/ContextMenu";
import { ChevronFace, toRightOf } from "../../structures/ContextMenu";
import SettingsStore from "../../../settings/SettingsStore";
import { pillifyLinks, unmountPills } from "../../../utils/pillify";
import { tooltipifyLinks, unmountTooltips } from "../../../utils/tooltipify";
import { IntegrationManagers } from "../../../integrations/IntegrationManagers";
import { isPermalinkHost, tryTransformPermalinkToLocalHref } from "../../../utils/permalinks/Permalinks";
import { copyPlaintext } from "../../../utils/strings";
import UIStore from "../../../stores/UIStore";
import { Action } from "../../../dispatcher/actions";
import GenericTextContextMenu from "../context_menus/GenericTextContextMenu";
import Spoiler from "../elements/Spoiler";
import QuestionDialog from "../dialogs/QuestionDialog";
import MessageEditHistoryDialog from "../dialogs/MessageEditHistoryDialog";
import EditMessageComposer from "../rooms/EditMessageComposer";
import LinkPreviewGroup from "../rooms/LinkPreviewGroup";
import { IBodyProps } from "./IBodyProps";
import RoomContext from "../../../contexts/RoomContext";
import AccessibleButton from "../elements/AccessibleButton";
import { options as linkifyOpts } from "../../../linkify-matrix";
import { getParentEventId } from "../../../utils/Reply";
import { EditWysiwygComposer } from "../rooms/wysiwyg_composer";
import { IEventTileOps } from "../rooms/EventTile";
import { MatrixClientPeg } from "../../../MatrixClientPeg";

const MAX_HIGHLIGHT_LENGTH = 4096;

interface IState {
    // the URLs (if any) to be previewed with a LinkPreviewWidget inside this TextualBody.
    links: string[];

    // track whether the preview widget is hidden
    widgetHidden: boolean;
}

export default class TextualBody extends React.Component<IBodyProps, IState> {
    private readonly contentRef = createRef<HTMLSpanElement>();

    private unmounted = false;
    private pills: Element[] = [];
    private tooltips: Element[] = [];

    public static contextType = RoomContext;
    public context!: React.ContextType<typeof RoomContext>;

    public constructor(props: IBodyProps) {
        super(props);

        this.state = {
            links: [],
            widgetHidden: false,
        };
    }

    public componentDidMount(): void {
        if (!this.props.editState) {
            this.applyFormatting();
        }
    }

    private applyFormatting(): void {
        // Function is only called from render / componentDidMount → contentRef is set
        const content = this.contentRef.current!;

        const showLineNumbers = SettingsStore.getValue("showCodeLineNumbers");
        this.activateSpoilers([content]);

        HtmlUtils.linkifyElement(content);
        pillifyLinks(MatrixClientPeg.safeGet(), [content], this.props.mxEvent, this.pills);

        this.calculateUrlPreview();

        // tooltipifyLinks AFTER calculateUrlPreview because the DOM inside the tooltip
        // container is empty before the internal component has mounted so calculateUrlPreview
        // won't find any anchors
        tooltipifyLinks([content], this.pills, this.tooltips);

        if (this.props.mxEvent.getContent().format === "org.matrix.custom.html") {
            // Handle expansion and add buttons
            const pres = (ReactDOM.findDOMNode(this) as Element).getElementsByTagName("pre");
            if (pres.length > 0) {
                for (let i = 0; i < pres.length; i++) {
                    // If there already is a div wrapping the codeblock we want to skip this.
                    // This happens after the codeblock was edited.
                    if (pres[i].parentElement?.className == "mx_EventTile_pre_container") continue;
                    // Add code element if it's missing since we depend on it
                    if (pres[i].getElementsByTagName("code").length == 0) {
                        this.addCodeElement(pres[i]);
                    }
                    // Wrap a div around <pre> so that the copy button can be correctly positioned
                    // when the <pre> overflows and is scrolled horizontally.
                    const div = this.wrapInDiv(pres[i]);
                    this.handleCodeBlockExpansion(pres[i]);
                    this.addCodeExpansionButton(div, pres[i]);
                    this.addCodeCopyButton(div);
                    if (showLineNumbers) {
                        this.addLineNumbers(pres[i]);
                    }
                }
            }
            // Highlight code
            const codes = (ReactDOM.findDOMNode(this) as Element).getElementsByTagName("code");
            if (codes.length > 0) {
                // Do this asynchronously: parsing code takes time and we don't
                // need to block the DOM update on it.
                window.setTimeout(() => {
                    if (this.unmounted) return;
                    for (let i = 0; i < codes.length; i++) {
                        this.highlightCode(codes[i]);
                    }
                }, 10);
            }
        }
    }

    private addCodeElement(pre: HTMLPreElement): void {
        const code = document.createElement("code");
        code.append(...pre.childNodes);
        pre.appendChild(code);
    }

    private addCodeExpansionButton(div: HTMLDivElement, pre: HTMLPreElement): void {
        // Calculate how many percent does the pre element take up.
        // If it's less than 30% we don't add the expansion button.
        // We also round the number as it sometimes can be 29.99...
        const percentageOfViewport = Math.round((pre.offsetHeight / UIStore.instance.windowHeight) * 100);
        // TODO: additionally show the button if it's an expanded quoted message
        if (percentageOfViewport < 30) return;

        const button = document.createElement("span");
        button.className = "mx_EventTile_button ";
        if (pre.className == "mx_EventTile_collapsedCodeBlock") {
            button.className += "mx_EventTile_expandButton";
        } else {
            button.className += "mx_EventTile_collapseButton";
        }

        button.onclick = async (): Promise<void> => {
            button.className = "mx_EventTile_button ";
            if (pre.className == "mx_EventTile_collapsedCodeBlock") {
                pre.className = "";
                button.className += "mx_EventTile_collapseButton";
            } else {
                pre.className = "mx_EventTile_collapsedCodeBlock";
                button.className += "mx_EventTile_expandButton";
            }

            // By expanding/collapsing we changed
            // the height, therefore we call this
            this.props.onHeightChanged?.();
        };

        div.appendChild(button);
    }

    private addCodeCopyButton(div: HTMLDivElement): void {
        const button = document.createElement("span");
        button.className = "mx_EventTile_button mx_EventTile_copyButton ";

        // Check if expansion button exists. If so we put the copy button to the bottom
        const expansionButtonExists = div.getElementsByClassName("mx_EventTile_button");
        if (expansionButtonExists.length > 0) button.className += "mx_EventTile_buttonBottom";

        button.onclick = async (): Promise<void> => {
            const copyCode = button.parentElement?.getElementsByTagName("code")[0];
            const successful = copyCode?.textContent ? await copyPlaintext(copyCode.textContent) : false;

            const buttonRect = button.getBoundingClientRect();
            const { close } = ContextMenu.createMenu(GenericTextContextMenu, {
                ...toRightOf(buttonRect, 0),
                chevronFace: ChevronFace.None,
                message: successful ? _t("common|copied") : _t("error|failed_copy"),
            });
            button.onmouseleave = close;
        };

        div.appendChild(button);
    }

    private wrapInDiv(pre: HTMLPreElement): HTMLDivElement {
        const div = document.createElement("div");
        div.className = "mx_EventTile_pre_container";

        // Insert containing div in place of <pre> block
        pre.parentNode?.replaceChild(div, pre);
        // Append <pre> block and copy button to container
        div.appendChild(pre);

        return div;
    }

    private handleCodeBlockExpansion(pre: HTMLPreElement): void {
        if (!SettingsStore.getValue("expandCodeByDefault")) {
            pre.className = "mx_EventTile_collapsedCodeBlock";
        }
    }

    private addLineNumbers(pre: HTMLPreElement): void {
        // Calculate number of lines in pre
        const number = pre.innerHTML.replace(/\n(<\/code>)?$/, "").split(/\n/).length;
        const lineNumbers = document.createElement("span");
        lineNumbers.className = "mx_EventTile_lineNumbers";
        // Iterate through lines starting with 1 (number of the first line is 1)
        for (let i = 1; i <= number; i++) {
            const s = document.createElement("span");
            s.textContent = i.toString();
            lineNumbers.appendChild(s);
        }
        pre.prepend(lineNumbers);
        pre.append(document.createElement("span"));
    }

    private async highlightCode(code: HTMLElement): Promise<void> {
        const { default: highlight } = await import("highlight.js");

        if (code.textContent && code.textContent.length > MAX_HIGHLIGHT_LENGTH) {
            console.log(
                "Code block is bigger than highlight limit (" +
                    code.textContent.length +
                    " > " +
                    MAX_HIGHLIGHT_LENGTH +
                    "): not highlighting",
            );
            return;
        }

        let advertisedLang;
        for (const cl of code.className.split(/\s+/)) {
            if (cl.startsWith("language-")) {
                const maybeLang = cl.split("-", 2)[1];
                if (highlight.getLanguage(maybeLang)) {
                    advertisedLang = maybeLang;
                    break;
                }
            }
        }

        if (advertisedLang) {
            // If the code says what language it is, highlight it in that language
            // We don't use highlightElement here because we can't force language detection
            // off. It should use the one we've found in the CSS class but we'd rather pass
            // it in explicitly to make sure.
            code.innerHTML = highlight.highlight(code.textContent ?? "", { language: advertisedLang }).value;
        } else if (
            SettingsStore.getValue("enableSyntaxHighlightLanguageDetection") &&
            code.parentElement instanceof HTMLPreElement
        ) {
            // User has language detection enabled and the code is within a pre
            // we only auto-highlight if the code block is in a pre), so highlight
            // the block with auto-highlighting enabled.
            // We pass highlightjs the text to highlight rather than letting it
            // work on the DOM with highlightElement because that also adds CSS
            // classes to the pre/code element that we don't want (the CSS
            // conflicts with our own).
            code.innerHTML = highlight.highlightAuto(code.textContent ?? "").value;
        }
    }

    public componentDidUpdate(prevProps: Readonly<IBodyProps>): void {
        if (!this.props.editState) {
            const stoppedEditing = prevProps.editState && !this.props.editState;
            const messageWasEdited = prevProps.replacingEventId !== this.props.replacingEventId;
            if (messageWasEdited || stoppedEditing) {
                this.applyFormatting();
            }
        }
    }

    public componentWillUnmount(): void {
        this.unmounted = true;
        unmountPills(this.pills);
        unmountTooltips(this.tooltips);

        this.pills = [];
        this.tooltips = [];
    }

    public shouldComponentUpdate(nextProps: Readonly<IBodyProps>, nextState: Readonly<IState>): boolean {
        //console.info("shouldComponentUpdate: ShowUrlPreview for %s is %s", this.props.mxEvent.getId(), this.props.showUrlPreview);

        // exploit that events are immutable :)
        return (
            nextProps.mxEvent.getId() !== this.props.mxEvent.getId() ||
            nextProps.highlights !== this.props.highlights ||
            nextProps.replacingEventId !== this.props.replacingEventId ||
            nextProps.highlightLink !== this.props.highlightLink ||
            nextProps.showUrlPreview !== this.props.showUrlPreview ||
            nextProps.editState !== this.props.editState ||
            nextState.links !== this.state.links ||
            nextState.widgetHidden !== this.state.widgetHidden ||
            nextProps.isSeeingThroughMessageHiddenForModeration !== this.props.isSeeingThroughMessageHiddenForModeration
        );
    }

    private calculateUrlPreview(): void {
        //console.info("calculateUrlPreview: ShowUrlPreview for %s is %s", this.props.mxEvent.getId(), this.props.showUrlPreview);

        if (this.props.showUrlPreview && this.contentRef.current) {
            // pass only the first child which is the event tile otherwise this recurses on edited events
            let links = this.findLinks([this.contentRef.current]);
            if (links.length) {
                // de-duplicate the links using a set here maintains the order
                links = Array.from(new Set(links));
                this.setState({ links });

                // lazy-load the hidden state of the preview widget from localstorage
                if (window.localStorage) {
                    const hidden = !!window.localStorage.getItem("hide_preview_" + this.props.mxEvent.getId());
                    this.setState({ widgetHidden: hidden });
                }
            } else if (this.state.links.length) {
                this.setState({ links: [] });
            }
        }
    }

    private activateSpoilers(nodes: ArrayLike<Element>): void {
        let node = nodes[0];
        while (node) {
            if (node.tagName === "SPAN" && typeof node.getAttribute("data-mx-spoiler") === "string") {
                const spoilerContainer = document.createElement("span");

                const reason = node.getAttribute("data-mx-spoiler") ?? undefined;
                node.removeAttribute("data-mx-spoiler"); // we don't want to recurse
                const spoiler = <Spoiler reason={reason} contentHtml={node.outerHTML} />;

                ReactDOM.render(spoiler, spoilerContainer);
                node.parentNode?.replaceChild(spoilerContainer, node);

                node = spoilerContainer;
            }

            if (node.childNodes && node.childNodes.length) {
                this.activateSpoilers(node.childNodes as NodeListOf<Element>);
            }

            node = node.nextSibling as Element;
        }
    }

    private findLinks(nodes: ArrayLike<Element>): string[] {
        let links: string[] = [];

        for (let i = 0; i < nodes.length; i++) {
            const node = nodes[i];
            if (node.tagName === "A" && node.getAttribute("href")) {
                if (this.isLinkPreviewable(node)) {
                    links.push(node.getAttribute("href")!);
                }
            } else if (node.tagName === "PRE" || node.tagName === "CODE" || node.tagName === "BLOCKQUOTE") {
                continue;
            } else if (node.children && node.children.length) {
                links = links.concat(this.findLinks(node.children));
            }
        }
        return links;
    }

    private isLinkPreviewable(node: Element): boolean {
        // don't try to preview relative links
        const href = node.getAttribute("href") ?? "";
        if (!href.startsWith("http://") && !href.startsWith("https://")) {
            return false;
        }

        const url = node.getAttribute("href");
        const host = url?.match(/^https?:\/\/(.*?)(\/|$)/)?.[1];

        // never preview permalinks (if anything we should give a smart
        // preview of the room/user they point to: nobody needs to be reminded
        // what the matrix.to site looks like).
        if (!host || isPermalinkHost(host)) return false;

        // as a random heuristic to avoid highlighting things like "foo.pl"
        // we require the linked text to either include a / (either from http://
        // or from a full foo.bar/baz style schemeless URL) - or be a markdown-style
        // link, in which case we check the target text differs from the link value.
        // TODO: make this configurable?
        if (node.textContent?.includes("/")) {
            return true;
        }

        if (node.textContent?.toLowerCase().trim().startsWith(host.toLowerCase())) {
            // it's a "foo.pl" style link
            return false;
        } else {
            // it's a [foo bar](http://foo.com) style link
            return true;
        }
    }

    private onCancelClick = (): void => {
        this.setState({ widgetHidden: true });
        // FIXME: persist this somewhere smarter than local storage
        if (global.localStorage) {
            global.localStorage.setItem("hide_preview_" + this.props.mxEvent.getId(), "1");
        }
        this.forceUpdate();
    };

    private onEmoteSenderClick = (): void => {
        const mxEvent = this.props.mxEvent;
        dis.dispatch({
            action: Action.ComposerInsert,
            userId: mxEvent.getSender(),
            timelineRenderingType: this.context.timelineRenderingType,
        });
    };

    /**
     * This acts as a fallback in-app navigation handler for any body links that
     * were ignored as part of linkification because they were already links
     * to start with (e.g. pills, links in the content).
     */
    private onBodyLinkClick = (e: MouseEvent): void => {
        let target: HTMLLinkElement | null = e.target as HTMLLinkElement;
        // links processed by linkifyjs have their own handler so don't handle those here
        if (target.classList.contains(linkifyOpts.className as string)) return;
        if (target.nodeName !== "A") {
            // Jump to parent as the `<a>` may contain children, e.g. an anchor wrapping an inline code section
            target = target.closest<HTMLLinkElement>("a");
        }
        if (!target) return;

        const localHref = tryTransformPermalinkToLocalHref(target.href);
        if (localHref !== target.href) {
            // it could be converted to a localHref -> therefore handle locally
            e.preventDefault();
            window.location.hash = localHref;
        }
    };

    public getEventTileOps = (): IEventTileOps => ({
        isWidgetHidden: () => {
            return this.state.widgetHidden;
        },

        unhideWidget: () => {
            this.setState({ widgetHidden: false });
            if (global.localStorage) {
                global.localStorage.removeItem("hide_preview_" + this.props.mxEvent.getId());
            }
        },
    });

    private onStarterLinkClick = (starterLink: string, ev: SyntheticEvent): void => {
        ev.preventDefault();
        // We need to add on our scalar token to the starter link, but we may not have one!
        // In addition, we can't fetch one on click and then go to it immediately as that
        // is then treated as a popup!
        // We can get around this by fetching one now and showing a "confirmation dialog" (hurr hurr)
        // which requires the user to click through and THEN we can open the link in a new tab because
        // the window.open command occurs in the same stack frame as the onClick callback.

        const managers = IntegrationManagers.sharedInstance();
        if (!managers.hasManager()) {
            managers.openNoManagerDialog();
            return;
        }

        // Go fetch a scalar token
        const integrationManager = managers.getPrimaryManager();
        const scalarClient = integrationManager?.getScalarClient();
        scalarClient?.connect().then(() => {
            const completeUrl = scalarClient.getStarterLink(starterLink);
            const integrationsUrl = integrationManager!.uiUrl;
            Modal.createDialog(QuestionDialog, {
                title: _t("timeline|scalar_starter_link|dialog_title"),
                description: (
                    <div>
                        {_t("timeline|scalar_starter_link|dialog_description", { integrationsUrl: integrationsUrl })}
                    </div>
                ),
                button: _t("action|continue"),
                onFinished(confirmed) {
                    if (!confirmed) {
                        return;
                    }
                    const width = window.screen.width > 1024 ? 1024 : window.screen.width;
                    const height = window.screen.height > 800 ? 800 : window.screen.height;
                    const left = (window.screen.width - width) / 2;
                    const top = (window.screen.height - height) / 2;
                    const features = `height=${height}, width=${width}, top=${top}, left=${left},`;
                    const wnd = window.open(completeUrl, "_blank", features)!;
                    wnd.opener = null;
                },
            });
        });
    };

    private openHistoryDialog = async (): Promise<void> => {
        Modal.createDialog(MessageEditHistoryDialog, { mxEvent: this.props.mxEvent });
    };

    private renderEditedMarker(): JSX.Element {
        const date = this.props.mxEvent.replacingEventDate();
        const dateString = date && formatDate(date);

        return (
            <AccessibleButton
                className="mx_EventTile_edited"
                onClick={this.openHistoryDialog}
                aria-label={_t("timeline|edits|tooltip_label", { date: dateString })}
                title={_t("timeline|edits|tooltip_title", { date: dateString })}
                caption={_t("timeline|edits|tooltip_sub")}
            >
                <span>{`(${_t("common|edited")})`}</span>
            </AccessibleButton>
        );
    }

    /**
     * Render a marker informing the user that, while they can see the message,
     * it is hidden for other users.
     */
    private renderPendingModerationMarker(): JSX.Element {
        let text;
        const visibility = this.props.mxEvent.messageVisibility();
        switch (visibility.visible) {
            case true:
                throw new Error("renderPendingModerationMarker should only be applied to hidden messages");
            case false:
                if (visibility.reason) {
                    text = _t("timeline|pending_moderation_reason", { reason: visibility.reason });
                } else {
                    text = _t("timeline|pending_moderation");
                }
                break;
        }
        return <span className="mx_EventTile_pendingModeration">{`(${text})`}</span>;
    }

    public render(): React.ReactNode {
        if (this.props.editState) {
            const isWysiwygComposerEnabled = SettingsStore.getValue("feature_wysiwyg_composer");
            return isWysiwygComposerEnabled ? (
                <EditWysiwygComposer editorStateTransfer={this.props.editState} className="mx_EventTile_content" />
            ) : (
                <EditMessageComposer editState={this.props.editState} className="mx_EventTile_content" />
            );
        }
        const mxEvent = this.props.mxEvent;
        const content = mxEvent.getContent();
        let isNotice = false;
        let isEmote = false;

        const willHaveWrapper = this.props.replacingEventId || this.props.isSeeingThroughMessageHiddenForModeration;

        // only strip reply if this is the original replying event, edits thereafter do not have the fallback
        const stripReply = !mxEvent.replacingEvent() && !!getParentEventId(mxEvent);
        isEmote = content.msgtype === MsgType.Emote;
        isNotice = content.msgtype === MsgType.Notice;
        let body = HtmlUtils.bodyToNode(content, this.props.highlights, {
            disableBigEmoji: isEmote || !SettingsStore.getValue<boolean>("TextualBody.enableBigEmoji"),
            // Part of Replies fallback support
            stripReplyFallback: stripReply,
            ref: this.contentRef,
<<<<<<< HEAD
            returnString: false,
            includeDir: !willHaveWrapper,
            asElement: willHaveWrapper ? "span" : "div",
=======
>>>>>>> 2defb104
        });

        if (this.props.replacingEventId) {
            body = (
                <div dir="auto" style={{ display: "flex" }}>
                    {body}
                    {this.renderEditedMarker()}
                </div>
            );
        }
        if (this.props.isSeeingThroughMessageHiddenForModeration) {
            body = (
                <div dir="auto" style={{ display: "flex" }}>
                    {body}
                    {this.renderPendingModerationMarker()}
                </div>
            );
        }

        if (this.props.highlightLink) {
            body = <a href={this.props.highlightLink}>{body}</a>;
        } else if (content.data && typeof content.data["org.matrix.neb.starter_link"] === "string") {
            body = (
                <AccessibleButton
                    kind="link_inline"
                    onClick={this.onStarterLinkClick.bind(this, content.data["org.matrix.neb.starter_link"])}
                >
                    {body}
                </AccessibleButton>
            );
        }

        let widgets;
        if (this.state.links.length && !this.state.widgetHidden && this.props.showUrlPreview) {
            widgets = (
                <LinkPreviewGroup
                    links={this.state.links}
                    mxEvent={this.props.mxEvent}
                    onCancelClick={this.onCancelClick}
                    onHeightChanged={this.props.onHeightChanged}
                />
            );
        }

        if (isEmote) {
            return (
                <div className="mx_MEmoteBody mx_EventTile_content" onClick={this.onBodyLinkClick}>
                    *&nbsp;
                    <span className="mx_MEmoteBody_sender" onClick={this.onEmoteSenderClick}>
                        {mxEvent.sender ? mxEvent.sender.name : mxEvent.getSender()}
                    </span>
                    &nbsp;
                    {body}
                    {widgets}
                </div>
            );
        }
        if (isNotice) {
            return (
                <div className="mx_MNoticeBody mx_EventTile_content" onClick={this.onBodyLinkClick}>
                    {body}
                    {widgets}
                </div>
            );
        }
        return (
            <div className="mx_MTextBody mx_EventTile_content" onClick={this.onBodyLinkClick}>
                {body}
                {widgets}
            </div>
        );
    }
}<|MERGE_RESOLUTION|>--- conflicted
+++ resolved
@@ -59,7 +59,7 @@
 }
 
 export default class TextualBody extends React.Component<IBodyProps, IState> {
-    private readonly contentRef = createRef<HTMLSpanElement>();
+    private readonly contentRef = createRef<HTMLDivElement>();
 
     private unmounted = false;
     private pills: Element[] = [];
@@ -575,18 +575,15 @@
         const stripReply = !mxEvent.replacingEvent() && !!getParentEventId(mxEvent);
         isEmote = content.msgtype === MsgType.Emote;
         isNotice = content.msgtype === MsgType.Notice;
-        let body = HtmlUtils.bodyToNode(content, this.props.highlights, {
+
+        const htmlOpts = {
             disableBigEmoji: isEmote || !SettingsStore.getValue<boolean>("TextualBody.enableBigEmoji"),
             // Part of Replies fallback support
             stripReplyFallback: stripReply,
-            ref: this.contentRef,
-<<<<<<< HEAD
-            returnString: false,
-            includeDir: !willHaveWrapper,
-            asElement: willHaveWrapper ? "span" : "div",
-=======
->>>>>>> 2defb104
-        });
+        };
+        let body = willHaveWrapper
+            ? HtmlUtils.bodyToSpan(content, this.props.highlights, htmlOpts, this.contentRef, false)
+            : HtmlUtils.bodyToDiv(content, this.props.highlights, htmlOpts, this.contentRef);
 
         if (this.props.replacingEventId) {
             body = (
