--- conflicted
+++ resolved
@@ -47,16 +47,11 @@
 import RoomContext from "../../../contexts/RoomContext";
 import AccessibleButton from "../elements/AccessibleButton";
 import { options as linkifyOpts } from "../../../linkify-matrix";
-<<<<<<< HEAD
 import { getParentEventId } from '../../../utils/Reply';
 import { MatrixClientPeg } from "../../../MatrixClientPeg";
 import { decryptFile } from '../../../utils/DecryptFile';
 import { mediaFromMxc } from '../../../customisations/Media';
 import { EditWysiwygComposer } from '../rooms/wysiwyg_composer';
-=======
-import { getParentEventId } from "../../../utils/Reply";
-import { EditWysiwygComposer } from "../rooms/wysiwyg_composer";
->>>>>>> cf36acaa
 
 
 const MAX_HIGHLIGHT_LENGTH = 4096;
@@ -619,7 +614,6 @@
             if (extev?.isEquivalentTo(M_MESSAGE)) {
                 isEmote = isEventLike(extev.wireFormat, LegacyMsgType.Emote);
                 isNotice = isEventLike(extev.wireFormat, LegacyMsgType.Notice);
-<<<<<<< HEAD
                 body = (HtmlUtils.bodyToHtml({
                     body: extev.text,
                     format: extev.html ? "org.matrix.custom.html" : undefined,
@@ -634,24 +628,6 @@
                     returnString: false,
                     emotes: this.state.finalEmotes,
                 }));
-=======
-                body = HtmlUtils.bodyToHtml(
-                    {
-                        body: extev.text,
-                        format: extev.html ? "org.matrix.custom.html" : undefined,
-                        formatted_body: extev.html,
-                        msgtype: MsgType.Text,
-                    },
-                    this.props.highlights,
-                    {
-                        disableBigEmoji: isEmote || !SettingsStore.getValue<boolean>("TextualBody.enableBigEmoji"),
-                        // Part of Replies fallback support
-                        stripReplyFallback: stripReply,
-                        ref: this.contentRef,
-                        returnString: false,
-                    },
-                );
->>>>>>> cf36acaa
             }
         }
         if (!body) {
