/*
Copyright 2015 - 2021 The Matrix.org Foundation C.I.C.

Licensed under the Apache License, Version 2.0 (the "License");
you may not use this file except in compliance with the License.
You may obtain a copy of the License at

    http://www.apache.org/licenses/LICENSE-2.0

Unless required by applicable law or agreed to in writing, software
distributed under the License is distributed on an "AS IS" BASIS,
WITHOUT WARRANTIES OR CONDITIONS OF ANY KIND, either express or implied.
See the License for the specific language governing permissions and
limitations under the License.
*/

import React, { createRef, SyntheticEvent, MouseEvent, ReactNode } from 'react';
import ReactDOM from 'react-dom';
import highlight from 'highlight.js';
import { MsgType } from "matrix-js-sdk/src/@types/event";
import { isEventLike, LegacyMsgType, M_MESSAGE, MessageEvent } from "matrix-events-sdk";

import * as HtmlUtils from '../../../HtmlUtils';
import { formatDate } from '../../../DateUtils';
import Modal from '../../../Modal';
import dis from '../../../dispatcher/dispatcher';
import { _t } from '../../../languageHandler';
import * as ContextMenu from '../../structures/ContextMenu';
import { ChevronFace, toRightOf } from '../../structures/ContextMenu';
import SettingsStore from "../../../settings/SettingsStore";
import { pillifyLinks, unmountPills } from '../../../utils/pillify';
import { tooltipifyLinks, unmountTooltips } from '../../../utils/tooltipify';
import { IntegrationManagers } from "../../../integrations/IntegrationManagers";
import { isPermalinkHost, tryTransformPermalinkToLocalHref } from "../../../utils/permalinks/Permalinks";
import { copyPlaintext } from "../../../utils/strings";
import AccessibleTooltipButton from "../elements/AccessibleTooltipButton";
import UIStore from "../../../stores/UIStore";
import { ComposerInsertPayload } from "../../../dispatcher/payloads/ComposerInsertPayload";
import { Action } from "../../../dispatcher/actions";
import GenericTextContextMenu from "../context_menus/GenericTextContextMenu";
import Spoiler from "../elements/Spoiler";
import QuestionDialog from "../dialogs/QuestionDialog";
import MessageEditHistoryDialog from "../dialogs/MessageEditHistoryDialog";
import EditMessageComposer from '../rooms/EditMessageComposer';
import LinkPreviewGroup from '../rooms/LinkPreviewGroup';
import { IBodyProps } from "./IBodyProps";
import RoomContext from "../../../contexts/RoomContext";
import AccessibleButton from '../elements/AccessibleButton';
import { options as linkifyOpts } from "../../../linkify-matrix";
import { getParentEventId } from '../../../utils/Reply';
import { MatrixClientPeg } from "../../../MatrixClientPeg";
import { decryptFile } from '../../../utils/DecryptFile';
import { mediaFromMxc } from '../../../customisations/Media';
import { EditWysiwygComposer } from '../rooms/wysiwyg_composer';


const MAX_HIGHLIGHT_LENGTH = 4096;

interface IState {
    // the URLs (if any) to be previewed with a LinkPreviewWidget inside this TextualBody.
    links: string[];

    // track whether the preview widget is hidden
    widgetHidden: boolean;
<<<<<<< HEAD
    finalEmotes: Dictionary<string>;
=======
    finalEmotes: Map<string, string>;
>>>>>>> 6bef0128
}

export default class TextualBody extends React.Component<IBodyProps, IState> {
    private readonly contentRef = createRef<HTMLSpanElement>();

    private unmounted = false;
    private pills: Element[] = [];
    private tooltips: Element[] = [];

    static contextType = RoomContext;
    public context!: React.ContextType<typeof RoomContext>;

    constructor(props) {
        super(props);

        this.state = {
            links: [],
            widgetHidden: false,
<<<<<<< HEAD
            finalEmotes: {},
=======
            finalEmotes: new Map<string, string>(),
>>>>>>> 6bef0128
        };
    }

    componentDidMount() {
        if (!this.props.editState) {
            this.applyFormatting();
        }
    }

    private applyFormatting(): void {
        this.decryptEmotes();
        const showLineNumbers = SettingsStore.getValue("showCodeLineNumbers");
        this.activateSpoilers([this.contentRef.current]);

        // pillifyLinks BEFORE linkifyElement because plain room/user URLs in the composer
        // are still sent as plaintext URLs. If these are ever pillified in the composer,
        // we should be pillify them here by doing the linkifying BEFORE the pillifying.
        pillifyLinks([this.contentRef.current], this.props.mxEvent, this.pills);
        HtmlUtils.linkifyElement(this.contentRef.current);

        this.calculateUrlPreview();

        // tooltipifyLinks AFTER calculateUrlPreview because the DOM inside the tooltip
        // container is empty before the internal component has mounted so calculateUrlPreview
        // won't find any anchors
        tooltipifyLinks([this.contentRef.current], this.pills, this.tooltips);

        if (this.props.mxEvent.getContent().format === "org.matrix.custom.html") {
            // Handle expansion and add buttons
            const pres = (ReactDOM.findDOMNode(this) as Element).getElementsByTagName("pre");
            if (pres.length > 0) {
                for (let i = 0; i < pres.length; i++) {
                    // If there already is a div wrapping the codeblock we want to skip this.
                    // This happens after the codeblock was edited.
                    if (pres[i].parentElement.className == "mx_EventTile_pre_container") continue;
                    // Add code element if it's missing since we depend on it
                    if (pres[i].getElementsByTagName("code").length == 0) {
                        this.addCodeElement(pres[i]);
                    }
                    // Wrap a div around <pre> so that the copy button can be correctly positioned
                    // when the <pre> overflows and is scrolled horizontally.
                    const div = this.wrapInDiv(pres[i]);
                    this.handleCodeBlockExpansion(pres[i]);
                    this.addCodeExpansionButton(div, pres[i]);
                    this.addCodeCopyButton(div);
                    if (showLineNumbers) {
                        this.addLineNumbers(pres[i]);
                    }
                }
            }
            // Highlight code
            const codes = (ReactDOM.findDOMNode(this) as Element).getElementsByTagName("code");
            if (codes.length > 0) {
                // Do this asynchronously: parsing code takes time and we don't
                // need to block the DOM update on it.
                setTimeout(() => {
                    if (this.unmounted) return;
                    for (let i = 0; i < codes.length; i++) {
                        this.highlightCode(codes[i]);
                    }
                }, 10);
            }
        }
    }

    private addCodeElement(pre: HTMLPreElement): void {
        const code = document.createElement("code");
        code.append(...pre.childNodes);
        pre.appendChild(code);
    }

    private addCodeExpansionButton(div: HTMLDivElement, pre: HTMLPreElement): void {
        // Calculate how many percent does the pre element take up.
        // If it's less than 30% we don't add the expansion button.
        // We also round the number as it sometimes can be 29.99...
        const percentageOfViewport = Math.round(pre.offsetHeight / UIStore.instance.windowHeight * 100);
        // TODO: additionally show the button if it's an expanded quoted message
        if (percentageOfViewport < 30) return;

        const button = document.createElement("span");
        button.className = "mx_EventTile_button ";
        if (pre.className == "mx_EventTile_collapsedCodeBlock") {
            button.className += "mx_EventTile_expandButton";
        } else {
            button.className += "mx_EventTile_collapseButton";
        }

        button.onclick = async () => {
            button.className = "mx_EventTile_button ";
            if (pre.className == "mx_EventTile_collapsedCodeBlock") {
                pre.className = "";
                button.className += "mx_EventTile_collapseButton";
            } else {
                pre.className = "mx_EventTile_collapsedCodeBlock";
                button.className += "mx_EventTile_expandButton";
            }

            // By expanding/collapsing we changed
            // the height, therefore we call this
            this.props.onHeightChanged();
        };

        div.appendChild(button);
    }

    private addCodeCopyButton(div: HTMLDivElement): void {
        const button = document.createElement("span");
        button.className = "mx_EventTile_button mx_EventTile_copyButton ";

        // Check if expansion button exists. If so we put the copy button to the bottom
        const expansionButtonExists = div.getElementsByClassName("mx_EventTile_button");
        if (expansionButtonExists.length > 0) button.className += "mx_EventTile_buttonBottom";

        button.onclick = async () => {
            const copyCode = button.parentElement.getElementsByTagName("code")[0];
            const successful = await copyPlaintext(copyCode.textContent);

            const buttonRect = button.getBoundingClientRect();
            const { close } = ContextMenu.createMenu(GenericTextContextMenu, {
                ...toRightOf(buttonRect, 0),
                chevronFace: ChevronFace.None,
                message: successful ? _t('Copied!') : _t('Failed to copy'),
            });
            button.onmouseleave = close;
        };

        div.appendChild(button);
    }

    private wrapInDiv(pre: HTMLPreElement): HTMLDivElement {
        const div = document.createElement("div");
        div.className = "mx_EventTile_pre_container";

        // Insert containing div in place of <pre> block
        pre.parentNode.replaceChild(div, pre);
        // Append <pre> block and copy button to container
        div.appendChild(pre);

        return div;
    }

    private handleCodeBlockExpansion(pre: HTMLPreElement): void {
        if (!SettingsStore.getValue("expandCodeByDefault")) {
            pre.className = "mx_EventTile_collapsedCodeBlock";
        }
    }

    private addLineNumbers(pre: HTMLPreElement): void {
        // Calculate number of lines in pre
        const number = pre.innerHTML.replace(/\n(<\/code>)?$/, "").split(/\n/).length;
        const lineNumbers = document.createElement('span');
        lineNumbers.className = 'mx_EventTile_lineNumbers';
        // Iterate through lines starting with 1 (number of the first line is 1)
        for (let i = 1; i <= number; i++) {
            const s = document.createElement('span');
            s.textContent = i.toString();
            lineNumbers.appendChild(s);
        }
        pre.prepend(lineNumbers);
        pre.append(document.createElement('span'));
    }

    private highlightCode(code: HTMLElement): void {
        if (code.textContent.length > MAX_HIGHLIGHT_LENGTH) {
            console.log(
                "Code block is bigger than highlight limit (" +
                code.textContent.length + " > " + MAX_HIGHLIGHT_LENGTH +
                "): not highlighting",
            );
            return;
        }

        let advertisedLang;
        for (const cl of code.className.split(/\s+/)) {
            if (cl.startsWith('language-')) {
                const maybeLang = cl.split('-', 2)[1];
                if (highlight.getLanguage(maybeLang)) {
                    advertisedLang = maybeLang;
                    break;
                }
            }
        }

        if (advertisedLang) {
            // If the code says what language it is, highlight it in that language
            // We don't use highlightElement here because we can't force language detection
            // off. It should use the one we've found in the CSS class but we'd rather pass
            // it in explicitly to make sure.
            code.innerHTML = highlight.highlight(advertisedLang, code.textContent).value;
        } else if (
            SettingsStore.getValue("enableSyntaxHighlightLanguageDetection") &&
            code.parentElement instanceof HTMLPreElement
        ) {
            // User has language detection enabled and the code is within a pre
            // we only auto-highlight if the code block is in a pre), so highlight
            // the block with auto-highlighting enabled.
            // We pass highlightjs the text to highlight rather than letting it
            // work on the DOM with highlightElement because that also adds CSS
            // classes to the pre/code element that we don't want (the CSS
            // conflicts with our own).
            code.innerHTML = highlight.highlightAuto(code.textContent).value;
        }
    }

    componentDidUpdate(prevProps) {
        if (!this.props.editState) {
            const stoppedEditing = prevProps.editState && !this.props.editState;
            const messageWasEdited = prevProps.replacingEventId !== this.props.replacingEventId;
            if (messageWasEdited || stoppedEditing) {
                this.applyFormatting();
            }
        }
    }

    componentWillUnmount() {
        this.unmounted = true;
        unmountPills(this.pills);
        unmountTooltips(this.tooltips);
    }

    shouldComponentUpdate(nextProps, nextState) {
        //console.info("shouldComponentUpdate: ShowUrlPreview for %s is %s", this.props.mxEvent.getId(), this.props.showUrlPreview);

        // exploit that events are immutable :)
        return (nextProps.mxEvent.getId() !== this.props.mxEvent.getId() ||
                nextProps.highlights !== this.props.highlights ||
                nextProps.replacingEventId !== this.props.replacingEventId ||
                nextProps.highlightLink !== this.props.highlightLink ||
                nextProps.showUrlPreview !== this.props.showUrlPreview ||
                nextProps.editState !== this.props.editState ||
                nextState.links !== this.state.links ||
                nextState.widgetHidden !== this.state.widgetHidden ||
                nextProps.isSeeingThroughMessageHiddenForModeration
                    !== this.props.isSeeingThroughMessageHiddenForModeration);
    }

    private calculateUrlPreview(): void {
        //console.info("calculateUrlPreview: ShowUrlPreview for %s is %s", this.props.mxEvent.getId(), this.props.showUrlPreview);

        if (this.props.showUrlPreview) {
            // pass only the first child which is the event tile otherwise this recurses on edited events
            let links = this.findLinks([this.contentRef.current]);
            if (links.length) {
                // de-duplicate the links using a set here maintains the order
                links = Array.from(new Set(links));
                this.setState({ links });

                // lazy-load the hidden state of the preview widget from localstorage
                if (window.localStorage) {
                    const hidden = !!window.localStorage.getItem("hide_preview_" + this.props.mxEvent.getId());
                    this.setState({ widgetHidden: hidden });
                }
            } else if (this.state.links.length) {
                this.setState({ links: [] });
            }
        }
    }

    private activateSpoilers(nodes: ArrayLike<Element>): void {
        let node = nodes[0];
        while (node) {
            if (node.tagName === "SPAN" && typeof node.getAttribute("data-mx-spoiler") === "string") {
                const spoilerContainer = document.createElement('span');

                const reason = node.getAttribute("data-mx-spoiler");
                node.removeAttribute("data-mx-spoiler"); // we don't want to recurse
                const spoiler = <Spoiler reason={reason} contentHtml={node.outerHTML} />;

                ReactDOM.render(spoiler, spoilerContainer);
                node.parentNode.replaceChild(spoilerContainer, node);

                node = spoilerContainer;
            }

            if (node.childNodes && node.childNodes.length) {
                this.activateSpoilers(node.childNodes as NodeListOf<Element>);
            }

            node = node.nextSibling as Element;
        }
    }

    private findLinks(nodes: ArrayLike<Element>): string[] {
        let links: string[] = [];

        for (let i = 0; i < nodes.length; i++) {
            const node = nodes[i];
            if (node.tagName === "A" && node.getAttribute("href")) {
                if (this.isLinkPreviewable(node)) {
                    links.push(node.getAttribute("href"));
                }
            } else if (node.tagName === "PRE" || node.tagName === "CODE" ||
                    node.tagName === "BLOCKQUOTE") {
                continue;
            } else if (node.children && node.children.length) {
                links = links.concat(this.findLinks(node.children));
            }
        }
        return links;
    }

    private isLinkPreviewable(node: Element): boolean {
        // don't try to preview relative links
        if (!node.getAttribute("href").startsWith("http://") &&
            !node.getAttribute("href").startsWith("https://")) {
            return false;
        }

        // as a random heuristic to avoid highlighting things like "foo.pl"
        // we require the linked text to either include a / (either from http://
        // or from a full foo.bar/baz style schemeless URL) - or be a markdown-style
        // link, in which case we check the target text differs from the link value.
        // TODO: make this configurable?
        if (node.textContent.indexOf("/") > -1) {
            return true;
        } else {
            const url = node.getAttribute("href");
            const host = url.match(/^https?:\/\/(.*?)(\/|$)/)[1];

            // never preview permalinks (if anything we should give a smart
            // preview of the room/user they point to: nobody needs to be reminded
            // what the matrix.to site looks like).
            if (isPermalinkHost(host)) return false;

            if (node.textContent.toLowerCase().trim().startsWith(host.toLowerCase())) {
                // it's a "foo.pl" style link
                return false;
            } else {
                // it's a [foo bar](http://foo.com) style link
                return true;
            }
        }
    }

    private onCancelClick = (): void => {
        this.setState({ widgetHidden: true });
        // FIXME: persist this somewhere smarter than local storage
        if (global.localStorage) {
            global.localStorage.setItem("hide_preview_" + this.props.mxEvent.getId(), "1");
        }
        this.forceUpdate();
    };

    private onEmoteSenderClick = (): void => {
        const mxEvent = this.props.mxEvent;
        dis.dispatch<ComposerInsertPayload>({
            action: Action.ComposerInsert,
            userId: mxEvent.getSender(),
            timelineRenderingType: this.context.timelineRenderingType,
        });
    };

    /**
     * This acts as a fallback in-app navigation handler for any body links that
     * were ignored as part of linkification because they were already links
     * to start with (e.g. pills, links in the content).
     */
    private onBodyLinkClick = (e: MouseEvent): void => {
        let target = e.target as HTMLLinkElement;
        // links processed by linkifyjs have their own handler so don't handle those here
        if (target.classList.contains(linkifyOpts.className)) return;
        if (target.nodeName !== "A") {
            // Jump to parent as the `<a>` may contain children, e.g. an anchor wrapping an inline code section
            target = target.closest<HTMLLinkElement>("a");
        }
        if (!target) return;

        const localHref = tryTransformPermalinkToLocalHref(target.href);
        if (localHref !== target.href) {
            // it could be converted to a localHref -> therefore handle locally
            e.preventDefault();
            window.location.hash = localHref;
        }
    };

    public getEventTileOps = () => ({
        isWidgetHidden: () => {
            return this.state.widgetHidden;
        },

        unhideWidget: () => {
            this.setState({ widgetHidden: false });
            if (global.localStorage) {
                global.localStorage.removeItem("hide_preview_" + this.props.mxEvent.getId());
            }
        },
    });

    private onStarterLinkClick = (starterLink: string, ev: SyntheticEvent): void => {
        ev.preventDefault();
        // We need to add on our scalar token to the starter link, but we may not have one!
        // In addition, we can't fetch one on click and then go to it immediately as that
        // is then treated as a popup!
        // We can get around this by fetching one now and showing a "confirmation dialog" (hurr hurr)
        // which requires the user to click through and THEN we can open the link in a new tab because
        // the window.open command occurs in the same stack frame as the onClick callback.

        const managers = IntegrationManagers.sharedInstance();
        if (!managers.hasManager()) {
            managers.openNoManagerDialog();
            return;
        }

        // Go fetch a scalar token
        const integrationManager = managers.getPrimaryManager();
        const scalarClient = integrationManager.getScalarClient();
        scalarClient.connect().then(() => {
            const completeUrl = scalarClient.getStarterLink(starterLink);
            const integrationsUrl = integrationManager.uiUrl;
            Modal.createDialog(QuestionDialog, {
                title: _t("Add an Integration"),
                description:
                    <div>
                        { _t("You are about to be taken to a third-party site so you can " +
                            "authenticate your account for use with %(integrationsUrl)s. " +
                            "Do you wish to continue?", { integrationsUrl: integrationsUrl }) }
                    </div>,
                button: _t("Continue"),
                onFinished(confirmed) {
                    if (!confirmed) {
                        return;
                    }
                    const width = window.screen.width > 1024 ? 1024 : window.screen.width;
                    const height = window.screen.height > 800 ? 800 : window.screen.height;
                    const left = (window.screen.width - width) / 2;
                    const top = (window.screen.height - height) / 2;
                    const features = `height=${height}, width=${width}, top=${top}, left=${left},`;
                    const wnd = window.open(completeUrl, '_blank', features);
                    wnd.opener = null;
                },
            });
        });
    };

    private openHistoryDialog = async (): Promise<void> => {
        Modal.createDialog(MessageEditHistoryDialog, { mxEvent: this.props.mxEvent });
    };

    private renderEditedMarker() {
        const date = this.props.mxEvent.replacingEventDate();
        const dateString = date && formatDate(date);

        const tooltip = <div>
            <div className="mx_Tooltip_title">
                { _t("Edited at %(date)s", { date: dateString }) }
            </div>
            <div className="mx_Tooltip_sub">
                { _t("Click to view edits") }
            </div>
        </div>;

        return (
            <AccessibleTooltipButton
                className="mx_EventTile_edited"
                onClick={this.openHistoryDialog}
                title={_t("Edited at %(date)s. Click to view edits.", { date: dateString })}
                tooltip={tooltip}
            >
                <span>{ `(${_t("edited")})` }</span>
            </AccessibleTooltipButton>
        );
    }

    /**
     * Render a marker informing the user that, while they can see the message,
     * it is hidden for other users.
     */
    private renderPendingModerationMarker() {
        let text;
        const visibility = this.props.mxEvent.messageVisibility();
        switch (visibility.visible) {
            case true:
                throw new Error("renderPendingModerationMarker should only be applied to hidden messages");
            case false:
                if (visibility.reason) {
                    text = _t("Message pending moderation: %(reason)s", { reason: visibility.reason });
                } else {
                    text = _t("Message pending moderation");
                }
                break;
        }
        return (
            <span className="mx_EventTile_pendingModeration">{ `(${text})` }</span>
        );
    }
    private async decryptEmotes() {
        const client = MatrixClientPeg.get();
        const room = client.getRoom(this.props.mxEvent.getRoomId());
        //TODO: Do not encrypt/decrypt if room is not encrypted
        const emotesEvent = room?.currentState.getStateEvents("m.room.emotes", "");
        const rawEmotes = emotesEvent ? (emotesEvent.getContent() || {}) : {};
<<<<<<< HEAD
        const decryptede={};
=======
        const decryptede=new Map<string, string>;
>>>>>>> 6bef0128
        let durl="";
        const isEnc=client.isRoomEncrypted(this.props.mxEvent.getRoomId());
        for (const shortcode in rawEmotes) {
            if (isEnc) {
                const blob = await decryptFile(rawEmotes[shortcode]);
                durl = URL.createObjectURL(blob);
            } else {
                durl = mediaFromMxc(rawEmotes[shortcode]).srcHttp;
            }

            decryptede[":" + shortcode + ":"] = "<img class='mx_Emote' title=':"+shortcode+
                  ":' src='" + durl + "'/>";
        }
        this.setState({
            finalEmotes: decryptede,
        });
        this.forceUpdate();
    }
    render() {
        if (this.props.editState) {
            const isWysiwygComposerEnabled = SettingsStore.getValue("feature_wysiwyg_composer");
            return isWysiwygComposerEnabled ?
                <EditWysiwygComposer editorStateTransfer={this.props.editState} className="mx_EventTile_content" /> :
                <EditMessageComposer editState={this.props.editState} className="mx_EventTile_content" />;
        }
        const mxEvent = this.props.mxEvent;
        const content = mxEvent.getContent();
        let isNotice = false;
        let isEmote = false;
        // only strip reply if this is the original replying event, edits thereafter do not have the fallback
        const stripReply = !mxEvent.replacingEvent() && !!getParentEventId(mxEvent);
        let body: ReactNode;
        if (SettingsStore.isEnabled("feature_extensible_events")) {
            const extev = this.props.mxEvent.unstableExtensibleEvent as MessageEvent;
            if (extev?.isEquivalentTo(M_MESSAGE)) {
                isEmote = isEventLike(extev.wireFormat, LegacyMsgType.Emote);
                isNotice = isEventLike(extev.wireFormat, LegacyMsgType.Notice);
                body = (HtmlUtils.bodyToHtml({
                    body: extev.text,
                    format: extev.html ? "org.matrix.custom.html" : undefined,
                    formatted_body: extev.html,
                    msgtype: MsgType.Text,
                }, this.props.highlights, {
                    disableBigEmoji: isEmote
                        || !SettingsStore.getValue<boolean>('TextualBody.enableBigEmoji'),
                    // Part of Replies fallback support
                    stripReplyFallback: stripReply,
                    ref: this.contentRef,
                    returnString: false,
                    emotes: this.state.finalEmotes,
                }));
            }
        }
        if (!body) {
            isEmote = content.msgtype === MsgType.Emote;
            isNotice = content.msgtype === MsgType.Notice;
            body = HtmlUtils.bodyToHtml(content, this.props.highlights, {
                disableBigEmoji: isEmote
                    || !SettingsStore.getValue<boolean>('TextualBody.enableBigEmoji'),
                // Part of Replies fallback support
                stripReplyFallback: stripReply,
                ref: this.contentRef,
                returnString: false,
            });
        }
        if (this.props.replacingEventId) {
            body = <>
                { body }
                { this.renderEditedMarker() }
            </>;
        }
        if (this.props.isSeeingThroughMessageHiddenForModeration) {
            body = <>
                { body }
                { this.renderPendingModerationMarker() }
            </>;
        }

        if (this.props.highlightLink) {
            body = <a href={this.props.highlightLink}>{ body }</a>;
        } else if (content.data && typeof content.data["org.matrix.neb.starter_link"] === "string") {
            body = (
                <AccessibleButton
                    kind="link_inline"
                    onClick={this.onStarterLinkClick.bind(this, content.data["org.matrix.neb.starter_link"])}
                >
                    { body }
                </AccessibleButton>
            );
        }

        let widgets;
        if (this.state.links.length && !this.state.widgetHidden && this.props.showUrlPreview) {
            widgets = <LinkPreviewGroup
                links={this.state.links}
                mxEvent={this.props.mxEvent}
                onCancelClick={this.onCancelClick}
                onHeightChanged={this.props.onHeightChanged}
            />;
        }

        if (isEmote) {
            return (
                <div className="mx_MEmoteBody mx_EventTile_content"
                    onClick={this.onBodyLinkClick}
                >
                    *&nbsp;
                    <span
                        className="mx_MEmoteBody_sender"
                        onClick={this.onEmoteSenderClick}
                    >
                        { mxEvent.sender ? mxEvent.sender.name : mxEvent.getSender() }
                    </span>
                    &nbsp;
                    { body }
                    { widgets }
                </div>
            );
        }
        if (isNotice) {
            return (
                <div className="mx_MNoticeBody mx_EventTile_content"
                    onClick={this.onBodyLinkClick}
                >
                    { body }
                    { widgets }
                </div>
            );
        }
        //console.log(body)
        return (
            <div className="mx_MTextBody mx_EventTile_content" onClick={this.onBodyLinkClick}>
                { body }
                { widgets }
            </div>
        );
    }
}<|MERGE_RESOLUTION|>--- conflicted
+++ resolved
@@ -62,11 +62,7 @@
 
     // track whether the preview widget is hidden
     widgetHidden: boolean;
-<<<<<<< HEAD
-    finalEmotes: Dictionary<string>;
-=======
     finalEmotes: Map<string, string>;
->>>>>>> 6bef0128
 }
 
 export default class TextualBody extends React.Component<IBodyProps, IState> {
@@ -85,11 +81,7 @@
         this.state = {
             links: [],
             widgetHidden: false,
-<<<<<<< HEAD
-            finalEmotes: {},
-=======
             finalEmotes: new Map<string, string>(),
->>>>>>> 6bef0128
         };
     }
 
@@ -581,11 +573,7 @@
         //TODO: Do not encrypt/decrypt if room is not encrypted
         const emotesEvent = room?.currentState.getStateEvents("m.room.emotes", "");
         const rawEmotes = emotesEvent ? (emotesEvent.getContent() || {}) : {};
-<<<<<<< HEAD
-        const decryptede={};
-=======
         const decryptede=new Map<string, string>;
->>>>>>> 6bef0128
         let durl="";
         const isEnc=client.isRoomEncrypted(this.props.mxEvent.getRoomId());
         for (const shortcode in rawEmotes) {
