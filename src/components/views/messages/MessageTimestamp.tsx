--- conflicted
+++ resolved
@@ -47,31 +47,18 @@
             timestamp = formatTime(date, this.props.showTwelveHour);
         }
 
-<<<<<<< HEAD
-        let line1 = formatFullDate(date, this.props.showTwelveHour);
-        let line2: string | undefined;
-        if (this.props.receivedTs !== undefined) {
-            line1 = _t("timeline|message_timestamp_sent_at", { dateTime: line1 });
-            const receivedDate = new Date(this.props.receivedTs);
-            line2 = _t("timeline|message_timestamp_received_at", {
-=======
         let label = formatFullDate(date, this.props.showTwelveHour);
         let caption: string | undefined;
         if (this.props.receivedTs !== undefined) {
             label = _t("timeline|message_timestamp_sent_at", { dateTime: label });
             const receivedDate = new Date(this.props.receivedTs);
             caption = _t("timeline|message_timestamp_received_at", {
->>>>>>> 479ed55a
                 dateTime: formatFullDate(receivedDate, this.props.showTwelveHour),
             });
         }
 
         return (
-<<<<<<< HEAD
-            <Tooltip label={line1} shortcut={line2}>
-=======
             <Tooltip label={label} caption={caption}>
->>>>>>> 479ed55a
                 <span className="mx_MessageTimestamp" aria-hidden={true} aria-live="off">
                     {timestamp}
                 </span>
