/*
Copyright 2018 Michael Telatynski <7t3chguy@gmail.com>
Copyright 2015 - 2021 The Matrix.org Foundation C.I.C.

Licensed under the Apache License, Version 2.0 (the "License");
you may not use this file except in compliance with the License.
You may obtain a copy of the License at

    http://www.apache.org/licenses/LICENSE-2.0

Unless required by applicable law or agreed to in writing, software
distributed under the License is distributed on an "AS IS" BASIS,
WITHOUT WARRANTIES OR CONDITIONS OF ANY KIND, either express or implied.
See the License for the specific language governing permissions and
limitations under the License.
*/

import React from 'react';

import { _t } from '../../../languageHandler';
import { formatFullDateNoTime } from '../../../DateUtils';
import { replaceableComponent } from "../../../utils/replaceableComponent";
<<<<<<< HEAD
import { MatrixClientPeg } from '../../../MatrixClientPeg';
import { Direction } from 'matrix-js-sdk/src/models/event-timeline';
import dis from '../../../dispatcher/dispatcher';
import { Action } from '../../../dispatcher/actions';

import Modal from '../../../Modal';
import ErrorDialog from '../dialogs/ErrorDialog';
import { contextMenuBelow } from '../rooms/RoomTile';
import { ContextMenuTooltipButton } from "../../structures/ContextMenu";
import IconizedContextMenu, {
    IconizedContextMenuOption,
    IconizedContextMenuOptionList,
    IconizedContextMenuRadio,
} from "../context_menus/IconizedContextMenu";
import JumpToDatePicker from './JumpToDatePicker';
import { Alignment } from '../elements/Tooltip';

=======
import SettingsStore from '../../../settings/SettingsStore';
import { UIFeature } from '../../../settings/UIFeature';
>>>>>>> ac617705

function getDaysArray(): string[] {
    return [
        _t('Sunday'),
        _t('Monday'),
        _t('Tuesday'),
        _t('Wednesday'),
        _t('Thursday'),
        _t('Friday'),
        _t('Saturday'),
    ];
}

interface IProps {
    roomId: string,
    ts: number;
    forExport?: boolean;
}

interface IState {
    contextMenuPosition?: DOMRect
}

@replaceableComponent("views.messages.DateSeparator")
export default class DateSeparator extends React.Component<IProps, IState> {
    constructor(props, context) {
        super(props, context);
        this.state = {};
    }

    private onContextMenuOpenClick = (e: React.MouseEvent): void => {
        e.preventDefault();
        e.stopPropagation();
        const target = e.target as HTMLButtonElement;
        this.setState({ contextMenuPosition: target.getBoundingClientRect() });
    };

    private onContextMenuCloseClick = (): void => {
        this.closeMenu();
    };

    private closeMenu = (): void => {
        this.setState({
            contextMenuPosition: null,
        });
    };

    private getLabel(): string {
        const date = new Date(this.props.ts);
        const disableRelativeTimestamps = !SettingsStore.getValue(UIFeature.TimelineEnableRelativeDates);

        // During the time the archive is being viewed, a specific day might not make sense, so we return the full date
        if (this.props.forExport || disableRelativeTimestamps) return formatFullDateNoTime(date);

        const today = new Date();
        const yesterday = new Date();
        const days = getDaysArray();
        yesterday.setDate(today.getDate() - 1);

        if (date.toDateString() === today.toDateString()) {
            return _t('Today');
        } else if (date.toDateString() === yesterday.toDateString()) {
            return _t('Yesterday');
        } else if (today.getTime() - date.getTime() < 6 * 24 * 60 * 60 * 1000) {
            return days[date.getDay()];
        } else {
            return formatFullDateNoTime(date);
        }
    }

    private pickDate = async (inputTimestamp): Promise<void> => {
        console.log('pickDate', inputTimestamp)
        const unixTimestamp = new Date(inputTimestamp).getTime();

        const cli = MatrixClientPeg.get();
        try {
            const roomId = this.props.roomId
            const { event_id, origin_server_ts } = await cli.timestampToEvent(
                roomId,
                unixTimestamp,
                Direction.Forward
            );
            console.log(`/timestamp_to_event: found ${event_id} (${origin_server_ts}) for timestamp=${unixTimestamp}`)

            dis.dispatch({
                action: Action.ViewRoom,
                event_id,
                highlighted: true,
                room_id: roomId,
            });
        } catch (e) {
            const code = e.errcode || e.statusCode;
            // only show the dialog if failing for something other than a network error
            // (e.g. no errcode or statusCode) as in that case the redactions end up in the
            // detached queue and we show the room status bar to allow retry
            if (typeof code !== "undefined") {
                // display error message stating you couldn't delete this.
                Modal.createTrackedDialog('Unable to find event at that date', '', ErrorDialog, {
                    title: _t('Error'),
                    description: _t('Unable to find event at that date. (%(code)s)', { code }),
                });
            }
        }
    };


    private onLastWeekClicked = (): void => {
        const date = new Date();
        // This just goes back 7 days.
        // FIXME: Do we want this to go back to the last Sunday? https://upokary.com/how-to-get-last-monday-or-last-friday-or-any-last-day-in-javascript/
        date.setDate(date.getDate() - 7);
        this.pickDate(date);
        this.closeMenu();
    }

    private onLastMonthClicked = (): void => {
        const date = new Date();
        // Month numbers are 0 - 11 and `setMonth` handles the negative rollover
        date.setMonth(date.getMonth() - 1, 1);
        this.pickDate(date);
        this.closeMenu();
    }

    private onTheBeginningClicked = (): void => {
        const date = new Date(0);
        this.pickDate(date);
        this.closeMenu();
    }

    private onDatePicked = (dateString): void => {
        this.pickDate(dateString);
        this.closeMenu();
    }

    private renderNotificationsMenu(): React.ReactElement {
        let contextMenu: JSX.Element;
        if (this.state.contextMenuPosition) {
            contextMenu = <IconizedContextMenu
                {...contextMenuBelow(this.state.contextMenuPosition)}
                compact
                onFinished={this.onContextMenuCloseClick}
            >
                <IconizedContextMenuOptionList first>
                    <IconizedContextMenuOption
                        label={_t("Last week")}
                        onClick={this.onLastWeekClicked}
                    />
                    <IconizedContextMenuOption
                        label={_t("Last month")}
                        onClick={this.onLastMonthClicked}
                    />
                    <IconizedContextMenuOption
                        label={_t("The beginning of the room")}
                        onClick={this.onTheBeginningClicked}
                    />
                </IconizedContextMenuOptionList>

                <IconizedContextMenuOptionList>
                    <JumpToDatePicker ts={this.props.ts} onDatePicked={this.onDatePicked} />
                </IconizedContextMenuOptionList>
            </IconizedContextMenu>;
        }

        return (
            <ContextMenuTooltipButton
                className="mx_DateSeparator_jumpToDateMenu"
                onClick={this.onContextMenuOpenClick}
                isExpanded={!!this.state.contextMenuPosition}
                title={_t("Jump to date")}
            >
                <div aria-hidden="true">{ this.getLabel() }</div>
                <div className="mx_DateSeparator_chevron" />
                { contextMenu }
            </ContextMenuTooltipButton>
        );
    }

    render() {
        const label = this.getLabel();
        // ARIA treats <hr/>s as separators, here we abuse them slightly so manually treat this entire thing as one
        // tab-index=-1 to allow it to be focusable but do not add tab stop for it, primarily for screen readers
<<<<<<< HEAD
        return <h2 className="mx_DateSeparator" role="separator" aria-label={this.getLabel()}>
            <hr role="none" />
            { this.renderNotificationsMenu() }
=======
        return <h2 className="mx_DateSeparator" role="separator" tabIndex={-1} aria-label={label}>
            <hr role="none" />
            <div aria-hidden="true">{ label }</div>
>>>>>>> ac617705
            <hr role="none" />
        </h2>;
    }
}<|MERGE_RESOLUTION|>--- conflicted
+++ resolved
@@ -20,12 +20,13 @@
 import { _t } from '../../../languageHandler';
 import { formatFullDateNoTime } from '../../../DateUtils';
 import { replaceableComponent } from "../../../utils/replaceableComponent";
-<<<<<<< HEAD
 import { MatrixClientPeg } from '../../../MatrixClientPeg';
 import { Direction } from 'matrix-js-sdk/src/models/event-timeline';
 import dis from '../../../dispatcher/dispatcher';
 import { Action } from '../../../dispatcher/actions';
 
+import SettingsStore from '../../../settings/SettingsStore';
+import { UIFeature } from '../../../settings/UIFeature';
 import Modal from '../../../Modal';
 import ErrorDialog from '../dialogs/ErrorDialog';
 import { contextMenuBelow } from '../rooms/RoomTile';
@@ -33,15 +34,8 @@
 import IconizedContextMenu, {
     IconizedContextMenuOption,
     IconizedContextMenuOptionList,
-    IconizedContextMenuRadio,
 } from "../context_menus/IconizedContextMenu";
 import JumpToDatePicker from './JumpToDatePicker';
-import { Alignment } from '../elements/Tooltip';
-
-=======
-import SettingsStore from '../../../settings/SettingsStore';
-import { UIFeature } from '../../../settings/UIFeature';
->>>>>>> ac617705
 
 function getDaysArray(): string[] {
     return [
@@ -223,15 +217,9 @@
         const label = this.getLabel();
         // ARIA treats <hr/>s as separators, here we abuse them slightly so manually treat this entire thing as one
         // tab-index=-1 to allow it to be focusable but do not add tab stop for it, primarily for screen readers
-<<<<<<< HEAD
-        return <h2 className="mx_DateSeparator" role="separator" aria-label={this.getLabel()}>
+        return <h2 className="mx_DateSeparator" role="separator" aria-label={label}>
             <hr role="none" />
             { this.renderNotificationsMenu() }
-=======
-        return <h2 className="mx_DateSeparator" role="separator" tabIndex={-1} aria-label={label}>
-            <hr role="none" />
-            <div aria-hidden="true">{ label }</div>
->>>>>>> ac617705
             <hr role="none" />
         </h2>;
     }
