--- conflicted
+++ resolved
@@ -60,10 +60,6 @@
 
     public constructor(props: IProps, context: React.ContextType<typeof MatrixClientContext>) {
         super(props, context);
-<<<<<<< HEAD
-=======
-        this.context = context;
->>>>>>> b6addb41
 
         const cli = this.context;
         const userId = cli.getSafeUserId();
