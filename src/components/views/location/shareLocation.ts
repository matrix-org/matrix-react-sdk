/*
Copyright 2022 The Matrix.org Foundation C.I.C.

Licensed under the Apache License, Version 2.0 (the "License");
you may not use this file except in compliance with the License.
You may obtain a copy of the License at

    http://www.apache.org/licenses/LICENSE-2.0

Unless required by applicable law or agreed to in writing, software
distributed under the License is distributed on an "AS IS" BASIS,
WITHOUT WARRANTIES OR CONDITIONS OF ANY KIND, either express or implied.
See the License for the specific language governing permissions and
limitations under the License.
*/

import { MatrixClient } from "matrix-js-sdk/src/client";
import { makeLocationContent } from "matrix-js-sdk/src/content-helpers";
import { logger } from "matrix-js-sdk/src/logger";
import { IEventRelation } from "matrix-js-sdk/src/models/event";
import { LocationAssetType } from "matrix-js-sdk/src/@types/location";
import { THREAD_RELATION_TYPE } from "matrix-js-sdk/src/models/thread";

import { _t } from "../../../languageHandler";
import Modal from "../../../Modal";
import QuestionDialog from "../dialogs/QuestionDialog";
import SdkConfig from "../../../SdkConfig";

export enum LocationShareType {
    Own = 'Own',
    Pin = 'Pin',
    Live = 'Live'
}

export const shareLocation = (
    client: MatrixClient,
    roomId: string,
    shareType: LocationShareType,
    relation: IEventRelation | undefined,
    openMenu: () => void,
) => async (uri: string, ts: number) => {
    if (!uri) return false;
    try {
<<<<<<< HEAD
        const text = textForLocation(uri, ts, null);
        const threadId = relation?.rel_type === THREAD_RELATION_TYPE.name ? relation.event_id : null;
=======
        const threadId = relation?.rel_type === RelationType.Thread ? relation.event_id : null;
>>>>>>> 9082e07f
        const assetType = shareType === LocationShareType.Pin ? LocationAssetType.Pin : LocationAssetType.Self;
        await client.sendMessage(roomId, threadId, makeLocationContent(undefined, uri, ts, undefined, assetType));
    } catch (e) {
        logger.error("We couldn't send your location", e);

        const analyticsAction = "We couldn't send your location";
        const params = {
            title: _t("We couldn't send your location"),
            description: _t("%(brand)s could not send your location. Please try again later.", {
                brand: SdkConfig.get().brand,
            }),
            button: _t('Try again'),
            cancelButton: _t('Cancel'),
            onFinished: (tryAgain: boolean) => {
                if (tryAgain) {
                    openMenu();
                }
            },
        };
        Modal.createTrackedDialog(analyticsAction, '', QuestionDialog, params);
    }
    return true;
};

export function textForLocation(
    uri: string,
    ts: number,
    description: string | null,
): string {
    const date = new Date(ts).toISOString();
    if (description) {
        return `Location "${description}" ${uri} at ${date}`;
    } else {
        return `Location ${uri} at ${date}`;
    }
}<|MERGE_RESOLUTION|>--- conflicted
+++ resolved
@@ -41,12 +41,7 @@
 ) => async (uri: string, ts: number) => {
     if (!uri) return false;
     try {
-<<<<<<< HEAD
-        const text = textForLocation(uri, ts, null);
         const threadId = relation?.rel_type === THREAD_RELATION_TYPE.name ? relation.event_id : null;
-=======
-        const threadId = relation?.rel_type === RelationType.Thread ? relation.event_id : null;
->>>>>>> 9082e07f
         const assetType = shareType === LocationShareType.Pin ? LocationAssetType.Pin : LocationAssetType.Self;
         await client.sendMessage(roomId, threadId, makeLocationContent(undefined, uri, ts, undefined, assetType));
     } catch (e) {
