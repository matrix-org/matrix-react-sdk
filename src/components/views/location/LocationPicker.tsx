/*
Copyright 2021 The Matrix.org Foundation C.I.C.

Licensed under the Apache License, Version 2.0 (the "License");
you may not use this file except in compliance with the License.
You may obtain a copy of the License at

    http://www.apache.org/licenses/LICENSE-2.0

Unless required by applicable law or agreed to in writing, software
distributed under the License is distributed on an "AS IS" BASIS,
WITHOUT WARRANTIES OR CONDITIONS OF ANY KIND, either express or implied.
See the License for the specific language governing permissions and
limitations under the License.
*/

import React, { SyntheticEvent } from 'react';
import maplibregl, { MapMouseEvent } from 'maplibre-gl';
import { logger } from "matrix-js-sdk/src/logger";
import { RoomMember } from 'matrix-js-sdk/src/models/room-member';
import { ClientEvent, IClientWellKnown } from 'matrix-js-sdk/src/client';

import DialogButtons from "../elements/DialogButtons";
import { _t } from '../../../languageHandler';
import { replaceableComponent } from "../../../utils/replaceableComponent";
import MemberAvatar from '../avatars/MemberAvatar';
import MatrixClientContext from '../../../contexts/MatrixClientContext';
import Modal from '../../../Modal';
import ErrorDialog from '../dialogs/ErrorDialog';
import { tileServerFromWellKnown } from '../../../utils/WellKnownUtils';
<<<<<<< HEAD
import { findMapStyleUrl } from './findMapStyleUrl';
=======
import { LocationShareType } from './shareLocation';
import { Icon as LocationIcon } from '../../../../res/img/element-icons/location.svg';
>>>>>>> eed8c4e1

export interface ILocationPickerProps {
    sender: RoomMember;
    shareType: LocationShareType;
    onChoose(uri: string, ts: number): unknown;
    onFinished(ev?: SyntheticEvent): void;
}

interface IPosition {
    latitude: number;
    longitude: number;
    altitude?: number;
    accuracy?: number;
    timestamp: number;
}
interface IState {
    position?: IPosition;
    error: Error;
}

/*
 * An older version of this file allowed manually picking a location on
 * the map to share, instead of sharing your current location.
 * Since the current designs do not cover this case, it was removed from
 * the code but you should be able to find it in the git history by
 * searching for the commit that remove manualPosition from this file.
 */

@replaceableComponent("views.location.LocationPicker")
class LocationPicker extends React.Component<ILocationPickerProps, IState> {
    public static contextType = MatrixClientContext;
    public context!: React.ContextType<typeof MatrixClientContext>;
    private map?: maplibregl.Map = null;
    private geolocate?: maplibregl.GeolocateControl = null;
    private marker?: maplibregl.Marker = null;

    constructor(props: ILocationPickerProps) {
        super(props);

        this.state = {
            position: undefined,
            error: undefined,
        };
    }

    private getMarkerId = () => {
        return "mx_MLocationPicker_marker";
    };

    componentDidMount() {
        this.context.on(ClientEvent.ClientWellKnown, this.updateStyleUrl);

        try {
            this.map = new maplibregl.Map({
                container: 'mx_LocationPicker_map',
                style: findMapStyleUrl(),
                center: [0, 0],
                zoom: 1,
            });

            // Add geolocate control to the map.
            this.geolocate = new maplibregl.GeolocateControl({
                positionOptions: {
                    enableHighAccuracy: true,
                },
                trackUserLocation: true,
            });

            this.map.addControl(this.geolocate);

            this.map.on('error', (e) => {
                logger.error(
                    "Failed to load map: check map_style_url in config.json "
                        + "has a valid URL and API key",
                    e.error,
                );
                this.setState({ error: e.error });
            });

            this.map.on('load', () => {
                this.geolocate.trigger();
            });

            this.geolocate.on('error', this.onGeolocateError);

            if (this.props.shareType === LocationShareType.Own) {
                this.geolocate.on('geolocate', this.onGeolocate);
            }

            if (this.props.shareType === LocationShareType.Pin) {
                const navigationControl = new maplibregl.NavigationControl({
                    showCompass: false, showZoom: true,
                });
                this.map.addControl(navigationControl, 'bottom-right');
                this.map.on('click', this.onClick);
            }
        } catch (e) {
            logger.error("Failed to render map", e);
            this.setState({ error: e });
        }
    }

    componentWillUnmount() {
        this.geolocate?.off('error', this.onGeolocateError);
        this.geolocate?.off('geolocate', this.onGeolocate);
        this.map?.off('click', this.onClick);
        this.context.off(ClientEvent.ClientWellKnown, this.updateStyleUrl);
    }

    private addMarkerToMap = () => {
        this.marker = new maplibregl.Marker({
            element: document.getElementById(this.getMarkerId()),
            anchor: 'bottom',
            offset: [0, -1],
        }).setLngLat(new maplibregl.LngLat(0, 0))
            .addTo(this.map);
    };

    private updateStyleUrl = (clientWellKnown: IClientWellKnown) => {
        const style = tileServerFromWellKnown(clientWellKnown)?.["map_style_url"];
        if (style) {
            this.map?.setStyle(style);
        }
    };

    private onGeolocate = (position: GeolocationPosition) => {
        if (!this.marker) {
            this.addMarkerToMap();
        }
        this.setState({ position: genericPositionFromGeolocation(position) });
        this.marker?.setLngLat(
            new maplibregl.LngLat(
                position.coords.longitude,
                position.coords.latitude,
            ),
        );
    };

    private onClick = (event: MapMouseEvent) => {
        if (!this.marker) {
            this.addMarkerToMap();
        }
        this.marker?.setLngLat(event.lngLat);
        this.setState({
            position: {
                timestamp: Date.now(),
                latitude: event.lngLat.lat,
                longitude: event.lngLat.lng,
            },
        });
    };

    private onGeolocateError = (e: GeolocationPositionError) => {
        logger.error("Could not fetch location", e);
        // close the dialog and show an error when trying to share own location
        // pin drop location without permissions is ok
        if (this.props.shareType === LocationShareType.Own) {
            this.props.onFinished();
            Modal.createTrackedDialog(
                'Could not fetch location',
                '',
                ErrorDialog,
                {
                    title: _t("Could not fetch location"),
                    description: positionFailureMessage(e.code),
                },
            );
        }

        if (this.geolocate) {
            this.map?.removeControl(this.geolocate);
        }
    };

    private onOk = () => {
        const position = this.state.position;

        this.props.onChoose(position ? getGeoUri(position) : undefined, position?.timestamp);
        this.props.onFinished();
    };

    render() {
        const error = this.state.error ?
            <div data-test-id='location-picker-error' className="mx_LocationPicker_error">
                { _t("Failed to load map") }
            </div> : null;

        return (
            <div className="mx_LocationPicker">
                <div id="mx_LocationPicker_map" />
                { this.props.shareType === LocationShareType.Pin && <div className="mx_LocationPicker_pinText">
                    <span>
                        { this.state.position ? _t("Click to move the pin") : _t("Click to drop a pin") }
                    </span>
                </div>
                }
                { error }
                <div className="mx_LocationPicker_footer">
                    <form onSubmit={this.onOk}>
                        <DialogButtons
                            primaryButton={_t('Share location')}
                            primaryIsSubmit={true}
                            onPrimaryButtonClick={this.onOk}
                            hasCancel={false}
                            primaryDisabled={!this.state.position}
                        />
                    </form>
                </div>
                <div className="mx_MLocationBody_marker" id={this.getMarkerId()}>
                    <div className="mx_MLocationBody_markerBorder">
                        { this.props.shareType === LocationShareType.Own ?
                            <MemberAvatar
                                member={this.props.sender}
                                width={27}
                                height={27}
                                viewUserOnClick={false}
                            />
                            : <LocationIcon className="mx_MLocationBody_markerIcon" />
                        }
                    </div>
                    <div
                        className="mx_MLocationBody_pointer"
                    />
                </div>
            </div>
        );
    }
}

const genericPositionFromGeolocation = (geoPosition: GeolocationPosition): IPosition => {
    const {
        latitude, longitude, altitude, accuracy,
    } = geoPosition.coords;
    return {
        timestamp: geoPosition.timestamp,
        latitude, longitude, altitude, accuracy,
    };
};

export function getGeoUri(position: IPosition): string {
    const lat = position.latitude;
    const lon = position.longitude;
    const alt = (
        Number.isFinite(position.altitude)
            ? `,${position.altitude}`
            : ""
    );
    const acc = (
        Number.isFinite(position.accuracy)
            ? `;u=${position.accuracy}`
            : ""
    );
    return `geo:${lat},${lon}${alt}${acc}`;
}

export default LocationPicker;

function positionFailureMessage(code: number): string {
    switch (code) {
        case 1: return _t(
            "Element was denied permission to fetch your location. " +
            "Please allow location access in your browser settings.",
        );
        case 2: return _t(
            "Failed to fetch your location. Please try again later.",
        );
        case 3: return _t(
            "Timed out trying to fetch your location. Please try again later.",
        );
        case 4: return _t(
            "Unknown error fetching location. Please try again later.",
        );
    }
}<|MERGE_RESOLUTION|>--- conflicted
+++ resolved
@@ -28,12 +28,9 @@
 import Modal from '../../../Modal';
 import ErrorDialog from '../dialogs/ErrorDialog';
 import { tileServerFromWellKnown } from '../../../utils/WellKnownUtils';
-<<<<<<< HEAD
 import { findMapStyleUrl } from './findMapStyleUrl';
-=======
 import { LocationShareType } from './shareLocation';
 import { Icon as LocationIcon } from '../../../../res/img/element-icons/location.svg';
->>>>>>> eed8c4e1
 
 export interface ILocationPickerProps {
     sender: RoomMember;
@@ -107,7 +104,7 @@
             this.map.on('error', (e) => {
                 logger.error(
                     "Failed to load map: check map_style_url in config.json "
-                        + "has a valid URL and API key",
+                    + "has a valid URL and API key",
                     e.error,
                 );
                 this.setState({ error: e.error });
@@ -218,19 +215,19 @@
     render() {
         const error = this.state.error ?
             <div data-test-id='location-picker-error' className="mx_LocationPicker_error">
-                { _t("Failed to load map") }
+                {_t("Failed to load map")}
             </div> : null;
 
         return (
             <div className="mx_LocationPicker">
                 <div id="mx_LocationPicker_map" />
-                { this.props.shareType === LocationShareType.Pin && <div className="mx_LocationPicker_pinText">
+                {this.props.shareType === LocationShareType.Pin && <div className="mx_LocationPicker_pinText">
                     <span>
-                        { this.state.position ? _t("Click to move the pin") : _t("Click to drop a pin") }
+                        {this.state.position ? _t("Click to move the pin") : _t("Click to drop a pin")}
                     </span>
                 </div>
                 }
-                { error }
+                {error}
                 <div className="mx_LocationPicker_footer">
                     <form onSubmit={this.onOk}>
                         <DialogButtons
@@ -244,7 +241,7 @@
                 </div>
                 <div className="mx_MLocationBody_marker" id={this.getMarkerId()}>
                     <div className="mx_MLocationBody_markerBorder">
-                        { this.props.shareType === LocationShareType.Own ?
+                        {this.props.shareType === LocationShareType.Own ?
                             <MemberAvatar
                                 member={this.props.sender}
                                 width={27}
