--- conflicted
+++ resolved
@@ -24,32 +24,20 @@
 import { Icon as LocationIcon } from '../../../../res/img/element-icons/location.svg';
 import { _t } from '../../../languageHandler';
 import { replaceableComponent } from "../../../utils/replaceableComponent";
-import MemberAvatar from '../avatars/MemberAvatar';
 import MatrixClientContext from '../../../contexts/MatrixClientContext';
 import Modal from '../../../Modal';
+import SdkConfig from '../../../SdkConfig';
 import { tileServerFromWellKnown } from '../../../utils/WellKnownUtils';
-<<<<<<< HEAD
-=======
-import { LocationShareType, ShareLocationFn } from './shareLocation';
-import { Icon as LocationIcon } from '../../../../res/img/element-icons/location.svg';
+import { getUserNameColorClass } from '../../../utils/FormattingUtils';
+import { GenericPosition, genericPositionFromGeolocation, getGeoUri } from '../../../utils/beacon';
+import { LocationShareError, findMapStyleUrl } from '../../../utils/location';
+import MemberAvatar from '../avatars/MemberAvatar';
+import ErrorDialog from '../dialogs/ErrorDialog';
 import AccessibleButton from '../elements/AccessibleButton';
 import { MapError } from './MapError';
->>>>>>> 1397652f
-import { getUserNameColorClass } from '../../../utils/FormattingUtils';
-import { GenericPosition, genericPositionFromGeolocation, getGeoUri } from '../../../utils/beacon';
-import SdkConfig from '../../../SdkConfig';
-<<<<<<< HEAD
-import ErrorDialog from '../dialogs/ErrorDialog';
-import AccessibleButton from '../elements/AccessibleButton';
-import { findMapStyleUrl } from './findMapStyleUrl';
 import LiveDurationDropdown, { DEFAULT_DURATION_MS } from './LiveDurationDropdown';
-import { LocationShareError } from './LocationShareErrors';
-import { MapError } from './MapError';
 import { LocationShareType, ShareLocationFn } from './shareLocation';
-=======
-import { LocationShareError, findMapStyleUrl } from '../../../utils/location';
-
->>>>>>> 1397652f
+
 export interface ILocationPickerProps {
     sender: RoomMember;
     shareType: LocationShareType;
@@ -244,15 +232,15 @@
         return (
             <div className="mx_LocationPicker">
                 <div id="mx_LocationPicker_map" />
-                { this.props.shareType === LocationShareType.Pin && <div className="mx_LocationPicker_pinText">
+                {this.props.shareType === LocationShareType.Pin && <div className="mx_LocationPicker_pinText">
                     <span>
-                        { this.state.position ? _t("Click to move the pin") : _t("Click to drop a pin") }
+                        {this.state.position ? _t("Click to move the pin") : _t("Click to drop a pin")}
                     </span>
                 </div>
                 }
                 <div className="mx_LocationPicker_footer">
                     <form onSubmit={this.onOk}>
-                        { this.props.shareType === LocationShareType.Live &&
+                        {this.props.shareType === LocationShareType.Live &&
                             <LiveDurationDropdown
                                 onChange={this.onTimeoutChange}
                                 timeout={this.state.timeout}
@@ -266,7 +254,7 @@
                             className='mx_LocationPicker_submitButton'
                             disabled={!this.state.position}
                             onClick={this.onOk}>
-                            { _t('Share location') }
+                            {_t('Share location')}
                         </AccessibleButton>
                     </form>
                 </div>
@@ -275,7 +263,7 @@
                     `mx_MLocationBody_marker-${this.props.shareType}`,
                     userColorClass,
                 )}
-                id={this.getMarkerId()}
+                    id={this.getMarkerId()}
                 >
                     { /*
                     maplibregl hijacks the div above to style the marker
@@ -285,9 +273,9 @@
                     so hide the internal visible elements
                     */ }
 
-                    { !!this.marker && <>
+                    {!!this.marker && <>
                         <div className="mx_MLocationBody_markerBorder">
-                            { isSharingOwnLocation(this.props.shareType) ?
+                            {isSharingOwnLocation(this.props.shareType) ?
                                 <MemberAvatar
                                     member={this.props.sender}
                                     width={27}
@@ -300,7 +288,7 @@
                         <div
                             className="mx_MLocationBody_pointer"
                         />
-                    </> }
+                    </>}
                 </div>
             </div>
         );
