/*
Copyright 2021 The Matrix.org Foundation C.I.C.

Licensed under the Apache License, Version 2.0 (the "License");
you may not use this file except in compliance with the License.
You may obtain a copy of the License at

    http://www.apache.org/licenses/LICENSE-2.0

Unless required by applicable law or agreed to in writing, software
distributed under the License is distributed on an "AS IS" BASIS,
WITHOUT WARRANTIES OR CONDITIONS OF ANY KIND, either express or implied.
See the License for the specific language governing permissions and
limitations under the License.
*/

import React, { ReactElement, useContext } from 'react';
import classNames from 'classnames';
import { RoomMember } from 'matrix-js-sdk/src/models/room-member';
import { logger } from "matrix-js-sdk/src/logger";
import { MatrixClient } from 'matrix-js-sdk/src/client';
import { makeLocationContent } from "matrix-js-sdk/src/content-helpers";

import { _t } from '../../../languageHandler';
import LocationPicker from './LocationPicker';
import { CollapsibleButton, ICollapsibleButtonProps } from '../rooms/CollapsibleButton';
import ContextMenu, { aboveLeftOf, useContextMenu, AboveLeftOf } from "../../structures/ContextMenu";
import Modal from '../../../Modal';
import QuestionDialog from '../dialogs/QuestionDialog';
import MatrixClientContext from '../../../contexts/MatrixClientContext';

interface IProps extends Pick<ICollapsibleButtonProps, "narrowMode"> {
    roomId: string;
    sender: RoomMember;
    menuPosition: AboveLeftOf;
    narrowMode: boolean;
}

export const LocationButton: React.FC<IProps> = (
    { roomId, sender, menuPosition, narrowMode },
) => {
    const [menuDisplayed, button, openMenu, closeMenu] = useContextMenu();
    const matrixClient = useContext(MatrixClientContext);

    let contextMenu: ReactElement;
    if (menuDisplayed) {
        const position = menuPosition ?? aboveLeftOf(
            button.current.getBoundingClientRect());

        contextMenu = <ContextMenu
            {...position}
            onFinished={closeMenu}
            managed={false}
        >
            <LocationPicker
                sender={sender}
                onChoose={shareLocation(matrixClient, roomId, openMenu)}
                onFinished={closeMenu}
            />
        </ContextMenu>;
    }

    const className = classNames(
        "mx_MessageComposer_button",
        "mx_MessageComposer_location",
        {
            "mx_MessageComposer_button_highlight": menuDisplayed,
        },
    );

    // TODO: replace ContextMenuTooltipButton with a unified representation of
    // the header buttons and the right panel buttons
    return <React.Fragment>
        <CollapsibleButton
            className={className}
            onClick={openMenu}
            narrowMode={narrowMode}
            title={_t("Share location")}
        />

        { contextMenu }
    </React.Fragment>;
};

const shareLocation = (client: MatrixClient, roomId: string, openMenu: () => void) =>
    (uri: string, ts: number) => {
        if (!uri) return false;
        try {
            const text = textForLocation(uri, ts, null);
            client.sendMessage(
                roomId,
                makeLocationContent(text, uri, ts, null),
            );
        } catch (e) {
            logger.error("We couldn’t send your location", e);
<<<<<<< HEAD
            Modal.createTrackedDialog(
                'We couldn’t send your location',
                '',
                QuestionDialog,
                {
                    title: _t("We couldn’t send your location"),
                    description: _t(
                        "Element could not send your location. Please try again later."),
                    button: _t('Try again'),
                    cancelButton: _t('Cancel'),
                    onFinished: (tryAgain: boolean) => {
                        if (tryAgain) {
                            openMenu();
                        }
                    },
                },
            );
=======

            const analyticsAction = 'We couldn’t send your location';
            const params = {
                title: _t("We couldn’t send your location"),
                description: _t(
                    "Element could not send your location. Please try again later."),
                button: _t('Try again'),
                cancelButton: _t('Cancel'),
                onFinished: (tryAgain: boolean) => {
                    if (tryAgain) {
                        openMenu();
                    }
                },
            };
            Modal.createTrackedDialog(analyticsAction, '', QuestionDialog, params);
>>>>>>> 25cd1a8a
        }
        return true;
    };

export function textForLocation(
    uri: string,
    ts: number,
    description: string | null,
): string {
    const date = new Date(ts).toISOString();
    if (description) {
        return `Location "${description}" ${uri} at ${date}`;
    } else {
        return `Location ${uri} at ${date}`;
    }
}

export default LocationButton;<|MERGE_RESOLUTION|>--- conflicted
+++ resolved
@@ -93,25 +93,6 @@
             );
         } catch (e) {
             logger.error("We couldn’t send your location", e);
-<<<<<<< HEAD
-            Modal.createTrackedDialog(
-                'We couldn’t send your location',
-                '',
-                QuestionDialog,
-                {
-                    title: _t("We couldn’t send your location"),
-                    description: _t(
-                        "Element could not send your location. Please try again later."),
-                    button: _t('Try again'),
-                    cancelButton: _t('Cancel'),
-                    onFinished: (tryAgain: boolean) => {
-                        if (tryAgain) {
-                            openMenu();
-                        }
-                    },
-                },
-            );
-=======
 
             const analyticsAction = 'We couldn’t send your location';
             const params = {
@@ -127,7 +108,6 @@
                 },
             };
             Modal.createTrackedDialog(analyticsAction, '', QuestionDialog, params);
->>>>>>> 25cd1a8a
         }
         return true;
     };
