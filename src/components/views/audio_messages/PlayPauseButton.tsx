/*
Copyright 2021 The Matrix.org Foundation C.I.C.

Licensed under the Apache License, Version 2.0 (the "License");
you may not use this file except in compliance with the License.
You may obtain a copy of the License at

    http://www.apache.org/licenses/LICENSE-2.0

Unless required by applicable law or agreed to in writing, software
distributed under the License is distributed on an "AS IS" BASIS,
WITHOUT WARRANTIES OR CONDITIONS OF ANY KIND, either express or implied.
See the License for the specific language governing permissions and
limitations under the License.
*/

import React, { ComponentProps, ReactNode } from "react";
import classNames from "classnames";

import AccessibleTooltipButton from "../elements/AccessibleTooltipButton";
import { _t } from "../../../languageHandler";
import { Playback, PlaybackState } from "../../../audio/Playback";

<<<<<<< HEAD
// omitted props are handled by render function
interface IProps
    extends Omit<React.ComponentProps<typeof AccessibleTooltipButton>, "title" | "onClick" | "disabled" | "ref"> {
=======
type Props = Omit<ComponentProps<typeof AccessibleTooltipButton>, "title" | "onClick" | "disabled" | "element"> & {
>>>>>>> af319658
    // Playback instance to manipulate. Cannot change during the component lifecycle.
    playback: Playback;

    // The playback phase to render. Able to change during the component lifecycle.
    playbackPhase: PlaybackState;
};

/**
 * Displays a play/pause button (activating the play/pause function of the recorder)
 * to be displayed in reference to a recording.
 */
export default class PlayPauseButton extends React.PureComponent<Props> {
    public constructor(props: Props) {
        super(props);
    }

    private onClick = (): void => {
        // noinspection JSIgnoredPromiseFromCall
        this.toggleState();
    };

    public async toggleState(): Promise<void> {
        await this.props.playback.toggle();
    }

    public render(): ReactNode {
        const { playback, playbackPhase, ...restProps } = this.props;
        const isPlaying = playback.isPlaying;
        const isDisabled = playbackPhase === PlaybackState.Decoding;
        const classes = classNames("mx_PlayPauseButton", {
            mx_PlayPauseButton_play: !isPlaying,
            mx_PlayPauseButton_pause: isPlaying,
            mx_PlayPauseButton_disabled: isDisabled,
        });

        return (
            <AccessibleTooltipButton
                data-testid="play-pause-button"
                className={classes}
                title={isPlaying ? _t("action|pause") : _t("action|play")}
                onClick={this.onClick}
                disabled={isDisabled}
                {...restProps}
            />
        );
    }
}<|MERGE_RESOLUTION|>--- conflicted
+++ resolved
@@ -21,13 +21,10 @@
 import { _t } from "../../../languageHandler";
 import { Playback, PlaybackState } from "../../../audio/Playback";
 
-<<<<<<< HEAD
-// omitted props are handled by render function
-interface IProps
-    extends Omit<React.ComponentProps<typeof AccessibleTooltipButton>, "title" | "onClick" | "disabled" | "ref"> {
-=======
-type Props = Omit<ComponentProps<typeof AccessibleTooltipButton>, "title" | "onClick" | "disabled" | "element"> & {
->>>>>>> af319658
+type Props = Omit<
+    ComponentProps<typeof AccessibleTooltipButton>,
+    "title" | "onClick" | "disabled" | "element" | "ref"
+> & {
     // Playback instance to manipulate. Cannot change during the component lifecycle.
     playback: Playback;
 
