/*
Copyright 2015, 2016 OpenMarket Ltd
Copyright 2018 New Vector Ltd
Copyright 2019 Michael Telatynski <7t3chguy@gmail.com>
Copyright 2019, 2020 The Matrix.org Foundation C.I.C.

Licensed under the Apache License, Version 2.0 (the "License");
you may not use this file except in compliance with the License.
You may obtain a copy of the License at

    http://www.apache.org/licenses/LICENSE-2.0

Unless required by applicable law or agreed to in writing, software
distributed under the License is distributed on an "AS IS" BASIS,
WITHOUT WARRANTIES OR CONDITIONS OF ANY KIND, either express or implied.
See the License for the specific language governing permissions and
limitations under the License.
*/

import React, { useCallback, useContext, useEffect, useState } from 'react';
import classNames from 'classnames';
import { ResizeMethod } from 'matrix-js-sdk/src/@types/partials';
import { ClientEvent } from "matrix-js-sdk/src/client";

import * as AvatarLogic from '../../../Avatar';
import SettingsStore from "../../../settings/SettingsStore";
import AccessibleButton from '../elements/AccessibleButton';
import RoomContext from "../../../contexts/RoomContext";
import MatrixClientContext from "../../../contexts/MatrixClientContext";
import { useTypedEventEmitter } from "../../../hooks/useEventEmitter";
import { toPx } from "../../../utils/units";
import { _t } from '../../../languageHandler';

interface IProps {
    name: string; // The name (first initial used as default)
    idName?: string; // ID for generating hash colours
    title?: string; // onHover title text
    url?: string; // highest priority of them all, shortcut to set in urls[0]
    urls?: string[]; // [highest_priority, ... , lowest_priority]
    width?: number;
    height?: number;
    // XXX: resizeMethod not actually used.
    resizeMethod?: ResizeMethod;
    defaultToInitialLetter?: boolean; // true to add default url
    onClick?: React.MouseEventHandler;
    inputRef?: React.RefObject<HTMLImageElement & HTMLSpanElement>;
    className?: string;
<<<<<<< HEAD
    altText?: string;
    ariaLabel?: string;
=======
    tabIndex?: number;
>>>>>>> 190389a0
}

const calculateUrls = (url, urls, lowBandwidth) => {
    // work out the full set of urls to try to load. This is formed like so:
    // imageUrls: [ props.url, ...props.urls ]

    let _urls = [];
    if (!lowBandwidth) {
        _urls = urls || [];

        if (url) {
            // copy urls and put url first
            _urls = [url, ..._urls];
        }
    }

    // deduplicate URLs
    return Array.from(new Set(_urls));
};

const useImageUrl = ({ url, urls }): [string, () => void] => {
    // Since this is a hot code path and the settings store can be slow, we
    // use the cached lowBandwidth value from the room context if it exists
    const roomContext = useContext(RoomContext);
    const lowBandwidth = roomContext ?
        roomContext.lowBandwidth : SettingsStore.getValue("lowBandwidth");

    const [imageUrls, setUrls] = useState<string[]>(calculateUrls(url, urls, lowBandwidth));
    const [urlsIndex, setIndex] = useState<number>(0);

    const onError = useCallback(() => {
        setIndex(i => i + 1); // try the next one
    }, []);

    useEffect(() => {
        setUrls(calculateUrls(url, urls, lowBandwidth));
        setIndex(0);
    }, [url, JSON.stringify(urls)]); // eslint-disable-line react-hooks/exhaustive-deps

    const cli = useContext(MatrixClientContext);
    const onClientSync = useCallback((syncState, prevState) => {
        // Consider the client reconnected if there is no error with syncing.
        // This means the state could be RECONNECTING, SYNCING, PREPARED or CATCHUP.
        const reconnected = syncState !== "ERROR" && prevState !== syncState;
        if (reconnected) {
            setIndex(0);
        }
    }, []);
    useTypedEventEmitter(cli, ClientEvent.Sync, onClientSync);

    const imageUrl = imageUrls[urlsIndex];
    return [imageUrl, onError];
};

const BaseAvatar = (props: IProps) => {
    const {
        name,
        idName,
        title,
        url,
        urls,
        width = 40,
        height = 40,
        resizeMethod = "crop", // eslint-disable-line @typescript-eslint/no-unused-vars
        defaultToInitialLetter = true,
        onClick,
        inputRef,
        className,
        altText = _t("Avatar"),
        ariaLabel = _t("Avatar"),
        ...otherProps
    } = props;

    const [imageUrl, onError] = useImageUrl({ url, urls });

    if (!imageUrl && defaultToInitialLetter) {
        const initialLetter = AvatarLogic.getInitialLetter(name);
        const textNode = (
            <span
                className="mx_BaseAvatar_initial"
                aria-hidden="true"
                style={{
                    fontSize: toPx(width * 0.65),
                    width: toPx(width),
                    lineHeight: toPx(height),
                }}
            >
                { initialLetter }
            </span>
        );
        const imgNode = (
            <img
                className="mx_BaseAvatar_image"
                src={AvatarLogic.defaultAvatarUrlForString(idName || name)}
                alt=""
                title={title}
                onError={onError}
                style={{
                    width: toPx(width),
                    height: toPx(height),
                }}
                aria-hidden="true" />
        );

        if (onClick) {
            return (
                <AccessibleButton
<<<<<<< HEAD
                    aria-label={ariaLabel}
=======
                    aria-label={_t("Avatar")}
                    aria-live="off"
>>>>>>> 190389a0
                    {...otherProps}
                    element="span"
                    className={classNames("mx_BaseAvatar", className)}
                    onClick={onClick}
                    inputRef={inputRef}
                >
                    { textNode }
                    { imgNode }
                </AccessibleButton>
            );
        } else {
            return (
                <span
                    className={classNames("mx_BaseAvatar", className)}
                    ref={inputRef}
                    {...otherProps}
                    role="presentation"
                >
                    { textNode }
                    { imgNode }
                </span>
            );
        }
    }

    if (onClick) {
        return (
            <AccessibleButton
                className={classNames("mx_BaseAvatar mx_BaseAvatar_image", className)}
                element='img'
                src={imageUrl}
                onClick={onClick}
                onError={onError}
                style={{
                    width: toPx(width),
                    height: toPx(height),
                }}
                title={title}
                alt={altText}
                inputRef={inputRef}
                {...otherProps} />
        );
    } else {
        return (
            <img
                className={classNames("mx_BaseAvatar mx_BaseAvatar_image", className)}
                src={imageUrl}
                onError={onError}
                style={{
                    width: toPx(width),
                    height: toPx(height),
                }}
                title={title}
                alt=""
                ref={inputRef}
                {...otherProps} />
        );
    }
};

export default BaseAvatar;
export type BaseAvatarType = React.FC<IProps>;<|MERGE_RESOLUTION|>--- conflicted
+++ resolved
@@ -45,12 +45,9 @@
     onClick?: React.MouseEventHandler;
     inputRef?: React.RefObject<HTMLImageElement & HTMLSpanElement>;
     className?: string;
-<<<<<<< HEAD
+    tabIndex?: number;
     altText?: string;
     ariaLabel?: string;
-=======
-    tabIndex?: number;
->>>>>>> 190389a0
 }
 
 const calculateUrls = (url, urls, lowBandwidth) => {
@@ -158,12 +155,8 @@
         if (onClick) {
             return (
                 <AccessibleButton
-<<<<<<< HEAD
                     aria-label={ariaLabel}
-=======
-                    aria-label={_t("Avatar")}
                     aria-live="off"
->>>>>>> 190389a0
                     {...otherProps}
                     element="span"
                     className={classNames("mx_BaseAvatar", className)}
