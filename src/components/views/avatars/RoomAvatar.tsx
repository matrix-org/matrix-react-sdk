/*
Copyright 2015, 2016 OpenMarket Ltd

Licensed under the Apache License, Version 2.0 (the "License");
you may not use this file except in compliance with the License.
You may obtain a copy of the License at

    http://www.apache.org/licenses/LICENSE-2.0

Unless required by applicable law or agreed to in writing, software
distributed under the License is distributed on an "AS IS" BASIS,
WITHOUT WARRANTIES OR CONDITIONS OF ANY KIND, either express or implied.
See the License for the specific language governing permissions and
limitations under the License.
*/

import React, { ComponentProps } from "react";
import { Room } from "matrix-js-sdk/src/models/room";
import { MatrixEvent } from "matrix-js-sdk/src/models/event";
import { RoomStateEvent } from "matrix-js-sdk/src/models/room-state";
import classNames from "classnames";
import { EventType, RoomType } from "matrix-js-sdk/src/@types/event";

import BaseAvatar from "./BaseAvatar";
import ImageView from "../elements/ImageView";
import { MatrixClientPeg } from "../../../MatrixClientPeg";
import Modal from "../../../Modal";
import * as Avatar from "../../../Avatar";
import DMRoomMap from "../../../utils/DMRoomMap";
import { mediaFromMxc } from "../../../customisations/Media";
import { IOOBData } from "../../../stores/ThreepidInviteStore";
import { LocalRoom } from "../../../models/LocalRoom";

interface IProps extends Omit<ComponentProps<typeof BaseAvatar>, "name" | "idName" | "url" | "onClick"> {
    // Room may be left unset here, but if it is,
    // oobData.avatarUrl should be set (else there
    // would be nowhere to get the avatar from)
    room?: Room;
    oobData?: IOOBData & {
        roomId?: string;
    };
    viewAvatarOnClick?: boolean;
    onClick?(): void;
}

interface IState {
    urls: string[];
}

export default class RoomAvatar extends React.Component<IProps, IState> {
    public static defaultProps = {
        width: 36,
        height: 36,
        resizeMethod: "crop",
        oobData: {},
    };

    public constructor(props: IProps) {
        super(props);

        this.state = {
            urls: RoomAvatar.getImageUrls(this.props),
        };
    }

    public componentDidMount(): void {
        MatrixClientPeg.get().on(RoomStateEvent.Events, this.onRoomStateEvents);
    }

    public componentWillUnmount(): void {
        MatrixClientPeg.get()?.removeListener(RoomStateEvent.Events, this.onRoomStateEvents);
    }

    public static getDerivedStateFromProps(nextProps: IProps): IState {
        return {
            urls: RoomAvatar.getImageUrls(nextProps),
        };
    }

    private onRoomStateEvents = (ev: MatrixEvent): void => {
        if (ev.getRoomId() !== this.props.room?.roomId || ev.getType() !== EventType.RoomAvatar) return;

        this.setState({
            urls: RoomAvatar.getImageUrls(this.props),
        });
    };

    private static getImageUrls(props: IProps): string[] {
        let oobAvatar = null;
        if (props.oobData.avatarUrl) {
            oobAvatar = mediaFromMxc(props.oobData.avatarUrl).getThumbnailOfSourceHttp(
                props.width,
                props.height,
                props.resizeMethod,
            );
        }
        return [
            oobAvatar, // highest priority
            RoomAvatar.getRoomAvatarUrl(props),
        ].filter(function (url) {
            return url !== null && url !== "";
        });
    }

    private static getRoomAvatarUrl(props: IProps): string {
        if (!props.room) return null;

        return Avatar.avatarUrlForRoom(props.room, props.width, props.height, props.resizeMethod);
    }

    private onRoomAvatarClick = (): void => {
        const avatarUrl = Avatar.avatarUrlForRoom(this.props.room, null, null, null);
        const params = {
            src: avatarUrl,
            name: this.props.room.name,
        };

        Modal.createDialog(ImageView, params, "mx_Dialog_lightbox", null, true);
    };

<<<<<<< HEAD
    public render(): JSX.Element {
=======
    private get roomIdName(): string | undefined {
        const room = this.props.room;

        if (room) {
            const dmMapUserId = DMRoomMap.shared().getUserIdForRoomId(room.roomId);
            // If the room is a DM, we use the other user's ID for the color hash
            // in order to match the room avatar with their avatar
            if (dmMapUserId) return dmMapUserId;

            if (room instanceof LocalRoom && room.targets.length === 1) {
                return room.targets[0].userId;
            }
        }

        return this.props.room?.roomId || this.props.oobData?.roomId;
    }

    public render() {
>>>>>>> 07ae8437
        const { room, oobData, viewAvatarOnClick, onClick, className, ...otherProps } = this.props;
        const roomName = room?.name ?? oobData.name;

        return (
            <BaseAvatar
                {...otherProps}
                className={classNames(className, {
                    mx_RoomAvatar_isSpaceRoom: (room?.getType() ?? this.props.oobData?.roomType) === RoomType.Space,
                })}
                name={roomName}
                idName={this.roomIdName}
                urls={this.state.urls}
                onClick={viewAvatarOnClick && this.state.urls[0] ? this.onRoomAvatarClick : onClick}
            />
        );
    }
}<|MERGE_RESOLUTION|>--- conflicted
+++ resolved
@@ -118,9 +118,6 @@
         Modal.createDialog(ImageView, params, "mx_Dialog_lightbox", null, true);
     };
 
-<<<<<<< HEAD
-    public render(): JSX.Element {
-=======
     private get roomIdName(): string | undefined {
         const room = this.props.room;
 
@@ -138,8 +135,7 @@
         return this.props.room?.roomId || this.props.oobData?.roomId;
     }
 
-    public render() {
->>>>>>> 07ae8437
+    public render(): JSX.Element {
         const { room, oobData, viewAvatarOnClick, onClick, className, ...otherProps } = this.props;
         const roomName = room?.name ?? oobData.name;
 
