--- conflicted
+++ resolved
@@ -191,12 +191,8 @@
         if (this.state.icon !== Icon.None) {
             icon = <TextWithTooltip
                 tooltip={tooltipText(this.state.icon)}
-<<<<<<< HEAD
                 class={`mx_DecoratedAvatar_icon mx_DecoratedAvatar_icon_${this.state.icon.toLowerCase()}`}
-=======
                 tooltipProps={this.props.tooltipProps}
-                class={`mx_DecoratedRoomAvatar_icon mx_DecoratedRoomAvatar_icon_${this.state.icon.toLowerCase()}`}
->>>>>>> e759a853
             />;
         }
 
