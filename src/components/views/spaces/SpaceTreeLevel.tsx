/*
Copyright 2021 The Matrix.org Foundation C.I.C.

Licensed under the Apache License, Version 2.0 (the "License");
you may not use this file except in compliance with the License.
You may obtain a copy of the License at

    http://www.apache.org/licenses/LICENSE-2.0

Unless required by applicable law or agreed to in writing, software
distributed under the License is distributed on an "AS IS" BASIS,
WITHOUT WARRANTIES OR CONDITIONS OF ANY KIND, either express or implied.
See the License for the specific language governing permissions and
limitations under the License.
*/

import React, {
    createRef,
    InputHTMLAttributes,
    LegacyRef,
    ComponentProps,
    ComponentType,
} from "react";
import classNames from "classnames";
import { Room } from "matrix-js-sdk/src/models/room";

import RoomAvatar from "../avatars/RoomAvatar";
import SpaceStore from "../../../stores/spaces/SpaceStore";
import { SpaceKey } from "../../../stores/spaces";
import SpaceTreeLevelLayoutStore from "../../../stores/spaces/SpaceTreeLevelLayoutStore";
import NotificationBadge from "../rooms/NotificationBadge";
import { _t } from "../../../languageHandler";
import { ContextMenuTooltipButton } from "../../../accessibility/context_menu/ContextMenuTooltipButton";
import { toRightOf, useContextMenu } from "../../structures/ContextMenu";
import MatrixClientContext from "../../../contexts/MatrixClientContext";
import AccessibleButton, { ButtonEvent } from "../elements/AccessibleButton";
import { StaticNotificationState } from "../../../stores/notifications/StaticNotificationState";
import { NotificationColor } from "../../../stores/notifications/NotificationColor";
import { getKeyBindingsManager, RoomListAction } from "../../../KeyBindingsManager";
import { NotificationState } from "../../../stores/notifications/NotificationState";
import SpaceContextMenu from "../context_menus/SpaceContextMenu";
import AccessibleTooltipButton from "../elements/AccessibleTooltipButton";
import { DraggableProvidedDragHandleProps } from "react-beautiful-dnd";
import { useRovingTabIndex } from "../../../accessibility/RovingTabIndex";

interface IButtonProps extends Omit<ComponentProps<typeof AccessibleTooltipButton>, "title" | "onClick"> {
    space?: Room;
    spaceKey?: SpaceKey;
    className?: string;
    selected?: boolean;
    label: string;
    contextMenuTooltip?: string;
    notificationState?: NotificationState;
    isNarrow?: boolean;
    avatarSize?: number;
    ContextMenuComponent?: ComponentType<ComponentProps<typeof SpaceContextMenu>>;
    onClick?(ev?: ButtonEvent): void;
}

export const SpaceButton: React.FC<IButtonProps> = ({
    space,
    spaceKey,
    className,
    selected,
    label,
    contextMenuTooltip,
    notificationState,
    avatarSize,
    isNarrow,
    children,
    ContextMenuComponent,
    ...props
}) => {
    const [menuDisplayed, ref, openMenu, closeMenu] = useContextMenu<HTMLElement>();
    const [onFocus, isActive, handle] = useRovingTabIndex(ref);
    const tabIndex = isActive ? 0 : -1;

    let avatar = <div className="mx_SpaceButton_avatarPlaceholder"><div className="mx_SpaceButton_icon" /></div>;
    if (space) {
        avatar = <RoomAvatar width={avatarSize} height={avatarSize} room={space} />;
    }

    let notifBadge;
    if (notificationState) {
        let ariaLabel = _t("Jump to first unread room.");
        if (space?.getMyMembership() === "invite") {
            ariaLabel = _t("Jump to first invite.");
        }

        notifBadge = <div className="mx_SpacePanel_badgeContainer">
            <NotificationBadge
<<<<<<< HEAD
                onClick={() => SpaceStore.instance.setActiveRoomInSpace(space || null)}
=======
                onClick={() => SpaceStore.instance.setActiveRoomInSpace(spaceKey ?? space.roomId)}
                forceCount={false}
>>>>>>> 14b5ed01
                notification={notificationState}
                aria-label={ariaLabel}
                tabIndex={tabIndex}
                showUnsentTooltip={true}
            />
        </div>;
    }

    let contextMenu: JSX.Element;
    if (menuDisplayed && ContextMenuComponent) {
        contextMenu = <ContextMenuComponent
            {...toRightOf(handle.current?.getBoundingClientRect(), 0)}
            space={space}
            onFinished={closeMenu}
        />;
    }

    return (
        <AccessibleTooltipButton
            {...props}
            className={classNames("mx_SpaceButton", className, {
                mx_SpaceButton_active: selected,
                mx_SpaceButton_hasMenuOpen: menuDisplayed,
                mx_SpaceButton_narrow: isNarrow,
            })}
            title={label}
            onClick={spaceKey ? () => SpaceStore.instance.setActiveSpace(spaceKey) : props.onClick}
            onContextMenu={openMenu}
            forceHide={!isNarrow || menuDisplayed}
            inputRef={handle}
            tabIndex={tabIndex}
            onFocus={onFocus}
        >
            { children }
            <div className="mx_SpaceButton_selectionWrapper">
                <div className="mx_SpaceButton_avatarWrapper">
                    { avatar }
                    { notifBadge }
                </div>
                { !isNarrow && <span className="mx_SpaceButton_name">{ label }</span> }

                { ContextMenuComponent && <ContextMenuTooltipButton
                    className="mx_SpaceButton_menuButton"
                    onClick={openMenu}
                    title={contextMenuTooltip}
                    isExpanded={menuDisplayed}
                /> }

                { contextMenu }
            </div>
        </AccessibleTooltipButton>
    );
};

interface IItemProps extends InputHTMLAttributes<HTMLLIElement> {
    space?: Room;
    activeSpaces: SpaceKey[];
    isNested?: boolean;
    isPanelCollapsed?: boolean;
    onExpand?: Function;
    parents?: Set<string>;
    innerRef?: LegacyRef<HTMLLIElement>;
    dragHandleProps?: DraggableProvidedDragHandleProps;
}

interface IItemState {
    collapsed: boolean;
    childSpaces: Room[];
}

export class SpaceItem extends React.PureComponent<IItemProps, IItemState> {
    static contextType = MatrixClientContext;

    private buttonRef = createRef<HTMLDivElement>();

    constructor(props) {
        super(props);

        const collapsed = SpaceTreeLevelLayoutStore.instance.getSpaceCollapsedState(
            props.space.roomId,
            this.props.parents,
            !props.isNested, // default to collapsed for root items
        );

        this.state = {
            collapsed: collapsed,
            childSpaces: this.childSpaces,
        };

        SpaceStore.instance.on(this.props.space.roomId, this.onSpaceUpdate);
    }

    componentWillUnmount() {
        SpaceStore.instance.off(this.props.space.roomId, this.onSpaceUpdate);
    }

    private onSpaceUpdate = () => {
        this.setState({
            childSpaces: this.childSpaces,
        });
    };

    private get childSpaces() {
        return SpaceStore.instance.getChildSpaces(this.props.space.roomId)
            .filter(s => !this.props.parents?.has(s.roomId));
    }

    private get isCollapsed() {
        return this.state.collapsed || this.props.isPanelCollapsed;
    }

    private toggleCollapse = evt => {
        if (this.props.onExpand && this.isCollapsed) {
            this.props.onExpand();
        }
        const newCollapsedState = !this.isCollapsed;

        SpaceTreeLevelLayoutStore.instance.setSpaceCollapsedState(
            this.props.space.roomId,
            this.props.parents,
            newCollapsedState,
        );
        this.setState({ collapsed: newCollapsedState });
        // don't bubble up so encapsulating button for space
        // doesn't get triggered
        evt.stopPropagation();
    };

    private onKeyDown = (ev: React.KeyboardEvent) => {
        let handled = true;
        const action = getKeyBindingsManager().getRoomListAction(ev);
        const hasChildren = this.state.childSpaces?.length;
        switch (action) {
            case RoomListAction.CollapseSection:
                if (hasChildren && !this.isCollapsed) {
                    this.toggleCollapse(ev);
                } else {
                    const parentItem = this.buttonRef?.current?.parentElement?.parentElement;
                    const parentButton = parentItem?.previousElementSibling as HTMLElement;
                    parentButton?.focus();
                }
                break;

            case RoomListAction.ExpandSection:
                if (hasChildren) {
                    if (this.isCollapsed) {
                        this.toggleCollapse(ev);
                    } else {
                        const childLevel = this.buttonRef?.current?.nextElementSibling;
                        const firstSpaceItemChild = childLevel?.querySelector<HTMLLIElement>(".mx_SpaceItem");
                        firstSpaceItemChild?.querySelector<HTMLDivElement>(".mx_SpaceButton")?.focus();
                    }
                }
                break;

            default:
                handled = false;
        }

        if (handled) {
            ev.stopPropagation();
            ev.preventDefault();
        }
    };

    private onClick = (ev: React.MouseEvent) => {
        ev.preventDefault();
        ev.stopPropagation();
        SpaceStore.instance.setActiveSpace(this.props.space.roomId);
    };

    render() {
        // eslint-disable-next-line @typescript-eslint/no-unused-vars
        const { space, activeSpaces, isNested, isPanelCollapsed, onExpand, parents, innerRef, dragHandleProps,
            ...otherProps } = this.props;

        const collapsed = this.isCollapsed;

        const itemClasses = classNames(this.props.className, {
            "mx_SpaceItem": true,
            "mx_SpaceItem_narrow": isPanelCollapsed,
            "collapsed": collapsed,
            "hasSubSpaces": this.state.childSpaces?.length,
        });

        const isInvite = space.getMyMembership() === "invite";

        const notificationState = isInvite
            ? StaticNotificationState.forSymbol("!", NotificationColor.Red)
            : SpaceStore.instance.getNotificationState(space.roomId);

        const hasChildren = this.state.childSpaces?.length;

        let childItems;
        if (hasChildren && !collapsed) {
            childItems = <SpaceTreeLevel
                spaces={this.state.childSpaces}
                activeSpaces={activeSpaces}
                isNested={true}
                parents={new Set(parents).add(space.roomId)}
            />;
        }

        const toggleCollapseButton = hasChildren ?
            <AccessibleButton
                className="mx_SpaceButton_toggleCollapse"
                onClick={this.toggleCollapse}
                tabIndex={-1}
                aria-label={collapsed ? _t("Expand") : _t("Collapse")}
            /> : null;

        // eslint-disable-next-line @typescript-eslint/no-unused-vars
        const { tabIndex, ...restDragHandleProps } = dragHandleProps || {};

        return (
            <li
                {...otherProps}
                className={itemClasses}
                ref={innerRef}
                aria-expanded={hasChildren ? !collapsed : undefined}
                role="treeitem"
            >
                <SpaceButton
                    {...restDragHandleProps}
                    space={space}
                    className={isInvite ? "mx_SpaceButton_invite" : undefined}
                    selected={activeSpaces.includes(space.roomId)}
                    label={space.name}
                    contextMenuTooltip={_t("Space options")}
                    notificationState={notificationState}
                    isNarrow={isPanelCollapsed}
                    avatarSize={isNested ? 24 : 32}
                    onClick={this.onClick}
                    onKeyDown={this.onKeyDown}
                    ContextMenuComponent={this.props.space.getMyMembership() === "join" ? SpaceContextMenu : undefined}
                >
                    { toggleCollapseButton }
                </SpaceButton>

                { childItems }
            </li>
        );
    }
}

interface ITreeLevelProps {
    spaces: Room[];
    activeSpaces: SpaceKey[];
    isNested?: boolean;
    parents: Set<string>;
}

const SpaceTreeLevel: React.FC<ITreeLevelProps> = ({
    spaces,
    activeSpaces,
    isNested,
    parents,
}) => {
    return <ul className="mx_SpaceTreeLevel" role="group">
        { spaces.map(s => {
            return (<SpaceItem
                key={s.roomId}
                activeSpaces={activeSpaces}
                space={s}
                isNested={isNested}
                parents={parents}
            />);
        }) }
    </ul>;
};

export default SpaceTreeLevel;<|MERGE_RESOLUTION|>--- conflicted
+++ resolved
@@ -89,12 +89,7 @@
 
         notifBadge = <div className="mx_SpacePanel_badgeContainer">
             <NotificationBadge
-<<<<<<< HEAD
-                onClick={() => SpaceStore.instance.setActiveRoomInSpace(space || null)}
-=======
                 onClick={() => SpaceStore.instance.setActiveRoomInSpace(spaceKey ?? space.roomId)}
-                forceCount={false}
->>>>>>> 14b5ed01
                 notification={notificationState}
                 aria-label={ariaLabel}
                 tabIndex={tabIndex}
