/*
Copyright 2021 - 2023 The Matrix.org Foundation C.I.C.

Licensed under the Apache License, Version 2.0 (the "License");
you may not use this file except in compliance with the License.
You may obtain a copy of the License at

    http://www.apache.org/licenses/LICENSE-2.0

Unless required by applicable law or agreed to in writing, software
distributed under the License is distributed on an "AS IS" BASIS,
WITHOUT WARRANTIES OR CONDITIONS OF ANY KIND, either express or implied.
See the License for the specific language governing permissions and
limitations under the License.
*/

import React, {
    MouseEvent,
    ComponentProps,
    ComponentType,
    createRef,
    InputHTMLAttributes,
    LegacyRef,
    RefObject,
} from "react";
import classNames from "classnames";
import { Room, RoomEvent } from "matrix-js-sdk/src/matrix";
import { KnownMembership } from "matrix-js-sdk/src/types";
import { DraggableProvidedDragHandleProps } from "react-beautiful-dnd";

import RoomAvatar from "../avatars/RoomAvatar";
import SpaceStore from "../../../stores/spaces/SpaceStore";
import { SpaceKey } from "../../../stores/spaces";
import SpaceTreeLevelLayoutStore from "../../../stores/spaces/SpaceTreeLevelLayoutStore";
import NotificationBadge from "../rooms/NotificationBadge";
import { _t } from "../../../languageHandler";
import defaultDispatcher from "../../../dispatcher/dispatcher";
import { Action } from "../../../dispatcher/actions";
import { ContextMenuTooltipButton } from "../../../accessibility/context_menu/ContextMenuTooltipButton";
import { toRightOf, useContextMenu } from "../../structures/ContextMenu";
import MatrixClientContext from "../../../contexts/MatrixClientContext";
import AccessibleButton, { ButtonEvent } from "../elements/AccessibleButton";
import { StaticNotificationState } from "../../../stores/notifications/StaticNotificationState";
import { NotificationLevel } from "../../../stores/notifications/NotificationLevel";
import { getKeyBindingsManager } from "../../../KeyBindingsManager";
import { NotificationState } from "../../../stores/notifications/NotificationState";
import SpaceContextMenu from "../context_menus/SpaceContextMenu";
import { useRovingTabIndex } from "../../../accessibility/RovingTabIndex";
import { KeyBindingAction } from "../../../accessibility/KeyboardShortcuts";

type ButtonProps<T extends keyof JSX.IntrinsicElements> = Omit<
<<<<<<< HEAD
    ComponentProps<typeof AccessibleButton<T>>,
    "title" | "onClick" | "size"
=======
    ComponentProps<typeof AccessibleTooltipButton<T>>,
    "title" | "onClick" | "size" | "element"
>>>>>>> 7193d4c6
> & {
    space?: Room;
    spaceKey?: SpaceKey;
    className?: string;
    selected?: boolean;
    label: string;
    contextMenuTooltip?: string;
    notificationState?: NotificationState;
    isNarrow?: boolean;
    size: string;
    innerRef?: RefObject<HTMLElement>;
    ContextMenuComponent?: ComponentType<ComponentProps<typeof SpaceContextMenu>>;
    onClick?(ev?: ButtonEvent): void;
};

export const SpaceButton = <T extends keyof JSX.IntrinsicElements>({
    space,
    spaceKey: _spaceKey,
    className,
    selected,
    label,
    contextMenuTooltip,
    notificationState,
    size,
    isNarrow,
    children,
    innerRef,
    ContextMenuComponent,
    ...props
}: ButtonProps<T>): JSX.Element => {
    const [menuDisplayed, handle, openMenu, closeMenu] = useContextMenu<HTMLElement>(innerRef);
    const [onFocus, isActive] = useRovingTabIndex(handle);
    const tabIndex = isActive ? 0 : -1;

    const spaceKey = _spaceKey ?? space?.roomId;

    let avatar = (
        <div className="mx_SpaceButton_avatarPlaceholder">
            <div className="mx_SpaceButton_icon" />
        </div>
    );
    if (space) {
        avatar = <RoomAvatar size={size} room={space} type="square" />;
    }

    let notifBadge;
    if (spaceKey && notificationState) {
        let ariaLabel = _t("a11y_jump_first_unread_room");
        if (space?.getMyMembership() === KnownMembership.Invite) {
            ariaLabel = _t("a11y|jump_first_invite");
        }

        const jumpToNotification = (ev: MouseEvent): void => {
            ev.stopPropagation();
            ev.preventDefault();
            SpaceStore.instance.setActiveRoomInSpace(spaceKey);
        };

        notifBadge = (
            <div className="mx_SpacePanel_badgeContainer">
                <NotificationBadge
                    onClick={jumpToNotification}
                    notification={notificationState}
                    aria-label={ariaLabel}
                    tabIndex={tabIndex}
                    showUnsentTooltip={true}
                />
            </div>
        );
    }

    let contextMenu: JSX.Element | undefined;
    if (menuDisplayed && handle.current && ContextMenuComponent) {
        contextMenu = (
            <ContextMenuComponent
                {...toRightOf(handle.current.getBoundingClientRect(), 0)}
                space={space}
                onFinished={closeMenu}
            />
        );
    }

    const viewSpaceHome = (): void =>
        // space is set here because of the assignment condition of onClick
        defaultDispatcher.dispatch({ action: Action.ViewRoom, room_id: space!.roomId });
    const activateSpace = (): void => {
        if (spaceKey) SpaceStore.instance.setActiveSpace(spaceKey);
    };
    const onClick = props.onClick ?? (selected && space ? viewSpaceHome : activateSpace);

    return (
        <AccessibleButton
            {...props}
            className={classNames("mx_SpaceButton", className, {
                mx_SpaceButton_active: selected,
                mx_SpaceButton_hasMenuOpen: menuDisplayed,
                mx_SpaceButton_narrow: isNarrow,
            })}
            aria-label={label}
            title={!isNarrow || menuDisplayed ? undefined : label}
            onClick={onClick}
            onContextMenu={openMenu}
            ref={handle}
            tabIndex={tabIndex}
            onFocus={onFocus}
            placement="right"
        >
            {children}
            <div className="mx_SpaceButton_selectionWrapper">
                <div className="mx_SpaceButton_avatarWrapper">
                    {avatar}
                    {notifBadge}
                </div>
                {!isNarrow && <span className="mx_SpaceButton_name">{label}</span>}

                {ContextMenuComponent && (
                    <ContextMenuTooltipButton
                        className="mx_SpaceButton_menuButton"
                        onClick={openMenu}
                        title={contextMenuTooltip}
                        isExpanded={menuDisplayed}
                    />
                )}

                {contextMenu}
            </div>
        </AccessibleButton>
    );
};

interface IItemProps extends InputHTMLAttributes<HTMLLIElement> {
    space: Room;
    activeSpaces: SpaceKey[];
    isNested?: boolean;
    isPanelCollapsed?: boolean;
    onExpand?: Function;
    parents?: Set<string>;
    innerRef?: LegacyRef<HTMLLIElement>;
    dragHandleProps?: DraggableProvidedDragHandleProps | null;
}

interface IItemState {
    name: string;
    collapsed: boolean;
    childSpaces: Room[];
}

export class SpaceItem extends React.PureComponent<IItemProps, IItemState> {
    public static contextType = MatrixClientContext;

    private buttonRef = createRef<HTMLDivElement>();

    public constructor(props: IItemProps) {
        super(props);

        const collapsed = SpaceTreeLevelLayoutStore.instance.getSpaceCollapsedState(
            props.space.roomId,
            this.props.parents,
            !props.isNested, // default to collapsed for root items
        );

        this.state = {
            name: this.props.space.name,
            collapsed,
            childSpaces: this.childSpaces,
        };

        SpaceStore.instance.on(this.props.space.roomId, this.onSpaceUpdate);
        this.props.space.on(RoomEvent.Name, this.onRoomNameChange);
    }

    public componentWillUnmount(): void {
        SpaceStore.instance.off(this.props.space.roomId, this.onSpaceUpdate);
        this.props.space.off(RoomEvent.Name, this.onRoomNameChange);
    }

    private onSpaceUpdate = (): void => {
        this.setState({
            childSpaces: this.childSpaces,
        });
    };

    private onRoomNameChange = (): void => {
        this.setState({
            name: this.props.space.name,
        });
    };

    private get childSpaces(): Room[] {
        return SpaceStore.instance
            .getChildSpaces(this.props.space.roomId)
            .filter((s) => !this.props.parents?.has(s.roomId));
    }

    private get isCollapsed(): boolean {
        return this.state.collapsed || !!this.props.isPanelCollapsed;
    }

    private toggleCollapse = (evt: ButtonEvent): void => {
        if (this.props.onExpand && this.isCollapsed) {
            this.props.onExpand();
        }
        const newCollapsedState = !this.isCollapsed;

        SpaceTreeLevelLayoutStore.instance.setSpaceCollapsedState(
            this.props.space.roomId,
            this.props.parents,
            newCollapsedState,
        );
        this.setState({ collapsed: newCollapsedState });
        // don't bubble up so encapsulating button for space
        // doesn't get triggered
        evt.stopPropagation();
    };

    private onKeyDown = (ev: React.KeyboardEvent): void => {
        let handled = true;
        const action = getKeyBindingsManager().getRoomListAction(ev);
        const hasChildren = this.state.childSpaces?.length;
        switch (action) {
            case KeyBindingAction.CollapseRoomListSection:
                if (hasChildren && !this.isCollapsed) {
                    this.toggleCollapse(ev);
                } else {
                    const parentItem = this.buttonRef?.current?.parentElement?.parentElement;
                    const parentButton = parentItem?.previousElementSibling as HTMLElement;
                    parentButton?.focus();
                }
                break;

            case KeyBindingAction.ExpandRoomListSection:
                if (hasChildren) {
                    if (this.isCollapsed) {
                        this.toggleCollapse(ev);
                    } else {
                        const childLevel = this.buttonRef?.current?.nextElementSibling;
                        const firstSpaceItemChild = childLevel?.querySelector<HTMLLIElement>(".mx_SpaceItem");
                        firstSpaceItemChild?.querySelector<HTMLDivElement>(".mx_SpaceButton")?.focus();
                    }
                }
                break;

            default:
                handled = false;
        }

        if (handled) {
            ev.stopPropagation();
            ev.preventDefault();
        }
    };

    public render(): React.ReactNode {
        // eslint-disable-next-line @typescript-eslint/no-unused-vars
        const {
            space,
            activeSpaces,
            isNested,
            isPanelCollapsed,
            onExpand,
            parents,
            innerRef,
            dragHandleProps,
            ...otherProps
        } = this.props;

        const collapsed = this.isCollapsed;

        const itemClasses = classNames(this.props.className, {
            mx_SpaceItem: true,
            mx_SpaceItem_narrow: isPanelCollapsed,
            collapsed: collapsed,
            hasSubSpaces: this.state.childSpaces?.length,
        });

        const isInvite = space.getMyMembership() === KnownMembership.Invite;

        const notificationState = isInvite
            ? StaticNotificationState.forSymbol("!", NotificationLevel.Highlight)
            : SpaceStore.instance.getNotificationState(space.roomId);

        const hasChildren = this.state.childSpaces?.length;

        let childItems;
        if (hasChildren && !collapsed) {
            childItems = (
                <SpaceTreeLevel
                    spaces={this.state.childSpaces}
                    activeSpaces={activeSpaces}
                    isNested={true}
                    parents={new Set(parents).add(space.roomId)}
                />
            );
        }

        const toggleCollapseButton = hasChildren ? (
            <AccessibleButton
                className="mx_SpaceButton_toggleCollapse"
                onClick={this.toggleCollapse}
                tabIndex={-1}
                aria-label={collapsed ? _t("action|expand") : _t("action|collapse")}
            />
        ) : null;

        // eslint-disable-next-line @typescript-eslint/no-unused-vars
        const { tabIndex, ...restDragHandleProps } = dragHandleProps || {};
        const selected = activeSpaces.includes(space.roomId);

        return (
            <li
                {...otherProps}
                className={itemClasses}
                ref={innerRef}
                aria-expanded={hasChildren ? !collapsed : undefined}
                aria-selected={selected}
                role="treeitem"
            >
                <SpaceButton
                    {...restDragHandleProps}
                    space={space}
                    className={isInvite ? "mx_SpaceButton_invite" : undefined}
                    selected={selected}
                    label={this.state.name}
                    contextMenuTooltip={_t("space|context_menu|options")}
                    notificationState={notificationState}
                    isNarrow={isPanelCollapsed}
                    size={isNested ? "24px" : "32px"}
                    onKeyDown={this.onKeyDown}
                    ContextMenuComponent={
                        this.props.space.getMyMembership() === KnownMembership.Join ? SpaceContextMenu : undefined
                    }
                >
                    {toggleCollapseButton}
                </SpaceButton>

                {childItems}
            </li>
        );
    }
}

interface ITreeLevelProps {
    spaces: Room[];
    activeSpaces: SpaceKey[];
    isNested?: boolean;
    parents: Set<string>;
}

const SpaceTreeLevel: React.FC<ITreeLevelProps> = ({ spaces, activeSpaces, isNested, parents }) => {
    return (
        <ul className="mx_SpaceTreeLevel" role="group">
            {spaces.map((s) => {
                return (
                    <SpaceItem
                        key={s.roomId}
                        activeSpaces={activeSpaces}
                        space={s}
                        isNested={isNested}
                        parents={parents}
                    />
                );
            })}
        </ul>
    );
};<|MERGE_RESOLUTION|>--- conflicted
+++ resolved
@@ -49,13 +49,8 @@
 import { KeyBindingAction } from "../../../accessibility/KeyboardShortcuts";
 
 type ButtonProps<T extends keyof JSX.IntrinsicElements> = Omit<
-<<<<<<< HEAD
     ComponentProps<typeof AccessibleButton<T>>,
-    "title" | "onClick" | "size"
-=======
-    ComponentProps<typeof AccessibleTooltipButton<T>>,
     "title" | "onClick" | "size" | "element"
->>>>>>> 7193d4c6
 > & {
     space?: Room;
     spaceKey?: SpaceKey;
