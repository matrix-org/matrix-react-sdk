--- conflicted
+++ resolved
@@ -292,13 +292,7 @@
                     avatarSize={isNested ? 24 : 32}
                     onClick={this.onClick}
                     onKeyDown={this.onKeyDown}
-<<<<<<< HEAD
-                    aria-expanded={!this.state.collapsed}
-                    ContextMenuComponent={this.props.space.getMyMembership() === "join"
-                        ? SpaceContextMenu : undefined}
-=======
                     ContextMenuComponent={this.props.space.getMyMembership() === "join" ? SpaceContextMenu : undefined}
->>>>>>> 0f382efb
                 >
                     { toggleCollapseButton }
                 </SpaceButton>
