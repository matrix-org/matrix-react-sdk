--- conflicted
+++ resolved
@@ -20,11 +20,7 @@
 import { Room } from "matrix-js-sdk/src/models/room";
 
 import { _t } from "../../../languageHandler";
-<<<<<<< HEAD
 import dis from "../../../dispatcher/dispatcher";
-import RoomAvatar from "../avatars/RoomAvatar";
-=======
->>>>>>> b51fb0cb
 import { useContextMenu } from "../../structures/ContextMenu";
 import SpaceCreateMenu from "./SpaceCreateMenu";
 import { SpaceButton, SpaceItem } from "./SpaceTreeLevel";
@@ -105,12 +101,16 @@
         return SpaceStore.instance.allRoomsInHome;
     });
 
+    const onClick = selected ?
+        () => dis.dispatch({ action: "view_home_page" }) :
+        () => SpaceStore.instance.setActiveSpace(null);
+
     return <li className={classNames("mx_SpaceItem", {
         "collapsed": isPanelCollapsed,
     })}>
         <SpaceButton
             className="mx_SpaceButton_home"
-            onClick={() => SpaceStore.instance.setActiveSpace(null)}
+            onClick={onClick}
             selected={selected}
             label={allRoomsInHome ? _t("All rooms") : _t("Home")}
             notificationState={allRoomsInHome
@@ -168,27 +168,8 @@
     const [invites, spaces, activeSpace] = useSpaces();
     const activeSpaces = activeSpace ? [activeSpace] : [];
 
-<<<<<<< HEAD
-    const homeNotificationState = SpaceStore.spacesTweakAllRoomsEnabled
-        ? RoomNotificationStateStore.instance.globalState : SpaceStore.instance.getNotificationState(HOME_SPACE);
-
-    const onHomeClick = activeSpace ?
-        () => SpaceStore.instance.setActiveSpace(null) :
-        () => dis.dispatch({ action: "view_home_page" });
-
-    return <div className="mx_SpaceTreeLevel">
-        <SpaceButton
-            className="mx_SpaceButton_home"
-            onClick={onHomeClick}
-            selected={!activeSpace}
-            tooltip={SpaceStore.spacesTweakAllRoomsEnabled ? _t("All rooms") : _t("Home")}
-            notificationState={homeNotificationState}
-            isNarrow={isPanelCollapsed}
-        />
-=======
     return <div className="mx_SpaceTreeLevel">
         <HomeButton selected={!activeSpace} isPanelCollapsed={isPanelCollapsed} />
->>>>>>> b51fb0cb
         { invites.map(s => (
             <SpaceItem
                 key={s.roomId}
