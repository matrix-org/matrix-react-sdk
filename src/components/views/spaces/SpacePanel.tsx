--- conflicted
+++ resolved
@@ -249,12 +249,8 @@
     });
 
     return <div className="mx_SpaceTreeLevel">
-<<<<<<< HEAD
         <UserMenu isPanelCollapsed={isPanelCollapsed} />
-        <HomeButton selected={!activeSpace} isPanelCollapsed={isPanelCollapsed} />
-=======
         { metaSpacesSection }
->>>>>>> 5ad3261c
         { invites.map(s => (
             <SpaceItem
                 key={s.roomId}
