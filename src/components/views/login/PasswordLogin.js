--- conflicted
+++ resolved
@@ -170,23 +170,6 @@
                         value={this.state.phoneNumber}
                         autoFocus
                     />
-<<<<<<< HEAD
-                    <div className="mx_Login_field_group">
-                        <div className="mx_Login_field_prefix">+{prefix}</div>
-                        <input
-                            className="mx_Login_phoneNumberField mx_Login_field mx_Login_field_has_prefix"
-                            ref="phoneNumber"
-                            key="phone_input"
-                            type="text"
-                            name="phoneNumber"
-                            onChange={this.onPhoneNumberChanged}
-                            placeholder={_t('Mobile phone number')}
-                            value={this.state.phoneNumber}
-                            autoFocus
-                        />
-                    </div>
-=======
->>>>>>> 4df51a2b
                 </div>;
         }
     }
