/*
Copyright 2015, 2016 OpenMarket Ltd
Copyright 2017 Vector Creations Ltd

Licensed under the Apache License, Version 2.0 (the "License");
you may not use this file except in compliance with the License.
You may obtain a copy of the License at

    http://www.apache.org/licenses/LICENSE-2.0

Unless required by applicable law or agreed to in writing, software
distributed under the License is distributed on an "AS IS" BASIS,
WITHOUT WARRANTIES OR CONDITIONS OF ANY KIND, either express or implied.
See the License for the specific language governing permissions and
limitations under the License.
*/

import React from 'react';
import ReactDOM from 'react-dom';
import classNames from 'classnames';
import sdk from '../../../index';
var counterpart = require('counterpart');
import {field_input_incorrect} from '../../../UiEffects';


/**
 * A pure UI component which displays a username/password form.
 */
class PasswordLogin extends React.Component {
    static defaultProps = {
        onUsernameChanged: function() {},
        onPasswordChanged: function() {},
        onPhoneCountryChanged: function() {},
        onPhoneNumberChanged: function() {},
        initialUsername: "",
        initialPhoneCountry: "",
        initialPhoneNumber: "",
        initialPassword: "",
        loginIncorrect: false,
        hsDomain: "",
    }

    constructor(props) {
        super(props);
        this.state = {
            username: this.props.initialUsername,
            password: this.props.initialPassword,
            phoneCountry: this.props.initialPhoneCountry,
            phoneNumber: this.props.initialPhoneNumber,
            loginType: PasswordLogin.LOGIN_FIELD_MXID,
        };

        this.onSubmitForm = this.onSubmitForm.bind(this);
        this.onUsernameChanged = this.onUsernameChanged.bind(this);
        this.onLoginTypeChange = this.onLoginTypeChange.bind(this);
        this.onPhoneCountryChanged = this.onPhoneCountryChanged.bind(this);
        this.onPhoneNumberChanged = this.onPhoneNumberChanged.bind(this);
        this.onPasswordChanged = this.onPasswordChanged.bind(this);
    }

    componentWillMount() {
        this._passwordField = null;
    }

    componentWillReceiveProps(nextProps) {
        if (!this.props.loginIncorrect && nextProps.loginIncorrect) {
            field_input_incorrect(this._passwordField);
        }
    }

    onSubmitForm(ev) {
        ev.preventDefault();
        this.props.onSubmit(
            this.state.username,
            this.state.phoneCountry,
            this.state.phoneNumber,
            this.state.password,
        );
    }

    onUsernameChanged(ev) {
        this.setState({username: ev.target.value});
        this.props.onUsernameChanged(ev.target.value);
    }

    onLoginTypeChange(loginType) {
        this.setState({
            loginType: loginType,
            username: "" // Reset because email and username use the same state
        });
    }

    onPhoneCountryChanged(country) {
        this.setState({
            phoneCountry: country.iso2,
            phonePrefix: country.prefix,
        });
        this.props.onPhoneCountryChanged(country.iso2);
    }

    onPhoneNumberChanged(ev) {
        this.setState({phoneNumber: ev.target.value});
        this.props.onPhoneNumberChanged(ev.target.value);
    }

    onPasswordChanged(ev) {
        this.setState({password: ev.target.value});
        this.props.onPasswordChanged(ev.target.value);
    }

    renderLoginField(loginType) {
        switch(loginType) {
            case PasswordLogin.LOGIN_FIELD_EMAIL:
                return <input
                    className="mx_Login_field mx_Login_email"
                    key="email_input"
                    type="text"
                    name="username" // make it a little easier for browser's remember-password
                    onChange={this.onUsernameChanged}
                    placeholder="joe@example.com"
                    value={this.state.username}
                    autoFocus
                />;
            case PasswordLogin.LOGIN_FIELD_MXID:
                const mxidInputClasses = classNames({
                    "mx_Login_field": true,
                    "mx_Login_username": true,
                    "mx_Login_field_has_prefix": true,
                    "mx_Login_field_has_suffix": Boolean(this.props.hsDomain),
                });
                let suffix = null;
                if (this.props.hsDomain) {
                    suffix = <div className="mx_Login_field_suffix">
                        :{this.props.hsDomain}
                    </div>;
                }
                return <div className="mx_Login_field_group">
                    <div className="mx_Login_field_prefix">@</div>
                    <input
                        className={mxidInputClasses}
                        key="username_input"
                        type="text"
                        name="username" // make it a little easier for browser's remember-password
                        onChange={this.onUsernameChanged}
                        placeholder={counterpart.translate('username')}
                        value={this.state.username}
                        autoFocus
                    />
                    {suffix}
                </div>;
            case PasswordLogin.LOGIN_FIELD_PHONE:
                const CountryDropdown = sdk.getComponent('views.login.CountryDropdown');
                const prefix = this.state.phonePrefix;
                return <div className="mx_Login_phoneSection">
                    <CountryDropdown
                        className="mx_Login_phoneCountry"
                        ref="phone_country"
                        onOptionChange={this.onPhoneCountryChanged}
                        value={this.state.phoneCountry}
                    />
<<<<<<< HEAD
                    <input
                        className="mx_Login_phoneNumberField mx_Login_field"
                        ref="phoneNumber"
                        key="phone_input"
                        type="text"
                        name="phoneNumber"
                        onChange={this.onPhoneNumberChanged}
                        placeholder={counterpart.translate('Mobile phone number')}
                        value={this.state.phoneNumber}
                        autoFocus
                    />
=======
                    <div className="mx_Login_field_group">
                        <div className="mx_Login_field_prefix">+{prefix}</div>
                        <input
                            className="mx_Login_phoneNumberField mx_Login_field mx_Login_field_has_prefix"
                            ref="phoneNumber"
                            key="phone_input"
                            type="text"
                            name="phoneNumber"
                            onChange={this.onPhoneNumberChanged}
                            placeholder="Mobile phone number"
                            value={this.state.phoneNumber}
                            autoFocus
                        />
                    </div>
>>>>>>> c39f6fb7
                </div>;
        }
    }

    render() {
        var forgotPasswordJsx;

        if (this.props.onForgotPasswordClick) {
            forgotPasswordJsx = (
                <a className="mx_Login_forgot" onClick={this.props.onForgotPasswordClick} href="#">
                    { counterpart.translate('Forgot your password?') }
                </a>
            );
        }

        const pwFieldClass = classNames({
            mx_Login_field: true,
            error: this.props.loginIncorrect,
        });

        const Dropdown = sdk.getComponent('elements.Dropdown');

        const loginField = this.renderLoginField(this.state.loginType);

        return (
            <div>
                <form onSubmit={this.onSubmitForm}>
                <div className="mx_Login_type_container">
                    <label className="mx_Login_type_label">{ counterpart.translate('I want to sign in with') }</label>
                    <Dropdown
                        className="mx_Login_type_dropdown"
                        value={this.state.loginType}
                        onOptionChange={this.onLoginTypeChange}>
                            <span key={PasswordLogin.LOGIN_FIELD_MXID}>{ counterpart.translate('my Matrix ID') }</span>
                            <span key={PasswordLogin.LOGIN_FIELD_EMAIL}>{ counterpart.translate('Email Address') }</span>
                            <span key={PasswordLogin.LOGIN_FIELD_PHONE}>{ counterpart.translate('Phone') }</span>
                    </Dropdown>
                </div>
                {loginField}
                <input className={pwFieldClass} ref={(e) => {this._passwordField = e;}} type="password"
                    name="password"
                    value={this.state.password} onChange={this.onPasswordChanged}
                    placeholder={ counterpart.translate('Password') } />
                <br />
                {forgotPasswordJsx}
                <input className="mx_Login_submit" type="submit" value={ counterpart.translate('Sign in') } />
                </form>
            </div>
        );
    }
}

PasswordLogin.LOGIN_FIELD_EMAIL = "login_field_email";
PasswordLogin.LOGIN_FIELD_MXID = "login_field_mxid";
PasswordLogin.LOGIN_FIELD_PHONE = "login_field_phone";

PasswordLogin.propTypes = {
    onSubmit: React.PropTypes.func.isRequired, // fn(username, password)
    onForgotPasswordClick: React.PropTypes.func, // fn()
    initialUsername: React.PropTypes.string,
    initialPhoneCountry: React.PropTypes.string,
    initialPhoneNumber: React.PropTypes.string,
    initialPassword: React.PropTypes.string,
    onUsernameChanged: React.PropTypes.func,
    onPhoneCountryChanged: React.PropTypes.func,
    onPhoneNumberChanged: React.PropTypes.func,
    onPasswordChanged: React.PropTypes.func,
    loginIncorrect: React.PropTypes.bool,
    hsDomain: React.PropTypes.string,
};

module.exports = PasswordLogin;<|MERGE_RESOLUTION|>--- conflicted
+++ resolved
@@ -158,19 +158,6 @@
                         onOptionChange={this.onPhoneCountryChanged}
                         value={this.state.phoneCountry}
                     />
-<<<<<<< HEAD
-                    <input
-                        className="mx_Login_phoneNumberField mx_Login_field"
-                        ref="phoneNumber"
-                        key="phone_input"
-                        type="text"
-                        name="phoneNumber"
-                        onChange={this.onPhoneNumberChanged}
-                        placeholder={counterpart.translate('Mobile phone number')}
-                        value={this.state.phoneNumber}
-                        autoFocus
-                    />
-=======
                     <div className="mx_Login_field_group">
                         <div className="mx_Login_field_prefix">+{prefix}</div>
                         <input
@@ -180,12 +167,11 @@
                             type="text"
                             name="phoneNumber"
                             onChange={this.onPhoneNumberChanged}
-                            placeholder="Mobile phone number"
+                            placeholder={counterpart.translate('Mobile phone number')}
                             value={this.state.phoneNumber}
                             autoFocus
                         />
                     </div>
->>>>>>> c39f6fb7
                 </div>;
         }
     }
