--- conflicted
+++ resolved
@@ -143,13 +143,9 @@
                     { disclaimer(value) }
                 </div> }
             </div>
-<<<<<<< HEAD
-            { image && (<img src={image} alt="" />) }
-=======
             <div className="mx_BetaCard_columns_image_wrapper">
                 <img className="mx_BetaCard_columns_image" src={image} alt="" />
             </div>
->>>>>>> b8040a57
         </div>
         { extraSettings && value && <div className="mx_BetaCard_relatedSettings">
             { extraSettings.map(key => (
