--- conflicted
+++ resolved
@@ -14,12 +14,7 @@
 limitations under the License.
 */
 
-<<<<<<< HEAD
-import React, { useState, useRef, useContext } from 'react';
-=======
 import React, { useState, useEffect } from 'react';
-import { MatrixClient } from 'matrix-js-sdk/src/client';
->>>>>>> 1e4c336f
 import {
     Beacon,
     Room,
@@ -137,12 +132,11 @@
             onFinished={onFinished}
             fixedWidth={false}
         >
-<<<<<<< HEAD
-            { !!liveBeacons?.length ? <Map
+            { (centerGeoUri && !mapDisplayError) && <Map
                 id='mx_BeaconViewDialog'
                 bounds={bounds}
                 centerGeoUri={centerGeoUri}
-                interactive
+                interactiveonError={setMapDisplayError}
                 className="mx_BeaconViewDialog_map"
             >
                 {
@@ -157,59 +151,18 @@
                             <ZoomButtons map={map} />
                         </>
                 }
-            </Map> :
-                <MapFallback
-                    data-test-id='beacon-view-dialog-map-fallback'
-                    className='mx_BeaconViewDialog_map'
-                >
-                    <span className='mx_BeaconViewDialog_mapFallbackMessage'>{ _t('No live locations') }</span>
-=======
-            <MatrixClientContext.Provider value={matrixClient}>
-                { (centerGeoUri && !mapDisplayError) && <Map
-                    id='mx_BeaconViewDialog'
-                    bounds={bounds}
-                    centerGeoUri={centerGeoUri}
-                    interactive
-                    onError={setMapDisplayError}
-                    className="mx_BeaconViewDialog_map"
-                >
-                    {
-                        ({ map }: { map: maplibregl.Map}) =>
-                            <>
-                                { liveBeacons.map(beacon => <BeaconMarker
-                                    key={beacon.identifier}
-                                    map={map}
-                                    beacon={beacon}
-                                    tooltip={<BeaconStatusTooltip beacon={beacon} />}
-                                />) }
-                                <ZoomButtons map={map} />
-                            </>
-                    }
-                </Map> }
+            </Map> }
                 { mapDisplayError &&
                     <MapError
                         error={mapDisplayError.message as LocationShareError}
                         isMinimised
                     />
                 }
-                { !centerGeoUri && !mapDisplayError &&
-                    <MapFallback
-                        data-test-id='beacon-view-dialog-map-fallback'
-                        className='mx_BeaconViewDialog_map'
-                    >
-                        <span className='mx_BeaconViewDialog_mapFallbackMessage'>{ _t('No live locations') }</span>
-                        <AccessibleButton
-                            kind='primary'
-                            onClick={onFinished}
-                            data-test-id='beacon-view-dialog-fallback-close'
-                        >
-                            { _t('Close') }
-                        </AccessibleButton>
-                    </MapFallback>
-                }
-                { isSidebarOpen ?
-                    <DialogSidebar beacons={liveBeacons} onBeaconClick={onBeaconListItemClick} requestClose={() => setSidebarOpen(false)} /> :
->>>>>>> 1e4c336f
+                { !centerGeoUri && !mapDisplayError &&<MapFallback
+                    data-test-id='beacon-view-dialog-map-fallback'
+                    className='mx_BeaconViewDialog_map'
+                >
+                    <span className='mx_BeaconViewDialog_mapFallbackMessage'>{ _t('No live locations') }</span>
                     <AccessibleButton
                         kind='primary'
                         onClick={onFinished}
@@ -220,7 +173,7 @@
                 </MapFallback>
             }
             { isSidebarOpen ?
-                <DialogSidebar beacons={liveBeacons} requestClose={() => setSidebarOpen(false)} /> :
+                <DialogSidebar beacons={liveBeacons} onBeaconClick={onBeaconListItemClick}requestClose={() => setSidebarOpen(false)} /> :
                 <AccessibleButton
                     kind='primary'
                     onClick={() => setSidebarOpen(true)}
