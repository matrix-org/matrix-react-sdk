--- conflicted
+++ resolved
@@ -168,10 +168,6 @@
             const client = MatrixClientPeg.safeGet();
             const userId = request.otherUserId;
             const roomId = request.roomId;
-<<<<<<< HEAD
-            const client = MatrixClientPeg.safeGet();
-=======
->>>>>>> 9b5b0531
             description = roomId ? userLabelForEventRoom(client, userId, roomId) : userId;
             // for legacy to_device verification requests
             if (description === userId) {
