/*
Copyright 2015, 2016 OpenMarket Ltd
Copyright 2019, 2021 The Matrix.org Foundation C.I.C.

Licensed under the Apache License, Version 2.0 (the "License");
you may not use this file except in compliance with the License.
You may obtain a copy of the License at

    http://www.apache.org/licenses/LICENSE-2.0

Unless required by applicable law or agreed to in writing, software
distributed under the License is distributed on an "AS IS" BASIS,
WITHOUT WARRANTIES OR CONDITIONS OF ANY KIND, either express or implied.
See the License for the specific language governing permissions and
limitations under the License.
*/

import React from 'react';
import classNames from 'classnames';
import { _t } from '../../../languageHandler';
import { MatrixClientPeg } from '../../../MatrixClientPeg';

import SettingsStore from "../../../settings/SettingsStore";
import RoomHeaderButtons from '../right_panel/RoomHeaderButtons';
import E2EIcon from './E2EIcon';
import DecoratedRoomAvatar from "../avatars/DecoratedRoomAvatar";
import AccessibleTooltipButton from "../elements/AccessibleTooltipButton";
import RoomTopic from "../elements/RoomTopic";
import RoomName from "../elements/RoomName";
import { replaceableComponent } from "../../../utils/replaceableComponent";
import Modal from '../../../Modal';
import InfoDialog from "../dialogs/InfoDialog";
import { throttle } from 'lodash';
import { MatrixEvent, Room, RoomState } from 'matrix-js-sdk/src';
import { E2EStatus } from '../../../utils/ShieldUtils';
import { IOOBData } from '../../../stores/ThreepidInviteStore';
import { SearchScope } from './SearchBar';
import { CallType } from "matrix-js-sdk/src/webrtc/call";

export interface ISearchInfo {
    searchTerm: string;
    searchScope: SearchScope;
    searchCount: number;
}

interface IProps {
    room: Room;
    oobData?: IOOBData;
    inRoom: boolean;
    onSettingsClick: () => void;
    onSearchClick: () => void;
    onForgetClick: () => void;
    onCallPlaced: (type: CallType) => void;
    onAppsClick: () => void;
    e2eStatus: E2EStatus;
    appsShown: boolean;
    searchInfo: ISearchInfo;
}

@replaceableComponent("views.rooms.RoomHeader")
export default class RoomHeader extends React.Component<IProps> {
    static defaultProps = {
        editing: false,
        inRoom: false,
    };

    public componentDidMount() {
        const cli = MatrixClientPeg.get();
        cli.on("RoomState.events", this.onRoomStateEvents);
    }

    public componentWillUnmount() {
        const cli = MatrixClientPeg.get();
        if (cli) {
            cli.removeListener("RoomState.events", this.onRoomStateEvents);
        }
    }

    private onRoomStateEvents = (event: MatrixEvent, state: RoomState) => {
        if (!this.props.room || event.getRoomId() !== this.props.room.roomId) {
            return;
        }

        // redisplay the room name, topic, etc.
        this.rateLimitedUpdate();
    };

    private rateLimitedUpdate = throttle(() => {
        this.forceUpdate();
    }, 500, { leading: true, trailing: true });

    private displayInfoDialogAboutScreensharing() {
        Modal.createDialog(InfoDialog, {
            title: _t("Screen sharing is here!"),
            description: _t("You can now share your screen by pressing the \"screen share\" " +
            "button during a call. You can even do this in audio calls if both sides support it!"),
        });
    }

    public render() {
        let searchStatus = null;

        // don't display the search count until the search completes and
        // gives us a valid (possibly zero) searchCount.
        if (this.props.searchInfo &&
            this.props.searchInfo.searchCount !== undefined &&
            this.props.searchInfo.searchCount !== null) {
            searchStatus = <div className="mx_RoomHeader_searchStatus">&nbsp;
                { _t("(~%(count)s results)", { count: this.props.searchInfo.searchCount }) }
            </div>;
        }

        // XXX: this is a bit inefficient - we could just compare room.name for 'Empty room'...
        let settingsHint = false;
        const members = this.props.room ? this.props.room.getJoinedMembers() : undefined;
        if (members) {
            if (members.length === 1 && members[0].userId === MatrixClientPeg.get().credentials.userId) {
                const nameEvent = this.props.room.currentState.getStateEvents('m.room.name', '');
                if (!nameEvent || !nameEvent.getContent().name) {
                    settingsHint = true;
                }
            }
        }

        let oobName = _t("Join Room");
        if (this.props.oobData && this.props.oobData.name) {
            oobName = this.props.oobData.name;
        }

        const textClasses = classNames('mx_RoomHeader_nametext', { mx_RoomHeader_settingsHint: settingsHint });
        const name =
            <div className="mx_RoomHeader_name" onClick={this.props.onSettingsClick}>
                <RoomName room={this.props.room}>
                    { (name) => {
                        const roomName = name || oobName;
                        return <div dir="auto" className={textClasses} title={roomName}>{ roomName }</div>;
                    } }
                </RoomName>
                { searchStatus }
            </div>;

        const topicElement = <RoomTopic room={this.props.room}>
            { (topic, ref) => <div className="mx_RoomHeader_topic" ref={ref} title={topic} dir="auto">
                { topic }
            </div> }
        </RoomTopic>;

        let roomAvatar;
        if (this.props.room) {
            roomAvatar = <DecoratedRoomAvatar
                room={this.props.room}
                avatarSize={32}
                oobData={this.props.oobData}
                viewAvatarOnClick={true}
            />;
        }

        const buttons: JSX.Element[] = [];

        if (this.props.inRoom && SettingsStore.getValue("showCallButtonsInComposer")) {
            const voiceCallButton = <AccessibleTooltipButton
                className="mx_RoomHeader_button mx_RoomHeader_voiceCallButton"
                onClick={() => this.props.onCallPlaced(PlaceCallType.Voice)}
                title={_t("Voice call")}
                key="voice"
            />;
            const videoCallButton = <AccessibleTooltipButton
                className="mx_RoomHeader_button mx_RoomHeader_videoCallButton"
                onClick={(ev: React.MouseEvent<Element>) => ev.shiftKey ?
                    this.displayInfoDialogAboutScreensharing() : this.props.onCallPlaced(PlaceCallType.Video)}
                title={_t("Video call")}
                key="video"
            />;
            buttons.push(voiceCallButton, videoCallButton);
        }

        if (this.props.onForgetClick) {
            const forgetButton = <AccessibleTooltipButton
                className="mx_RoomHeader_button mx_RoomHeader_forgetButton"
                onClick={this.props.onForgetClick}
                title={_t("Forget room")}
                key="forget"
            />;
            buttons.push(forgetButton);
        }

        if (this.props.onAppsClick) {
            const appsButton = <AccessibleTooltipButton
                className={classNames("mx_RoomHeader_button mx_RoomHeader_appsButton", {
                    mx_RoomHeader_appsButton_highlight: this.props.appsShown,
                })}
                onClick={this.props.onAppsClick}
                title={this.props.appsShown ? _t("Hide Widgets") : _t("Show Widgets")}
                key="apps"
            />;
            buttons.push(appsButton);
        }

        if (this.props.onSearchClick && this.props.inRoom) {
<<<<<<< HEAD
            searchButton =
                <AccessibleTooltipButton
                    className="mx_RoomHeader_button mx_RoomHeader_searchButton"
                    onClick={this.props.onSearchClick}
                    title={_t("Search")} />;
        }

        let voiceCallButton;
        let videoCallButton;
        if (this.props.inRoom && SettingsStore.getValue("showCallButtonsInComposer")) {
            voiceCallButton =
                <AccessibleTooltipButton
                    className="mx_RoomHeader_button mx_RoomHeader_voiceCallButton"
                    onClick={() => this.props.onCallPlaced(CallType.Voice)}
                    title={_t("Voice call")} />;
            videoCallButton =
                <AccessibleTooltipButton
                    className="mx_RoomHeader_button mx_RoomHeader_videoCallButton"
                    onClick={(ev: React.MouseEvent<Element>) => {
                        ev.shiftKey ?
                            this.displayInfoDialogAboutScreensharing() :
                            this.props.onCallPlaced(CallType.Video);
                    }}
                    title={_t("Video call")} />;
=======
            const searchButton = <AccessibleTooltipButton
                className="mx_RoomHeader_button mx_RoomHeader_searchButton"
                onClick={this.props.onSearchClick}
                title={_t("Search")}
                key="search"
            />;
            buttons.push(searchButton);
>>>>>>> 92df0a35
        }

        const rightRow =
            <div className="mx_RoomHeader_buttons">
                { buttons }
            </div>;

        const e2eIcon = this.props.e2eStatus ? <E2EIcon status={this.props.e2eStatus} /> : undefined;

        return (
            <div className="mx_RoomHeader light-panel">
                <div className="mx_RoomHeader_wrapper" aria-owns="mx_RightPanel">
                    <div className="mx_RoomHeader_avatar">{ roomAvatar }</div>
                    <div className="mx_RoomHeader_e2eIcon">{ e2eIcon }</div>
                    { name }
                    { topicElement }
                    { rightRow }
                    <RoomHeaderButtons room={this.props.room} />
                </div>
            </div>
        );
    }
}<|MERGE_RESOLUTION|>--- conflicted
+++ resolved
@@ -160,14 +160,14 @@
         if (this.props.inRoom && SettingsStore.getValue("showCallButtonsInComposer")) {
             const voiceCallButton = <AccessibleTooltipButton
                 className="mx_RoomHeader_button mx_RoomHeader_voiceCallButton"
-                onClick={() => this.props.onCallPlaced(PlaceCallType.Voice)}
+                onClick={() => this.props.onCallPlaced(CallType.Voice)}
                 title={_t("Voice call")}
                 key="voice"
             />;
             const videoCallButton = <AccessibleTooltipButton
                 className="mx_RoomHeader_button mx_RoomHeader_videoCallButton"
                 onClick={(ev: React.MouseEvent<Element>) => ev.shiftKey ?
-                    this.displayInfoDialogAboutScreensharing() : this.props.onCallPlaced(PlaceCallType.Video)}
+                    this.displayInfoDialogAboutScreensharing() : this.props.onCallPlaced(CallType.Voice)}
                 title={_t("Video call")}
                 key="video"
             />;
@@ -197,32 +197,6 @@
         }
 
         if (this.props.onSearchClick && this.props.inRoom) {
-<<<<<<< HEAD
-            searchButton =
-                <AccessibleTooltipButton
-                    className="mx_RoomHeader_button mx_RoomHeader_searchButton"
-                    onClick={this.props.onSearchClick}
-                    title={_t("Search")} />;
-        }
-
-        let voiceCallButton;
-        let videoCallButton;
-        if (this.props.inRoom && SettingsStore.getValue("showCallButtonsInComposer")) {
-            voiceCallButton =
-                <AccessibleTooltipButton
-                    className="mx_RoomHeader_button mx_RoomHeader_voiceCallButton"
-                    onClick={() => this.props.onCallPlaced(CallType.Voice)}
-                    title={_t("Voice call")} />;
-            videoCallButton =
-                <AccessibleTooltipButton
-                    className="mx_RoomHeader_button mx_RoomHeader_videoCallButton"
-                    onClick={(ev: React.MouseEvent<Element>) => {
-                        ev.shiftKey ?
-                            this.displayInfoDialogAboutScreensharing() :
-                            this.props.onCallPlaced(CallType.Video);
-                    }}
-                    title={_t("Video call")} />;
-=======
             const searchButton = <AccessibleTooltipButton
                 className="mx_RoomHeader_button mx_RoomHeader_searchButton"
                 onClick={this.props.onSearchClick}
@@ -230,7 +204,6 @@
                 key="search"
             />;
             buttons.push(searchButton);
->>>>>>> 92df0a35
         }
 
         const rightRow =
