/*
Copyright 2015, 2016 OpenMarket Ltd
Copyright 2019, 2021 The Matrix.org Foundation C.I.C.

Licensed under the Apache License, Version 2.0 (the "License");
you may not use this file except in compliance with the License.
You may obtain a copy of the License at

    http://www.apache.org/licenses/LICENSE-2.0

Unless required by applicable law or agreed to in writing, software
distributed under the License is distributed on an "AS IS" BASIS,
WITHOUT WARRANTIES OR CONDITIONS OF ANY KIND, either express or implied.
See the License for the specific language governing permissions and
limitations under the License.
*/

import React from 'react';
import classNames from 'classnames';
import { throttle } from 'lodash';
import { MatrixEvent, Room, RoomStateEvent } from 'matrix-js-sdk/src/matrix';
import { CallType } from "matrix-js-sdk/src/webrtc/call";

import { _t } from '../../../languageHandler';
import { MatrixClientPeg } from '../../../MatrixClientPeg';
import defaultDispatcher from "../../../dispatcher/dispatcher";
import { Action } from "../../../dispatcher/actions";
import { UserTab } from "../dialogs/UserTab";
import SettingsStore from "../../../settings/SettingsStore";
import RoomHeaderButtons from '../right_panel/RoomHeaderButtons';
import E2EIcon from './E2EIcon';
import DecoratedRoomAvatar from "../avatars/DecoratedRoomAvatar";
import AccessibleTooltipButton from "../elements/AccessibleTooltipButton";
import RoomTopic from "../elements/RoomTopic";
import RoomName from "../elements/RoomName";
import { E2EStatus } from '../../../utils/ShieldUtils';
import { IOOBData } from '../../../stores/ThreepidInviteStore';
import { SearchScope } from './SearchBar';
import { ContextMenuTooltipButton } from '../../structures/ContextMenu';
import RoomContextMenu from "../context_menus/RoomContextMenu";
import { contextMenuBelow } from './RoomTile';
import { RoomNotificationStateStore } from '../../../stores/notifications/RoomNotificationStateStore';
import { RightPanelPhases } from '../../../stores/right-panel/RightPanelStorePhases';
import { NotificationStateEvents } from '../../../stores/notifications/NotificationState';
import RoomContext from "../../../contexts/RoomContext";
import RoomLiveShareWarning from '../beacon/RoomLiveShareWarning';
import { BetaPill } from "../beta/BetaCard";

export interface ISearchInfo {
    searchTerm: string;
    searchScope: SearchScope;
    searchCount: number;
}

interface IProps {
    room: Room;
    oobData?: IOOBData;
    inRoom: boolean;
    onSearchClick: () => void;
    onInviteClick: () => void;
    onForgetClick: () => void;
    onCallPlaced: (type: CallType) => void;
    onAppsClick: () => void;
    e2eStatus: E2EStatus;
    appsShown: boolean;
    searchInfo: ISearchInfo;
    excludedRightPanelPhaseButtons?: Array<RightPanelPhases>;
    showButtons?: boolean;
    enableRoomOptionsMenu?: boolean;
}

interface IState {
    contextMenuPosition?: DOMRect;
}

export default class RoomHeader extends React.Component<IProps, IState> {
    static defaultProps = {
        editing: false,
        inRoom: false,
        excludedRightPanelPhaseButtons: [],
        showButtons: true,
        enableRoomOptionsMenu: true,
    };

    static contextType = RoomContext;
    public context!: React.ContextType<typeof RoomContext>;

    constructor(props, context) {
        super(props, context);
        const notiStore = RoomNotificationStateStore.instance.getRoomState(props.room);
        notiStore.on(NotificationStateEvents.Update, this.onNotificationUpdate);
        this.state = {};
    }

    public componentDidMount() {
        const cli = MatrixClientPeg.get();
        cli.on(RoomStateEvent.Events, this.onRoomStateEvents);
    }

    public componentWillUnmount() {
        const cli = MatrixClientPeg.get();
        if (cli) {
            cli.removeListener(RoomStateEvent.Events, this.onRoomStateEvents);
        }
        const notiStore = RoomNotificationStateStore.instance.getRoomState(this.props.room);
        notiStore.removeListener(NotificationStateEvents.Update, this.onNotificationUpdate);
    }

    private onRoomStateEvents = (event: MatrixEvent) => {
        if (!this.props.room || event.getRoomId() !== this.props.room.roomId) {
            return;
        }

        // redisplay the room name, topic, etc.
        this.rateLimitedUpdate();
    };

    private onNotificationUpdate = () => {
        this.forceUpdate();
    };

    private rateLimitedUpdate = throttle(() => {
        this.forceUpdate();
    }, 500, { leading: true, trailing: true });

    private onContextMenuOpenClick = (ev: React.MouseEvent) => {
        ev.preventDefault();
        ev.stopPropagation();
        const target = ev.target as HTMLButtonElement;
        this.setState({ contextMenuPosition: target.getBoundingClientRect() });
    };

    private onContextMenuCloseClick = () => {
        this.setState({ contextMenuPosition: null });
    };

    private renderButtons(): JSX.Element[] {
        const buttons: JSX.Element[] = [];

        if (this.props.inRoom &&
            this.props.onCallPlaced &&
            !this.context.tombstone &&
            SettingsStore.getValue("showCallButtonsInComposer")
        ) {
            const voiceCallButton = <AccessibleTooltipButton
                className="mx_RoomHeader_button mx_RoomHeader_voiceCallButton"
                onClick={() => this.props.onCallPlaced(CallType.Voice)}
                title={_t("Voice call")}
                key="voice"
            />;
            const videoCallButton = <AccessibleTooltipButton
                className="mx_RoomHeader_button mx_RoomHeader_videoCallButton"
                onClick={() => this.props.onCallPlaced(CallType.Video)}
                title={_t("Video call")}
                key="video"
            />;
            buttons.push(voiceCallButton, videoCallButton);
        }

        if (this.props.onForgetClick) {
            const forgetButton = <AccessibleTooltipButton
                className="mx_RoomHeader_button mx_RoomHeader_forgetButton"
                onClick={this.props.onForgetClick}
                title={_t("Forget room")}
                key="forget"
            />;
            buttons.push(forgetButton);
        }

        if (this.props.onAppsClick) {
            const appsButton = <AccessibleTooltipButton
                className={classNames("mx_RoomHeader_button mx_RoomHeader_appsButton", {
                    mx_RoomHeader_appsButton_highlight: this.props.appsShown,
                })}
                onClick={this.props.onAppsClick}
                title={this.props.appsShown ? _t("Hide Widgets") : _t("Show Widgets")}
                key="apps"
            />;
            buttons.push(appsButton);
        }

        if (this.props.onSearchClick && this.props.inRoom) {
            const searchButton = <AccessibleTooltipButton
                className="mx_RoomHeader_button mx_RoomHeader_searchButton"
                onClick={this.props.onSearchClick}
                title={_t("Search")}
                key="search"
            />;
            buttons.push(searchButton);
        }

        if (this.props.onInviteClick && this.props.inRoom) {
            const inviteButton = <AccessibleTooltipButton
                className="mx_RoomHeader_button mx_RoomHeader_inviteButton"
                onClick={this.props.onInviteClick}
                title={_t("Invite")}
                key="invite"
            />;
            buttons.push(inviteButton);
        }

        return buttons;
    }

    private renderName(oobName) {
        let contextMenu: JSX.Element;
        if (this.state.contextMenuPosition && this.props.room) {
            contextMenu = (
                <RoomContextMenu
                    {...contextMenuBelow(this.state.contextMenuPosition)}
                    room={this.props.room}
                    onFinished={this.onContextMenuCloseClick}
                />
            );
        }

        // XXX: this is a bit inefficient - we could just compare room.name for 'Empty room'...
        let settingsHint = false;
        const members = this.props.room ? this.props.room.getJoinedMembers() : undefined;
        if (members) {
            if (members.length === 1 && members[0].userId === MatrixClientPeg.get().credentials.userId) {
                const nameEvent = this.props.room.currentState.getStateEvents('m.room.name', '');
                if (!nameEvent || !nameEvent.getContent().name) {
                    settingsHint = true;
                }
            }
        }

        const textClasses = classNames('mx_RoomHeader_nametext', { mx_RoomHeader_settingsHint: settingsHint });
        const roomName = <RoomName room={this.props.room}>
            { (name) => {
                const roomName = name || oobName;
                return <div dir="auto" className={textClasses} title={roomName}>{ roomName }</div>;
            } }
        </RoomName>;

        if (this.props.enableRoomOptionsMenu) {
            return (
                <ContextMenuTooltipButton
                    className="mx_RoomHeader_name"
                    onClick={this.onContextMenuOpenClick}
                    isExpanded={!!this.state.contextMenuPosition}
                    title={_t("Room options")}
                >
                    { roomName }
                    { this.props.room && <div className="mx_RoomHeader_chevron" /> }
                    { contextMenu }
                </ContextMenuTooltipButton>
            );
        }

        return <div className="mx_RoomHeader_name mx_RoomHeader_name--textonly">
            { roomName }
        </div>;
    }

    public render() {
        let searchStatus = null;

        // don't display the search count until the search completes and
        // gives us a valid (possibly zero) searchCount.
        if (this.props.searchInfo &&
            this.props.searchInfo.searchCount !== undefined &&
            this.props.searchInfo.searchCount !== null) {
            searchStatus = <div className="mx_RoomHeader_searchStatus">&nbsp;
                { _t("(~%(count)s results)", { count: this.props.searchInfo.searchCount }) }
            </div>;
        }

        let oobName = _t("Join Room");
        if (this.props.oobData && this.props.oobData.name) {
            oobName = this.props.oobData.name;
        }

        const name = this.renderName(oobName);

        const topicElement = <RoomTopic
            room={this.props.room}
            className="mx_RoomHeader_topic"
        />;

        let roomAvatar;
        if (this.props.room) {
            roomAvatar = <DecoratedRoomAvatar
                room={this.props.room}
                avatarSize={24}
                oobData={this.props.oobData}
                viewAvatarOnClick={true}
            />;
        }

        let buttons;
        if (this.props.showButtons) {
            buttons = <React.Fragment>
                <div className="mx_RoomHeader_buttons">
                    { this.renderButtons() }
                </div>
                <RoomHeaderButtons room={this.props.room} excludedRightPanelPhaseButtons={this.props.excludedRightPanelPhaseButtons} />
            </React.Fragment>;
        }

        const e2eIcon = this.props.e2eStatus ? <E2EIcon status={this.props.e2eStatus} /> : undefined;

        const isVideoRoom = SettingsStore.getValue("feature_video_rooms") && this.props.room.isElementVideoRoom();
        const viewLabs = () => defaultDispatcher.dispatch({
            action: Action.ViewUserSettings,
            initialTabId: UserTab.Labs,
        });
        const betaPill = isVideoRoom ? (
            <BetaPill onClick={viewLabs} tooltipTitle={_t("Video rooms are a beta feature")} />
        ) : null;

        return (
            <div className="mx_RoomHeader light-panel">
                <div className="mx_RoomHeader_wrapper" aria-owns="mx_RightPanel">
                    <div className="mx_RoomHeader_avatar">{ roomAvatar }</div>
                    <div className="mx_RoomHeader_e2eIcon">{ e2eIcon }</div>
                    { name }
                    { searchStatus }
                    { topicElement }
<<<<<<< HEAD
                    { buttons }
=======
                    { betaPill }
                    { rightRow }
                    <RoomHeaderButtons room={this.props.room} excludedRightPanelPhaseButtons={this.props.excludedRightPanelPhaseButtons} />
>>>>>>> 18d7f7c5
                </div>
                <RoomLiveShareWarning roomId={this.props.room.roomId} />
            </div>
        );
    }
}<|MERGE_RESOLUTION|>--- conflicted
+++ resolved
@@ -318,13 +318,9 @@
                     { name }
                     { searchStatus }
                     { topicElement }
-<<<<<<< HEAD
+                    { betaPill }
                     { buttons }
-=======
-                    { betaPill }
-                    { rightRow }
                     <RoomHeaderButtons room={this.props.room} excludedRightPanelPhaseButtons={this.props.excludedRightPanelPhaseButtons} />
->>>>>>> 18d7f7c5
                 </div>
                 <RoomLiveShareWarning roomId={this.props.room.roomId} />
             </div>
