--- conflicted
+++ resolved
@@ -113,7 +113,6 @@
     const globalNotificationState = useGlobalNotificationState();
 
     return (
-<<<<<<< HEAD
         <Flex
             as="header"
             align="center"
@@ -128,17 +127,6 @@
         >
             <DecoratedRoomAvatar room={room} size="40px" displayBadge={false} />
             <Box flex="1" className="mx_RoomHeader_info">
-=======
-        <Flex as="header" align="center" gap="var(--cpd-space-3x)" className="mx_RoomHeader light-panel">
-            <DecoratedRoomAvatar room={room} avatarSize={40} displayBadge={false} />
-            <Box
-                flex="1"
-                className="mx_RoomHeader_info"
-                onClick={() => {
-                    showOrHidePanel(RightPanelPhases.RoomSummary);
-                }}
-            >
->>>>>>> 3acc9059
                 <BodyText
                     as="div"
                     size="lg"
