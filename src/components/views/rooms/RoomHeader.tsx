--- conflicted
+++ resolved
@@ -14,13 +14,8 @@
 limitations under the License.
 */
 
-<<<<<<< HEAD
-import React, { useMemo } from "react";
-import { Body as BodyText, IconButton } from "@vector-im/compound-web";
-=======
 import React, { useCallback, useEffect, useMemo, useState } from "react";
 import { Body as BodyText, IconButton, Tooltip } from "@vector-im/compound-web";
->>>>>>> 46037d23
 import { Icon as VideoCallIcon } from "@vector-im/compound-design-tokens/icons/video-call.svg";
 import { Icon as VoiceCallIcon } from "@vector-im/compound-design-tokens/icons/voice-call.svg";
 import { Icon as ThreadsIcon } from "@vector-im/compound-design-tokens/icons/threads-solid.svg";
@@ -47,12 +42,9 @@
 import { useGlobalNotificationState } from "../../../hooks/useGlobalNotificationState";
 import SdkConfig from "../../../SdkConfig";
 import { useFeatureEnabled } from "../../../hooks/useSettings";
-<<<<<<< HEAD
 import { placeCall } from "../../../utils/room/placeCall";
-=======
 import { useEncryptionStatus } from "../../../hooks/useEncryptionStatus";
 import { E2EStatus } from "../../../utils/ShieldUtils";
->>>>>>> 46037d23
 import FacePile from "../elements/FacePile";
 
 /**
