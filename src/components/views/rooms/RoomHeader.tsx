/*
Copyright 2023 The Matrix.org Foundation C.I.C.

Licensed under the Apache License, Version 2.0 (the "License");
you may not use this file except in compliance with the License.
You may obtain a copy of the License at

    http://www.apache.org/licenses/LICENSE-2.0

Unless required by applicable law or agreed to in writing, software
distributed under the License is distributed on an "AS IS" BASIS,
WITHOUT WARRANTIES OR CONDITIONS OF ANY KIND, either express or implied.
See the License for the specific language governing permissions and
limitations under the License.
*/

import React, { useMemo } from "react";
import { Body as BodyText, IconButton } from "@vector-im/compound-web";
import { Icon as VideoCallIcon } from "@vector-im/compound-design-tokens/icons/video-call.svg";
import { Icon as VoiceCallIcon } from "@vector-im/compound-design-tokens/icons/voice-call.svg";
import { Icon as ThreadsIcon } from "@vector-im/compound-design-tokens/icons/threads-solid.svg";
import { Icon as NotificationsIcon } from "@vector-im/compound-design-tokens/icons/notifications-solid.svg";
import { CallType } from "matrix-js-sdk/src/webrtc/call";
import { EventType } from "matrix-js-sdk/src/matrix";

import type { Room } from "matrix-js-sdk/src/matrix";
import { useRoomName } from "../../../hooks/useRoomName";
import DecoratedRoomAvatar from "../avatars/DecoratedRoomAvatar";
import { RightPanelPhases } from "../../../stores/right-panel/RightPanelStorePhases";
import RightPanelStore from "../../../stores/right-panel/RightPanelStore";
import { useTopic } from "../../../hooks/room/useTopic";
import { useAccountData } from "../../../hooks/useAccountData";
import { useMatrixClientContext } from "../../../contexts/MatrixClientContext";
import { useRoomMemberCount, useRoomMembers } from "../../../hooks/useRoomMembers";
import { _t, getCurrentLanguage } from "../../../languageHandler";
import { Flex } from "../../utils/Flex";
import { Box } from "../../utils/Box";
import { useRoomCallStatus } from "../../../hooks/room/useRoomCallStatus";
import { useRoomThreadNotifications } from "../../../hooks/room/useRoomThreadNotifications";
import { NotificationColor } from "../../../stores/notifications/NotificationColor";
import { useGlobalNotificationState } from "../../../hooks/useGlobalNotificationState";
import SdkConfig from "../../../SdkConfig";
import { useFeatureEnabled } from "../../../hooks/useSettings";
<<<<<<< HEAD
import { placeCall } from "../../../utils/room/placeCall";
=======
import FacePile from "../elements/FacePile";
>>>>>>> 6b3243b2

/**
 * A helper to transform a notification color to the what the Compound Icon Button
 * expects
 */
function notificationColorToIndicator(color: NotificationColor): React.ComponentProps<typeof IconButton>["indicator"] {
    if (color <= NotificationColor.None) {
        return undefined;
    } else if (color <= NotificationColor.Grey) {
        return "default";
    } else {
        return "highlight";
    }
}

/**
 * A helper to show or hide the right panel
 */
function showOrHidePanel(phase: RightPanelPhases): void {
    const rightPanel = RightPanelStore.instance;
    rightPanel.isOpen && rightPanel.currentCard.phase === phase
        ? rightPanel.togglePanel(null)
        : rightPanel.setCard({ phase });
}

export default function RoomHeader({ room }: { room: Room }): JSX.Element {
    const client = useMatrixClientContext();

    const roomName = useRoomName(room);
    const roomTopic = useTopic(room);

    const members = useRoomMembers(room);
    const memberCount = useRoomMemberCount(room);

    const directRoomsList = useAccountData<Record<string, string[]>>(client, EventType.Direct);
    const isDirectMessage = useMemo(() => {
        for (const [, dmRoomList] of Object.entries(directRoomsList)) {
            if (dmRoomList.includes(room?.roomId ?? "")) {
                return true;
            }
        }
        return false;
    }, [directRoomsList, room?.roomId]);

    const { voiceCallDisabledReason, voiceCallType, videoCallDisabledReason, videoCallType } = useRoomCallStatus(room);

    const groupCallsEnabled = useFeatureEnabled("feature_group_calls");
    /**
     * A special mode where only Element Call is used. In this case we want to
     * hide the voice call button
     */
    const useElementCallExclusively = useMemo(() => {
        return SdkConfig.get("element_call").use_exclusively && groupCallsEnabled;
    }, [groupCallsEnabled]);

    const threadNotifications = useRoomThreadNotifications(room);
    const globalNotificationState = useGlobalNotificationState();

    return (
        <Flex
            as="header"
            align="center"
            gap="var(--cpd-space-3x)"
            className="mx_RoomHeader light-panel"
            onClick={() => {
                showOrHidePanel(RightPanelPhases.RoomSummary);
            }}
        >
            <DecoratedRoomAvatar room={room} size="40px" displayBadge={false} />
            <Box flex="1" className="mx_RoomHeader_info">
                <BodyText
                    as="div"
                    size="lg"
                    weight="semibold"
                    dir="auto"
                    title={roomName}
                    role="heading"
                    aria-level={1}
                >
                    {roomName}
                </BodyText>
                {roomTopic && (
                    <BodyText as="div" size="sm" className="mx_RoomHeader_topic">
                        {roomTopic.text}
                    </BodyText>
                )}
            </Box>
            <Flex as="nav" align="center" gap="var(--cpd-space-2x)">
                {!useElementCallExclusively && (
                    <IconButton
                        disabled={!!voiceCallDisabledReason}
                        title={!voiceCallDisabledReason ? _t("Voice call") : voiceCallDisabledReason!}
                        onClick={() => {
                            placeCall(room, CallType.Voice, voiceCallType);
                        }}
                    >
                        <VoiceCallIcon />
                    </IconButton>
                )}
                <IconButton
                    disabled={!!videoCallDisabledReason}
                    title={!videoCallDisabledReason ? _t("Video call") : videoCallDisabledReason!}
                    onClick={() => {
                        placeCall(room, CallType.Video, videoCallType);
                    }}
                >
                    <VideoCallIcon />
                </IconButton>
                <IconButton
                    indicator={notificationColorToIndicator(threadNotifications)}
                    onClick={() => {
                        showOrHidePanel(RightPanelPhases.ThreadPanel);
                    }}
                    title={_t("common|threads")}
                >
                    <ThreadsIcon />
                </IconButton>
                <IconButton
                    indicator={notificationColorToIndicator(globalNotificationState.color)}
                    onClick={() => {
                        showOrHidePanel(RightPanelPhases.NotificationPanel);
                    }}
                    title={_t("Notifications")}
                >
                    <NotificationsIcon />
                </IconButton>
            </Flex>
            {!isDirectMessage && (
                <BodyText
                    as="div"
                    size="sm"
                    weight="medium"
                    aria-label={_t("%(count)s members", { count: memberCount })}
                    onClick={(e: React.MouseEvent) => {
                        showOrHidePanel(RightPanelPhases.RoomMemberList);
                        e.stopPropagation();
                    }}
                >
                    <FacePile
                        className="mx_RoomHeader_members"
                        members={members.slice(0, 3)}
                        size="20px"
                        overflow={false}
                    >
                        {memberCount.toLocaleString(getCurrentLanguage())}
                    </FacePile>
                </BodyText>
            )}
        </Flex>
    );
}<|MERGE_RESOLUTION|>--- conflicted
+++ resolved
@@ -41,11 +41,8 @@
 import { useGlobalNotificationState } from "../../../hooks/useGlobalNotificationState";
 import SdkConfig from "../../../SdkConfig";
 import { useFeatureEnabled } from "../../../hooks/useSettings";
-<<<<<<< HEAD
 import { placeCall } from "../../../utils/room/placeCall";
-=======
 import FacePile from "../elements/FacePile";
->>>>>>> 6b3243b2
 
 /**
  * A helper to transform a notification color to the what the Compound Icon Button
