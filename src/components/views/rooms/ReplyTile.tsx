/*
Copyright 2020-2021 Tulir Asokan <tulir@maunium.net>

Licensed under the Apache License, Version 2.0 (the "License");
you may not use this file except in compliance with the License.
You may obtain a copy of the License at

    http://www.apache.org/licenses/LICENSE-2.0

Unless required by applicable law or agreed to in writing, software
distributed under the License is distributed on an "AS IS" BASIS,
WITHOUT WARRANTIES OR CONDITIONS OF ANY KIND, either express or implied.
See the License for the specific language governing permissions and
limitations under the License.
*/

import React, { createRef } from 'react';
import classNames from 'classnames';
import { _t } from '../../../languageHandler';
import dis from '../../../dispatcher/dispatcher';
import { MatrixEvent } from "matrix-js-sdk/src/models/event";
import { RoomPermalinkCreator } from '../../../utils/permalinks/Permalinks';
import SenderProfile from "../messages/SenderProfile";
import MImageReplyBody from "../messages/MImageReplyBody";
import * as sdk from '../../../index';
import { EventType, MsgType } from 'matrix-js-sdk/src/@types/event';
import { replaceableComponent } from '../../../utils/replaceableComponent';
import { getEventDisplayInfo, isVoiceMessage } from '../../../utils/EventUtils';
import MFileBody from "../messages/MFileBody";
<<<<<<< HEAD
import MemberAvatar from '../avatars/MemberAvatar';
=======
import MVoiceMessageBody from "../messages/MVoiceMessageBody";
>>>>>>> 94449953

interface IProps {
    mxEvent: MatrixEvent;
    permalinkCreator?: RoomPermalinkCreator;
    highlights?: string[];
    highlightLink?: string;
    onHeightChanged?(): void;
}

@replaceableComponent("views.rooms.ReplyTile")
export default class ReplyTile extends React.PureComponent<IProps> {
    private anchorElement = createRef<HTMLAnchorElement>();

    static defaultProps = {
        onHeightChanged: () => {},
    };

    componentDidMount() {
        this.props.mxEvent.on("Event.decrypted", this.onDecrypted);
        this.props.mxEvent.on("Event.beforeRedaction", this.onEventRequiresUpdate);
        this.props.mxEvent.on("Event.replaced", this.onEventRequiresUpdate);
    }

    componentWillUnmount() {
        this.props.mxEvent.removeListener("Event.decrypted", this.onDecrypted);
        this.props.mxEvent.removeListener("Event.beforeRedaction", this.onEventRequiresUpdate);
        this.props.mxEvent.removeListener("Event.replaced", this.onEventRequiresUpdate);
    }

    private onDecrypted = (): void => {
        this.forceUpdate();
        if (this.props.onHeightChanged) {
            this.props.onHeightChanged();
        }
    };

    private onEventRequiresUpdate = (): void => {
        // Force update when necessary - redactions and edits
        this.forceUpdate();
    };

    private onClick = (e: React.MouseEvent): void => {
        const clickTarget = e.target as HTMLElement;
        // Following a link within a reply should not dispatch the `view_room` action
        // so that the browser can direct the user to the correct location
        // The exception being the link wrapping the reply
        if (
            clickTarget.tagName.toLowerCase() !== "a" ||
            clickTarget.closest("a") === null ||
            clickTarget === this.anchorElement.current
        ) {
            // This allows the permalink to be opened in a new tab/window or copied as
            // matrix.to, but also for it to enable routing within Riot when clicked.
            e.preventDefault();
            dis.dispatch({
                action: 'view_room',
                event_id: this.props.mxEvent.getId(),
                highlighted: true,
                room_id: this.props.mxEvent.getRoomId(),
            });
        }
    };

    render() {
        const mxEvent = this.props.mxEvent;
        const msgType = mxEvent.getContent().msgtype;

        const { tileHandler, isInfoMessage } = getEventDisplayInfo(mxEvent);
        // This shouldn't happen: the caller should check we support this type
        // before trying to instantiate us
        if (!tileHandler) {
            const { mxEvent } = this.props;
            console.warn(`Event type not supported: type:${mxEvent.getType()} isState:${mxEvent.isState()}`);
            return <div className="mx_ReplyTile mx_ReplyTile_info mx_MNoticeBody">
                { _t('This event could not be displayed') }
            </div>;
        }

        const EventTileType = sdk.getComponent(tileHandler);

        const classes = classNames("mx_ReplyTile", {
            mx_ReplyTile_info: isInfoMessage && !mxEvent.isRedacted(),
            mx_ReplyTile_audio: msgType === MsgType.Audio,
            mx_ReplyTile_video: msgType === MsgType.Video,
        });

        let permalink = "#";
        if (this.props.permalinkCreator) {
            permalink = this.props.permalinkCreator.forEvent(mxEvent.getId());
        }

        let sender;
<<<<<<< HEAD
        const hasOwnSender = isInfoMessage || tileHandler === EventType.RoomCreate;
        if (!hasOwnSender) {
            sender = (
                <div className="mx_ReplyTile_sender">
                    <MemberAvatar
                        member={this.props.mxEvent.sender}
                        fallbackUserId={this.props.mxEvent.getSender()}
                        width={14}
                        height={14}
                    />
                    <SenderProfile
                        mxEvent={this.props.mxEvent}
                        enableFlair={false}
                    />
                </div>
            );
=======
        const needsSenderProfile = (
            !isInfoMessage &&
            msgType !== MsgType.Image &&
            tileHandler !== EventType.RoomCreate &&
            evType !== EventType.Sticker
        );

        if (needsSenderProfile) {
            sender = <SenderProfile
                mxEvent={mxEvent}
                enableFlair={false}
            />;
>>>>>>> 94449953
        }

        const msgtypeOverrides = {
            [MsgType.Image]: MImageReplyBody,
<<<<<<< HEAD
            // Override audio and video body with file body
            [MsgType.Audio]: MFileBody,
=======
            // Override audio and video body with file body. We also hide the download/decrypt button using CSS
            [MsgType.Audio]: isVoiceMessage(mxEvent) ? MVoiceMessageBody : MFileBody,
>>>>>>> 94449953
            [MsgType.Video]: MFileBody,
        };
        const evOverrides = {
            // Use MImageReplyBody so that the sticker isn't taking up a lot of space
            [EventType.Sticker]: MImageReplyBody,
        };

        return (
            <div className={classes}>
                <a href={permalink} onClick={this.onClick} ref={this.anchorElement}>
                    { sender }
                    <EventTileType
                        ref="tile"
                        mxEvent={mxEvent}
                        highlights={this.props.highlights}
                        highlightLink={this.props.highlightLink}
                        onHeightChanged={this.props.onHeightChanged}
                        showUrlPreview={false}
                        overrideBodyTypes={msgtypeOverrides}
                        overrideEventTypes={evOverrides}
                        replacingEventId={mxEvent.replacingEventId()}
                        maxImageHeight={96} />
                </a>
            </div>
        );
    }
}<|MERGE_RESOLUTION|>--- conflicted
+++ resolved
@@ -27,11 +27,8 @@
 import { replaceableComponent } from '../../../utils/replaceableComponent';
 import { getEventDisplayInfo, isVoiceMessage } from '../../../utils/EventUtils';
 import MFileBody from "../messages/MFileBody";
-<<<<<<< HEAD
 import MemberAvatar from '../avatars/MemberAvatar';
-=======
 import MVoiceMessageBody from "../messages/MVoiceMessageBody";
->>>>>>> 94449953
 
 interface IProps {
     mxEvent: MatrixEvent;
@@ -124,48 +121,28 @@
         }
 
         let sender;
-<<<<<<< HEAD
         const hasOwnSender = isInfoMessage || tileHandler === EventType.RoomCreate;
         if (!hasOwnSender) {
             sender = (
                 <div className="mx_ReplyTile_sender">
                     <MemberAvatar
-                        member={this.props.mxEvent.sender}
-                        fallbackUserId={this.props.mxEvent.getSender()}
+                        member={mxEvent.sender}
+                        fallbackUserId={mxEvent.getSender()}
                         width={14}
                         height={14}
                     />
                     <SenderProfile
-                        mxEvent={this.props.mxEvent}
+                        mxEvent={mxEvent}
                         enableFlair={false}
                     />
                 </div>
             );
-=======
-        const needsSenderProfile = (
-            !isInfoMessage &&
-            msgType !== MsgType.Image &&
-            tileHandler !== EventType.RoomCreate &&
-            evType !== EventType.Sticker
-        );
-
-        if (needsSenderProfile) {
-            sender = <SenderProfile
-                mxEvent={mxEvent}
-                enableFlair={false}
-            />;
->>>>>>> 94449953
         }
 
         const msgtypeOverrides = {
             [MsgType.Image]: MImageReplyBody,
-<<<<<<< HEAD
-            // Override audio and video body with file body
-            [MsgType.Audio]: MFileBody,
-=======
             // Override audio and video body with file body. We also hide the download/decrypt button using CSS
             [MsgType.Audio]: isVoiceMessage(mxEvent) ? MVoiceMessageBody : MFileBody,
->>>>>>> 94449953
             [MsgType.Video]: MFileBody,
         };
         const evOverrides = {
