/*
Copyright 2020-2021 Tulir Asokan <tulir@maunium.net>

Licensed under the Apache License, Version 2.0 (the "License");
you may not use this file except in compliance with the License.
You may obtain a copy of the License at

    http://www.apache.org/licenses/LICENSE-2.0

Unless required by applicable law or agreed to in writing, software
distributed under the License is distributed on an "AS IS" BASIS,
WITHOUT WARRANTIES OR CONDITIONS OF ANY KIND, either express or implied.
See the License for the specific language governing permissions and
limitations under the License.
*/

import React, { createRef } from 'react';
import classNames from 'classnames';
import { MatrixEvent, MatrixEventEvent } from "matrix-js-sdk/src/models/event";
import { EventType, MsgType } from 'matrix-js-sdk/src/@types/event';
import { logger } from "matrix-js-sdk/src/logger";
import { Relations } from 'matrix-js-sdk/src/models/relations';

import { _t } from '../../../languageHandler';
import dis from '../../../dispatcher/dispatcher';
import { Action } from '../../../dispatcher/actions';
import { RoomPermalinkCreator } from '../../../utils/permalinks/Permalinks';
import SenderProfile from "../messages/SenderProfile";
import MImageReplyBody from "../messages/MImageReplyBody";
import { isVoiceMessage } from '../../../utils/EventUtils';
import { getEventDisplayInfo } from "../../../utils/EventRenderingUtils";
import MFileBody from "../messages/MFileBody";
import MemberAvatar from '../avatars/MemberAvatar';
import MVoiceMessageBody from "../messages/MVoiceMessageBody";
import { ViewRoomPayload } from "../../../dispatcher/payloads/ViewRoomPayload";
import { renderReplyTile } from "../../../events/EventTileFactory";

interface IProps {
    mxEvent: MatrixEvent;
    permalinkCreator?: RoomPermalinkCreator;
    highlights?: string[];
    highlightLink?: string;
    onHeightChanged?(): void;
    toggleExpandedQuote?: () => void;
    getRelationsForEvent?: (
        (eventId: string, relationType: string, eventType: string) => Relations
    );
}

export default class ReplyTile extends React.PureComponent<IProps> {
    private anchorElement = createRef<HTMLAnchorElement>();

    static defaultProps = {
        onHeightChanged: () => {},
    };

    componentDidMount() {
        this.props.mxEvent.on(MatrixEventEvent.Decrypted, this.onDecrypted);
        this.props.mxEvent.on(MatrixEventEvent.BeforeRedaction, this.onEventRequiresUpdate);
        this.props.mxEvent.on(MatrixEventEvent.Replaced, this.onEventRequiresUpdate);
    }

    componentWillUnmount() {
        this.props.mxEvent.removeListener(MatrixEventEvent.Decrypted, this.onDecrypted);
        this.props.mxEvent.removeListener(MatrixEventEvent.BeforeRedaction, this.onEventRequiresUpdate);
        this.props.mxEvent.removeListener(MatrixEventEvent.Replaced, this.onEventRequiresUpdate);
    }

    private onDecrypted = (): void => {
        this.forceUpdate();
        if (this.props.onHeightChanged) {
            this.props.onHeightChanged();
        }
    };

    private onEventRequiresUpdate = (): void => {
        // Force update when necessary - redactions and edits
        this.forceUpdate();
    };

    private onClick = (e: React.MouseEvent): void => {
        const clickTarget = e.target as HTMLElement;
        // Following a link within a reply should not dispatch the `view_room` action
        // so that the browser can direct the user to the correct location
        // The exception being the link wrapping the reply
        if (
            clickTarget.tagName.toLowerCase() !== "a" ||
            clickTarget.closest("a") === null ||
            clickTarget === this.anchorElement.current
        ) {
            // This allows the permalink to be opened in a new tab/window or copied as
            // matrix.to, but also for it to enable routing within Riot when clicked.
            e.preventDefault();
            // Expand thread on shift key
            if (this.props.toggleExpandedQuote && e.shiftKey) {
                this.props.toggleExpandedQuote();
            } else {
                dis.dispatch<ViewRoomPayload>({
                    action: Action.ViewRoom,
                    event_id: this.props.mxEvent.getId(),
                    highlighted: true,
                    room_id: this.props.mxEvent.getRoomId(),
                    metricsTrigger: undefined, // room doesn't change
                });
            }
        }
    };

    render() {
        const mxEvent = this.props.mxEvent;
        const msgType = mxEvent.getContent().msgtype;

        const { hasRenderer, isInfoMessage, isSeeingThroughMessageHiddenForModeration } = getEventDisplayInfo(mxEvent);
        // This shouldn't happen: the caller should check we support this type
        // before trying to instantiate us
        if (!hasRenderer) {
            const { mxEvent } = this.props;
            logger.warn(`Event type not supported: type:${mxEvent.getType()} isState:${mxEvent.isState()}`);
            return <div className="mx_ReplyTile mx_ReplyTile_info mx_MNoticeBody">
                { _t('This event could not be displayed') }
            </div>;
        }

        const classes = classNames("mx_ReplyTile", {
            mx_ReplyTile_info: isInfoMessage && !mxEvent.isRedacted(),
            mx_ReplyTile_audio: msgType === MsgType.Audio,
            mx_ReplyTile_video: msgType === MsgType.Video,
        });

        let permalink = "#";
        if (this.props.permalinkCreator) {
            permalink = this.props.permalinkCreator.forEvent(mxEvent.getId());
        }

        let sender;
<<<<<<< HEAD
        const hasOwnSender = isInfoMessage || tileHandler === EventType.RoomCreate;
        if (!hasOwnSender) {
            sender = (
                <div className="mx_ReplyTile_sender">
                    <MemberAvatar
                        member={mxEvent.sender}
                        fallbackUserId={mxEvent.getSender()}
                        width={14}
                        height={14}
                    />
                    <SenderProfile
                        mxEvent={mxEvent}
                    />
                </div>
            );
=======
        const needsSenderProfile = (
            !isInfoMessage
            && msgType !== MsgType.Image
            && evType !== EventType.Sticker
            && evType !== EventType.RoomCreate
        );

        if (needsSenderProfile) {
            sender = <SenderProfile
                mxEvent={mxEvent}
            />;
>>>>>>> 6bf7fef9
        }

        const msgtypeOverrides: Record<string, typeof React.Component> = {
            [MsgType.Image]: MImageReplyBody,
            // Override audio and video body with file body. We also hide the download/decrypt button using CSS
            [MsgType.Audio]: isVoiceMessage(mxEvent) ? MVoiceMessageBody : MFileBody,
            [MsgType.Video]: MFileBody,
        };
        const evOverrides: Record<string, typeof React.Component> = {
            // Use MImageReplyBody so that the sticker isn't taking up a lot of space
            [EventType.Sticker]: MImageReplyBody,
        };

        return (
            <div className={classes}>
                <a href={permalink} onClick={this.onClick} ref={this.anchorElement}>
                    { sender }
                    { renderReplyTile({
                        ...this.props,

                        // overrides
                        ref: null,
                        showUrlPreview: false,
                        overrideBodyTypes: msgtypeOverrides,
                        overrideEventTypes: evOverrides,
                        maxImageHeight: 96,
                        isSeeingThroughMessageHiddenForModeration,

                        // appease TS
                        highlights: this.props.highlights,
                        highlightLink: this.props.highlightLink,
                        onHeightChanged: this.props.onHeightChanged,
                        permalinkCreator: this.props.permalinkCreator,
                    }) }
                </a>
            </div>
        );
    }
}<|MERGE_RESOLUTION|>--- conflicted
+++ resolved
@@ -109,6 +109,7 @@
     render() {
         const mxEvent = this.props.mxEvent;
         const msgType = mxEvent.getContent().msgtype;
+        const evType = mxEvent.getType();
 
         const { hasRenderer, isInfoMessage, isSeeingThroughMessageHiddenForModeration } = getEventDisplayInfo(mxEvent);
         // This shouldn't happen: the caller should check we support this type
@@ -133,8 +134,7 @@
         }
 
         let sender;
-<<<<<<< HEAD
-        const hasOwnSender = isInfoMessage || tileHandler === EventType.RoomCreate;
+        const hasOwnSender = isInfoMessage || evType === EventType.RoomCreate;
         if (!hasOwnSender) {
             sender = (
                 <div className="mx_ReplyTile_sender">
@@ -149,19 +149,6 @@
                     />
                 </div>
             );
-=======
-        const needsSenderProfile = (
-            !isInfoMessage
-            && msgType !== MsgType.Image
-            && evType !== EventType.Sticker
-            && evType !== EventType.RoomCreate
-        );
-
-        if (needsSenderProfile) {
-            sender = <SenderProfile
-                mxEvent={mxEvent}
-            />;
->>>>>>> 6bf7fef9
         }
 
         const msgtypeOverrides: Record<string, typeof React.Component> = {
