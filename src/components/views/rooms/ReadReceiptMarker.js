/*
Copyright 2016 OpenMarket Ltd

Licensed under the Apache License, Version 2.0 (the "License");
you may not use this file except in compliance with the License.
You may obtain a copy of the License at

    http://www.apache.org/licenses/LICENSE-2.0

Unless required by applicable law or agreed to in writing, software
distributed under the License is distributed on an "AS IS" BASIS,
WITHOUT WARRANTIES OR CONDITIONS OF ANY KIND, either express or implied.
See the License for the specific language governing permissions and
limitations under the License.
*/

'use strict';

const React = require('react');
const ReactDOM = require('react-dom');
import PropTypes from 'prop-types';

const sdk = require('../../../index');

const Velociraptor = require('../../../Velociraptor');
require('../../../VelocityBounce');
import { _t } from '../../../languageHandler';

import {formatDate} from '../../../DateUtils';

let bounce = false;
try {
    if (global.localStorage) {
        bounce = global.localStorage.getItem('avatar_bounce') == 'true';
    }
} catch (e) {
}

module.exports = React.createClass({
    displayName: 'ReadReceiptMarker',

    propTypes: {
        // the RoomMember to show the RR for
        member: PropTypes.object,
        // userId to fallback the avatar to
        // if the member hasn't been loaded yet
        fallbackUserId: PropTypes.string.isRequired,

        // number of pixels to offset the avatar from the right of its parent;
        // typically a negative value.
        leftOffset: PropTypes.number,

        // true to hide the avatar (it will still be animated)
        hidden: PropTypes.bool,

        // don't animate this RR into position
        suppressAnimation: PropTypes.bool,

        // an opaque object for storing information about this user's RR in
        // this room
        readReceiptInfo: PropTypes.object,

        // A function which is used to check if the parent panel is being
        // unmounted, to avoid unnecessary work. Should return true if we
        // are being unmounted.
        checkUnmounting: PropTypes.func,

        // callback for clicks on this RR
        onClick: PropTypes.func,

        // Timestamp when the receipt was read
        timestamp: PropTypes.number,

        // True to show twelve hour format, false otherwise
        showTwelveHour: PropTypes.bool,
    },

    getDefaultProps: function() {
        return {
            leftOffset: 0,
        };
    },

    getInitialState: function() {
        // if we are going to animate the RR, we don't show it on first render,
        // and instead just add a placeholder to the DOM; once we've been
        // mounted, we start an animation which moves the RR from its old
        // position.
        return {
            suppressDisplay: !this.props.suppressAnimation,
        };
    },

    componentWillUnmount: function() {
        // before we remove the rr, store its location in the map, so that if
        // it reappears, it can be animated from the right place.
        const rrInfo = this.props.readReceiptInfo;
        if (!rrInfo) {
            return;
        }

        // checking the DOM properties can force a re-layout, which can be
        // quite expensive; so if the parent messagepanel is being unmounted,
        // then don't bother with this.
        if (this.props.checkUnmounting && this.props.checkUnmounting()) {
            return;
        }

        const avatarNode = ReactDOM.findDOMNode(this);
        rrInfo.top = avatarNode.offsetTop;
        rrInfo.left = avatarNode.offsetLeft;
        rrInfo.parent = avatarNode.offsetParent;
    },

    componentDidMount: function() {
        if (!this.state.suppressDisplay) {
            // we've already done our display - nothing more to do.
            return;
        }

        // treat new RRs as though they were off the top of the screen
        let oldTop = -15;

        const oldInfo = this.props.readReceiptInfo;
        if (oldInfo && oldInfo.parent) {
            oldTop = oldInfo.top + oldInfo.parent.getBoundingClientRect().top;
        }

        const newElement = ReactDOM.findDOMNode(this);
        let startTopOffset;
        if (!newElement.offsetParent) {
            // this seems to happen sometimes for reasons I don't understand
            // the docs for `offsetParent` say it may be null if `display` is
            // `none`, but I can't see why that would happen.
            console.warn(
                `ReadReceiptMarker for ${this.props.fallbackUserId} in has no offsetParent`,
            );
            startTopOffset = 0;
        } else {
            startTopOffset = oldTop - newElement.offsetParent.getBoundingClientRect().top;
        }

        const startStyles = [];
        const enterTransitionOpts = [];

        if (oldInfo && oldInfo.left) {
            // start at the old height and in the old h pos

            startStyles.push({ top: startTopOffset+"px",
                               left: oldInfo.left+"px" });

            const reorderTransitionOpts = {
                duration: 100,
                easing: 'easeOut',
            };

            enterTransitionOpts.push(reorderTransitionOpts);
        }

        // then shift to the rightmost column,
        // and then it will drop down to its resting position
        startStyles.push({ top: startTopOffset+'px', left: '0px' });
        enterTransitionOpts.push({
            duration: bounce ? Math.min(Math.log(Math.abs(startTopOffset)) * 200, 3000) : 300,
            easing: bounce ? 'easeOutBounce' : 'easeOutCubic',
        });

        this.setState({
            suppressDisplay: false,
            startStyles: startStyles,
            enterTransitionOpts: enterTransitionOpts,
        });
    },


    render: function() {
        const MemberAvatar = sdk.getComponent('avatars.MemberAvatar');
        if (this.state.suppressDisplay) {
            return <div />;
        }

        const style = {
            left: this.props.leftOffset+'px',
            top: '0px',
            visibility: this.props.hidden ? 'hidden' : 'visible',
        };

        let displayName = "";
        if (this.props.member) {
            displayName = this.props.member.rawDisplayName;
        }

        let title;
        if (this.props.timestamp) {
            const dateString = formatDate(new Date(this.props.timestamp), this.props.showTwelveHour);
            title = _t(
                "Seen by %(displayName)s at %(dateTime)s",
<<<<<<< HEAD
                {displayName: this.props.member ? this.props.member.rawDisplayName : "",
=======
                {displayName: displayName,
>>>>>>> 3bfa94a9
                dateTime: dateString},
            );
        }

        return (
            <Velociraptor
                    startStyles={this.state.startStyles}
                    enterTransitionOpts={this.state.enterTransitionOpts} >
                <MemberAvatar
                    member={this.props.member}
                    fallbackUserId={this.props.fallbackUserId}
                    aria-hidden="true"
                    width={14} height={14} resizeMethod="crop"
                    style={style}
                    title={title}
                    onClick={this.props.onClick}
                />
            </Velociraptor>
        );
    },
});<|MERGE_RESOLUTION|>--- conflicted
+++ resolved
@@ -195,11 +195,7 @@
             const dateString = formatDate(new Date(this.props.timestamp), this.props.showTwelveHour);
             title = _t(
                 "Seen by %(displayName)s at %(dateTime)s",
-<<<<<<< HEAD
                 {displayName: this.props.member ? this.props.member.rawDisplayName : "",
-=======
-                {displayName: displayName,
->>>>>>> 3bfa94a9
                 dateTime: dateString},
             );
         }
