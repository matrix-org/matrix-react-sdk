--- conflicted
+++ resolved
@@ -58,11 +58,7 @@
             }}
             aria-label={_t("Open thread")}
         >
-<<<<<<< HEAD
-            <span className="mx_ThreadInfo_ThreadsAmount">
-=======
-            <span className="mx_ThreadSummary_threads-amount">
->>>>>>> 8baa46b0
+            <span className="mx_ThreadSummary_ThreadsAmount">
                 { countSection }
             </span>
             <ThreadMessagePreview thread={thread} showDisplayname={!roomContext.narrow} />
