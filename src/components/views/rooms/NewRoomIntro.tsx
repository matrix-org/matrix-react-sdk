--- conflicted
+++ resolved
@@ -49,14 +49,14 @@
 
 const determineIntroMessage = (room: Room, encryptedSingle3rdPartyInvite: boolean): string => {
     if (room instanceof LocalRoom) {
-        return _t("Send your first message to invite <displayName/> to chat");
+        return _td("Send your first message to invite <displayName/> to chat");
     }
 
     if (encryptedSingle3rdPartyInvite) {
-        return _t("Once everyone has joined, you’ll be able to chat");
-    }
-
-    return _t("This is the beginning of your direct message history with <displayName/>.");
+        return _td("Once everyone has joined, you’ll be able to chat");
+    }
+
+    return _td("This is the beginning of your direct message history with <displayName/>.");
 };
 
 const NewRoomIntro: React.FC = () => {
@@ -72,7 +72,6 @@
 
     let body: JSX.Element;
     if (dmPartner) {
-<<<<<<< HEAD
         const { shouldEncrypt: encryptedSingle3rdPartyInvite } = shouldEncryptRoomWithSingle3rdPartyInvite(room);
         const introMessage = determineIntroMessage(room, encryptedSingle3rdPartyInvite);
         let caption: string | undefined;
@@ -82,14 +81,6 @@
             !encryptedSingle3rdPartyInvite &&
             room.getJoinedMemberCount() + room.getInvitedMemberCount() === 2
         ) {
-=======
-        let introMessage = _td("This is the beginning of your direct message history with <displayName/>.");
-        let caption: string | undefined;
-
-        if (isLocalRoom) {
-            introMessage = _td("Send your first message to invite <displayName/> to chat");
-        } else if (room.getJoinedMemberCount() + room.getInvitedMemberCount() === 2) {
->>>>>>> 2c7dfb54
             caption = _t("Only the two of you are in this conversation, unless either of you invites anyone to join.");
         }
 
