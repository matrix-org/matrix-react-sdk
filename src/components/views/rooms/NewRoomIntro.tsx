/*
Copyright 2020, 2021 The Matrix.org Foundation C.I.C.

Licensed under the Apache License, Version 2.0 (the "License");
you may not use this file except in compliance with the License.
You may obtain a copy of the License at

    http://www.apache.org/licenses/LICENSE-2.0

Unless required by applicable law or agreed to in writing, software
distributed under the License is distributed on an "AS IS" BASIS,
WITHOUT WARRANTIES OR CONDITIONS OF ANY KIND, either express or implied.
See the License for the specific language governing permissions and
limitations under the License.
*/

import React, { useContext } from "react";
import { EventType } from "matrix-js-sdk/src/@types/event";
import { MatrixClient } from "matrix-js-sdk/src/client";
import { Room } from "matrix-js-sdk/src/models/room";
import { User } from "matrix-js-sdk/src/models/user";

import MatrixClientContext from "../../../contexts/MatrixClientContext";
import RoomContext from "../../../contexts/RoomContext";
import DMRoomMap from "../../../utils/DMRoomMap";
import { _t } from "../../../languageHandler";
import AccessibleButton from "../elements/AccessibleButton";
import MiniAvatarUploader, { AVATAR_SIZE } from "../elements/MiniAvatarUploader";
import RoomAvatar from "../avatars/RoomAvatar";
import defaultDispatcher from "../../../dispatcher/dispatcher";
import { ViewUserPayload } from "../../../dispatcher/payloads/ViewUserPayload";
import { Action } from "../../../dispatcher/actions";
import SpaceStore from "../../../stores/spaces/SpaceStore";
import { showSpaceInvite } from "../../../utils/space";
import EventTileBubble from "../messages/EventTileBubble";
import { ROOM_SECURITY_TAB } from "../dialogs/RoomSettingsDialog";
import { MatrixClientPeg } from "../../../MatrixClientPeg";
import { shouldShowComponent } from "../../../customisations/helpers/UIComponents";
import { UIComponent } from "../../../settings/UIFeature";
import { privateShouldBeEncrypted } from "../../../utils/rooms";
import { LocalRoom } from "../../../models/LocalRoom";
<<<<<<< HEAD
import { isLocalRoom } from "../../../utils/localRoom/isLocalRoom";
=======
>>>>>>> 9edd4981

function hasExpectedEncryptionSettings(matrixClient: MatrixClient, room: Room): boolean {
    const isEncrypted: boolean = matrixClient.isRoomEncrypted(room.roomId);
    const isPublic: boolean = room.getJoinRule() === "public";
    return isPublic || !privateShouldBeEncrypted() || isEncrypted;
}

const NewRoomIntro = () => {
    const cli = useContext(MatrixClientContext);
    const { room, roomId } = useContext(RoomContext);

<<<<<<< HEAD
    const dmPartner = room instanceof LocalRoom
=======
    const isLocalRoom = room instanceof LocalRoom;
    const dmPartner = isLocalRoom
>>>>>>> 9edd4981
        ? room.targets[0]?.userId
        : DMRoomMap.shared().getUserIdForRoomId(roomId);

    let body;
    if (dmPartner) {
<<<<<<< HEAD
        let introMessage = "This is the beginning of your direct message history with <displayName/>.";
        let caption;

        if (isLocalRoom(room)) {
            introMessage = "Send your first message to invite <displayName/> to chat";
=======
        let introMessage = _t("This is the beginning of your direct message history with <displayName/>.");
        let caption;

        if (isLocalRoom) {
            introMessage = _t("Send your first message to invite <displayName/> to chat");
>>>>>>> 9edd4981
        } else if ((room.getJoinedMemberCount() + room.getInvitedMemberCount()) === 2) {
            caption = _t("Only the two of you are in this conversation, unless either of you invites anyone to join.");
        }

        const member = room?.getMember(dmPartner);
        const displayName = member?.rawDisplayName || dmPartner;
        body = <React.Fragment>
            <RoomAvatar
                room={room}
                width={AVATAR_SIZE}
                height={AVATAR_SIZE}
                onClick={() => {
                    defaultDispatcher.dispatch<ViewUserPayload>({
                        action: Action.ViewUser,
                        // XXX: We should be using a real member object and not assuming what the receiver wants.
                        member: member || { userId: dmPartner } as User,
                    });
                }}
            />

            <h2>{ room.name }</h2>

            <p>{ _t(introMessage, {}, {
                displayName: () => <b>{ displayName }</b>,
            }) }</p>
            { caption && <p>{ caption }</p> }
        </React.Fragment>;
    } else {
        const inRoom = room && room.getMyMembership() === "join";
        const topic = room.currentState.getStateEvents(EventType.RoomTopic, "")?.getContent()?.topic;
        const canAddTopic = inRoom && room.currentState.maySendStateEvent(EventType.RoomTopic, cli.getUserId());

        const onTopicClick = () => {
            defaultDispatcher.dispatch({
                action: "open_room_settings",
                room_id: roomId,
            }, true);
            // focus the topic field to help the user find it as it'll gain an outline
            setImmediate(() => {
                window.document.getElementById("profileTopic").focus();
            });
        };

        let topicText;
        if (canAddTopic && topic) {
            topicText = _t("Topic: %(topic)s (<a>edit</a>)", { topic }, {
                a: sub => <AccessibleButton kind="link_inline" onClick={onTopicClick}>{ sub }</AccessibleButton>,
            });
        } else if (topic) {
            topicText = _t("Topic: %(topic)s ", { topic });
        } else if (canAddTopic) {
            topicText = _t("<a>Add a topic</a> to help people know what it is about.", {}, {
                a: sub => <AccessibleButton kind="link_inline" onClick={onTopicClick}>{ sub }</AccessibleButton>,
            });
        }

        const creator = room.currentState.getStateEvents(EventType.RoomCreate, "")?.getSender();
        const creatorName = room?.getMember(creator)?.rawDisplayName || creator;

        let createdText;
        if (creator === cli.getUserId()) {
            createdText = _t("You created this room.");
        } else {
            createdText = _t("%(displayName)s created this room.", {
                displayName: creatorName,
            });
        }

        let parentSpace: Room;
        if (
            SpaceStore.instance.activeSpaceRoom?.canInvite(cli.getUserId()) &&
            SpaceStore.instance.isRoomInSpace(SpaceStore.instance.activeSpace, room.roomId)
        ) {
            parentSpace = SpaceStore.instance.activeSpaceRoom;
        }

        let buttons;
        if (parentSpace && shouldShowComponent(UIComponent.InviteUsers)) {
            buttons = <div className="mx_NewRoomIntro_buttons">
                <AccessibleButton
                    className="mx_NewRoomIntro_inviteButton"
                    kind="primary"
                    onClick={() => {
                        showSpaceInvite(parentSpace);
                    }}
                >
                    { _t("Invite to %(spaceName)s", { spaceName: parentSpace.name }) }
                </AccessibleButton>
                { room.canInvite(cli.getUserId()) && <AccessibleButton
                    className="mx_NewRoomIntro_inviteButton"
                    kind="primary_outline"
                    onClick={() => {
                        defaultDispatcher.dispatch({ action: "view_invite", roomId });
                    }}
                >
                    { _t("Invite to just this room") }
                </AccessibleButton> }
            </div>;
        } else if (room.canInvite(cli.getUserId()) && shouldShowComponent(UIComponent.InviteUsers)) {
            buttons = <div className="mx_NewRoomIntro_buttons">
                <AccessibleButton
                    className="mx_NewRoomIntro_inviteButton"
                    kind="primary"
                    onClick={() => {
                        defaultDispatcher.dispatch({ action: "view_invite", roomId });
                    }}
                >
                    { _t("Invite to this room") }
                </AccessibleButton>
            </div>;
        }

        const avatarUrl = room.currentState.getStateEvents(EventType.RoomAvatar, "")?.getContent()?.url;
        body = <React.Fragment>
            <MiniAvatarUploader
                hasAvatar={!!avatarUrl}
                noAvatarLabel={_t("Add a photo, so people can easily spot your room.")}
                setAvatarUrl={url => cli.sendStateEvent(roomId, EventType.RoomAvatar, { url }, '')}
            >
                <RoomAvatar room={room} width={AVATAR_SIZE} height={AVATAR_SIZE} viewAvatarOnClick={true} />
            </MiniAvatarUploader>

            <h2>{ room.name }</h2>

            <p>{ createdText } { _t("This is the start of <roomName/>.", {}, {
                roomName: () => <b>{ room.name }</b>,
            }) }</p>
            <p>{ topicText }</p>
            { buttons }
        </React.Fragment>;
    }

    function openRoomSettings(event) {
        event.preventDefault();
        defaultDispatcher.dispatch({
            action: "open_room_settings",
            initial_tab_id: ROOM_SECURITY_TAB,
        });
    }

    const subText = _t(
        "Your private messages are normally encrypted, but this room isn't. "+
        "Usually this is due to an unsupported device or method being used, " +
        "like email invites.",
    );

    let subButton;
<<<<<<< HEAD
    if (
        room.currentState.mayClientSendStateEvent(EventType.RoomEncryption, MatrixClientPeg.get())
        && !(isLocalRoom(room))
    ) {
=======
    if (room.currentState.mayClientSendStateEvent(EventType.RoomEncryption, MatrixClientPeg.get()) && !isLocalRoom) {
>>>>>>> 9edd4981
        subButton = (
            <AccessibleButton kind='link_inline' onClick={openRoomSettings}>{ _t("Enable encryption in settings.") }</AccessibleButton>
        );
    }

    const subtitle = (
        <span> { subText } { subButton } </span>
    );

    return <div className="mx_NewRoomIntro">

        { !hasExpectedEncryptionSettings(cli, room) && (
            <EventTileBubble
                className="mx_cryptoEvent mx_cryptoEvent_icon_warning"
                title={_t("End-to-end encryption isn't enabled")}
                subtitle={subtitle}
            />
        ) }

        { body }
    </div>;
};

export default NewRoomIntro;<|MERGE_RESOLUTION|>--- conflicted
+++ resolved
@@ -39,10 +39,6 @@
 import { UIComponent } from "../../../settings/UIFeature";
 import { privateShouldBeEncrypted } from "../../../utils/rooms";
 import { LocalRoom } from "../../../models/LocalRoom";
-<<<<<<< HEAD
-import { isLocalRoom } from "../../../utils/localRoom/isLocalRoom";
-=======
->>>>>>> 9edd4981
 
 function hasExpectedEncryptionSettings(matrixClient: MatrixClient, room: Room): boolean {
     const isEncrypted: boolean = matrixClient.isRoomEncrypted(room.roomId);
@@ -54,30 +50,18 @@
     const cli = useContext(MatrixClientContext);
     const { room, roomId } = useContext(RoomContext);
 
-<<<<<<< HEAD
-    const dmPartner = room instanceof LocalRoom
-=======
     const isLocalRoom = room instanceof LocalRoom;
     const dmPartner = isLocalRoom
->>>>>>> 9edd4981
         ? room.targets[0]?.userId
         : DMRoomMap.shared().getUserIdForRoomId(roomId);
 
     let body;
     if (dmPartner) {
-<<<<<<< HEAD
-        let introMessage = "This is the beginning of your direct message history with <displayName/>.";
-        let caption;
-
-        if (isLocalRoom(room)) {
-            introMessage = "Send your first message to invite <displayName/> to chat";
-=======
         let introMessage = _t("This is the beginning of your direct message history with <displayName/>.");
         let caption;
 
         if (isLocalRoom) {
             introMessage = _t("Send your first message to invite <displayName/> to chat");
->>>>>>> 9edd4981
         } else if ((room.getJoinedMemberCount() + room.getInvitedMemberCount()) === 2) {
             caption = _t("Only the two of you are in this conversation, unless either of you invites anyone to join.");
         }
@@ -225,14 +209,7 @@
     );
 
     let subButton;
-<<<<<<< HEAD
-    if (
-        room.currentState.mayClientSendStateEvent(EventType.RoomEncryption, MatrixClientPeg.get())
-        && !(isLocalRoom(room))
-    ) {
-=======
     if (room.currentState.mayClientSendStateEvent(EventType.RoomEncryption, MatrixClientPeg.get()) && !isLocalRoom) {
->>>>>>> 9edd4981
         subButton = (
             <AccessibleButton kind='link_inline' onClick={openRoomSettings}>{ _t("Enable encryption in settings.") }</AccessibleButton>
         );
