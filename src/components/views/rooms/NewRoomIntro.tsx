--- conflicted
+++ resolved
@@ -16,37 +16,12 @@
 
 import React, { useContext } from "react";
 import { EventType } from "matrix-js-sdk/src/@types/event";
-import { MatrixClient } from "matrix-js-sdk/src/client";
-import { Room } from "matrix-js-sdk/src/models/room";
-import { User } from "matrix-js-sdk/src/models/user";
 
 import RoomIntro from "./RoomIntro";
 import MatrixClientContext from "../../../contexts/MatrixClientContext";
 import RoomContext from "../../../contexts/RoomContext";
 import DMRoomMap from "../../../utils/DMRoomMap";
-<<<<<<< HEAD
-import {_t} from "../../../languageHandler";
-=======
 import { _t } from "../../../languageHandler";
-import AccessibleButton from "../elements/AccessibleButton";
-import MiniAvatarUploader, { AVATAR_SIZE } from "../elements/MiniAvatarUploader";
-import RoomAvatar from "../avatars/RoomAvatar";
-import defaultDispatcher from "../../../dispatcher/dispatcher";
-import { ViewUserPayload } from "../../../dispatcher/payloads/ViewUserPayload";
-import { Action } from "../../../dispatcher/actions";
-import dis from "../../../dispatcher/dispatcher";
-import SpaceStore from "../../../stores/SpaceStore";
-import { showSpaceInvite } from "../../../utils/space";
-import { privateShouldBeEncrypted } from "../../../createRoom";
-import EventTileBubble from "../messages/EventTileBubble";
-import { ROOM_SECURITY_TAB } from "../dialogs/RoomSettingsDialog";
-
-function hasExpectedEncryptionSettings(matrixClient: MatrixClient, room: Room): boolean {
-    const isEncrypted: boolean = matrixClient.isRoomEncrypted(room.roomId);
-    const isPublic: boolean = room.getJoinRule() === "public";
-    return isPublic || !privateShouldBeEncrypted() || isEncrypted;
-}
->>>>>>> e290fdaa
 
 const NewRoomIntro = () => {
     const cli = useContext(MatrixClientContext);
@@ -56,21 +31,7 @@
     if (dmPartner) {
         const member = room?.getMember(dmPartner);
         const displayName = member?.rawDisplayName || dmPartner;
-<<<<<<< HEAD
         return <RoomIntro>
-=======
-        body = <React.Fragment>
-            <RoomAvatar room={room} width={AVATAR_SIZE} height={AVATAR_SIZE} onClick={() => {
-                defaultDispatcher.dispatch<ViewUserPayload>({
-                    action: Action.ViewUser,
-                    // XXX: We should be using a real member object and not assuming what the receiver wants.
-                    member: member || { userId: dmPartner } as User,
-                });
-            }} />
-
-            <h2>{ room.name }</h2>
-
->>>>>>> e290fdaa
             <p>{_t("This is the beginning of your direct message history with <displayName/>.", {}, {
                 displayName: () => <b>{ displayName }</b>,
             })}</p>
@@ -94,37 +55,6 @@
             })}</p>
         </RoomIntro>;
     }
-<<<<<<< HEAD
-=======
-
-    function openRoomSettings(event) {
-        event.preventDefault();
-        dis.dispatch({
-            action: "open_room_settings",
-            initial_tab_id: ROOM_SECURITY_TAB,
-        });
-    }
-
-    const sub2 = _t(
-        "Your private messages are normally encrypted, but this room isn't. "+
-        "Usually this is due to an unsupported device or method being used, " +
-        "like email invites. <a>Enable encryption in settings.</a>", {},
-        { a: sub => <a onClick={openRoomSettings} href="#">{sub}</a> },
-    );
-
-    return <div className="mx_NewRoomIntro">
-
-        { !hasExpectedEncryptionSettings(cli, room) && (
-            <EventTileBubble
-                className="mx_cryptoEvent mx_cryptoEvent_icon_warning"
-                title={_t("End-to-end encryption isn't enabled")}
-                subtitle={sub2}
-            />
-        )}
-
-        { body }
-    </div>;
->>>>>>> e290fdaa
 };
 
 export default NewRoomIntro;