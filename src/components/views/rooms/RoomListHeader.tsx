--- conflicted
+++ resolved
@@ -50,11 +50,8 @@
     UPDATE_HOME_BEHAVIOUR,
     UPDATE_SELECTED_SPACE,
 } from "../../../stores/spaces";
-<<<<<<< HEAD
 import RightPanelStore from "../../../stores/right-panel/RightPanelStore";
-=======
 import TooltipTarget from "../elements/TooltipTarget";
->>>>>>> 42b14bfc
 
 const contextMenuBelow = (elementRect: DOMRect) => {
     // align the context menu's icons with the icon which opened the context menu
