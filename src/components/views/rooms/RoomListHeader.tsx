/*
Copyright 2021 - 2022 The Matrix.org Foundation C.I.C.

Licensed under the Apache License, Version 2.0 (the "License");
you may not use this file except in compliance with the License.
You may obtain a copy of the License at

    http://www.apache.org/licenses/LICENSE-2.0

Unless required by applicable law or agreed to in writing, software
distributed under the License is distributed on an "AS IS" BASIS,
WITHOUT WARRANTIES OR CONDITIONS OF ANY KIND, either express or implied.
See the License for the specific language governing permissions and
limitations under the License.
*/

import React, { ComponentProps, useContext, useEffect, useState } from "react";
import { Room, RoomEvent } from "matrix-js-sdk/src/models/room";
import { EventType } from "matrix-js-sdk/src/@types/event";
import { ClientEvent } from "matrix-js-sdk/src/client";

import { _t } from "../../../languageHandler";
import { useEventEmitterState, useTypedEventEmitter, useTypedEventEmitterState } from "../../../hooks/useEventEmitter";
import SpaceStore from "../../../stores/spaces/SpaceStore";
import { ChevronFace, ContextMenuTooltipButton, useContextMenu } from "../../structures/ContextMenu";
import SpaceContextMenu from "../context_menus/SpaceContextMenu";
import { HomeButtonContextMenu } from "../spaces/SpacePanel";
import IconizedContextMenu, {
    IconizedContextMenuOption,
    IconizedContextMenuOptionList,
} from "../context_menus/IconizedContextMenu";
import defaultDispatcher from "../../../dispatcher/dispatcher";
import dis from "../../../dispatcher/dispatcher";
import {
    shouldShowSpaceInvite,
    showAddExistingRooms,
    showCreateNewRoom,
    showCreateNewSubspace,
    showSpaceInvite,
} from "../../../utils/space";
import { CommunityPrototypeStore } from "../../../stores/CommunityPrototypeStore";
import { ButtonEvent } from "../elements/AccessibleButton";
import Modal from "../../../Modal";
import EditCommunityPrototypeDialog from "../dialogs/EditCommunityPrototypeDialog";
import { Action } from "../../../dispatcher/actions";
import { RightPanelPhases } from "../../../stores/right-panel/RightPanelStorePhases";
import ErrorDialog from "../dialogs/ErrorDialog";
import { showCommunityInviteDialog } from "../../../RoomInvite";
import { useDispatcher } from "../../../hooks/useDispatcher";
import InlineSpinner from "../elements/InlineSpinner";
import MatrixClientContext from "../../../contexts/MatrixClientContext";
import RoomListStore, { LISTS_UPDATE_EVENT } from "../../../stores/room-list/RoomListStore";
import {
    getMetaSpaceName,
    MetaSpace,
    SpaceKey,
    UPDATE_HOME_BEHAVIOUR,
    UPDATE_SELECTED_SPACE,
} from "../../../stores/spaces";
import RightPanelStore from "../../../stores/right-panel/RightPanelStore";
import TooltipTarget from "../elements/TooltipTarget";
import { BetaPill } from "../beta/BetaCard";
import PosthogTrackers from "../../../PosthogTrackers";
import { ViewRoomPayload } from "../../../dispatcher/payloads/ViewRoomPayload";
import { useWebSearchMetrics } from "../dialogs/SpotlightDialog";
import { shouldShowComponent } from "../../../customisations/helpers/UIComponents";
import { UIComponent } from "../../../settings/UIFeature";

const contextMenuBelow = (elementRect: DOMRect) => {
    // align the context menu's icons with the icon which opened the context menu
    const left = elementRect.left + window.pageXOffset;
    const top = elementRect.bottom + window.pageYOffset + 12;
    const chevronFace = ChevronFace.None;
    return { left, top, chevronFace };
};

const PrototypeCommunityContextMenu = (props: ComponentProps<typeof SpaceContextMenu>) => {
    const communityId = CommunityPrototypeStore.instance.getSelectedCommunityId();

    let settingsOption;
    if (CommunityPrototypeStore.instance.isAdminOf(communityId)) {
        const onCommunitySettingsClick = (ev: ButtonEvent) => {
            ev.preventDefault();
            ev.stopPropagation();

            Modal.createTrackedDialog('Edit Community', '', EditCommunityPrototypeDialog, {
                communityId: CommunityPrototypeStore.instance.getSelectedCommunityId(),
            });
            props.onFinished();
        };

        settingsOption = (
            <IconizedContextMenuOption
                iconClassName="mx_UserMenu_iconSettings"
                label={_t("Settings")}
                aria-label={_t("Community settings")}
                onClick={onCommunitySettingsClick}
            />
        );
    }

    const onCommunityMembersClick = (ev: ButtonEvent) => {
        ev.preventDefault();
        ev.stopPropagation();

        // We'd ideally just pop open a right panel with the member list, but the current
        // way the right panel is structured makes this exceedingly difficult. Instead, we'll
        // switch to the general room and open the member list there as it should be in sync
        // anyways.
        const chat = CommunityPrototypeStore.instance.getSelectedCommunityGeneralChat();
        if (chat) {
            dis.dispatch<ViewRoomPayload>({
                action: Action.ViewRoom,
                room_id: chat.roomId,
                metricsTrigger: undefined, // Deprecated groups
            }, true);
            RightPanelStore.instance.setCard({ phase: RightPanelPhases.RoomMemberList }, undefined, chat.roomId);
        } else {
            // "This should never happen" clauses go here for the prototype.
            Modal.createTrackedDialog('Failed to find general chat', '', ErrorDialog, {
                title: _t('Failed to find the general chat for this community'),
                description: _t("Failed to find the general chat for this community"),
            });
        }
        props.onFinished();
    };

    return <IconizedContextMenu {...props} compact>
        <IconizedContextMenuOptionList first>
            { settingsOption }
            <IconizedContextMenuOption
                iconClassName="mx_UserMenu_iconMembers"
                label={_t("Members")}
                onClick={onCommunityMembersClick}
            />
        </IconizedContextMenuOptionList>
    </IconizedContextMenu>;
};

// Long-running actions that should trigger a spinner
enum PendingActionType {
    JoinRoom,
    BulkRedact,
}

const usePendingActions = (): Map<PendingActionType, Set<string>> => {
    const cli = useContext(MatrixClientContext);
    const [actions, setActions] = useState(new Map<PendingActionType, Set<string>>());

    const addAction = (type: PendingActionType, key: string) => {
        const keys = new Set(actions.get(type));
        keys.add(key);
        setActions(new Map(actions).set(type, keys));
    };
    const removeAction = (type: PendingActionType, key: string) => {
        const keys = new Set(actions.get(type));
        if (keys.delete(key)) {
            setActions(new Map(actions).set(type, keys));
        }
    };

    useDispatcher(defaultDispatcher, payload => {
        switch (payload.action) {
            case Action.JoinRoom:
                addAction(PendingActionType.JoinRoom, payload.roomId);
                break;
            case Action.JoinRoomReady:
            case Action.JoinRoomError:
                removeAction(PendingActionType.JoinRoom, payload.roomId);
                break;
            case Action.BulkRedactStart:
                addAction(PendingActionType.BulkRedact, payload.roomId);
                break;
            case Action.BulkRedactEnd:
                removeAction(PendingActionType.BulkRedact, payload.roomId);
                break;
        }
    });
<<<<<<< HEAD
    useEventEmitter(cli, "Room", (room: Room) => removeAction(PendingActionType.JoinRoom, room.roomId));
=======
    useTypedEventEmitter(cli, ClientEvent.Room, (room: Room) => {
        if (joiningRooms.delete(room.roomId)) {
            setJoiningRooms(new Set(joiningRooms));
        }
    });
>>>>>>> d8a939df

    return actions;
};

interface IProps {
    spacePanelDisabled: boolean;
    onVisibilityChange?(): void;
}

const RoomListHeader = ({ spacePanelDisabled, onVisibilityChange }: IProps) => {
    const cli = useContext(MatrixClientContext);
    const [mainMenuDisplayed, mainMenuHandle, openMainMenu, closeMainMenu] = useContextMenu<HTMLDivElement>();
    const [plusMenuDisplayed, plusMenuHandle, openPlusMenu, closePlusMenu] = useContextMenu<HTMLDivElement>();
    const [spaceKey, activeSpace] = useEventEmitterState<[SpaceKey, Room | null]>(
        SpaceStore.instance,
        UPDATE_SELECTED_SPACE,
        () => [SpaceStore.instance.activeSpace, SpaceStore.instance.activeSpaceRoom],
    );
    const allRoomsInHome = useEventEmitterState(SpaceStore.instance, UPDATE_HOME_BEHAVIOUR, () => {
        return SpaceStore.instance.allRoomsInHome;
    });
    const pendingActions = usePendingActions();

    const filterCondition = RoomListStore.instance.getFirstNameFilterCondition();
    const count = useEventEmitterState(RoomListStore.instance, LISTS_UPDATE_EVENT, () => {
        if (filterCondition) {
            return Object.values(RoomListStore.instance.orderedLists).flat(1).length;
        } else {
            return null;
        }
    });

    // we pass null for the queryLength to inhibit the metrics hook for when there is no filterCondition
    useWebSearchMetrics(count, filterCondition ? filterCondition.search.length : null, false);

    const spaceName = useTypedEventEmitterState(activeSpace, RoomEvent.Name, () => activeSpace?.name);

    useEffect(() => {
        if (onVisibilityChange) {
            onVisibilityChange();
        }
    }, [count, onVisibilityChange]);

    if (typeof count === "number") {
        return <div className="mx_LeftPanel_roomListFilterCount">
            { _t("%(count)s results", { count }) }
        </div>;
    } else if (spacePanelDisabled) {
        return null;
    }

    const communityId = CommunityPrototypeStore.instance.getSelectedCommunityId();
    const canAddRooms = activeSpace?.currentState?.maySendStateEvent(EventType.SpaceChild, cli.getUserId());

    const canCreateRooms = shouldShowComponent(UIComponent.CreateRooms);
    const canExploreRooms = shouldShowComponent(UIComponent.ExploreRooms);

    // If the user can't do anything on the plus menu, don't show it. This aims to target the
    // plus menu shown on the Home tab primarily: the user has options to use the menu for
    // communities and spaces, but is at risk of no options on the Home tab.
    const canShowPlusMenu = canCreateRooms || canExploreRooms || activeSpace || communityId;

    let contextMenu: JSX.Element;
    if (mainMenuDisplayed) {
        let ContextMenuComponent;
        if (activeSpace) {
            ContextMenuComponent = SpaceContextMenu;
        } else if (communityId) {
            ContextMenuComponent = PrototypeCommunityContextMenu;
        } else {
            ContextMenuComponent = HomeButtonContextMenu;
        }

        contextMenu = <ContextMenuComponent
            {...contextMenuBelow(mainMenuHandle.current.getBoundingClientRect())}
            space={activeSpace}
            onFinished={closeMainMenu}
            hideHeader={true}
        />;
    } else if (plusMenuDisplayed && activeSpace) {
        let inviteOption: JSX.Element;
        if (shouldShowSpaceInvite(activeSpace)) {
            inviteOption = <IconizedContextMenuOption
                label={_t("Invite")}
                iconClassName="mx_RoomListHeader_iconInvite"
                onClick={(e) => {
                    e.preventDefault();
                    e.stopPropagation();
                    showSpaceInvite(activeSpace);
                    closePlusMenu();
                }}
            />;
        } else if (CommunityPrototypeStore.instance.canInviteTo(communityId)) {
            inviteOption = <IconizedContextMenuOption
                iconClassName="mx_RoomListHeader_iconInvite"
                label={_t("Invite")}
                onClick={(e) => {
                    e.preventDefault();
                    e.stopPropagation();
                    showCommunityInviteDialog(CommunityPrototypeStore.instance.getSelectedCommunityId());
                    closePlusMenu();
                }}
            />;
        }

        let createNewRoomOption: JSX.Element;
        if (activeSpace?.currentState.maySendStateEvent(EventType.RoomAvatar, cli.getUserId())) {
            createNewRoomOption = <IconizedContextMenuOption
                iconClassName="mx_RoomListHeader_iconCreateRoom"
                label={_t("Create new room")}
                onClick={(e) => {
                    e.preventDefault();
                    e.stopPropagation();
                    showCreateNewRoom(activeSpace);
                    PosthogTrackers.trackInteraction("WebRoomListHeaderPlusMenuCreateRoomItem", e);
                    closePlusMenu();
                }}
            />;
        }

        contextMenu = <IconizedContextMenu
            {...contextMenuBelow(plusMenuHandle.current.getBoundingClientRect())}
            onFinished={closePlusMenu}
            compact
        >
            <IconizedContextMenuOptionList first>
                { inviteOption }
                { createNewRoomOption }
                <IconizedContextMenuOption
                    label={_t("Explore rooms")}
                    iconClassName="mx_RoomListHeader_iconExplore"
                    onClick={(e) => {
                        e.preventDefault();
                        e.stopPropagation();
                        defaultDispatcher.dispatch<ViewRoomPayload>({
                            action: Action.ViewRoom,
                            room_id: activeSpace.roomId,
                            metricsTrigger: undefined, // other
                        });
                        closePlusMenu();
                        PosthogTrackers.trackInteraction("WebRoomListHeaderPlusMenuExploreRoomsItem", e);
                    }}
                />
                <IconizedContextMenuOption
                    label={_t("Add existing room")}
                    iconClassName="mx_RoomListHeader_iconPlus"
                    onClick={(e) => {
                        e.preventDefault();
                        e.stopPropagation();
                        showAddExistingRooms(activeSpace);
                        closePlusMenu();
                    }}
                    disabled={!canAddRooms}
                    tooltip={!canAddRooms && _t("You do not have permissions to add rooms to this space")}
                />
                <IconizedContextMenuOption
                    label={_t("Add space")}
                    iconClassName="mx_RoomListHeader_iconPlus"
                    onClick={(e) => {
                        e.preventDefault();
                        e.stopPropagation();
                        showCreateNewSubspace(activeSpace);
                        closePlusMenu();
                    }}
                    disabled={!canAddRooms}
                    tooltip={!canAddRooms && _t("You do not have permissions to add spaces to this space")}
                >
                    <BetaPill />
                </IconizedContextMenuOption>
            </IconizedContextMenuOptionList>
        </IconizedContextMenu>;
    } else if (plusMenuDisplayed) {
        let startChatOpt: JSX.Element;
        let createRoomOpt: JSX.Element;
        let joinRoomOpt: JSX.Element;

        if (canCreateRooms) {
            startChatOpt = (
                <IconizedContextMenuOption
                    label={_t("Start new chat")}
                    iconClassName="mx_RoomListHeader_iconStartChat"
                    onClick={(e) => {
                        e.preventDefault();
                        e.stopPropagation();
                        defaultDispatcher.dispatch({ action: "view_create_chat" });
                        closePlusMenu();
                    }}
                />
            );
            createRoomOpt = (
                <IconizedContextMenuOption
                    label={_t("Create new room")}
                    iconClassName="mx_RoomListHeader_iconCreateRoom"
                    onClick={(e) => {
                        e.preventDefault();
                        e.stopPropagation();
                        defaultDispatcher.dispatch({ action: "view_create_room" });
                        PosthogTrackers.trackInteraction("WebRoomListHeaderPlusMenuCreateRoomItem", e);
                        closePlusMenu();
                    }}
                />
            );
        }
        if (canExploreRooms) {
            joinRoomOpt = (
                <IconizedContextMenuOption
                    label={_t("Join public room")}
                    iconClassName="mx_RoomListHeader_iconExplore"
                    onClick={(e) => {
                        e.preventDefault();
                        e.stopPropagation();
                        defaultDispatcher.dispatch({ action: Action.ViewRoomDirectory });
                        closePlusMenu();
                    }}
                />
            );
        }

        contextMenu = <IconizedContextMenu
            {...contextMenuBelow(plusMenuHandle.current.getBoundingClientRect())}
            onFinished={closePlusMenu}
            compact
        >
            <IconizedContextMenuOptionList first>
                { startChatOpt }
                { createRoomOpt }
                { joinRoomOpt }
            </IconizedContextMenuOptionList>
        </IconizedContextMenu>;
    }

    let title: string;
    if (activeSpace) {
        title = spaceName;
    } else if (communityId) {
        title = CommunityPrototypeStore.instance.getSelectedCommunityName();
    } else {
        title = getMetaSpaceName(spaceKey as MetaSpace, allRoomsInHome);
    }

    const pendingActionSummary = [...pendingActions.entries()]
        .filter(([type, keys]) => keys.size > 0)
        .map(([type, keys]) => {
            switch (type) {
                case PendingActionType.JoinRoom:
                    return _t("Currently joining %(count)s rooms", { count: keys.size });
                case PendingActionType.BulkRedact:
                    return _t("Currently removing messages in %(count)s rooms", { count: keys.size });
            }
        })
        .join("\n");

    let contextMenuButton: JSX.Element = <div className="mx_RoomListHeader_contextLessTitle">{ title }</div>;
    if (activeSpace || spaceKey === MetaSpace.Home) {
        contextMenuButton = <ContextMenuTooltipButton
            inputRef={mainMenuHandle}
            onClick={openMainMenu}
            isExpanded={mainMenuDisplayed}
            className="mx_RoomListHeader_contextMenuButton"
            title={activeSpace
                ? _t("%(spaceName)s menu", { spaceName })
                : _t("Home options")}
        >
            { title }
        </ContextMenuTooltipButton>;
    }

    return <div className="mx_RoomListHeader">
        { contextMenuButton }
<<<<<<< HEAD
        { pendingActionSummary ?
            <TooltipTarget label={pendingActionSummary}><InlineSpinner /></TooltipTarget> :
            null }
        <ContextMenuTooltipButton
=======
        { pendingRoomJoinSpinner }
        { canShowPlusMenu && <ContextMenuTooltipButton
>>>>>>> d8a939df
            inputRef={plusMenuHandle}
            onClick={openPlusMenu}
            isExpanded={plusMenuDisplayed}
            className="mx_RoomListHeader_plusButton"
            title={_t("Add")}
        /> }

        { contextMenu }
    </div>;
};

export default RoomListHeader;<|MERGE_RESOLUTION|>--- conflicted
+++ resolved
@@ -176,15 +176,9 @@
                 break;
         }
     });
-<<<<<<< HEAD
-    useEventEmitter(cli, "Room", (room: Room) => removeAction(PendingActionType.JoinRoom, room.roomId));
-=======
-    useTypedEventEmitter(cli, ClientEvent.Room, (room: Room) => {
-        if (joiningRooms.delete(room.roomId)) {
-            setJoiningRooms(new Set(joiningRooms));
-        }
-    });
->>>>>>> d8a939df
+    useTypedEventEmitter(cli, ClientEvent.Room, (room: Room) =>
+        removeAction(PendingActionType.JoinRoom, room.roomId),
+    );
 
     return actions;
 };
@@ -454,15 +448,10 @@
 
     return <div className="mx_RoomListHeader">
         { contextMenuButton }
-<<<<<<< HEAD
         { pendingActionSummary ?
             <TooltipTarget label={pendingActionSummary}><InlineSpinner /></TooltipTarget> :
             null }
-        <ContextMenuTooltipButton
-=======
-        { pendingRoomJoinSpinner }
         { canShowPlusMenu && <ContextMenuTooltipButton
->>>>>>> d8a939df
             inputRef={plusMenuHandle}
             onClick={openPlusMenu}
             isExpanded={plusMenuDisplayed}
