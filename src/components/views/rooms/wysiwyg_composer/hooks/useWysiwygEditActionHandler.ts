/*
Copyright 2022 The Matrix.org Foundation C.I.C.

Licensed under the Apache License, Version 2.0 (the "License");
you may not use this file except in compliance with the License.
You may obtain a copy of the License at

    http://www.apache.org/licenses/LICENSE-2.0

Unless required by applicable law or agreed to in writing, software
distributed under the License is distributed on an "AS IS" BASIS,
WITHOUT WARRANTIES OR CONDITIONS OF ANY KIND, either express or implied.
See the License for the specific language governing permissions and
limitations under the License.
*/

import { RefObject, useCallback, useRef } from "react";

import defaultDispatcher from "../../../../../dispatcher/dispatcher";
import { Action } from "../../../../../dispatcher/actions";
import { ActionPayload } from "../../../../../dispatcher/payloads";
import { TimelineRenderingType, useRoomContext } from "../../../../../contexts/RoomContext";
import { useDispatcher } from "../../../../../hooks/useDispatcher";
import { focusComposer } from "./utils";
import { ComposerType } from "../../../../../dispatcher/payloads/ComposerInsertPayload";
import { ComposerFunctions } from "../types";
import { setSelection } from "../utils/selection";
import { useComposerContext } from "../ComposerContext";

<<<<<<< HEAD
export function useWysiwygEditActionHandler(disabled: boolean, composerElement: RefObject<HTMLElement>): void {
=======
export function useWysiwygEditActionHandler(
    disabled: boolean,
    composerElement: RefObject<HTMLElement>,
    composerFunctions: ComposerFunctions,
) {
>>>>>>> 07ae8437
    const roomContext = useRoomContext();
    const composerContext = useComposerContext();
    const timeoutId = useRef<number | null>(null);

    const handler = useCallback(
        (payload: ActionPayload) => {
            // don't let the user into the composer if it is disabled - all of these branches lead
            // to the cursor being in the composer
            if (disabled || !composerElement.current) return;

            const context = payload.context ?? TimelineRenderingType.Room;

            switch (payload.action) {
                case Action.FocusEditMessageComposer:
                    focusComposer(composerElement, context, roomContext, timeoutId);
                    break;
                case Action.ComposerInsert:
                    if (payload.timelineRenderingType !== roomContext.timelineRenderingType) break;
                    if (payload.composerType !== ComposerType.Edit) break;

                    if (payload.text) {
                        setSelection(composerContext.selection).then(() => composerFunctions.insertText(payload.text));
                    }
                    break;
            }
        },
        [disabled, composerElement, composerFunctions, timeoutId, roomContext, composerContext],
    );

    useDispatcher(defaultDispatcher, handler);
}<|MERGE_RESOLUTION|>--- conflicted
+++ resolved
@@ -27,15 +27,11 @@
 import { setSelection } from "../utils/selection";
 import { useComposerContext } from "../ComposerContext";
 
-<<<<<<< HEAD
-export function useWysiwygEditActionHandler(disabled: boolean, composerElement: RefObject<HTMLElement>): void {
-=======
 export function useWysiwygEditActionHandler(
     disabled: boolean,
     composerElement: RefObject<HTMLElement>,
     composerFunctions: ComposerFunctions,
-) {
->>>>>>> 07ae8437
+): void {
     const roomContext = useRoomContext();
     const composerContext = useComposerContext();
     const timeoutId = useRef<number | null>(null);
