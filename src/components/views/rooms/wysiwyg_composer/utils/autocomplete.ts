--- conflicted
+++ resolved
@@ -134,7 +134,6 @@
         attributes.set("data-mention-type", completion.type);
         attributes.set("style", `--avatar-background: url(${avatarUrl}); --avatar-letter: '${initialLetter}'`);
     } else if (completion.type === "at-room") {
-<<<<<<< HEAD
         // logic as used in RoomPillPart.setAvatar in parts.ts, but now we know the current room
         // from the arguments passed
         let initialLetter = defaultLetterContent;
@@ -149,10 +148,6 @@
             "data-mention-type": completion.type,
             "style": `--avatar-background: url(${avatarUrl}); --avatar-letter: '${initialLetter}'`,
         };
-=======
-        // TODO add avatar logic for at-room
-        attributes.set("data-mention-type", completion.type);
->>>>>>> 889318d3
     }
 
     return attributes;
