--- conflicted
+++ resolved
@@ -43,19 +43,11 @@
     includeReplyLegacyFallback?: boolean;
 }
 
-<<<<<<< HEAD
-export function sendMessage(
+export async function sendMessage(
     message: string,
     isHTML: boolean,
     { roomContext, mxClient, ...params }: SendMessageParams,
 ): Promise<ISendEventResponse> {
-=======
-export async function sendMessage(
-    message: string,
-    isHTML: boolean,
-    { roomContext, mxClient, ...params }: SendMessageParams,
-) {
->>>>>>> 07ae8437
     const { relation, replyToEvent } = params;
     const { room } = roomContext;
     const roomId = room?.roomId;
@@ -151,14 +143,10 @@
     editorStateTransfer: EditorStateTransfer;
 }
 
-<<<<<<< HEAD
-export function editMessage(
+export async function editMessage(
     html: string,
     { roomContext, mxClient, editorStateTransfer }: EditMessageParams,
 ): Promise<ISendEventResponse> {
-=======
-export async function editMessage(html: string, { roomContext, mxClient, editorStateTransfer }: EditMessageParams) {
->>>>>>> 07ae8437
     const editedEvent = editorStateTransfer.getEvent();
 
     PosthogAnalytics.instance.trackEvent<ComposerEvent>({
