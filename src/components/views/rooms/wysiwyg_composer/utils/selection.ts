--- conflicted
+++ resolved
@@ -14,15 +14,9 @@
 limitations under the License.
 */
 
-<<<<<<< HEAD
-export function setSelection(
-    selection: Pick<Selection, "anchorNode" | "anchorOffset" | "focusNode" | "focusOffset">,
-): void {
-=======
 import { SubSelection } from "../types";
 
-export function setSelection(selection: SubSelection) {
->>>>>>> a2777d3a
+export function setSelection(selection: SubSelection): void {
     if (selection.anchorNode && selection.focusNode) {
         const range = new Range();
         range.setStart(selection.anchorNode, selection.anchorOffset);
