/*
Copyright 2022 The Matrix.org Foundation C.I.C.

Licensed under the Apache License, Version 2.0 (the "License");
you may not use this file except in compliance with the License.
You may obtain a copy of the License at

    http://www.apache.org/licenses/LICENSE-2.0

Unless required by applicable law or agreed to in writing, software
distributed under the License is distributed on an "AS IS" BASIS,
WITHOUT WARRANTIES OR CONDITIONS OF ANY KIND, either express or implied.
See the License for the specific language governing permissions and
limitations under the License.
*/

import { createContext, useContext } from "react";

import { SubSelection } from "./types";
import EditorStateTransfer from "../../../../utils/EditorStateTransfer";

export function getDefaultContextValue(defaultValue?: Partial<ComposerContextState>): { selection: SubSelection } {
    return {
<<<<<<< HEAD
        selection: { anchorNode: null, anchorOffset: 0, focusNode: null, focusOffset: 0 },
        ...defaultValue,
=======
        selection: { anchorNode: null, anchorOffset: 0, focusNode: null, focusOffset: 0, isForward: true },
>>>>>>> 406edfc2
    };
}

export interface ComposerContextState {
    selection: SubSelection;
    editorStateTransfer?: EditorStateTransfer;
}

export const ComposerContext = createContext<ComposerContextState>(getDefaultContextValue());
ComposerContext.displayName = "ComposerContext";

export function useComposerContext(): ComposerContextState {
    return useContext(ComposerContext);
}<|MERGE_RESOLUTION|>--- conflicted
+++ resolved
@@ -21,12 +21,8 @@
 
 export function getDefaultContextValue(defaultValue?: Partial<ComposerContextState>): { selection: SubSelection } {
     return {
-<<<<<<< HEAD
-        selection: { anchorNode: null, anchorOffset: 0, focusNode: null, focusOffset: 0 },
+        selection: { anchorNode: null, anchorOffset: 0, focusNode: null, focusOffset: 0, isForward: true },
         ...defaultValue,
-=======
-        selection: { anchorNode: null, anchorOffset: 0, focusNode: null, focusOffset: 0, isForward: true },
->>>>>>> 406edfc2
     };
 }
 
