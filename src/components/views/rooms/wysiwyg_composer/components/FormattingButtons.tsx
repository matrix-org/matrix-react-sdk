/*
Copyright 2022 The Matrix.org Foundation C.I.C.

Licensed under the Apache License, Version 2.0 (the "License");
you may not use this file except in compliance with the License.
You may obtain a copy of the License at

    http://www.apache.org/licenses/LICENSE-2.0

Unless required by applicable law or agreed to in writing, software
distributed under the License is distributed on an "AS IS" BASIS,
WITHOUT WARRANTIES OR CONDITIONS OF ANY KIND, either express or implied.
See the License for the specific language governing permissions and
limitations under the License.
*/

import React, { MouseEventHandler, ReactNode } from "react";
import { FormattingFunctions, AllActionStates } from "@matrix-org/matrix-wysiwyg";
import classNames from "classnames";

<<<<<<< HEAD
import { Icon as BoldIcon } from '../../../../../../res/img/element-icons/room/composer/bold.svg';
import { Icon as ItalicIcon } from '../../../../../../res/img/element-icons/room/composer/italic.svg';
import { Icon as UnderlineIcon } from '../../../../../../res/img/element-icons/room/composer/underline.svg';
import { Icon as StrikeThroughIcon } from '../../../../../../res/img/element-icons/room/composer/strikethrough.svg';
import { Icon as InlineCodeIcon } from '../../../../../../res/img/element-icons/room/composer/inline_code.svg';
import { Icon as LinkIcon } from '../../../../../../res/img/element-icons/room/composer/link.svg';
=======
import { Icon as BoldIcon } from "../../../../../../res/img/element-icons/room/composer/bold.svg";
import { Icon as ItalicIcon } from "../../../../../../res/img/element-icons/room/composer/italic.svg";
import { Icon as UnderlineIcon } from "../../../../../../res/img/element-icons/room/composer/underline.svg";
import { Icon as StrikeThroughIcon } from "../../../../../../res/img/element-icons/room/composer/strikethrough.svg";
import { Icon as InlineCodeIcon } from "../../../../../../res/img/element-icons/room/composer/inline_code.svg";
>>>>>>> 9c5b1f35
import AccessibleTooltipButton from "../../../elements/AccessibleTooltipButton";
import { Alignment } from "../../../elements/Tooltip";
import { KeyboardShortcut } from "../../../settings/KeyboardShortcut";
import { KeyCombo } from "../../../../../KeyBindingsManager";
import { _td } from "../../../../../languageHandler";
import { ButtonEvent } from "../../../elements/AccessibleButton";

interface TooltipProps {
    label: string;
    keyCombo?: KeyCombo;
}

function Tooltip({ label, keyCombo }: TooltipProps) {
    return (
        <div className="mx_FormattingButtons_Tooltip">
            {label}
            {keyCombo && (
                <KeyboardShortcut value={keyCombo} className="mx_FormattingButtons_Tooltip_KeyboardShortcut" />
            )}
        </div>
    );
}

interface ButtonProps extends TooltipProps {
    icon: ReactNode;
    isActive: boolean;
    onClick: MouseEventHandler<HTMLButtonElement>;
}

function Button({ label, keyCombo, onClick, isActive, icon }: ButtonProps) {
    return (
        <AccessibleTooltipButton
            element="button"
            onClick={onClick as (e: ButtonEvent) => void}
            title={label}
            className={classNames("mx_FormattingButtons_Button", {
                mx_FormattingButtons_active: isActive,
                mx_FormattingButtons_Button_hover: !isActive,
            })}
            tooltip={keyCombo && <Tooltip label={label} keyCombo={keyCombo} />}
            alignment={Alignment.Top}
        >
            {icon}
        </AccessibleTooltipButton>
    );
}

interface FormattingButtonsProps {
    composer: FormattingFunctions;
    actionStates: AllActionStates;
}

export function FormattingButtons({ composer, actionStates }: FormattingButtonsProps) {
<<<<<<< HEAD
    return <div className="mx_FormattingButtons">
        <Button isActive={actionStates.bold === 'reversed'} label={_td("Bold")} keyCombo={{ ctrlOrCmdKey: true, key: 'b' }} onClick={() => composer.bold()} icon={<BoldIcon className="mx_FormattingButtons_Icon" />} />
        <Button isActive={actionStates.italic === 'reversed'} label={_td('Italic')} keyCombo={{ ctrlOrCmdKey: true, key: 'i' }} onClick={() => composer.italic()} icon={<ItalicIcon className="mx_FormattingButtons_Icon" />} />
        <Button isActive={actionStates.underline === 'reversed'} label={_td('Underline')} keyCombo={{ ctrlOrCmdKey: true, key: 'u' }} onClick={() => composer.underline()} icon={<UnderlineIcon className="mx_FormattingButtons_Icon" />} />
        <Button isActive={actionStates.strikeThrough === 'reversed'} label={_td('Strikethrough')} onClick={() => composer.strikeThrough()} icon={<StrikeThroughIcon className="mx_FormattingButtons_Icon" />} />
        <Button isActive={actionStates.inlineCode === 'reversed'} label={_td('Code')} keyCombo={{ ctrlOrCmdKey: true, key: 'e' }} onClick={() => composer.inlineCode()} icon={<InlineCodeIcon className="mx_FormattingButtons_Icon" />} />
        <Button isActive={actionStates.link === 'reversed'}
            label={_td('Link')}
            onClick={() => {
            // TODO display link modal
            }}
            icon={<LinkIcon className="mx_FormattingButtons_Icon" />} />
    </div>;
=======
    return (
        <div className="mx_FormattingButtons">
            <Button
                isActive={actionStates.bold === "reversed"}
                label={_td("Bold")}
                keyCombo={{ ctrlOrCmdKey: true, key: "b" }}
                onClick={() => composer.bold()}
                icon={<BoldIcon className="mx_FormattingButtons_Icon" />}
            />
            <Button
                isActive={actionStates.italic === "reversed"}
                label={_td("Italic")}
                keyCombo={{ ctrlOrCmdKey: true, key: "i" }}
                onClick={() => composer.italic()}
                icon={<ItalicIcon className="mx_FormattingButtons_Icon" />}
            />
            <Button
                isActive={actionStates.underline === "reversed"}
                label={_td("Underline")}
                keyCombo={{ ctrlOrCmdKey: true, key: "u" }}
                onClick={() => composer.underline()}
                icon={<UnderlineIcon className="mx_FormattingButtons_Icon" />}
            />
            <Button
                isActive={actionStates.strikeThrough === "reversed"}
                label={_td("Strikethrough")}
                onClick={() => composer.strikeThrough()}
                icon={<StrikeThroughIcon className="mx_FormattingButtons_Icon" />}
            />
            <Button
                isActive={actionStates.inlineCode === "reversed"}
                label={_td("Code")}
                keyCombo={{ ctrlOrCmdKey: true, key: "e" }}
                onClick={() => composer.inlineCode()}
                icon={<InlineCodeIcon className="mx_FormattingButtons_Icon" />}
            />
        </div>
    );
>>>>>>> 9c5b1f35
}<|MERGE_RESOLUTION|>--- conflicted
+++ resolved
@@ -14,30 +14,22 @@
 limitations under the License.
 */
 
-import React, { MouseEventHandler, ReactNode } from "react";
-import { FormattingFunctions, AllActionStates } from "@matrix-org/matrix-wysiwyg";
-import classNames from "classnames";
+import React, { MouseEventHandler, ReactNode } from 'react';
+import { FormattingFunctions, AllActionStates } from '@matrix-org/matrix-wysiwyg';
+import classNames from 'classnames';
 
-<<<<<<< HEAD
 import { Icon as BoldIcon } from '../../../../../../res/img/element-icons/room/composer/bold.svg';
 import { Icon as ItalicIcon } from '../../../../../../res/img/element-icons/room/composer/italic.svg';
 import { Icon as UnderlineIcon } from '../../../../../../res/img/element-icons/room/composer/underline.svg';
 import { Icon as StrikeThroughIcon } from '../../../../../../res/img/element-icons/room/composer/strikethrough.svg';
 import { Icon as InlineCodeIcon } from '../../../../../../res/img/element-icons/room/composer/inline_code.svg';
 import { Icon as LinkIcon } from '../../../../../../res/img/element-icons/room/composer/link.svg';
-=======
-import { Icon as BoldIcon } from "../../../../../../res/img/element-icons/room/composer/bold.svg";
-import { Icon as ItalicIcon } from "../../../../../../res/img/element-icons/room/composer/italic.svg";
-import { Icon as UnderlineIcon } from "../../../../../../res/img/element-icons/room/composer/underline.svg";
-import { Icon as StrikeThroughIcon } from "../../../../../../res/img/element-icons/room/composer/strikethrough.svg";
-import { Icon as InlineCodeIcon } from "../../../../../../res/img/element-icons/room/composer/inline_code.svg";
->>>>>>> 9c5b1f35
-import AccessibleTooltipButton from "../../../elements/AccessibleTooltipButton";
-import { Alignment } from "../../../elements/Tooltip";
-import { KeyboardShortcut } from "../../../settings/KeyboardShortcut";
-import { KeyCombo } from "../../../../../KeyBindingsManager";
-import { _td } from "../../../../../languageHandler";
-import { ButtonEvent } from "../../../elements/AccessibleButton";
+import AccessibleTooltipButton from '../../../elements/AccessibleTooltipButton';
+import { Alignment } from '../../../elements/Tooltip';
+import { KeyboardShortcut } from '../../../settings/KeyboardShortcut';
+import { KeyCombo } from '../../../../../KeyBindingsManager';
+import { _td } from '../../../../../languageHandler';
+import { ButtonEvent } from '../../../elements/AccessibleButton';
 
 interface TooltipProps {
     label: string;
@@ -47,10 +39,10 @@
 function Tooltip({ label, keyCombo }: TooltipProps) {
     return (
         <div className="mx_FormattingButtons_Tooltip">
-            {label}
-            {keyCombo && (
+            { label }
+            { keyCombo && (
                 <KeyboardShortcut value={keyCombo} className="mx_FormattingButtons_Tooltip_KeyboardShortcut" />
-            )}
+            ) }
         </div>
     );
 }
@@ -67,14 +59,14 @@
             element="button"
             onClick={onClick as (e: ButtonEvent) => void}
             title={label}
-            className={classNames("mx_FormattingButtons_Button", {
+            className={classNames('mx_FormattingButtons_Button', {
                 mx_FormattingButtons_active: isActive,
                 mx_FormattingButtons_Button_hover: !isActive,
             })}
             tooltip={keyCombo && <Tooltip label={label} keyCombo={keyCombo} />}
             alignment={Alignment.Top}
         >
-            {icon}
+            { icon }
         </AccessibleTooltipButton>
     );
 }
@@ -85,58 +77,50 @@
 }
 
 export function FormattingButtons({ composer, actionStates }: FormattingButtonsProps) {
-<<<<<<< HEAD
-    return <div className="mx_FormattingButtons">
-        <Button isActive={actionStates.bold === 'reversed'} label={_td("Bold")} keyCombo={{ ctrlOrCmdKey: true, key: 'b' }} onClick={() => composer.bold()} icon={<BoldIcon className="mx_FormattingButtons_Icon" />} />
-        <Button isActive={actionStates.italic === 'reversed'} label={_td('Italic')} keyCombo={{ ctrlOrCmdKey: true, key: 'i' }} onClick={() => composer.italic()} icon={<ItalicIcon className="mx_FormattingButtons_Icon" />} />
-        <Button isActive={actionStates.underline === 'reversed'} label={_td('Underline')} keyCombo={{ ctrlOrCmdKey: true, key: 'u' }} onClick={() => composer.underline()} icon={<UnderlineIcon className="mx_FormattingButtons_Icon" />} />
-        <Button isActive={actionStates.strikeThrough === 'reversed'} label={_td('Strikethrough')} onClick={() => composer.strikeThrough()} icon={<StrikeThroughIcon className="mx_FormattingButtons_Icon" />} />
-        <Button isActive={actionStates.inlineCode === 'reversed'} label={_td('Code')} keyCombo={{ ctrlOrCmdKey: true, key: 'e' }} onClick={() => composer.inlineCode()} icon={<InlineCodeIcon className="mx_FormattingButtons_Icon" />} />
-        <Button isActive={actionStates.link === 'reversed'}
-            label={_td('Link')}
-            onClick={() => {
-            // TODO display link modal
-            }}
-            icon={<LinkIcon className="mx_FormattingButtons_Icon" />} />
-    </div>;
-=======
     return (
         <div className="mx_FormattingButtons">
             <Button
-                isActive={actionStates.bold === "reversed"}
-                label={_td("Bold")}
-                keyCombo={{ ctrlOrCmdKey: true, key: "b" }}
+                isActive={actionStates.bold === 'reversed'}
+                label={_td('Bold')}
+                keyCombo={{ ctrlOrCmdKey: true, key: 'b' }}
                 onClick={() => composer.bold()}
                 icon={<BoldIcon className="mx_FormattingButtons_Icon" />}
             />
             <Button
-                isActive={actionStates.italic === "reversed"}
-                label={_td("Italic")}
-                keyCombo={{ ctrlOrCmdKey: true, key: "i" }}
+                isActive={actionStates.italic === 'reversed'}
+                label={_td('Italic')}
+                keyCombo={{ ctrlOrCmdKey: true, key: 'i' }}
                 onClick={() => composer.italic()}
                 icon={<ItalicIcon className="mx_FormattingButtons_Icon" />}
             />
             <Button
-                isActive={actionStates.underline === "reversed"}
-                label={_td("Underline")}
-                keyCombo={{ ctrlOrCmdKey: true, key: "u" }}
+                isActive={actionStates.underline === 'reversed'}
+                label={_td('Underline')}
+                keyCombo={{ ctrlOrCmdKey: true, key: 'u' }}
                 onClick={() => composer.underline()}
                 icon={<UnderlineIcon className="mx_FormattingButtons_Icon" />}
             />
             <Button
-                isActive={actionStates.strikeThrough === "reversed"}
-                label={_td("Strikethrough")}
+                isActive={actionStates.strikeThrough === 'reversed'}
+                label={_td('Strikethrough')}
                 onClick={() => composer.strikeThrough()}
                 icon={<StrikeThroughIcon className="mx_FormattingButtons_Icon" />}
             />
             <Button
-                isActive={actionStates.inlineCode === "reversed"}
-                label={_td("Code")}
-                keyCombo={{ ctrlOrCmdKey: true, key: "e" }}
+                isActive={actionStates.inlineCode === 'reversed'}
+                label={_td('Code')}
+                keyCombo={{ ctrlOrCmdKey: true, key: 'e' }}
                 onClick={() => composer.inlineCode()}
                 icon={<InlineCodeIcon className="mx_FormattingButtons_Icon" />}
             />
+            <Button
+                isActive={actionStates.link === 'reversed'}
+                label={_td('Link')}
+                onClick={() => {
+                    // TODO display link modal
+                }}
+                icon={<LinkIcon className="mx_FormattingButtons_Icon" />}
+            />
         </div>
     );
->>>>>>> 9c5b1f35
 }