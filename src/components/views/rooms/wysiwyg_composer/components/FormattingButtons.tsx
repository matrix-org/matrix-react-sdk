/*
Copyright 2022 The Matrix.org Foundation C.I.C.

Licensed under the Apache License, Version 2.0 (the "License");
you may not use this file except in compliance with the License.
You may obtain a copy of the License at

    http://www.apache.org/licenses/LICENSE-2.0

Unless required by applicable law or agreed to in writing, software
distributed under the License is distributed on an "AS IS" BASIS,
WITHOUT WARRANTIES OR CONDITIONS OF ANY KIND, either express or implied.
See the License for the specific language governing permissions and
limitations under the License.
*/

import React, { MouseEventHandler, ReactNode } from "react";
import { FormattingFunctions, AllActionStates, ActionState } from "@matrix-org/matrix-wysiwyg";
import classNames from "classnames";

import { Icon as BoldIcon } from "../../../../../../res/img/element-icons/room/composer/bold.svg";
import { Icon as ItalicIcon } from "../../../../../../res/img/element-icons/room/composer/italic.svg";
import { Icon as UnderlineIcon } from "../../../../../../res/img/element-icons/room/composer/underline.svg";
import { Icon as StrikeThroughIcon } from "../../../../../../res/img/element-icons/room/composer/strikethrough.svg";
import { Icon as QuoteIcon } from "../../../../../../res/img/element-icons/room/composer/quote.svg";
import { Icon as InlineCodeIcon } from "../../../../../../res/img/element-icons/room/composer/inline_code.svg";
import { Icon as LinkIcon } from "../../../../../../res/img/element-icons/room/composer/link.svg";
import { Icon as BulletedListIcon } from "../../../../../../res/img/element-icons/room/composer/bulleted_list.svg";
import { Icon as NumberedListIcon } from "../../../../../../res/img/element-icons/room/composer/numbered_list.svg";
import AccessibleTooltipButton from "../../../elements/AccessibleTooltipButton";
import { Alignment } from "../../../elements/Tooltip";
import { KeyboardShortcut } from "../../../settings/KeyboardShortcut";
import { KeyCombo } from "../../../../../KeyBindingsManager";
import { _td } from "../../../../../languageHandler";
import { ButtonEvent } from "../../../elements/AccessibleButton";
import { openLinkModal } from "./LinkModal";
import { useComposerContext } from "../ComposerContext";

interface TooltipProps {
    label: string;
    keyCombo?: KeyCombo;
}

function Tooltip({ label, keyCombo }: TooltipProps): JSX.Element {
    return (
        <div className="mx_FormattingButtons_Tooltip">
            {label}
            {keyCombo && (
                <KeyboardShortcut value={keyCombo} className="mx_FormattingButtons_Tooltip_KeyboardShortcut" />
            )}
        </div>
    );
}

interface ButtonProps extends TooltipProps {
    icon: ReactNode;
    actionState: ActionState;
    onClick: MouseEventHandler<HTMLButtonElement>;
}

function Button({ label, keyCombo, onClick, actionState, icon }: ButtonProps): JSX.Element {
    return (
        <AccessibleTooltipButton
            element="button"
            onClick={onClick as (e: ButtonEvent) => void}
            title={label}
            className={classNames("mx_FormattingButtons_Button", {
                mx_FormattingButtons_active: actionState === "reversed",
                mx_FormattingButtons_Button_hover: actionState === "enabled",
                mx_FormattingButtons_disabled: actionState === "disabled",
            })}
            tooltip={keyCombo && <Tooltip label={label} keyCombo={keyCombo} />}
            forceHide={actionState === "disabled"}
            alignment={Alignment.Top}
        >
            {icon}
        </AccessibleTooltipButton>
    );
}

interface FormattingButtonsProps {
    composer: FormattingFunctions;
    actionStates: AllActionStates;
}

export function FormattingButtons({ composer, actionStates }: FormattingButtonsProps): JSX.Element {
    const composerContext = useComposerContext();
    return (
        <div className="mx_FormattingButtons">
            <Button
                actionState={actionStates.bold}
                label={_td("Bold")}
                keyCombo={{ ctrlOrCmdKey: true, key: "b" }}
                onClick={() => composer.bold()}
                icon={<BoldIcon className="mx_FormattingButtons_Icon" />}
            />
            <Button
                actionState={actionStates.italic}
                label={_td("Italic")}
                keyCombo={{ ctrlOrCmdKey: true, key: "i" }}
                onClick={() => composer.italic()}
                icon={<ItalicIcon className="mx_FormattingButtons_Icon" />}
            />
            <Button
                actionState={actionStates.underline}
                label={_td("Underline")}
                keyCombo={{ ctrlOrCmdKey: true, key: "u" }}
                onClick={() => composer.underline()}
                icon={<UnderlineIcon className="mx_FormattingButtons_Icon" />}
            />
            <Button
                actionState={actionStates.strikeThrough}
                label={_td("Strikethrough")}
                onClick={() => composer.strikeThrough()}
                icon={<StrikeThroughIcon className="mx_FormattingButtons_Icon" />}
            />
            <Button
                actionState={actionStates.unorderedList}
                label={_td("Bulleted list")}
                onClick={() => composer.unorderedList()}
                icon={<BulletedListIcon className="mx_FormattingButtons_Icon" />}
            />
            <Button
                actionState={actionStates.orderedList}
                label={_td("Numbered list")}
                onClick={() => composer.orderedList()}
                icon={<NumberedListIcon className="mx_FormattingButtons_Icon" />}
            />
            <Button
<<<<<<< HEAD
                isActive={actionStates.quote === "reversed"}
                label={_td("Quote")}
                onClick={() => composer.quote()}
                icon={<QuoteIcon className="mx_FormattingButtons_Icon" />}
            />
            <Button
                isActive={actionStates.inlineCode === "reversed"}
=======
                actionState={actionStates.inlineCode}
>>>>>>> 8a2e3865
                label={_td("Code")}
                keyCombo={{ ctrlOrCmdKey: true, key: "e" }}
                onClick={() => composer.inlineCode()}
                icon={<InlineCodeIcon className="mx_FormattingButtons_Icon" />}
            />
            <Button
                actionState={actionStates.link}
                label={_td("Link")}
                onClick={() => openLinkModal(composer, composerContext, actionStates.link === "reversed")}
                icon={<LinkIcon className="mx_FormattingButtons_Icon" />}
            />
        </div>
    );
}<|MERGE_RESOLUTION|>--- conflicted
+++ resolved
@@ -127,17 +127,13 @@
                 icon={<NumberedListIcon className="mx_FormattingButtons_Icon" />}
             />
             <Button
-<<<<<<< HEAD
                 isActive={actionStates.quote === "reversed"}
                 label={_td("Quote")}
                 onClick={() => composer.quote()}
                 icon={<QuoteIcon className="mx_FormattingButtons_Icon" />}
             />
             <Button
-                isActive={actionStates.inlineCode === "reversed"}
-=======
                 actionState={actionStates.inlineCode}
->>>>>>> 8a2e3865
                 label={_td("Code")}
                 keyCombo={{ ctrlOrCmdKey: true, key: "e" }}
                 onClick={() => composer.inlineCode()}
