/*
Copyright 2015, 2016 OpenMarket Ltd
Copyright 2017 Vector Creations Ltd
Copyright 2017, 2018 New Vector Ltd
Copyright 2021 Šimon Brandner <simon.bra.ag@gmail.com>

Licensed under the Apache License, Version 2.0 (the "License");
you may not use this file except in compliance with the License.
You may obtain a copy of the License at

    http://www.apache.org/licenses/LICENSE-2.0

Unless required by applicable law or agreed to in writing, software
distributed under the License is distributed on an "AS IS" BASIS,
WITHOUT WARRANTIES OR CONDITIONS OF ANY KIND, either express or implied.
See the License for the specific language governing permissions and
limitations under the License.
*/

import React, { ReactNode } from "react";
import { Button, Tooltip } from "@vector-im/compound-web";
import { Icon as UserAddIcon } from "@vector-im/compound-design-tokens/icons/user-add-solid.svg";

import { _t } from "../../../languageHandler";
import BaseCard from "../right_panel/BaseCard";
import TruncatedList from "../elements/TruncatedList";
import Spinner from "../elements/Spinner";
import SearchBox from "../../structures/SearchBox";
import { ButtonEvent } from "../elements/AccessibleButton";
import EntityTile from "./EntityTile";
import MemberTile from "./MemberTile";
import BaseAvatar from "../avatars/BaseAvatar";
import PosthogTrackers from "../../../PosthogTrackers";
<<<<<<< HEAD
import { RoomMember } from "../../../models/rooms/RoomMember";
import { ThreePIDInvite } from "../../../models/rooms/ThreePIDInvite";
import { useMemberListViewModel } from "../../../view-models/rooms/memberlist/MemberListViewModel";

interface IProps {
    roomId: string;
    header?: ReactNode;
=======
import { SDKContext } from "../../../contexts/SDKContext";
import { canInviteTo } from "../../../utils/room/canInviteTo";
import { inviteToRoom } from "../../../utils/room/inviteToRoom";
import { Action } from "../../../dispatcher/actions";

const INITIAL_LOAD_NUM_MEMBERS = 30;
const INITIAL_LOAD_NUM_INVITED = 5;
const SHOW_MORE_INCREMENT = 100;

interface IProps {
    roomId: string;
    searchQuery: string;
    hideHeaderButtons?: boolean;
>>>>>>> 1b70b22c
    onClose(): void;
    onInviteButtonClick(roomId: string): void;
    onThreePIDInviteClick(eventId: string): void;
}

<<<<<<< HEAD
const MemberList: React.FC<IProps> = (propsIn: IProps) => {
    const viewModel = useMemberListViewModel(propsIn.roomId);
    const props = { ...propsIn, ...viewModel };
=======
export default class MemberList extends React.Component<IProps, IState> {
    private readonly showPresence: boolean;
    private mounted = false;

    public static contextType = SDKContext;
    public declare context: React.ContextType<typeof SDKContext>;
    private tiles: Map<string, MemberTile> = new Map();

    public constructor(props: IProps, context: React.ContextType<typeof SDKContext>) {
        super(props, context);
        this.state = this.getMembersState([], []);
        this.showPresence = context?.memberListStore.isPresenceEnabled() ?? true;
        this.mounted = true;
        this.listenForMembersChanges();
    }

    private listenForMembersChanges(): void {
        const cli = MatrixClientPeg.safeGet();
        cli.on(RoomStateEvent.Update, this.onRoomStateUpdate);
        cli.on(RoomMemberEvent.Name, this.onRoomMemberName);
        cli.on(RoomStateEvent.Events, this.onRoomStateEvent);
        // We listen for changes to the lastPresenceTs which is essentially
        // listening for all presence events (we display most of not all of
        // the information contained in presence events).
        cli.on(UserEvent.LastPresenceTs, this.onUserPresenceChange);
        cli.on(UserEvent.Presence, this.onUserPresenceChange);
        cli.on(UserEvent.CurrentlyActive, this.onUserPresenceChange);
        cli.on(ClientEvent.Room, this.onRoom); // invites & joining after peek
        cli.on(RoomEvent.MyMembership, this.onMyMembership);
    }

    public componentDidMount(): void {
        this.updateListNow(true);
    }

    public componentWillUnmount(): void {
        this.mounted = false;
        const cli = MatrixClientPeg.get();
        if (cli) {
            cli.removeListener(RoomStateEvent.Update, this.onRoomStateUpdate);
            cli.removeListener(RoomMemberEvent.Name, this.onRoomMemberName);
            cli.removeListener(RoomEvent.MyMembership, this.onMyMembership);
            cli.removeListener(RoomStateEvent.Events, this.onRoomStateEvent);
            cli.removeListener(ClientEvent.Room, this.onRoom);
            cli.removeListener(UserEvent.LastPresenceTs, this.onUserPresenceChange);
            cli.removeListener(UserEvent.Presence, this.onUserPresenceChange);
            cli.removeListener(UserEvent.CurrentlyActive, this.onUserPresenceChange);
        }

        // cancel any pending calls to the rate_limited_funcs
        this.updateList.cancel();
    }

    private get canInvite(): boolean {
        const cli = MatrixClientPeg.safeGet();
        const room = cli.getRoom(this.props.roomId);

        return !!room && canInviteTo(room);
    }

    private getMembersState(invitedMembers: Array<RoomMember>, joinedMembers: Array<RoomMember>): IState {
        return {
            loading: false,
            filteredJoinedMembers: joinedMembers,
            filteredInvitedMembers: invitedMembers,
            canInvite: this.canInvite,

            // ideally we'd size this to the page height, but
            // in practice I find that a little constraining
            truncateAtJoined: INITIAL_LOAD_NUM_MEMBERS,
            truncateAtInvited: INITIAL_LOAD_NUM_INVITED,
        };
    }

    private onUserPresenceChange = (event: MatrixEvent | undefined, user: User): void => {
        // Attach a SINGLE listener for global presence changes then locate the
        // member tile and re-render it. This is more efficient than every tile
        // ever attaching their own listener.
        const tile = this.tiles.get(user.userId);
        if (tile) {
            this.updateList(); // reorder the membership list
        }
    };

    private onRoom = (room: Room): void => {
        if (room.roomId !== this.props.roomId) {
            return;
        }
        // We listen for room events because when we accept an invite
        // we need to wait till the room is fully populated with state
        // before refreshing the member list else we get a stale list.
        this.updateListNow(true);
    };

    private onMyMembership = (room: Room, membership: string, oldMembership?: string): void => {
        if (
            room.roomId === this.props.roomId &&
            membership === KnownMembership.Join &&
            oldMembership !== KnownMembership.Join
        ) {
            // we just joined the room, load the member list
            this.updateListNow(true);
        }
    };
>>>>>>> 1b70b22c

    const createOverflowTileJoined = (overflowCount: number, totalCount: number): JSX.Element => {
        return createOverflowTile(overflowCount, totalCount, props.showMoreJoinedMemberList);
    };

    const createOverflowTileInvited = (overflowCount: number, totalCount: number): JSX.Element => {
        return createOverflowTile(overflowCount, totalCount, props.showMoreInvitedMemberList);
    };

    const createOverflowTile = (overflowCount: number, totalCount: number, onClick: () => void): JSX.Element => {
        // For now we'll pretend this is any entity. It should probably be a separate tile.
        const text = _t("common|and_n_others", { count: overflowCount });
        return (
            <EntityTile
                className="mx_EntityTile_ellipsis"
                avatarJsx={
                    <BaseAvatar url={require("../../../../res/img/ellipsis.svg").default} name="..." size="36px" />
                }
                name={text}
                showPresence={false}
                onClick={onClick}
            />
        );
    };

    function makeMemberTiles(members: Array<RoomMember | ThreePIDInvite>): JSX.Element[] {
        return members.map((m) => {
            if ("userId" in m) {
                // Is a Matrix invite
                return <MemberTile key={m.userId} member={m} showPresence={props.showPresence} />;
            } else {
                // Is a 3pid invite
                return (
                    <EntityTile
                        key={m.stateKey}
                        name={m.displayName}
                        showPresence={false}
                        onClick={() => props.onThreePIDInviteClick(m.eventId)}
                    />
                );
            }
        });
    }

    const getChildrenJoined = (start: number, end: number): Array<JSX.Element> => {
        return makeMemberTiles(props.joinedMembers.slice(start, end));
    };

    const getChildCountJoined = (): number => props.joinedMembers.length;

    const getChildrenInvited = (start: number, end: number): Array<JSX.Element> => {
        return makeMemberTiles(props.invitedMembers.slice(start, end));
    };

    const getChildCountInvited = (): number => {
        return props.invitedMembers.length;
    };

<<<<<<< HEAD
    const onInviteButtonClick = (ev: ButtonEvent): void => {
        PosthogTrackers.trackInteraction("WebRightPanelMemberListInviteButton", ev);
        props.onInviteButtonClick(props.roomId);
    };
=======
    public render(): React.ReactNode {
        if (this.state.loading) {
            return (
                <BaseCard
                    id="memberlist-panel"
                    className="mx_MemberList"
                    ariaLabelledBy="memberlist-panel-tab"
                    role="tabpanel"
                    hideHeaderButtons={this.props.hideHeaderButtons}
                    onClose={this.props.onClose}
                >
                    <Spinner />
                </BaseCard>
            );
        }
>>>>>>> 1b70b22c

    if (props.loading) {
        return (
            <BaseCard className="mx_MemberList" onClose={props.onClose}>
                <Spinner />
            </BaseCard>
        );
    }

    let inviteButton: JSX.Element | undefined;

    if (props.shouldShowInvite) {
        const inviteButtonText = props.isSpaceRoom ? _t("space|invite_this_space") : _t("room|invite_this_room");

        const button = (
            <Button
                size="sm"
                kind="secondary"
                className="mx_MemberList_invite"
                onClick={onInviteButtonClick}
                disabled={!props.canInvite}
            >
                <UserAddIcon width="1em" height="1em" />
                {inviteButtonText}
            </Button>
        );

        if (props.canInvite) {
            inviteButton = button;
        } else {
            inviteButton = <Tooltip label={_t("member_list|invite_button_no_perms_tooltip")}>{button}</Tooltip>;
        }
    }

    let invitedHeader;
    let invitedSection;
    if (getChildCountInvited() > 0) {
        invitedHeader = <h2>{_t("member_list|invited_list_heading")}</h2>;
        invitedSection = (
            <TruncatedList
                className="mx_MemberList_section mx_MemberList_invited"
                truncateAt={props.truncateAtInvited}
                createOverflowElement={createOverflowTileInvited}
                getChildren={getChildrenInvited}
                getChildCount={getChildCountInvited}
            />
        );
<<<<<<< HEAD
=======

        return (
            <BaseCard
                id="memberlist-panel"
                className="mx_MemberList"
                ariaLabelledBy="memberlist-panel-tab"
                role="tabpanel"
                hideHeaderButtons={this.props.hideHeaderButtons}
                footer={footer}
                onClose={this.props.onClose}
            >
                {inviteButton}
                <div className="mx_MemberList_wrapper">
                    <TruncatedList
                        className="mx_MemberList_section mx_MemberList_joined"
                        truncateAt={this.state.truncateAtJoined}
                        createOverflowElement={this.createOverflowTileJoined}
                        getChildren={this.getChildrenJoined}
                        getChildCount={this.getChildCountJoined}
                    />
                    {invitedHeader}
                    {invitedSection}
                </div>
            </BaseCard>
        );
>>>>>>> 1b70b22c
    }

    const footer = (
        <SearchBox
            className="mx_MemberList_query mx_textinput_icon mx_textinput_search"
            placeholder={_t("member_list|filter_placeholder")}
            onSearch={props.onSearchQueryChanged}
            initialValue={props.searchQuery}
        />
    );

    return (
        <BaseCard
            className="mx_MemberList"
            header={props.header && <React.Fragment>{props.header}</React.Fragment>}
            footer={footer}
            onClose={props.onClose}
        >
            {inviteButton}
            <div className="mx_MemberList_wrapper">
                <TruncatedList
                    className="mx_MemberList_section mx_MemberList_joined"
                    truncateAt={props.truncateAtJoined}
                    createOverflowElement={createOverflowTileJoined}
                    getChildren={getChildrenJoined}
                    getChildCount={getChildCountJoined}
                />
                {invitedHeader}
                {invitedSection}
            </div>
        </BaseCard>
    );
};

export default MemberList;<|MERGE_RESOLUTION|>--- conflicted
+++ resolved
@@ -1,8 +1,6 @@
 /*
-Copyright 2015, 2016 OpenMarket Ltd
-Copyright 2017 Vector Creations Ltd
-Copyright 2017, 2018 New Vector Ltd
-Copyright 2021 Šimon Brandner <simon.bra.ag@gmail.com>
+Copyright 2019 Michael Telatynski <7t3chguy@gmail.com>
+Copyright 2015 - 2022 The Matrix.org Foundation C.I.C.
 
 Licensed under the Apache License, Version 2.0 (the "License");
 you may not use this file except in compliance with the License.
@@ -17,345 +15,316 @@
 limitations under the License.
 */
 
-import React, { ReactNode } from "react";
-import { Button, Tooltip } from "@vector-im/compound-web";
-import { Icon as UserAddIcon } from "@vector-im/compound-design-tokens/icons/user-add-solid.svg";
-
-import { _t } from "../../../languageHandler";
-import BaseCard from "../right_panel/BaseCard";
-import TruncatedList from "../elements/TruncatedList";
-import Spinner from "../elements/Spinner";
-import SearchBox from "../../structures/SearchBox";
-import { ButtonEvent } from "../elements/AccessibleButton";
-import EntityTile from "./EntityTile";
-import MemberTile from "./MemberTile";
-import BaseAvatar from "../avatars/BaseAvatar";
-import PosthogTrackers from "../../../PosthogTrackers";
-<<<<<<< HEAD
-import { RoomMember } from "../../../models/rooms/RoomMember";
-import { ThreePIDInvite } from "../../../models/rooms/ThreePIDInvite";
-import { useMemberListViewModel } from "../../../view-models/rooms/memberlist/MemberListViewModel";
-
-interface IProps {
-    roomId: string;
-    header?: ReactNode;
-=======
-import { SDKContext } from "../../../contexts/SDKContext";
-import { canInviteTo } from "../../../utils/room/canInviteTo";
-import { inviteToRoom } from "../../../utils/room/inviteToRoom";
-import { Action } from "../../../dispatcher/actions";
-
-const INITIAL_LOAD_NUM_MEMBERS = 30;
-const INITIAL_LOAD_NUM_INVITED = 5;
-const SHOW_MORE_INCREMENT = 100;
-
-interface IProps {
-    roomId: string;
+import React, { ChangeEvent } from "react";
+import { Room, RoomState, RoomStateEvent, RoomMember, MatrixEvent } from "matrix-js-sdk/src/matrix";
+import { throttle } from "lodash";
+
+import dis from "../../dispatcher/dispatcher";
+import { RightPanelPhases } from "../../stores/right-panel/RightPanelStorePhases";
+import RightPanelStore from "../../stores/right-panel/RightPanelStore";
+import MatrixClientContext from "../../contexts/MatrixClientContext";
+import RoomSummaryCard from "../views/right_panel/RoomSummaryCard";
+import WidgetCard from "../views/right_panel/WidgetCard";
+import SettingsStore from "../../settings/SettingsStore";
+import MemberList from "../views/rooms/MemberList";
+import UserInfo from "../views/right_panel/UserInfo";
+import ThirdPartyMemberInfo from "../views/rooms/ThirdPartyMemberInfo";
+import FilePanel from "./FilePanel";
+import ThreadView from "./ThreadView";
+import ThreadPanel from "./ThreadPanel";
+import NotificationPanel from "./NotificationPanel";
+import ResizeNotifier from "../../utils/ResizeNotifier";
+import { PinnedMessagesCard } from "../views/right_panel/PinnedMessagesCard";
+import { RoomPermalinkCreator } from "../../utils/permalinks/Permalinks";
+import { E2EStatus } from "../../utils/ShieldUtils";
+import TimelineCard from "../views/right_panel/TimelineCard";
+import { UPDATE_EVENT } from "../../stores/AsyncStore";
+import { IRightPanelCard, IRightPanelCardState } from "../../stores/right-panel/RightPanelStoreIPanelState";
+import { Action } from "../../dispatcher/actions";
+import { XOR } from "../../@types/common";
+import { RightPanelTabs } from "../views/right_panel/RightPanelTabs";
+import ExtensionsCard from "../views/right_panel/ExtensionsCard";
+
+interface BaseProps {
+    overwriteCard?: IRightPanelCard; // used to display a custom card and ignoring the RightPanelStore (used for UserView)
+    resizeNotifier: ResizeNotifier;
+    e2eStatus?: E2EStatus;
+}
+
+interface RoomlessProps extends BaseProps {
+    room?: undefined;
+    permalinkCreator?: undefined;
+}
+
+interface RoomProps extends BaseProps {
+    room: Room;
+    permalinkCreator: RoomPermalinkCreator;
+    onSearchChange?: (e: ChangeEvent) => void;
+    onSearchCancel?: () => void;
+}
+
+type Props = XOR<RoomlessProps, RoomProps>;
+
+interface IState {
+    phase?: RightPanelPhases;
     searchQuery: string;
-    hideHeaderButtons?: boolean;
->>>>>>> 1b70b22c
-    onClose(): void;
-    onInviteButtonClick(roomId: string): void;
-    onThreePIDInviteClick(eventId: string): void;
+    cardState?: IRightPanelCardState;
 }
 
-<<<<<<< HEAD
-const MemberList: React.FC<IProps> = (propsIn: IProps) => {
-    const viewModel = useMemberListViewModel(propsIn.roomId);
-    const props = { ...propsIn, ...viewModel };
-=======
-export default class MemberList extends React.Component<IProps, IState> {
-    private readonly showPresence: boolean;
-    private mounted = false;
-
-    public static contextType = SDKContext;
-    public declare context: React.ContextType<typeof SDKContext>;
-    private tiles: Map<string, MemberTile> = new Map();
-
-    public constructor(props: IProps, context: React.ContextType<typeof SDKContext>) {
+export default class RightPanel extends React.Component<Props, IState> {
+    public static contextType = MatrixClientContext;
+    public declare context: React.ContextType<typeof MatrixClientContext>;
+
+    public constructor(props: Props, context: React.ContextType<typeof MatrixClientContext>) {
         super(props, context);
-        this.state = this.getMembersState([], []);
-        this.showPresence = context?.memberListStore.isPresenceEnabled() ?? true;
-        this.mounted = true;
-        this.listenForMembersChanges();
-    }
-
-    private listenForMembersChanges(): void {
-        const cli = MatrixClientPeg.safeGet();
-        cli.on(RoomStateEvent.Update, this.onRoomStateUpdate);
-        cli.on(RoomMemberEvent.Name, this.onRoomMemberName);
-        cli.on(RoomStateEvent.Events, this.onRoomStateEvent);
-        // We listen for changes to the lastPresenceTs which is essentially
-        // listening for all presence events (we display most of not all of
-        // the information contained in presence events).
-        cli.on(UserEvent.LastPresenceTs, this.onUserPresenceChange);
-        cli.on(UserEvent.Presence, this.onUserPresenceChange);
-        cli.on(UserEvent.CurrentlyActive, this.onUserPresenceChange);
-        cli.on(ClientEvent.Room, this.onRoom); // invites & joining after peek
-        cli.on(RoomEvent.MyMembership, this.onMyMembership);
-    }
+
+        this.state = {
+            searchQuery: "",
+        };
+    }
+
+    private readonly delayedUpdate = throttle(
+        (): void => {
+            this.forceUpdate();
+        },
+        500,
+        { leading: true, trailing: true },
+    );
 
     public componentDidMount(): void {
-        this.updateListNow(true);
+        this.context.on(RoomStateEvent.Members, this.onRoomStateMember);
+        RightPanelStore.instance.on(UPDATE_EVENT, this.onRightPanelStoreUpdate);
     }
 
     public componentWillUnmount(): void {
-        this.mounted = false;
-        const cli = MatrixClientPeg.get();
-        if (cli) {
-            cli.removeListener(RoomStateEvent.Update, this.onRoomStateUpdate);
-            cli.removeListener(RoomMemberEvent.Name, this.onRoomMemberName);
-            cli.removeListener(RoomEvent.MyMembership, this.onMyMembership);
-            cli.removeListener(RoomStateEvent.Events, this.onRoomStateEvent);
-            cli.removeListener(ClientEvent.Room, this.onRoom);
-            cli.removeListener(UserEvent.LastPresenceTs, this.onUserPresenceChange);
-            cli.removeListener(UserEvent.Presence, this.onUserPresenceChange);
-            cli.removeListener(UserEvent.CurrentlyActive, this.onUserPresenceChange);
-        }
-
-        // cancel any pending calls to the rate_limited_funcs
-        this.updateList.cancel();
-    }
-
-    private get canInvite(): boolean {
-        const cli = MatrixClientPeg.safeGet();
-        const room = cli.getRoom(this.props.roomId);
-
-        return !!room && canInviteTo(room);
-    }
-
-    private getMembersState(invitedMembers: Array<RoomMember>, joinedMembers: Array<RoomMember>): IState {
+        this.context?.removeListener(RoomStateEvent.Members, this.onRoomStateMember);
+        RightPanelStore.instance.off(UPDATE_EVENT, this.onRightPanelStoreUpdate);
+    }
+
+    public static getDerivedStateFromProps(props: Props): Partial<IState> {
+        let currentCard: IRightPanelCard | undefined;
+        if (props.room) {
+            currentCard = RightPanelStore.instance.currentCardForRoom(props.room.roomId);
+        }
+
         return {
-            loading: false,
-            filteredJoinedMembers: joinedMembers,
-            filteredInvitedMembers: invitedMembers,
-            canInvite: this.canInvite,
-
-            // ideally we'd size this to the page height, but
-            // in practice I find that a little constraining
-            truncateAtJoined: INITIAL_LOAD_NUM_MEMBERS,
-            truncateAtInvited: INITIAL_LOAD_NUM_INVITED,
+            cardState: currentCard?.state,
+            phase: currentCard?.phase ?? undefined,
         };
     }
 
-    private onUserPresenceChange = (event: MatrixEvent | undefined, user: User): void => {
-        // Attach a SINGLE listener for global presence changes then locate the
-        // member tile and re-render it. This is more efficient than every tile
-        // ever attaching their own listener.
-        const tile = this.tiles.get(user.userId);
-        if (tile) {
-            this.updateList(); // reorder the membership list
+    private onRoomStateMember = (ev: MatrixEvent, state: RoomState, member: RoomMember): void => {
+        if (!this.props.room || member.roomId !== this.props.room.roomId) {
+            return;
+        }
+
+        // redraw the badge on the membership list
+        if (this.state.phase === RightPanelPhases.RoomMemberList) {
+            this.delayedUpdate();
+        } else if (
+            this.state.phase === RightPanelPhases.RoomMemberInfo &&
+            member.userId === this.state.cardState?.member?.userId
+        ) {
+            // refresh the member info (e.g. new power level)
+            this.delayedUpdate();
         }
     };
 
-    private onRoom = (room: Room): void => {
-        if (room.roomId !== this.props.roomId) {
-            return;
-        }
-        // We listen for room events because when we accept an invite
-        // we need to wait till the room is fully populated with state
-        // before refreshing the member list else we get a stale list.
-        this.updateListNow(true);
+    private onRightPanelStoreUpdate = (): void => {
+        this.setState({ ...(RightPanel.getDerivedStateFromProps(this.props) as IState) });
     };
 
-    private onMyMembership = (room: Room, membership: string, oldMembership?: string): void => {
-        if (
-            room.roomId === this.props.roomId &&
-            membership === KnownMembership.Join &&
-            oldMembership !== KnownMembership.Join
+    private onClose = (): void => {
+        // XXX: There are three different ways of 'closing' this panel depending on what state
+        // things are in... this knows far more than it should do about the state of the rest
+        // of the app and is generally a bit silly.
+        if (this.props.overwriteCard?.state?.member) {
+            // If we have a user prop then we're displaying a user from the 'user' page type
+            // in LoggedInView, so need to change the page type to close the panel (we switch
+            // to the home page which is not obviously the correct thing to do, but I'm not sure
+            // anything else is - we could hide the close button altogether?)
+            dis.dispatch({
+                action: Action.ViewHomePage,
+            });
+        } else if (
+            this.state.phase === RightPanelPhases.EncryptionPanel &&
+            this.state.cardState?.verificationRequest?.pending
         ) {
-            // we just joined the room, load the member list
-            this.updateListNow(true);
+            // When the user clicks close on the encryption panel cancel the pending request first if any
+            this.state.cardState.verificationRequest.cancel();
+        } else {
+            RightPanelStore.instance.togglePanel(this.props.room?.roomId ?? null);
         }
     };
->>>>>>> 1b70b22c
-
-    const createOverflowTileJoined = (overflowCount: number, totalCount: number): JSX.Element => {
-        return createOverflowTile(overflowCount, totalCount, props.showMoreJoinedMemberList);
+
+    private onSearchQueryChanged = (searchQuery: string): void => {
+        this.setState({ searchQuery });
     };
 
-    const createOverflowTileInvited = (overflowCount: number, totalCount: number): JSX.Element => {
-        return createOverflowTile(overflowCount, totalCount, props.showMoreInvitedMemberList);
-    };
-
-    const createOverflowTile = (overflowCount: number, totalCount: number, onClick: () => void): JSX.Element => {
-        // For now we'll pretend this is any entity. It should probably be a separate tile.
-        const text = _t("common|and_n_others", { count: overflowCount });
+    public render(): React.ReactNode {
+        let card = <div />;
+        const roomId = this.props.room?.roomId;
+        const phase = this.props.overwriteCard?.phase ?? this.state.phase;
+        const cardState = this.props.overwriteCard?.state ?? this.state.cardState;
+        switch (phase) {
+            case RightPanelPhases.RoomMemberList:
+                if (!!roomId) {
+                    card = (
+                        <MemberList
+                            roomId={roomId}
+                            key={roomId}
+                            hideHeaderButtons
+                            onClose={this.onClose}
+                            searchQuery={this.state.searchQuery}
+                            onSearchQueryChanged={this.onSearchQueryChanged}
+                        />
+                    );
+                }
+                break;
+            case RightPanelPhases.SpaceMemberList:
+                if (!!cardState?.spaceId || !!roomId) {
+                    card = (
+                        <MemberList
+                            roomId={cardState?.spaceId ?? roomId!}
+                            key={cardState?.spaceId ?? roomId!}
+                            onClose={this.onClose}
+                            searchQuery={this.state.searchQuery}
+                            onSearchQueryChanged={this.onSearchQueryChanged}
+                        />
+                    );
+                }
+                break;
+
+            case RightPanelPhases.RoomMemberInfo:
+            case RightPanelPhases.SpaceMemberInfo:
+            case RightPanelPhases.EncryptionPanel: {
+                if (!!cardState?.member) {
+                    const roomMember = cardState.member instanceof RoomMember ? cardState.member : undefined;
+                    card = (
+                        <UserInfo
+                            user={cardState.member}
+                            room={this.context.getRoom(roomMember?.roomId) ?? this.props.room}
+                            key={roomId ?? cardState.member.userId}
+                            onClose={this.onClose}
+                            phase={phase}
+                            verificationRequest={cardState.verificationRequest}
+                            verificationRequestPromise={cardState.verificationRequestPromise}
+                        />
+                    );
+                }
+                break;
+            }
+            case RightPanelPhases.Room3pidMemberInfo:
+            case RightPanelPhases.Space3pidMemberInfo:
+                if (!!cardState?.memberInfoEvent) {
+                    card = (
+                        <ThirdPartyMemberInfo event={cardState.memberInfoEvent} key={roomId} onClose={this.onClose} />
+                    );
+                }
+                break;
+
+            case RightPanelPhases.NotificationPanel:
+                card = <NotificationPanel onClose={this.onClose} />;
+                break;
+
+            case RightPanelPhases.PinnedMessages:
+                if (!!this.props.room && SettingsStore.getValue("feature_pinning")) {
+                    card = (
+                        <PinnedMessagesCard
+                            room={this.props.room}
+                            onClose={this.onClose}
+                            permalinkCreator={this.props.permalinkCreator}
+                        />
+                    );
+                }
+                break;
+            case RightPanelPhases.Timeline:
+                if (!!this.props.room) {
+                    card = (
+                        <TimelineCard
+                            classNames="mx_ThreadPanel mx_TimelineCard"
+                            room={this.props.room}
+                            timelineSet={this.props.room.getUnfilteredTimelineSet()}
+                            resizeNotifier={this.props.resizeNotifier}
+                            onClose={this.onClose}
+                            permalinkCreator={this.props.permalinkCreator}
+                            e2eStatus={this.props.e2eStatus}
+                        />
+                    );
+                }
+                break;
+            case RightPanelPhases.FilePanel:
+                if (!!roomId) {
+                    card = (
+                        <FilePanel roomId={roomId} resizeNotifier={this.props.resizeNotifier} onClose={this.onClose} />
+                    );
+                }
+                break;
+
+            case RightPanelPhases.ThreadView:
+                if (!!this.props.room && !!cardState?.threadHeadEvent) {
+                    card = (
+                        <ThreadView
+                            room={this.props.room}
+                            resizeNotifier={this.props.resizeNotifier}
+                            onClose={this.onClose}
+                            mxEvent={cardState.threadHeadEvent}
+                            initialEvent={cardState.initialEvent}
+                            isInitialEventHighlighted={cardState.isInitialEventHighlighted}
+                            initialEventScrollIntoView={cardState.initialEventScrollIntoView}
+                            permalinkCreator={this.props.permalinkCreator}
+                            e2eStatus={this.props.e2eStatus}
+                        />
+                    );
+                }
+                break;
+
+            case RightPanelPhases.ThreadPanel:
+                if (!!this.props.room) {
+                    card = (
+                        <ThreadPanel
+                            roomId={this.props.room.roomId}
+                            resizeNotifier={this.props.resizeNotifier}
+                            onClose={this.onClose}
+                            permalinkCreator={this.props.permalinkCreator}
+                        />
+                    );
+                }
+                break;
+
+            case RightPanelPhases.RoomSummary:
+                if (!!this.props.room) {
+                    card = (
+                        <RoomSummaryCard
+                            room={this.props.room}
+                            // whenever RightPanel is passed a room it is passed a permalinkcreator
+                            permalinkCreator={this.props.permalinkCreator!}
+                            onSearchChange={this.props.onSearchChange}
+                            onSearchCancel={this.props.onSearchCancel}
+                            focusRoomSearch={cardState?.focusRoomSearch}
+                        />
+                    );
+                }
+                break;
+
+            case RightPanelPhases.Extensions:
+                if (!!this.props.room) {
+                    card = <ExtensionsCard room={this.props.room} onClose={this.onClose} />;
+                }
+                break;
+
+            case RightPanelPhases.Widget:
+                if (!!this.props.room && !!cardState?.widgetId) {
+                    card = <WidgetCard room={this.props.room} widgetId={cardState.widgetId} onClose={this.onClose} />;
+                }
+                break;
+        }
+
         return (
-            <EntityTile
-                className="mx_EntityTile_ellipsis"
-                avatarJsx={
-                    <BaseAvatar url={require("../../../../res/img/ellipsis.svg").default} name="..." size="36px" />
-                }
-                name={text}
-                showPresence={false}
-                onClick={onClick}
-            />
+            <aside className="mx_RightPanel" id="mx_RightPanel">
+                {phase && <RightPanelTabs room={this.props.room} phase={phase} />}
+                {card}
+            </aside>
         );
-    };
-
-    function makeMemberTiles(members: Array<RoomMember | ThreePIDInvite>): JSX.Element[] {
-        return members.map((m) => {
-            if ("userId" in m) {
-                // Is a Matrix invite
-                return <MemberTile key={m.userId} member={m} showPresence={props.showPresence} />;
-            } else {
-                // Is a 3pid invite
-                return (
-                    <EntityTile
-                        key={m.stateKey}
-                        name={m.displayName}
-                        showPresence={false}
-                        onClick={() => props.onThreePIDInviteClick(m.eventId)}
-                    />
-                );
-            }
-        });
-    }
-
-    const getChildrenJoined = (start: number, end: number): Array<JSX.Element> => {
-        return makeMemberTiles(props.joinedMembers.slice(start, end));
-    };
-
-    const getChildCountJoined = (): number => props.joinedMembers.length;
-
-    const getChildrenInvited = (start: number, end: number): Array<JSX.Element> => {
-        return makeMemberTiles(props.invitedMembers.slice(start, end));
-    };
-
-    const getChildCountInvited = (): number => {
-        return props.invitedMembers.length;
-    };
-
-<<<<<<< HEAD
-    const onInviteButtonClick = (ev: ButtonEvent): void => {
-        PosthogTrackers.trackInteraction("WebRightPanelMemberListInviteButton", ev);
-        props.onInviteButtonClick(props.roomId);
-    };
-=======
-    public render(): React.ReactNode {
-        if (this.state.loading) {
-            return (
-                <BaseCard
-                    id="memberlist-panel"
-                    className="mx_MemberList"
-                    ariaLabelledBy="memberlist-panel-tab"
-                    role="tabpanel"
-                    hideHeaderButtons={this.props.hideHeaderButtons}
-                    onClose={this.props.onClose}
-                >
-                    <Spinner />
-                </BaseCard>
-            );
-        }
->>>>>>> 1b70b22c
-
-    if (props.loading) {
-        return (
-            <BaseCard className="mx_MemberList" onClose={props.onClose}>
-                <Spinner />
-            </BaseCard>
-        );
-    }
-
-    let inviteButton: JSX.Element | undefined;
-
-    if (props.shouldShowInvite) {
-        const inviteButtonText = props.isSpaceRoom ? _t("space|invite_this_space") : _t("room|invite_this_room");
-
-        const button = (
-            <Button
-                size="sm"
-                kind="secondary"
-                className="mx_MemberList_invite"
-                onClick={onInviteButtonClick}
-                disabled={!props.canInvite}
-            >
-                <UserAddIcon width="1em" height="1em" />
-                {inviteButtonText}
-            </Button>
-        );
-
-        if (props.canInvite) {
-            inviteButton = button;
-        } else {
-            inviteButton = <Tooltip label={_t("member_list|invite_button_no_perms_tooltip")}>{button}</Tooltip>;
-        }
-    }
-
-    let invitedHeader;
-    let invitedSection;
-    if (getChildCountInvited() > 0) {
-        invitedHeader = <h2>{_t("member_list|invited_list_heading")}</h2>;
-        invitedSection = (
-            <TruncatedList
-                className="mx_MemberList_section mx_MemberList_invited"
-                truncateAt={props.truncateAtInvited}
-                createOverflowElement={createOverflowTileInvited}
-                getChildren={getChildrenInvited}
-                getChildCount={getChildCountInvited}
-            />
-        );
-<<<<<<< HEAD
-=======
-
-        return (
-            <BaseCard
-                id="memberlist-panel"
-                className="mx_MemberList"
-                ariaLabelledBy="memberlist-panel-tab"
-                role="tabpanel"
-                hideHeaderButtons={this.props.hideHeaderButtons}
-                footer={footer}
-                onClose={this.props.onClose}
-            >
-                {inviteButton}
-                <div className="mx_MemberList_wrapper">
-                    <TruncatedList
-                        className="mx_MemberList_section mx_MemberList_joined"
-                        truncateAt={this.state.truncateAtJoined}
-                        createOverflowElement={this.createOverflowTileJoined}
-                        getChildren={this.getChildrenJoined}
-                        getChildCount={this.getChildCountJoined}
-                    />
-                    {invitedHeader}
-                    {invitedSection}
-                </div>
-            </BaseCard>
-        );
->>>>>>> 1b70b22c
-    }
-
-    const footer = (
-        <SearchBox
-            className="mx_MemberList_query mx_textinput_icon mx_textinput_search"
-            placeholder={_t("member_list|filter_placeholder")}
-            onSearch={props.onSearchQueryChanged}
-            initialValue={props.searchQuery}
-        />
-    );
-
-    return (
-        <BaseCard
-            className="mx_MemberList"
-            header={props.header && <React.Fragment>{props.header}</React.Fragment>}
-            footer={footer}
-            onClose={props.onClose}
-        >
-            {inviteButton}
-            <div className="mx_MemberList_wrapper">
-                <TruncatedList
-                    className="mx_MemberList_section mx_MemberList_joined"
-                    truncateAt={props.truncateAtJoined}
-                    createOverflowElement={createOverflowTileJoined}
-                    getChildren={getChildrenJoined}
-                    getChildCount={getChildCountJoined}
-                />
-                {invitedHeader}
-                {invitedSection}
-            </div>
-        </BaseCard>
-    );
-};
-
-export default MemberList;+    }
+}