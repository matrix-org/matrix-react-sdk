--- conflicted
+++ resolved
@@ -74,15 +74,10 @@
     static contextType = SDKContext;
     public context!: React.ContextType<typeof SDKContext>;
 
-<<<<<<< HEAD
     constructor(props: IProps, context: React.ContextType<typeof SDKContext>) {
         super(props);
         this.state = this.getMembersState([], []);
         this.showPresence = context.memberListStore.isPresenceEnabled();
-=======
-    public componentDidMount() {
-        const cli = MatrixClientPeg.get();
->>>>>>> 590b845f
         this.mounted = true;
         this.listenForMembersChanges();
     }
