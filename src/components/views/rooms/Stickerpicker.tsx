/*
Copyright 2018 New Vector Ltd

Licensed under the Apache License, Version 2.0 (the "License");
you may not use this file except in compliance with the License.
You may obtain a copy of the License at

    http://www.apache.org/licenses/LICENSE-2.0

Unless required by applicable law or agreed to in writing, software
distributed under the License is distributed on an "AS IS" BASIS,
WITHOUT WARRANTIES OR CONDITIONS OF ANY KIND, either express or implied.
See the License for the specific language governing permissions and
limitations under the License.
*/

import React from "react";
import { Room, RoomEvent } from "matrix-js-sdk/src/models/room";
import { logger } from "matrix-js-sdk/src/logger";
import { IWidget } from "matrix-widget-api";

import { _t, _td } from "../../../languageHandler";
import AppTile from "../elements/AppTile";
import { MatrixClientPeg } from "../../../MatrixClientPeg";
import dis from "../../../dispatcher/dispatcher";
import AccessibleButton from "../elements/AccessibleButton";
import WidgetUtils, { UserWidget } from "../../../utils/WidgetUtils";
import PersistedElement from "../elements/PersistedElement";
import { IntegrationManagers } from "../../../integrations/IntegrationManagers";
import ContextMenu, { ChevronFace } from "../../structures/ContextMenu";
import { WidgetType } from "../../../widgets/WidgetType";
import { WidgetMessagingStore } from "../../../stores/widgets/WidgetMessagingStore";
import { ActionPayload } from "../../../dispatcher/payloads";
import ScalarAuthClient from "../../../ScalarAuthClient";
import GenericElementContextMenu from "../context_menus/GenericElementContextMenu";
import RightPanelStore from "../../../stores/right-panel/RightPanelStore";
import { UPDATE_EVENT } from "../../../stores/AsyncStore";

// This should be below the dialog level (4000), but above the rest of the UI (1000-2000).
// We sit in a context menu, so this should be given to the context menu.
const STICKERPICKER_Z_INDEX = 3500;

// Key to store the widget's AppTile under in PersistedElement
const PERSISTED_ELEMENT_KEY = "stickerPicker";

interface IProps {
    room: Room;
    threadId?: string | null;
    isStickerPickerOpen: boolean;
    menuPosition?: any;
    setStickerPickerOpen: (isStickerPickerOpen: boolean) => void;
}

interface IState {
    imError: string | null;
    stickerpickerWidget: UserWidget | null;
    widgetId: string | null;
}

export default class Stickerpicker extends React.PureComponent<IProps, IState> {
    public static defaultProps: Partial<IProps> = {
        threadId: null,
    };

    public static currentWidget?: UserWidget;

    private dispatcherRef?: string;

    private prevSentVisibility?: boolean;

    private popoverWidth = 300;
    private popoverHeight = 300;
    // This is loaded by _acquireScalarClient on an as-needed basis.
    private scalarClient: ScalarAuthClient | null = null;

    public constructor(props: IProps) {
        super(props);
        this.state = {
            imError: null,
            stickerpickerWidget: null,
            widgetId: null,
        };
    }

    private async acquireScalarClient(): Promise<void | undefined | null | ScalarAuthClient> {
        if (this.scalarClient) return Promise.resolve(this.scalarClient);
        // TODO: Pick the right manager for the widget
        if (IntegrationManagers.sharedInstance().hasManager()) {
            this.scalarClient = IntegrationManagers.sharedInstance().getPrimaryManager()?.getScalarClient() ?? null;
            return this.scalarClient
                ?.connect()
                .then(() => {
                    this.forceUpdate();
                    return this.scalarClient;
                })
                .catch((e) => {
                    this.imError(_td("Failed to connect to integration manager"), e);
                });
        } else {
            IntegrationManagers.sharedInstance().openNoManagerDialog();
        }
    }

    private removeStickerpickerWidgets = async (): Promise<void> => {
        const scalarClient = await this.acquireScalarClient();
        logger.log("Removing Stickerpicker widgets");
        if (this.state.widgetId) {
            if (scalarClient) {
                scalarClient
                    .disableWidgetAssets(WidgetType.STICKERPICKER, this.state.widgetId)
                    .then(() => {
                        logger.log("Assets disabled");
                    })
                    .catch(() => {
                        logger.error("Failed to disable assets");
                    });
            } else {
                logger.error("Cannot disable assets: no scalar client");
            }
        } else {
            logger.warn("No widget ID specified, not disabling assets");
        }

        this.props.setStickerPickerOpen(false);
<<<<<<< HEAD
        WidgetUtils.removeStickerpickerWidgets(MatrixClientPeg.get())
=======
        WidgetUtils.removeStickerpickerWidgets(this.props.room.client)
>>>>>>> c2850eb5
            .then(() => {
                this.forceUpdate();
            })
            .catch((e) => {
                logger.error("Failed to remove sticker picker widget", e);
            });
    };

    public componentDidMount(): void {
        // Close the sticker picker when the window resizes
        window.addEventListener("resize", this.onResize);

        this.dispatcherRef = dis.register(this.onAction);

        // Track updates to widget state in account data
        MatrixClientPeg.get().on(RoomEvent.AccountData, this.updateWidget);

        RightPanelStore.instance.on(UPDATE_EVENT, this.onRightPanelStoreUpdate);
        // Initialise widget state from current account data
        this.updateWidget();
    }

    public componentWillUnmount(): void {
        const client = MatrixClientPeg.get();
        if (client) client.removeListener(RoomEvent.AccountData, this.updateWidget);
        RightPanelStore.instance.off(UPDATE_EVENT, this.onRightPanelStoreUpdate);
        window.removeEventListener("resize", this.onResize);
        if (this.dispatcherRef) {
            dis.unregister(this.dispatcherRef);
        }
    }

    public componentDidUpdate(): void {
        this.sendVisibilityToWidget(this.props.isStickerPickerOpen);
    }

    private imError(errorMsg: string, e: Error): void {
        logger.error(errorMsg, e);
        this.setState({
            imError: _t(errorMsg),
        });
        this.props.setStickerPickerOpen(false);
    }

    private updateWidget = (): void => {
<<<<<<< HEAD
        const stickerpickerWidget = WidgetUtils.getStickerpickerWidgets(MatrixClientPeg.get())[0];
=======
        const stickerpickerWidget = WidgetUtils.getStickerpickerWidgets(this.props.room.client)[0];
>>>>>>> c2850eb5
        if (!stickerpickerWidget) {
            Stickerpicker.currentWidget = undefined;
            this.setState({ stickerpickerWidget: null, widgetId: null });
            return;
        }

        const currentWidget = Stickerpicker.currentWidget;
        const currentUrl = currentWidget?.content?.url ?? null;
        const newUrl = stickerpickerWidget?.content?.url ?? null;

        if (newUrl !== currentUrl) {
            // Destroy the existing frame so a new one can be created
            PersistedElement.destroyElement(PERSISTED_ELEMENT_KEY);
        }

        Stickerpicker.currentWidget = stickerpickerWidget;
        this.setState({
            stickerpickerWidget,
            widgetId: stickerpickerWidget ? stickerpickerWidget.id : null,
        });
    };

    private onAction = (payload: ActionPayload): void => {
        switch (payload.action) {
            case "user_widget_updated":
                this.forceUpdate();
                break;
            case "stickerpicker_close":
                this.props.setStickerPickerOpen(false);
                break;
            case "show_left_panel":
            case "hide_left_panel":
                this.props.setStickerPickerOpen(false);
                break;
        }
    };

    private onRightPanelStoreUpdate = (): void => {
        this.props.setStickerPickerOpen(false);
    };

    private defaultStickerpickerContent(): JSX.Element {
        return (
            <AccessibleButton onClick={this.launchManageIntegrations} className="mx_Stickers_contentPlaceholder">
                <p>{_t("You don't currently have any stickerpacks enabled")}</p>
                <p className="mx_Stickers_addLink">{_t("Add some now")}</p>
                <img src={require("../../../../res/img/stickerpack-placeholder.png")} alt="" />
            </AccessibleButton>
        );
    }

    private errorStickerpickerContent(): JSX.Element {
        return (
            <div style={{ textAlign: "center" }} className="error">
                <p> {this.state.imError} </p>
            </div>
        );
    }

    private sendVisibilityToWidget(visible: boolean): void {
        if (!this.state.stickerpickerWidget) return;
        const messaging = WidgetMessagingStore.instance.getMessagingForUid(
            WidgetUtils.calcWidgetUid(this.state.stickerpickerWidget.id),
        );
        if (messaging && visible !== this.prevSentVisibility) {
            messaging.updateVisibility(visible).catch((err) => {
                logger.error("Error updating widget visibility: ", err);
            });
            this.prevSentVisibility = visible;
        }
    }

    public getStickerpickerContent(): JSX.Element {
        // Handle integration manager errors
        if (this.state.imError) {
            return this.errorStickerpickerContent();
        }

        // Stickers
        // TODO - Add support for Stickerpickers from multiple app stores.
        // Render content from multiple stickerpack sources, each within their
        // own iframe, within the stickerpicker UI element.
        const stickerpickerWidget = this.state.stickerpickerWidget;
        let stickersContent: JSX.Element | undefined;

        // Use a separate ReactDOM tree to render the AppTile separately so that it persists and does
        // not unmount when we (a) close the sticker picker (b) switch rooms. It's properties are still
        // updated.

        // Load stickerpack content
        if (!!stickerpickerWidget?.content?.url) {
            // Set default name
            stickerpickerWidget.content.name = stickerpickerWidget.content.name || _t("Stickerpack");

            // FIXME: could this use the same code as other apps?
            const stickerApp: IWidget = {
                id: stickerpickerWidget.id,
                url: stickerpickerWidget.content.url,
                name: stickerpickerWidget.content.name,
                type: stickerpickerWidget.content.type,
                data: stickerpickerWidget.content.data,
                creatorUserId: stickerpickerWidget.content.creatorUserId || stickerpickerWidget.sender,
            };

            stickersContent = (
                <div className="mx_Stickers_content_container">
                    <div
                        id="stickersContent"
                        className="mx_Stickers_content"
                        style={{
                            border: "none",
                            height: this.popoverHeight,
                            width: this.popoverWidth,
                        }}
                    >
                        <PersistedElement persistKey={PERSISTED_ELEMENT_KEY} zIndex={STICKERPICKER_Z_INDEX}>
                            <AppTile
                                app={stickerApp}
                                room={this.props.room}
                                threadId={this.props.threadId}
                                fullWidth={true}
                                userId={MatrixClientPeg.get().credentials.userId!}
                                creatorUserId={stickerpickerWidget.sender || MatrixClientPeg.get().credentials.userId!}
                                waitForIframeLoad={true}
                                showMenubar={true}
                                onEditClick={this.launchManageIntegrations}
                                onDeleteClick={this.removeStickerpickerWidgets}
                                showTitle={false}
                                showPopout={false}
                                handleMinimisePointerEvents={true}
                                userWidget={true}
                                showLayoutButtons={false}
                            />
                        </PersistedElement>
                    </div>
                </div>
            );
        } else {
            // Default content to show if stickerpicker widget not added
            stickersContent = this.defaultStickerpickerContent();
        }
        return stickersContent;
    }

    /**
     * Called when the window is resized
     */
    private onResize = (): void => {
        if (this.props.isStickerPickerOpen) {
            this.props.setStickerPickerOpen(false);
        }
    };

    /**
     * The stickers picker was hidden
     */
    private onFinished = (): void => {
        if (this.props.isStickerPickerOpen) {
            this.props.setStickerPickerOpen(false);
        }
    };

    /**
     * Launch the integration manager on the stickers integration page
     */
    private launchManageIntegrations = (): void => {
        // noinspection JSIgnoredPromiseFromCall
        IntegrationManagers.sharedInstance()
            ?.getPrimaryManager()
            ?.open(this.props.room, `type_${WidgetType.STICKERPICKER.preferred}`, this.state.widgetId ?? undefined);
    };

    public render(): React.ReactNode {
        if (!this.props.isStickerPickerOpen) return null;

        return (
            <ContextMenu
                chevronFace={ChevronFace.Bottom}
                menuWidth={this.popoverWidth}
                menuHeight={this.popoverHeight}
                onFinished={this.onFinished}
                menuPaddingTop={0}
                menuPaddingLeft={0}
                menuPaddingRight={0}
                zIndex={STICKERPICKER_Z_INDEX}
                {...this.props.menuPosition}
            >
                <GenericElementContextMenu element={this.getStickerpickerContent()} onResize={this.onFinished} />
            </ContextMenu>
        );
    }
}<|MERGE_RESOLUTION|>--- conflicted
+++ resolved
@@ -122,11 +122,7 @@
         }
 
         this.props.setStickerPickerOpen(false);
-<<<<<<< HEAD
-        WidgetUtils.removeStickerpickerWidgets(MatrixClientPeg.get())
-=======
         WidgetUtils.removeStickerpickerWidgets(this.props.room.client)
->>>>>>> c2850eb5
             .then(() => {
                 this.forceUpdate();
             })
@@ -172,11 +168,7 @@
     }
 
     private updateWidget = (): void => {
-<<<<<<< HEAD
-        const stickerpickerWidget = WidgetUtils.getStickerpickerWidgets(MatrixClientPeg.get())[0];
-=======
         const stickerpickerWidget = WidgetUtils.getStickerpickerWidgets(this.props.room.client)[0];
->>>>>>> c2850eb5
         if (!stickerpickerWidget) {
             Stickerpicker.currentWidget = undefined;
             this.setState({ stickerpickerWidget: null, widgetId: null });
