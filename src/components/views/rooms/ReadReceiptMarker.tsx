--- conflicted
+++ resolved
@@ -73,11 +73,7 @@
 }
 
 export default class ReadReceiptMarker extends React.PureComponent<IProps, IState> {
-<<<<<<< HEAD
-    private avatar: React.RefObject<HTMLDivElement> = createRef();
-=======
     private avatar = createRef<HTMLDivElement>();
->>>>>>> bf61d93b
 
     public constructor(props: IProps) {
         super(props);
@@ -220,11 +216,7 @@
                     aria-live="off"
                     size="14px"
                     style={style}
-<<<<<<< HEAD
-                    inputRef={this.avatar}
-=======
                     ref={this.avatar}
->>>>>>> bf61d93b
                     hideTitle
                     tabIndex={-1}
                 />
