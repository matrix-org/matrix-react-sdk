--- conflicted
+++ resolved
@@ -216,11 +216,7 @@
                     aria-live="off"
                     size="14px"
                     style={style}
-<<<<<<< HEAD
-                    inputRef={this.avatar}
-=======
                     ref={this.avatar}
->>>>>>> 2212fbad
                     hideTitle
                     tabIndex={-1}
                 />
