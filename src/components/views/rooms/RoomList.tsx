/*
Copyright 2015-2018, 2020, 2021 The Matrix.org Foundation C.I.C.

Licensed under the Apache License, Version 2.0 (the "License");
you may not use this file except in compliance with the License.
You may obtain a copy of the License at

    http://www.apache.org/licenses/LICENSE-2.0

Unless required by applicable law or agreed to in writing, software
distributed under the License is distributed on an "AS IS" BASIS,
WITHOUT WARRANTIES OR CONDITIONS OF ANY KIND, either express or implied.
See the License for the specific language governing permissions and
limitations under the License.
*/

import React, { ComponentType, createRef, ReactComponentElement, RefObject } from "react";
import { Room } from "matrix-js-sdk/src/models/room";
import { RoomType, EventType } from "matrix-js-sdk/src/@types/event";
import * as fbEmitter from "fbemitter";

import { _t, _td } from "../../../languageHandler";
import { IState as IRovingTabIndexState, RovingTabIndexProvider } from "../../../accessibility/RovingTabIndex";
import ResizeNotifier from "../../../utils/ResizeNotifier";
import RoomListStore, { LISTS_UPDATE_EVENT } from "../../../stores/room-list/RoomListStore";
import { RoomViewStore } from "../../../stores/RoomViewStore";
import { ITagMap } from "../../../stores/room-list/algorithms/models";
import { DefaultTagID, TagID } from "../../../stores/room-list/models";
import defaultDispatcher from "../../../dispatcher/dispatcher";
import RoomSublist, { IAuxButtonProps } from "./RoomSublist";
import { ActionPayload } from "../../../dispatcher/payloads";
import { MatrixClientPeg } from "../../../MatrixClientPeg";
import ExtraTile from "./ExtraTile";
import { Action } from "../../../dispatcher/actions";
import { ViewRoomDeltaPayload } from "../../../dispatcher/payloads/ViewRoomDeltaPayload";
import { RoomNotificationStateStore } from "../../../stores/notifications/RoomNotificationStateStore";
import { arrayFastClone, arrayHasDiff } from "../../../utils/arrays";
import { objectShallowClone, objectWithOnly } from "../../../utils/objects";
import IconizedContextMenu, {
    IconizedContextMenuOption,
    IconizedContextMenuOptionList,
} from "../context_menus/IconizedContextMenu";
import AccessibleButton, { ButtonEvent } from "../elements/AccessibleButton";
import { BetaPill } from "../beta/BetaCard";
import SpaceStore from "../../../stores/spaces/SpaceStore";
import {
    isMetaSpace,
    ISuggestedRoom,
    MetaSpace,
    SpaceKey,
    UPDATE_SELECTED_SPACE,
    UPDATE_SUGGESTED_ROOMS,
} from "../../../stores/spaces";
import { shouldShowSpaceInvite, showAddExistingRooms, showCreateNewRoom, showSpaceInvite } from "../../../utils/space";
import RoomAvatar from "../avatars/RoomAvatar";
import { shouldShowComponent } from "../../../customisations/helpers/UIComponents";
import { UIComponent } from "../../../settings/UIFeature";
import AccessibleTooltipButton from "../elements/AccessibleTooltipButton";
import { useEventEmitterState } from "../../../hooks/useEventEmitter";
import { ChevronFace, ContextMenuTooltipButton, useContextMenu } from "../../structures/ContextMenu";
import MatrixClientContext from "../../../contexts/MatrixClientContext";
import SettingsStore from "../../../settings/SettingsStore";
import PosthogTrackers from "../../../PosthogTrackers";
import { ViewRoomPayload } from "../../../dispatcher/payloads/ViewRoomPayload";

interface IProps {
    onKeyDown: (ev: React.KeyboardEvent, state: IRovingTabIndexState) => void;
    onFocus: (ev: React.FocusEvent) => void;
    onBlur: (ev: React.FocusEvent) => void;
    onResize: () => void;
    onListCollapse?: (isExpanded: boolean) => void;
    resizeNotifier: ResizeNotifier;
    isMinimized: boolean;
    activeSpace: SpaceKey;
}

interface IState {
    sublists: ITagMap;
    isNameFiltering: boolean;
    currentRoomId?: string;
    suggestedRooms: ISuggestedRoom[];
}

export const TAG_ORDER: TagID[] = [
    DefaultTagID.Invite,
    DefaultTagID.Favourite,
    DefaultTagID.DM,
    DefaultTagID.Untagged,
    DefaultTagID.LowPriority,
    DefaultTagID.ServerNotice,
    DefaultTagID.Suggested,
    DefaultTagID.Archived,
];
const ALWAYS_VISIBLE_TAGS: TagID[] = [
    DefaultTagID.DM,
    DefaultTagID.Untagged,
];

interface ITagAesthetics {
    sectionLabel: string;
    sectionLabelRaw?: string;
    AuxButtonComponent?: ComponentType<IAuxButtonProps>;
    isInvite: boolean;
    defaultHidden: boolean;
}

interface ITagAestheticsMap {
    // @ts-ignore - TS wants this to be a string but we know better
    [tagId: TagID]: ITagAesthetics;
}

const auxButtonContextMenuPosition = (handle: RefObject<HTMLDivElement>) => {
    const rect = handle.current.getBoundingClientRect();
    return {
        chevronFace: ChevronFace.None,
        left: rect.left - 7,
        top: rect.top + rect.height,
    };
};

const DmAuxButton = ({ tabIndex, dispatcher = defaultDispatcher }: IAuxButtonProps) => {
    const [menuDisplayed, handle, openMenu, closeMenu] = useContextMenu<HTMLDivElement>();
    const activeSpace: Room = useEventEmitterState(SpaceStore.instance, UPDATE_SELECTED_SPACE, () => {
        return SpaceStore.instance.activeSpaceRoom;
    });

    const showCreateRooms = shouldShowComponent(UIComponent.CreateRooms);
    const showInviteUsers = shouldShowComponent(UIComponent.InviteUsers);

    if (activeSpace && (showCreateRooms || showInviteUsers)) {
        let contextMenu: JSX.Element;
        if (menuDisplayed) {
            const canInvite = shouldShowSpaceInvite(activeSpace);

            contextMenu = <IconizedContextMenu {...auxButtonContextMenuPosition(handle)} onFinished={closeMenu} compact>
                <IconizedContextMenuOptionList first>
                    { showCreateRooms && <IconizedContextMenuOption
                        label={_t("Start new chat")}
                        iconClassName="mx_RoomList_iconStartChat"
                        onClick={(e) => {
                            e.preventDefault();
                            e.stopPropagation();
                            closeMenu();
                            defaultDispatcher.dispatch({ action: "view_create_chat" });
                            PosthogTrackers.trackInteraction("WebRoomListRoomsSublistPlusMenuCreateChatItem", e);
                        }}
                    /> }
                    { showInviteUsers && <IconizedContextMenuOption
                        label={_t("Invite to space")}
                        iconClassName="mx_RoomList_iconInvite"
                        onClick={(e) => {
                            e.preventDefault();
                            e.stopPropagation();
                            closeMenu();
                            showSpaceInvite(activeSpace);
                        }}
                        disabled={!canInvite}
                        tooltip={canInvite ? undefined
                            : _t("You do not have permissions to invite people to this space")}
                    /> }
                </IconizedContextMenuOptionList>
            </IconizedContextMenu>;
        }

        return <>
            <ContextMenuTooltipButton
                tabIndex={tabIndex}
                onClick={openMenu}
                className="mx_RoomSublist_auxButton"
                tooltipClassName="mx_RoomSublist_addRoomTooltip"
                aria-label={_t("Add people")}
                title={_t("Add people")}
                isExpanded={menuDisplayed}
                inputRef={handle}
            />

            { contextMenu }
        </>;
    } else if (!activeSpace && showCreateRooms) {
        return <AccessibleTooltipButton
            tabIndex={tabIndex}
            onClick={(e) => {
                dispatcher.dispatch({ action: 'view_create_chat' });
                PosthogTrackers.trackInteraction("WebRoomListRoomsSublistPlusMenuCreateChatItem", e);
            }}
            className="mx_RoomSublist_auxButton"
            tooltipClassName="mx_RoomSublist_addRoomTooltip"
            aria-label={_t("Start chat")}
            title={_t("Start chat")}
        />;
    }

    return null;
};

const UntaggedAuxButton = ({ tabIndex }: IAuxButtonProps) => {
    const [menuDisplayed, handle, openMenu, closeMenu] = useContextMenu<HTMLDivElement>();
    const activeSpace = useEventEmitterState<Room>(SpaceStore.instance, UPDATE_SELECTED_SPACE, () => {
        return SpaceStore.instance.activeSpaceRoom;
    });

    const showCreateRoom = shouldShowComponent(UIComponent.CreateRooms);

    let contextMenuContent: JSX.Element;
    if (menuDisplayed && activeSpace) {
        const canAddRooms = activeSpace.currentState.maySendStateEvent(EventType.SpaceChild,
            MatrixClientPeg.get().getUserId());

        contextMenuContent = <IconizedContextMenuOptionList first>
            <IconizedContextMenuOption
                label={_t("Explore rooms")}
                iconClassName="mx_RoomList_iconExplore"
                onClick={(e) => {
                    e.preventDefault();
                    e.stopPropagation();
                    closeMenu();
                    defaultDispatcher.dispatch<ViewRoomPayload>({
                        action: Action.ViewRoom,
                        room_id: activeSpace.roomId,
                        metricsTrigger: undefined, // other
                    });
                    PosthogTrackers.trackInteraction("WebRoomListRoomsSublistPlusMenuExploreRoomsItem", e);
                }}
            />
            {
                showCreateRoom
                    ? (<>
                        <IconizedContextMenuOption
                            label={_t("New room")}
                            iconClassName="mx_RoomList_iconNewRoom"
                            onClick={(e) => {
                                e.preventDefault();
                                e.stopPropagation();
                                closeMenu();
                                showCreateNewRoom(activeSpace);
                                PosthogTrackers.trackInteraction("WebRoomListRoomsSublistPlusMenuCreateRoomItem", e);
                            }}
                            disabled={!canAddRooms}
                            tooltip={canAddRooms ? undefined
                                : _t("You do not have permissions to create new rooms in this space")}
                        />
<<<<<<< HEAD
                        { SettingsStore.getValue("feature_video_rooms") && (
                            <IconizedContextMenuOption
                                label={_t("Video room")}
                                iconClassName="mx_RoomList_iconNewVideoRoom"
                                onClick={(e) => {
                                    e.preventDefault();
                                    e.stopPropagation();
                                    closeMenu();
                                    showCreateNewRoom(activeSpace, RoomType.ElementVideo);
                                }}
                                disabled={!canAddRooms}
                                tooltip={canAddRooms ? undefined
                                    : _t("You do not have permissions to create new rooms in this space")}
                            >
                                <BetaPill />
                            </IconizedContextMenuOption>
                        ) }
=======
                        { SettingsStore.getValue("feature_video_rooms") && <IconizedContextMenuOption
                            label={_t("New video room")}
                            iconClassName="mx_RoomList_iconNewVideoRoom"
                            onClick={(e) => {
                                e.preventDefault();
                                e.stopPropagation();
                                closeMenu();
                                showCreateNewRoom(activeSpace, RoomType.ElementVideo);
                            }}
                            disabled={!canAddRooms}
                            tooltip={canAddRooms ? undefined
                                : _t("You do not have permissions to create new rooms in this space")}
                        /> }
>>>>>>> c180708a
                        <IconizedContextMenuOption
                            label={_t("Add existing room")}
                            iconClassName="mx_RoomList_iconAddExistingRoom"
                            onClick={(e) => {
                                e.preventDefault();
                                e.stopPropagation();
                                closeMenu();
                                showAddExistingRooms(activeSpace);
                            }}
                            disabled={!canAddRooms}
                            tooltip={canAddRooms ? undefined
                                : _t("You do not have permissions to add rooms to this space")}
                        />
                    </>)
                    : null
            }
        </IconizedContextMenuOptionList>;
    } else if (menuDisplayed) {
        contextMenuContent = <IconizedContextMenuOptionList first>
            { showCreateRoom && <>
                <IconizedContextMenuOption
                    label={_t("New room")}
                    iconClassName="mx_RoomList_iconNewRoom"
                    onClick={(e) => {
                        e.preventDefault();
                        e.stopPropagation();
                        closeMenu();
                        defaultDispatcher.dispatch({ action: "view_create_room" });
                        PosthogTrackers.trackInteraction("WebRoomListRoomsSublistPlusMenuCreateRoomItem", e);
                    }}
                />
<<<<<<< HEAD
                { SettingsStore.getValue("feature_video_rooms") && (
                    <IconizedContextMenuOption
                        label={_t("Video room")}
                        iconClassName="mx_RoomList_iconNewVideoRoom"
                        onClick={(e) => {
                            e.preventDefault();
                            e.stopPropagation();
                            closeMenu();
                            defaultDispatcher.dispatch({
                                action: "view_create_room",
                                type: RoomType.ElementVideo,
                            });
                        }}
                    >
                        <BetaPill />
                    </IconizedContextMenuOption>
                ) }
=======
                { SettingsStore.getValue("feature_video_rooms") && <IconizedContextMenuOption
                    label={_t("New video room")}
                    iconClassName="mx_RoomList_iconNewVideoRoom"
                    onClick={(e) => {
                        e.preventDefault();
                        e.stopPropagation();
                        closeMenu();
                        defaultDispatcher.dispatch({
                            action: "view_create_room",
                            type: RoomType.ElementVideo,
                        });
                    }}
                /> }
>>>>>>> c180708a
            </> }
            <IconizedContextMenuOption
                label={_t("Explore public rooms")}
                iconClassName="mx_RoomList_iconExplore"
                onClick={(e) => {
                    e.preventDefault();
                    e.stopPropagation();
                    closeMenu();
                    PosthogTrackers.trackInteraction("WebRoomListRoomsSublistPlusMenuExploreRoomsItem", e);
                    defaultDispatcher.fire(Action.ViewRoomDirectory);
                }}
            />
        </IconizedContextMenuOptionList>;
    }

    let contextMenu: JSX.Element;
    if (menuDisplayed) {
        contextMenu = <IconizedContextMenu {...auxButtonContextMenuPosition(handle)} onFinished={closeMenu} compact>
            { contextMenuContent }
        </IconizedContextMenu>;
    }

    return <>
        <ContextMenuTooltipButton
            tabIndex={tabIndex}
            onClick={openMenu}
            className="mx_RoomSublist_auxButton"
            tooltipClassName="mx_RoomSublist_addRoomTooltip"
            aria-label={_t("Add room")}
            title={_t("Add room")}
            isExpanded={menuDisplayed}
            inputRef={handle}
        />

        { contextMenu }
    </>;
};

const TAG_AESTHETICS: ITagAestheticsMap = {
    [DefaultTagID.Invite]: {
        sectionLabel: _td("Invites"),
        isInvite: true,
        defaultHidden: false,
    },
    [DefaultTagID.Favourite]: {
        sectionLabel: _td("Favourites"),
        isInvite: false,
        defaultHidden: false,
    },
    [DefaultTagID.DM]: {
        sectionLabel: _td("People"),
        isInvite: false,
        defaultHidden: false,
        AuxButtonComponent: DmAuxButton,
    },
    [DefaultTagID.Untagged]: {
        sectionLabel: _td("Rooms"),
        isInvite: false,
        defaultHidden: false,
        AuxButtonComponent: UntaggedAuxButton,
    },
    [DefaultTagID.LowPriority]: {
        sectionLabel: _td("Low priority"),
        isInvite: false,
        defaultHidden: false,
    },
    [DefaultTagID.ServerNotice]: {
        sectionLabel: _td("System Alerts"),
        isInvite: false,
        defaultHidden: false,
    },

    // TODO: Replace with archived view: https://github.com/vector-im/element-web/issues/14038
    [DefaultTagID.Archived]: {
        sectionLabel: _td("Historical"),
        isInvite: false,
        defaultHidden: true,
    },

    [DefaultTagID.Suggested]: {
        sectionLabel: _td("Suggested Rooms"),
        isInvite: false,
        defaultHidden: false,
    },
};

export default class RoomList extends React.PureComponent<IProps, IState> {
    private dispatcherRef;
    private roomStoreToken: fbEmitter.EventSubscription;
    private treeRef = createRef<HTMLDivElement>();

    static contextType = MatrixClientContext;
    public context!: React.ContextType<typeof MatrixClientContext>;

    constructor(props: IProps) {
        super(props);

        this.state = {
            sublists: {},
            isNameFiltering: !!RoomListStore.instance.getFirstNameFilterCondition(),
            suggestedRooms: SpaceStore.instance.suggestedRooms,
        };
    }

    public componentDidMount(): void {
        this.dispatcherRef = defaultDispatcher.register(this.onAction);
        this.roomStoreToken = RoomViewStore.instance.addListener(this.onRoomViewStoreUpdate);
        SpaceStore.instance.on(UPDATE_SUGGESTED_ROOMS, this.updateSuggestedRooms);
        RoomListStore.instance.on(LISTS_UPDATE_EVENT, this.updateLists);
        this.updateLists(); // trigger the first update
    }

    public componentWillUnmount() {
        SpaceStore.instance.off(UPDATE_SUGGESTED_ROOMS, this.updateSuggestedRooms);
        RoomListStore.instance.off(LISTS_UPDATE_EVENT, this.updateLists);
        defaultDispatcher.unregister(this.dispatcherRef);
        if (this.roomStoreToken) this.roomStoreToken.remove();
    }

    private onRoomViewStoreUpdate = () => {
        this.setState({
            currentRoomId: RoomViewStore.instance.getRoomId(),
        });
    };

    private onAction = (payload: ActionPayload) => {
        if (payload.action === Action.ViewRoomDelta) {
            const viewRoomDeltaPayload = payload as ViewRoomDeltaPayload;
            const currentRoomId = RoomViewStore.instance.getRoomId();
            const room = this.getRoomDelta(currentRoomId, viewRoomDeltaPayload.delta, viewRoomDeltaPayload.unread);
            if (room) {
                defaultDispatcher.dispatch<ViewRoomPayload>({
                    action: Action.ViewRoom,
                    room_id: room.roomId,
                    show_room_tile: true, // to make sure the room gets scrolled into view
                    metricsTrigger: "WebKeyboardShortcut",
                    metricsViaKeyboard: true,
                });
            }
        } else if (payload.action === Action.PstnSupportUpdated) {
            this.updateLists();
        }
    };

    private getRoomDelta = (roomId: string, delta: number, unread = false) => {
        const lists = RoomListStore.instance.orderedLists;
        const rooms: Room[] = [];
        TAG_ORDER.forEach(t => {
            let listRooms = lists[t];

            if (unread) {
                // filter to only notification rooms (and our current active room so we can index properly)
                listRooms = listRooms.filter(r => {
                    const state = RoomNotificationStateStore.instance.getRoomState(r);
                    return state.room.roomId === roomId || state.isUnread;
                });
            }

            rooms.push(...listRooms);
        });

        const currentIndex = rooms.findIndex(r => r.roomId === roomId);
        // use slice to account for looping around the start
        const [room] = rooms.slice((currentIndex + delta) % rooms.length);
        return room;
    };

    private updateSuggestedRooms = (suggestedRooms: ISuggestedRoom[]) => {
        this.setState({ suggestedRooms });
    };

    private updateLists = () => {
        const newLists = RoomListStore.instance.orderedLists;
        const previousListIds = Object.keys(this.state.sublists);
        const newListIds = Object.keys(newLists);

        const isNameFiltering = !!RoomListStore.instance.getFirstNameFilterCondition();
        let doUpdate = this.state.isNameFiltering !== isNameFiltering || arrayHasDiff(previousListIds, newListIds);
        if (!doUpdate) {
            // so we didn't have the visible sublists change, but did the contents of those
            // sublists change significantly enough to break the sticky headers? Probably, so
            // let's check the length of each.
            for (const tagId of newListIds) {
                const oldRooms = this.state.sublists[tagId];
                const newRooms = newLists[tagId];
                if (oldRooms.length !== newRooms.length) {
                    doUpdate = true;
                    break;
                }
            }
        }

        if (doUpdate) {
            // We have to break our reference to the room list store if we want to be able to
            // diff the object for changes, so do that.
            // @ts-ignore - ITagMap is ts-ignored so this will have to be too
            const newSublists = objectWithOnly(newLists, newListIds);
            const sublists = objectShallowClone(newSublists, (k, v) => arrayFastClone(v));

            this.setState({ sublists, isNameFiltering }, () => {
                this.props.onResize();
            });
        }
    };

    private onStartChat = (ev: ButtonEvent) => {
        const initialText = RoomListStore.instance.getFirstNameFilterCondition()?.search;
        defaultDispatcher.dispatch({ action: "view_create_chat", initialText });
        PosthogTrackers.trackInteraction("WebRoomListRoomsSublistPlusMenuCreateChatItem", ev);
    };

    private onExplore = (ev: ButtonEvent) => {
        if (!isMetaSpace(this.props.activeSpace)) {
            defaultDispatcher.dispatch<ViewRoomPayload>({
                action: Action.ViewRoom,
                room_id: this.props.activeSpace,
                metricsTrigger: undefined, // other
            });
            PosthogTrackers.trackInteraction("WebRoomListRoomsSublistPlusMenuExploreRoomsItem", ev);
        } else {
            const initialText = RoomListStore.instance.getFirstNameFilterCondition()?.search;
            defaultDispatcher.dispatch({ action: Action.ViewRoomDirectory, initialText });
            PosthogTrackers.trackInteraction("WebRoomListRoomsSublistPlusMenuExploreRoomsItem", ev);
        }
    };

    private renderSuggestedRooms(): ReactComponentElement<typeof ExtraTile>[] {
        return this.state.suggestedRooms.map(room => {
            const name = room.name || room.canonical_alias || room.aliases?.[0] || _t("Empty room");
            const avatar = (
                <RoomAvatar
                    oobData={{
                        name,
                        avatarUrl: room.avatar_url,
                    }}
                    width={32}
                    height={32}
                    resizeMethod="crop"
                />
            );
            const viewRoom = (ev) => {
                defaultDispatcher.dispatch<ViewRoomPayload>({
                    action: Action.ViewRoom,
                    room_alias: room.canonical_alias || room.aliases?.[0],
                    room_id: room.room_id,
                    via_servers: room.viaServers,
                    oob_data: {
                        avatarUrl: room.avatar_url,
                        name,
                    },
                    metricsTrigger: "RoomList",
                    metricsViaKeyboard: ev.type !== "click",
                });
            };
            return (
                <ExtraTile
                    isMinimized={this.props.isMinimized}
                    isSelected={this.state.currentRoomId === room.room_id}
                    displayName={name}
                    avatar={avatar}
                    onClick={viewRoom}
                    key={`suggestedRoomTile_${room.room_id}`}
                />
            );
        });
    }

    private renderSublists(): React.ReactElement[] {
        // show a skeleton UI if the user is in no rooms and they are not filtering and have no suggested rooms
        const showSkeleton = !this.state.isNameFiltering && !this.state.suggestedRooms?.length &&
            Object.values(RoomListStore.instance.unfilteredLists).every(list => !list?.length);

        return TAG_ORDER
            .map(orderedTagId => {
                let extraTiles = null;
                if (orderedTagId === DefaultTagID.Suggested) {
                    extraTiles = this.renderSuggestedRooms();
                }

                const aesthetics = TAG_AESTHETICS[orderedTagId];
                if (!aesthetics) throw new Error(`Tag ${orderedTagId} does not have aesthetics`);

                let alwaysVisible = ALWAYS_VISIBLE_TAGS.includes(orderedTagId);
                if (
                    (this.props.activeSpace === MetaSpace.Favourites && orderedTagId !== DefaultTagID.Favourite) ||
                    (this.props.activeSpace === MetaSpace.People && orderedTagId !== DefaultTagID.DM) ||
                    (this.props.activeSpace === MetaSpace.Orphans && orderedTagId === DefaultTagID.DM) ||
                    (
                        !isMetaSpace(this.props.activeSpace) &&
                        orderedTagId === DefaultTagID.DM &&
                        !SettingsStore.getValue("Spaces.showPeopleInSpace", this.props.activeSpace)
                    )
                ) {
                    alwaysVisible = false;
                }

                let forceExpanded = false;
                if (
                    (this.props.activeSpace === MetaSpace.Favourites && orderedTagId === DefaultTagID.Favourite) ||
                    (this.props.activeSpace === MetaSpace.People && orderedTagId === DefaultTagID.DM)
                ) {
                    forceExpanded = true;
                }

                // The cost of mounting/unmounting this component offsets the cost
                // of keeping it in the DOM and hiding it when it is not required
                return <RoomSublist
                    key={`sublist-${orderedTagId}`}
                    tagId={orderedTagId}
                    forRooms={true}
                    startAsHidden={aesthetics.defaultHidden}
                    label={aesthetics.sectionLabelRaw ? aesthetics.sectionLabelRaw : _t(aesthetics.sectionLabel)}
                    AuxButtonComponent={aesthetics.AuxButtonComponent}
                    isMinimized={this.props.isMinimized}
                    showSkeleton={showSkeleton}
                    extraTiles={extraTiles}
                    resizeNotifier={this.props.resizeNotifier}
                    alwaysVisible={alwaysVisible}
                    onListCollapse={this.props.onListCollapse}
                    forceExpanded={forceExpanded}
                />;
            });
    }

    public focus(): void {
        // focus the first focusable element in this aria treeview widget
        const treeItems = this.treeRef.current?.querySelectorAll<HTMLElement>('[role="treeitem"]');
        if (!treeItems) return;
        [...treeItems].find(e => e.offsetParent !== null)?.focus();
    }

    public render() {
        let explorePrompt: JSX.Element;
        if (!this.props.isMinimized) {
            if (this.state.isNameFiltering) {
                explorePrompt = <div className="mx_RoomList_explorePrompt">
                    <div>{ _t("Can't see what you're looking for?") }</div>
                    <AccessibleButton
                        className="mx_RoomList_explorePrompt_startChat"
                        kind="link"
                        onClick={this.onStartChat}
                    >
                        { _t("Start a new chat") }
                    </AccessibleButton>
                    <AccessibleButton
                        className="mx_RoomList_explorePrompt_explore"
                        kind="link"
                        onClick={this.onExplore}
                    >
                        { !isMetaSpace(this.props.activeSpace) ? _t("Explore rooms") : _t("Explore all public rooms") }
                    </AccessibleButton>
                </div>;
            }
        }

        const sublists = this.renderSublists();
        return (
            <RovingTabIndexProvider handleHomeEnd handleUpDown onKeyDown={this.props.onKeyDown}>
                { ({ onKeyDownHandler }) => (
                    <div
                        onFocus={this.props.onFocus}
                        onBlur={this.props.onBlur}
                        onKeyDown={onKeyDownHandler}
                        className="mx_RoomList"
                        role="tree"
                        aria-label={_t("Rooms")}
                        ref={this.treeRef}
                    >
                        { sublists }
                        { explorePrompt }
                    </div>
                ) }
            </RovingTabIndexProvider>
        );
    }
}<|MERGE_RESOLUTION|>--- conflicted
+++ resolved
@@ -239,10 +239,9 @@
                             tooltip={canAddRooms ? undefined
                                 : _t("You do not have permissions to create new rooms in this space")}
                         />
-<<<<<<< HEAD
                         { SettingsStore.getValue("feature_video_rooms") && (
                             <IconizedContextMenuOption
-                                label={_t("Video room")}
+                                label={_t("New video room")}
                                 iconClassName="mx_RoomList_iconNewVideoRoom"
                                 onClick={(e) => {
                                     e.preventDefault();
@@ -257,21 +256,6 @@
                                 <BetaPill />
                             </IconizedContextMenuOption>
                         ) }
-=======
-                        { SettingsStore.getValue("feature_video_rooms") && <IconizedContextMenuOption
-                            label={_t("New video room")}
-                            iconClassName="mx_RoomList_iconNewVideoRoom"
-                            onClick={(e) => {
-                                e.preventDefault();
-                                e.stopPropagation();
-                                closeMenu();
-                                showCreateNewRoom(activeSpace, RoomType.ElementVideo);
-                            }}
-                            disabled={!canAddRooms}
-                            tooltip={canAddRooms ? undefined
-                                : _t("You do not have permissions to create new rooms in this space")}
-                        /> }
->>>>>>> c180708a
                         <IconizedContextMenuOption
                             label={_t("Add existing room")}
                             iconClassName="mx_RoomList_iconAddExistingRoom"
@@ -303,10 +287,9 @@
                         PosthogTrackers.trackInteraction("WebRoomListRoomsSublistPlusMenuCreateRoomItem", e);
                     }}
                 />
-<<<<<<< HEAD
                 { SettingsStore.getValue("feature_video_rooms") && (
                     <IconizedContextMenuOption
-                        label={_t("Video room")}
+                        label={_t("New video room")}
                         iconClassName="mx_RoomList_iconNewVideoRoom"
                         onClick={(e) => {
                             e.preventDefault();
@@ -321,21 +304,6 @@
                         <BetaPill />
                     </IconizedContextMenuOption>
                 ) }
-=======
-                { SettingsStore.getValue("feature_video_rooms") && <IconizedContextMenuOption
-                    label={_t("New video room")}
-                    iconClassName="mx_RoomList_iconNewVideoRoom"
-                    onClick={(e) => {
-                        e.preventDefault();
-                        e.stopPropagation();
-                        closeMenu();
-                        defaultDispatcher.dispatch({
-                            action: "view_create_room",
-                            type: RoomType.ElementVideo,
-                        });
-                    }}
-                /> }
->>>>>>> c180708a
             </> }
             <IconizedContextMenuOption
                 label={_t("Explore public rooms")}
