--- conflicted
+++ resolved
@@ -16,14 +16,11 @@
 */
 
 'use strict';
-<<<<<<< HEAD
 const React = require("react");
 const ReactDOM = require("react-dom");
 const GeminiScrollbar = require('react-gemini-scrollbar');
 const MatrixClientPeg = require("../../../MatrixClientPeg");
 const CallHandler = require('../../../CallHandler');
-// const RoomListSorter = require("../../../RoomListSorter");
-// const Unread = require('../../../Unread');
 const dis = require("../../../dispatcher");
 const sdk = require('../../../index');
 const rate_limited_func = require('../../../ratelimitedfunc');
@@ -32,33 +29,11 @@
 const Receipt = require('../../../utils/Receipt');
 const UserSettingsStore = require('../../../UserSettingsStore');
 const RoomTagUtil = require('../../../RoomTagUtil');
+const constantTimeDispatcher = require('../../../ConstantTimeDispatcher');
+import AccessibleButton from '../elements/AccessibleButton';
+const RoomListSorter = require("../../../RoomListSorter");
 
 const HIDE_CONFERENCE_CHANS = true;
-=======
-var React = require("react");
-var ReactDOM = require("react-dom");
-var GeminiScrollbar = require('react-gemini-scrollbar');
-var MatrixClientPeg = require("../../../MatrixClientPeg");
-var CallHandler = require('../../../CallHandler');
-var RoomListSorter = require("../../../RoomListSorter");
-var dis = require("../../../dispatcher");
-var sdk = require('../../../index');
-var rate_limited_func = require('../../../ratelimitedfunc');
-var Rooms = require('../../../Rooms');
-import DMRoomMap from '../../../utils/DMRoomMap';
-var Receipt = require('../../../utils/Receipt');
-var constantTimeDispatcher = require('../../../ConstantTimeDispatcher');
-import AccessibleButton from '../elements/AccessibleButton';
-
-const HIDE_CONFERENCE_CHANS = true;
-
-const VERBS = {
-    'm.favourite': 'favourite',
-    'im.vector.fake.direct': 'tag direct chat',
-    'im.vector.fake.recent': 'restore',
-    'm.lowpriority': 'demote',
-};
->>>>>>> c15a67a8
 
 module.exports = React.createClass({
     displayName: 'RoomList',
@@ -355,12 +330,11 @@
             lists: this.getRoomLists(),
             totalRoomCount: totalRooms,
         });
-        
+
         // this._lastRefreshRoomListTs = Date.now();
     },
 
     getRoomLists: function() {
-<<<<<<< HEAD
         const self = this;
 
         // Get the room tags the user has defined.
@@ -370,20 +344,6 @@
         tags.forEach((tag) => {
           s.lists[tag.alias || tag.name] = [];
         });
-=======
-        var self = this;
-        const lists = {};
-
-        lists["im.vector.fake.invite"] = [];
-        lists["m.favourite"] = [];
-        lists["im.vector.fake.recent"] = [];
-        lists["im.vector.fake.direct"] = [];
-        lists["m.lowpriority"] = [];
-        lists["im.vector.fake.archived"] = [];
-
-        this.listsForRoomId = {};
-        var otherTagNames = {};
->>>>>>> c15a67a8
 
         const dmRoomMap = new DMRoomMap(MatrixClientPeg.get());
 
@@ -667,7 +627,6 @@
         console.log(self.state.lists);
         return (
             <GeminiScrollbar className="mx_RoomList_scrollbar"
-<<<<<<< HEAD
                  autoshow={true} onScroll={ self._whenScrolling } ref="gemscroll">
               <div className="mx_RoomList">
               { this.state.tags.map((tag) => {
@@ -686,110 +645,6 @@
                        onShowMoreRooms={ self.onShowMoreRooms } />);
               })
             }
-=======
-                 autoshow={true} onScroll={ self._whenScrolling } onResize={ self._whenScrolling } ref="gemscroll">
-            <div className="mx_RoomList" onMouseOver={ this._onMouseOver }>
-                <RoomSubList list={ self.state.lists['im.vector.fake.invite'] }
-                             label="Invites"
-                             tagName="im.vector.fake.invite"
-                             editable={ false }
-                             order="recent"
-                             incomingCall={ self.state.incomingCall }
-                             collapsed={ self.props.collapsed }
-                             selectedRoom={ self.props.selectedRoom }
-                             searchFilter={ self.props.searchFilter }
-                             onHeaderClick={ self.onSubListHeaderClick }
-                             onShowMoreRooms={ self.onShowMoreRooms } />
-
-                <RoomSubList list={ self.state.lists['m.favourite'] }
-                             label="Favourites"
-                             tagName="m.favourite"
-                             emptyContent={self._getEmptyContent('m.favourite')}
-                             editable={ true }
-                             order="manual"
-                             incomingCall={ self.state.incomingCall }
-                             collapsed={ self.props.collapsed }
-                             selectedRoom={ self.props.selectedRoom }
-                             searchFilter={ self.props.searchFilter }
-                             onHeaderClick={ self.onSubListHeaderClick }
-                             onShowMoreRooms={ self.onShowMoreRooms } />
-
-                <RoomSubList list={ self.state.lists['im.vector.fake.direct'] }
-                             label="People"
-                             tagName="im.vector.fake.direct"
-                             emptyContent={self._getEmptyContent('im.vector.fake.direct')}
-                             headerItems={self._getHeaderItems('im.vector.fake.direct')}
-                             editable={ true }
-                             order="recent"
-                             incomingCall={ self.state.incomingCall }
-                             collapsed={ self.props.collapsed }
-                             selectedRoom={ self.props.selectedRoom }
-                             alwaysShowHeader={ true }
-                             searchFilter={ self.props.searchFilter }
-                             onHeaderClick={ self.onSubListHeaderClick }
-                             onShowMoreRooms={ self.onShowMoreRooms } />
-
-                <RoomSubList list={ self.state.lists['im.vector.fake.recent'] }
-                             label="Rooms"
-                             tagName="im.vector.fake.recent"
-                             editable={ true }
-                             emptyContent={self._getEmptyContent('im.vector.fake.recent')}
-                             headerItems={self._getHeaderItems('im.vector.fake.recent')}
-                             order="recent"
-                             incomingCall={ self.state.incomingCall }
-                             collapsed={ self.props.collapsed }
-                             selectedRoom={ self.props.selectedRoom }
-                             searchFilter={ self.props.searchFilter }
-                             onHeaderClick={ self.onSubListHeaderClick }
-                             onShowMoreRooms={ self.onShowMoreRooms } />
-
-                { Object.keys(self.state.lists).sort().map(function(tagName) {
-                    if (!tagName.match(/^(m\.(favourite|lowpriority)|im\.vector\.fake\.(invite|recent|direct|archived))$/)) {
-                        return <RoomSubList list={ self.state.lists[tagName] }
-                             key={ tagName }
-                             label={ tagName }
-                             tagName={ tagName }
-                             emptyContent={self._getEmptyContent(tagName)}
-                             editable={ true }
-                             order="manual"
-                             incomingCall={ self.state.incomingCall }
-                             collapsed={ self.props.collapsed }
-                             selectedRoom={ self.props.selectedRoom }
-                             searchFilter={ self.props.searchFilter }
-                             onHeaderClick={ self.onSubListHeaderClick }
-                             onShowMoreRooms={ self.onShowMoreRooms } />;
-
-                    }
-                }) }
-
-                <RoomSubList list={ self.state.lists['m.lowpriority'] }
-                             label="Low priority"
-                             tagName="m.lowpriority"
-                             emptyContent={self._getEmptyContent('m.lowpriority')}
-                             editable={ true }
-                             order="recent"
-                             incomingCall={ self.state.incomingCall }
-                             collapsed={ self.props.collapsed }
-                             selectedRoom={ self.props.selectedRoom }
-                             searchFilter={ self.props.searchFilter }
-                             onHeaderClick={ self.onSubListHeaderClick }
-                             onShowMoreRooms={ self.onShowMoreRooms } />
-
-                <RoomSubList list={ self.state.lists['im.vector.fake.archived'] }
-                             label="Historical"
-                             tagName="im.vector.fake.archived"
-                             editable={ false }
-                             order="recent"
-                             collapsed={ self.props.collapsed }
-                             selectedRoom={ self.props.selectedRoom }
-                             alwaysShowHeader={ true }
-                             startAsHidden={ true }
-                             showSpinner={ self.state.isLoadingLeftRooms }
-                             onHeaderClick= { self.onArchivedHeaderClick }
-                             incomingCall={ self.state.incomingCall }
-                             searchFilter={ self.props.searchFilter }
-                             onShowMoreRooms={ self.onShowMoreRooms } />
->>>>>>> c15a67a8
             </div>
             </GeminiScrollbar>
         );
