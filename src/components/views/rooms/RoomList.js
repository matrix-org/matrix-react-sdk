--- conflicted
+++ resolved
@@ -652,11 +652,8 @@
                 <RoomSubList list={ self.state.lists['m.favourite'] }
                              label={ counterpart.translate('Favourites') }
                              tagName="m.favourite"
-<<<<<<< HEAD
                              verb={ counterpart.translate('favourite') }
-=======
                              emptyContent={self._getEmptyContent('m.favourite')}
->>>>>>> 3549ff25
                              editable={ true }
                              order="manual"
                              incomingCall={ self.state.incomingCall }
@@ -669,12 +666,9 @@
                 <RoomSubList list={ self.state.lists['im.vector.fake.direct'] }
                              label={ counterpart.translate('People') }
                              tagName="im.vector.fake.direct"
-<<<<<<< HEAD
                              verb={ counterpart.translate('tag direct chat') }
-=======
                              emptyContent={self._getEmptyContent('im.vector.fake.direct')}
                              headerItems={self._getHeaderItems('im.vector.fake.direct')}
->>>>>>> 3549ff25
                              editable={ true }
                              order="recent"
                              incomingCall={ self.state.incomingCall }
@@ -689,12 +683,9 @@
                              label={ counterpart.translate('Rooms') }
                              tagName="im.vector.fake.recent"
                              editable={ true }
-<<<<<<< HEAD
                              verb={ counterpart.translate('restore') }
-=======
                              emptyContent={self._getEmptyContent('im.vector.fake.recent')}
                              headerItems={self._getHeaderItems('im.vector.fake.recent')}
->>>>>>> 3549ff25
                              order="recent"
                              incomingCall={ self.state.incomingCall }
                              collapsed={ self.props.collapsed }
@@ -709,11 +700,8 @@
                              key={ tagName }
                              label={ tagName }
                              tagName={ tagName }
-<<<<<<< HEAD
                              verb={ counterpart.translate('tag as') + " " + tagName }
-=======
                              emptyContent={self._getEmptyContent(tagName)}
->>>>>>> 3549ff25
                              editable={ true }
                              order="manual"
                              incomingCall={ self.state.incomingCall }
@@ -729,11 +717,8 @@
                 <RoomSubList list={ self.state.lists['m.lowpriority'] }
                              label={ counterpart.translate('Low priority') }
                              tagName="m.lowpriority"
-<<<<<<< HEAD
                              verb={ counterpart.translate('demote') }
-=======
                              emptyContent={self._getEmptyContent('m.lowpriority')}
->>>>>>> 3549ff25
                              editable={ true }
                              order="recent"
                              incomingCall={ self.state.incomingCall }
