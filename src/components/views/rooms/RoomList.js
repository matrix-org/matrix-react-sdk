--- conflicted
+++ resolved
@@ -30,18 +30,7 @@
 import DMRoomMap from '../../../utils/DMRoomMap';
 var Receipt = require('../../../utils/Receipt');
 
-<<<<<<< HEAD
-const HIDE_CONFERENCE_CHANS = true;
-
-const VERBS = {
-    'm.favourite': "to favourite",
-    'im.vector.fake.direct': "to tag direct chat",
-    'im.vector.fake.recent': "to restore",
-    'm.lowpriority': "to demote"
-};
-=======
 var HIDE_CONFERENCE_CHANS = true;
->>>>>>> 4df51a2b
 
 module.exports = React.createClass({
     displayName: 'RoomList',
@@ -218,21 +207,6 @@
         //     (!this._lastRefreshRoomListTs ? "-" : (Date.now() - this._lastRefreshRoomListTs))
         // );
 
-<<<<<<< HEAD
-        // TODO: ideally we'd calculate this once at start, and then maintain
-        // any changes to it incrementally, updating the appropriate sublists
-        // as needed.
-        // Alternatively we'd do something magical with Immutable.js or similar.
-        const lists = this.getRoomLists();
-        let totalRooms = 0;
-        for (const l of Object.values(lists)) {
-            totalRooms += l.length;
-        }
-        this.setState({
-            lists: this.getRoomLists(),
-            totalRoomCount: totalRooms,
-        });
-=======
         // TODO: rather than bluntly regenerating and re-sorting everything
         // every time we see any kind of room change from the JS SDK
         // we could do incremental updates on our copy of the state
@@ -240,7 +214,6 @@
         // us re-rendering all the sublists every time anything changes anywhere
         // in the state of the client.
         this.setState(this.getRoomLists());
->>>>>>> 4df51a2b
 
         // this._lastRefreshRoomListTs = Date.now();
     },
@@ -495,61 +468,6 @@
         this.refs.gemscroll.forceUpdate();
     },
 
-<<<<<<< HEAD
-    _getEmptyContent: function(section) {
-        const RoomDropTarget = sdk.getComponent('rooms.RoomDropTarget');
-
-        if (this.props.collapsed) {
-            return <RoomDropTarget label="" />;
-        }
-
-        const StartChatButton = sdk.getComponent('elements.StartChatButton');
-        const RoomDirectoryButton = sdk.getComponent('elements.RoomDirectoryButton');
-        const CreateRoomButton = sdk.getComponent('elements.CreateRoomButton');
-        if (this.state.totalRoomCount === 0) {
-            const TintableSvg = sdk.getComponent('elements.TintableSvg');
-            switch (section) {
-                case 'im.vector.fake.direct':
-                    return <div className="mx_RoomList_emptySubListTip">
-                        { _t('Press') }
-                        <StartChatButton size="16" />
-                        { _t('to start a chat with someone') }
-                    </div>;
-                case 'im.vector.fake.recent':
-                    return <div className="mx_RoomList_emptySubListTip">
-                        { _t('You\'re not in any rooms yet! Press') }
-                        <CreateRoomButton size="16" />
-                        { _t('to make a room or') }
-                        <RoomDirectoryButton size="16" />
-                        { _t('to browse the directory') }
-                    </div>;
-            }
-        }
-
-        const labelText = (VERBS[section]) ? _t('Drop here %(toAction)s', {toAction: _t(VERBS[section])}) : _t('Drop here to tag %(section)s', {section: section});
-
-        return <RoomDropTarget label={labelText} />;
-    },
-
-    _getHeaderItems: function(section) {
-        const StartChatButton = sdk.getComponent('elements.StartChatButton');
-        const RoomDirectoryButton = sdk.getComponent('elements.RoomDirectoryButton');
-        const CreateRoomButton = sdk.getComponent('elements.CreateRoomButton');
-        switch (section) {
-            case 'im.vector.fake.direct':
-                return <span className="mx_RoomList_headerButtons">
-                    <StartChatButton size="16" />
-                </span>;
-            case 'im.vector.fake.recent':
-                return <span className="mx_RoomList_headerButtons">
-                    <RoomDirectoryButton size="16" />
-                    <CreateRoomButton size="16" />
-                </span>;
-        }
-    },
-
-=======
->>>>>>> 4df51a2b
     render: function() {
         var RoomSubList = sdk.getComponent('structures.RoomSubList');
         var self = this;
@@ -558,12 +476,7 @@
                  autoshow={true} onScroll={ self._whenScrolling } ref="gemscroll">
             <div className="mx_RoomList">
                 <RoomSubList list={ self.state.lists['im.vector.fake.invite'] }
-<<<<<<< HEAD
                              label={ _t('Invites') }
-                             tagName="im.vector.fake.invite"
-=======
-                             label="Invites"
->>>>>>> 4df51a2b
                              editable={ false }
                              order="recent"
                              selectedRoom={ self.props.selectedRoom }
@@ -576,12 +489,7 @@
                 <RoomSubList list={ self.state.lists['m.favourite'] }
                              label={ _t('Favourites') }
                              tagName="m.favourite"
-<<<<<<< HEAD
                              verb={ _t('favourite') }
-                             emptyContent={self._getEmptyContent('m.favourite')}
-=======
-                             verb="favourite"
->>>>>>> 4df51a2b
                              editable={ true }
                              order="manual"
                              selectedRoom={ self.props.selectedRoom }
@@ -594,13 +502,7 @@
                 <RoomSubList list={ self.state.lists['im.vector.fake.direct'] }
                              label={ _t('People') }
                              tagName="im.vector.fake.direct"
-<<<<<<< HEAD
                              verb={ _t('tag direct chat') }
-                             emptyContent={self._getEmptyContent('im.vector.fake.direct')}
-                             headerItems={self._getHeaderItems('im.vector.fake.direct')}
-=======
-                             verb="tag direct chat"
->>>>>>> 4df51a2b
                              editable={ true }
                              order="recent"
                              selectedRoom={ self.props.selectedRoom }
@@ -612,18 +514,9 @@
                              onShowMoreRooms={ self.onShowMoreRooms } />
 
                 <RoomSubList list={ self.state.lists['im.vector.fake.recent'] }
-<<<<<<< HEAD
                              label={ _t('Rooms') }
-                             tagName="im.vector.fake.recent"
                              editable={ true }
                              verb={ _t('restore') }
-                             emptyContent={self._getEmptyContent('im.vector.fake.recent')}
-                             headerItems={self._getHeaderItems('im.vector.fake.recent')}
-=======
-                             label="Rooms"
-                             editable={ true }
-                             verb="restore"
->>>>>>> 4df51a2b
                              order="recent"
                              selectedRoom={ self.props.selectedRoom }
                              incomingCall={ self.state.incomingCall }
@@ -638,12 +531,7 @@
                              key={ tagName }
                              label={ tagName }
                              tagName={ tagName }
-<<<<<<< HEAD
                              verb={ _t('tag as %(tagName)s', {tagName: tagName}) }
-                             emptyContent={self._getEmptyContent(tagName)}
-=======
-                             verb={ "tag as " + tagName }
->>>>>>> 4df51a2b
                              editable={ true }
                              order="manual"
                              selectedRoom={ self.props.selectedRoom }
@@ -659,12 +547,7 @@
                 <RoomSubList list={ self.state.lists['m.lowpriority'] }
                              label={ _t('Low priority') }
                              tagName="m.lowpriority"
-<<<<<<< HEAD
                              verb={ _t('demote') }
-                             emptyContent={self._getEmptyContent('m.lowpriority')}
-=======
-                             verb="demote"
->>>>>>> 4df51a2b
                              editable={ true }
                              order="recent"
                              selectedRoom={ self.props.selectedRoom }
@@ -675,12 +558,7 @@
                              onShowMoreRooms={ self.onShowMoreRooms } />
 
                 <RoomSubList list={ self.state.lists['im.vector.fake.archived'] }
-<<<<<<< HEAD
                              label={ _t('Historical') }
-                             tagName="im.vector.fake.archived"
-=======
-                             label="Historical"
->>>>>>> 4df51a2b
                              editable={ false }
                              order="recent"
                              selectedRoom={ self.props.selectedRoom }
