/*
Copyright 2016 - 2021 The Matrix.org Foundation C.I.C.

Licensed under the Apache License, Version 2.0 (the "License");
you may not use this file except in compliance with the License.
You may obtain a copy of the License at

    http://www.apache.org/licenses/LICENSE-2.0

Unless required by applicable law or agreed to in writing, software
distributed under the License is distributed on an "AS IS" BASIS,
WITHOUT WARRANTIES OR CONDITIONS OF ANY KIND, either express or implied.
See the License for the specific language governing permissions and
limitations under the License.
*/

import React, { ComponentProps, createRef } from "react";
import { decode } from "html-entities";
import { MatrixEvent } from "matrix-js-sdk/src/models/event";
import { IPreviewUrlResponse } from "matrix-js-sdk/src/client";

import { Linkify } from "../../../HtmlUtils";
import SettingsStore from "../../../settings/SettingsStore";
import Modal from "../../../Modal";
import * as ImageUtils from "../../../ImageUtils";
import { mediaFromMxc } from "../../../customisations/Media";
import ImageView from "../elements/ImageView";
import LinkWithTooltip from "../elements/LinkWithTooltip";
import PlatformPeg from "../../../PlatformPeg";

interface IProps {
    link: string;
    preview: IPreviewUrlResponse;
    mxEvent: MatrixEvent; // the Event associated with the preview
}

export default class LinkPreviewWidget extends React.Component<IProps> {
    private image = createRef<HTMLImageElement>();

<<<<<<< HEAD
    public componentDidMount(): void {
        if (this.description.current) {
            linkifyElement(this.description.current);
        }
    }

    public componentDidUpdate(): void {
        if (this.description.current) {
            linkifyElement(this.description.current);
        }
    }

    private onImageClick = (ev: React.MouseEvent): void => {
=======
    private onImageClick = (ev): void => {
>>>>>>> 27bd04a8
        const p = this.props.preview;
        if (ev.button != 0 || ev.metaKey) return;
        ev.preventDefault();

        let src = p["og:image"];
        if (src && src.startsWith("mxc://")) {
            src = mediaFromMxc(src).srcHttp;
        }

        const params: Omit<ComponentProps<typeof ImageView>, "onFinished"> = {
            src: src,
            width: p["og:image:width"],
            height: p["og:image:height"],
            name: p["og:title"] || p["og:description"] || this.props.link,
            fileSize: p["matrix:image:size"],
            link: this.props.link,
        };

        if (this.image.current) {
            const clientRect = this.image.current.getBoundingClientRect();

            params.thumbnailInfo = {
                width: clientRect.width,
                height: clientRect.height,
                positionX: clientRect.x,
                positionY: clientRect.y,
            };
        }

        Modal.createDialog(ImageView, params, "mx_Dialog_lightbox", null, true);
    };

    public render(): JSX.Element {
        const p = this.props.preview;
        if (!p || Object.keys(p).length === 0) {
            return <div />;
        }

        // FIXME: do we want to factor out all image displaying between this and MImageBody - especially for lightboxing?
        let image = p["og:image"];
        if (!SettingsStore.getValue("showImages")) {
            image = null; // Don't render a button to show the image, just hide it outright
        }
        const imageMaxWidth = 100;
        const imageMaxHeight = 100;
        if (image && image.startsWith("mxc://")) {
            // We deliberately don't want a square here, so use the source HTTP thumbnail function
            image = mediaFromMxc(image).getThumbnailOfSourceHttp(imageMaxWidth, imageMaxHeight, "scale");
        }

        let thumbHeight = imageMaxHeight;
        if (p["og:image:width"] && p["og:image:height"]) {
            thumbHeight = ImageUtils.thumbHeight(
                p["og:image:width"],
                p["og:image:height"],
                imageMaxWidth,
                imageMaxHeight,
            );
        }

        let img;
        if (image) {
            img = (
                <div className="mx_LinkPreviewWidget_image" style={{ height: thumbHeight }}>
                    <img
                        ref={this.image}
                        style={{ maxWidth: imageMaxWidth, maxHeight: imageMaxHeight }}
                        src={image}
                        onClick={this.onImageClick}
                        alt=""
                    />
                </div>
            );
        }

        // The description includes &-encoded HTML entities, we decode those as React treats the thing as an
        // opaque string. This does not allow any HTML to be injected into the DOM.
        const description = decode(p["og:description"] || "");

        const title = p["og:title"]?.trim() ?? "";
        const anchor = (
            <a href={this.props.link} target="_blank" rel="noreferrer noopener">
                {title}
            </a>
        );
        const needsTooltip = PlatformPeg.get()?.needsUrlTooltips() && this.props.link !== title;

        return (
            <div className="mx_LinkPreviewWidget">
                <div className="mx_LinkPreviewWidget_wrapImageCaption">
                    {img}
                    <div className="mx_LinkPreviewWidget_caption">
                        <div className="mx_LinkPreviewWidget_title">
                            {needsTooltip ? (
                                <LinkWithTooltip tooltip={new URL(this.props.link, window.location.href).toString()}>
                                    {anchor}
                                </LinkWithTooltip>
                            ) : (
                                anchor
                            )}
                            {p["og:site_name"] && (
                                <span className="mx_LinkPreviewWidget_siteName">{" - " + p["og:site_name"]}</span>
                            )}
                        </div>
                        <div className="mx_LinkPreviewWidget_description">
                            <Linkify>{description}</Linkify>
                        </div>
                    </div>
                </div>
                {this.props.children}
            </div>
        );
    }
}<|MERGE_RESOLUTION|>--- conflicted
+++ resolved
@@ -37,23 +37,7 @@
 export default class LinkPreviewWidget extends React.Component<IProps> {
     private image = createRef<HTMLImageElement>();
 
-<<<<<<< HEAD
-    public componentDidMount(): void {
-        if (this.description.current) {
-            linkifyElement(this.description.current);
-        }
-    }
-
-    public componentDidUpdate(): void {
-        if (this.description.current) {
-            linkifyElement(this.description.current);
-        }
-    }
-
     private onImageClick = (ev: React.MouseEvent): void => {
-=======
-    private onImageClick = (ev): void => {
->>>>>>> 27bd04a8
         const p = this.props.preview;
         if (ev.button != 0 || ev.metaKey) return;
         ev.preventDefault();
