--- conflicted
+++ resolved
@@ -102,16 +102,10 @@
 
         return (
             <EntityTile {...this.props} presenceState={presenceState}
-<<<<<<< HEAD
-                presenceLastActiveAgo={ member.user ? member.user.lastActiveAgo : 0 }
-                presenceLastTs={ member.user ? member.user.lastPresenceTs : 0 }
-                presenceCurrentlyActive={ member.user ? member.user.currentlyActive : false }
-                presenceStatus={ member.user? member.user.presenceStatusMsg : null }
-=======
                 presenceLastActiveAgo={member.user ? member.user.lastActiveAgo : 0}
                 presenceLastTs={member.user ? member.user.lastPresenceTs : 0}
                 presenceCurrentlyActive={member.user ? member.user.currentlyActive : false}
->>>>>>> bc9c08b1
+                presenceStatus={ member.user? member.user.presenceStatusMsg : null }
                 avatarJsx={av} title={this.getPowerLabel()} onClick={this.onClick}
                 name={name} powerStatus={powerStatus} showPresence={this.props.showPresence} />
         );
