--- conflicted
+++ resolved
@@ -52,11 +52,7 @@
 import { ButtonEvent } from '../elements/AccessibleButton';
 import { ViewRoomPayload } from "../../../dispatcher/payloads/ViewRoomPayload";
 import { isLocalRoom } from '../../../utils/localRoom/isLocalRoom';
-<<<<<<< HEAD
-import { FEATURES } from '../../../settings/Settings';
-=======
 import { Features } from '../../../settings/Settings';
->>>>>>> 4bfb1e7b
 
 let instanceCount = 0;
 
@@ -127,22 +123,14 @@
             isStickerPickerOpen: false,
             showStickersButton: SettingsStore.getValue("MessageComposerInput.showStickersButton"),
             showPollsButton: SettingsStore.getValue("MessageComposerInput.showPollsButton"),
-<<<<<<< HEAD
-            showVoiceBroadcastButton: SettingsStore.getValue(FEATURES.VOICE_BROADCAST),
-=======
             showVoiceBroadcastButton: SettingsStore.getValue(Features.VoiceBroadcast),
->>>>>>> 4bfb1e7b
         };
 
         this.instanceId = instanceCount++;
 
         SettingsStore.monitorSetting("MessageComposerInput.showStickersButton", null);
         SettingsStore.monitorSetting("MessageComposerInput.showPollsButton", null);
-<<<<<<< HEAD
-        SettingsStore.monitorSetting(FEATURES.VOICE_BROADCAST, null);
-=======
         SettingsStore.monitorSetting(Features.VoiceBroadcast, null);
->>>>>>> 4bfb1e7b
     }
 
     private get voiceRecording(): Optional<VoiceRecording> {
@@ -217,11 +205,7 @@
                         }
                         break;
                     }
-<<<<<<< HEAD
-                    case FEATURES.VOICE_BROADCAST: {
-=======
                     case Features.VoiceBroadcast: {
->>>>>>> 4bfb1e7b
                         if (this.state.showVoiceBroadcastButton !== settingUpdatedPayload.newValue) {
                             this.setState({ showVoiceBroadcastButton: !!settingUpdatedPayload.newValue });
                         }
@@ -517,11 +501,7 @@
                             showPollsButton={this.state.showPollsButton}
                             showStickersButton={this.showStickersButton}
                             toggleButtonMenu={this.toggleButtonMenu}
-<<<<<<< HEAD
                             showVoiceBroadcastButton={this.showVoiceBroadcastButton}
-=======
-                            showVoiceBroadcastButton={this.state.showVoiceBroadcastButton}
->>>>>>> 4bfb1e7b
                             onStartVoiceBroadcastClick={() => {
                                 // Sends a voice message. To be replaced by voice broadcast during development.
                                 this.voiceRecordingButton.current?.onRecordStartEndClick();
