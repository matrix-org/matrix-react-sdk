--- conflicted
+++ resolved
@@ -359,17 +359,7 @@
         });
     };
 
-<<<<<<< HEAD
-    private onRichTextToggle = (): void => {
-        this.setState((state) => ({
-            isRichTextEnabled: !state.isRichTextEnabled,
-            initialComposerContent: !state.isRichTextEnabled
-                ? state.composerContent
-                : // TODO when available use rust model plain text
-                  htmlToPlainText(state.composerContent),
-        }));
-=======
-    private onRichTextToggle = async () => {
+    private onRichTextToggle = async (): Promise<void> => {
         const { richToPlain, plainToRich } = await getConversionFunctions();
 
         const { isRichTextEnabled, composerContent } = this.state;
@@ -382,7 +372,6 @@
             composerContent: convertedContent,
             initialComposerContent: convertedContent,
         });
->>>>>>> 07ae8437
     };
 
     private onVoiceStoreUpdate = (): void => {
@@ -439,7 +428,7 @@
         return this.state.showStickersButton && !isLocalRoom(this.props.room);
     }
 
-    private getMenuPosition(): MenuProps {
+    private getMenuPosition(): MenuProps | undefined {
         if (this.ref.current) {
             const hasFormattingButtons = this.state.isWysiwygLabEnabled && this.state.isRichTextEnabled;
             const contentRect = this.ref.current.getBoundingClientRect();
@@ -458,9 +447,6 @@
         }
     }
 
-<<<<<<< HEAD
-    public render(): JSX.Element {
-=======
     private onRecordStartEndClick = (): void => {
         const currentBroadcastRecording = SdkContextClass.instance.voiceBroadcastRecordingsStore.getCurrent();
 
@@ -475,8 +461,7 @@
         }
     };
 
-    public render() {
->>>>>>> 07ae8437
+    public render(): JSX.Element {
         const hasE2EIcon = Boolean(!this.state.isWysiwygLabEnabled && this.props.e2eStatus);
         const e2eIcon = hasE2EIcon && (
             <E2EIcon key="e2eIcon" status={this.props.e2eStatus} className="mx_MessageComposer_e2eIcon" />
