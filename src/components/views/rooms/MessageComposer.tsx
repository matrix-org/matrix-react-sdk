--- conflicted
+++ resolved
@@ -20,11 +20,8 @@
 import { Room } from "matrix-js-sdk/src/models/room";
 import { RoomMember } from "matrix-js-sdk/src/models/room-member";
 import { EventType, RelationType } from 'matrix-js-sdk/src/@types/event';
-<<<<<<< HEAD
 import { RoomStateEvent } from "matrix-js-sdk/src/models/room-state";
-=======
 import { Optional } from "matrix-events-sdk";
->>>>>>> 8fccef86
 
 import { _t } from '../../../languageHandler';
 import { MatrixClientPeg } from '../../../MatrixClientPeg';
