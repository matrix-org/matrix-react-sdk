/*
Copyright 2015, 2016 OpenMarket Ltd

Licensed under the Apache License, Version 2.0 (the "License");
you may not use this file except in compliance with the License.
You may obtain a copy of the License at

    http://www.apache.org/licenses/LICENSE-2.0

Unless required by applicable law or agreed to in writing, software
distributed under the License is distributed on an "AS IS" BASIS,
WITHOUT WARRANTIES OR CONDITIONS OF ANY KIND, either express or implied.
See the License for the specific language governing permissions and
limitations under the License.
*/
var React = require('react');
var counterpart = require('counterpart');
<<<<<<< HEAD
=======

>>>>>>> 06b8dc72
var CallHandler = require('../../../CallHandler');
var MatrixClientPeg = require('../../../MatrixClientPeg');
var Modal = require('../../../Modal');
var sdk = require('../../../index');
var dis = require('../../../dispatcher');
import Autocomplete from './Autocomplete';
import classNames from 'classnames';

import UserSettingsStore from '../../../UserSettingsStore';


export default class MessageComposer extends React.Component {
    constructor(props, context) {
        super(props, context);
        this.onCallClick = this.onCallClick.bind(this);
        this.onHangupClick = this.onHangupClick.bind(this);
        this.onUploadClick = this.onUploadClick.bind(this);
        this.onUploadFileSelected = this.onUploadFileSelected.bind(this);
        this.onVoiceCallClick = this.onVoiceCallClick.bind(this);
        this.onInputContentChanged = this.onInputContentChanged.bind(this);
        this.onUpArrow = this.onUpArrow.bind(this);
        this.onDownArrow = this.onDownArrow.bind(this);
        this._tryComplete = this._tryComplete.bind(this);
        this._onAutocompleteConfirm = this._onAutocompleteConfirm.bind(this);
        this.onToggleFormattingClicked = this.onToggleFormattingClicked.bind(this);
        this.onToggleMarkdownClicked = this.onToggleMarkdownClicked.bind(this);
        this.onInputStateChanged = this.onInputStateChanged.bind(this);
        this.onEvent = this.onEvent.bind(this);

        this.state = {
            autocompleteQuery: '',
            selection: null,
            inputState: {
                style: [],
                blockType: null,
                isRichtextEnabled: UserSettingsStore.getSyncedSetting('MessageComposerInput.isRichTextEnabled', true),
                wordCount: 0,
            },
            showFormatting: UserSettingsStore.getSyncedSetting('MessageComposer.showFormatting', false),
        };

    }

    componentDidMount() {
        // N.B. using 'event' rather than 'RoomEvents' otherwise the crypto handler
        // for 'event' fires *after* 'RoomEvent', and our room won't have yet been
        // marked as encrypted.
        // XXX: fragile as all hell - fixme somehow, perhaps with a dedicated Room.encryption event or something.
        MatrixClientPeg.get().on("event", this.onEvent);
    }

    componentWillUnmount() {
        if (MatrixClientPeg.get()) {
            MatrixClientPeg.get().removeListener("event", this.onEvent);
        }
    }

    onEvent(event) {
        if (event.getType() !== 'm.room.encryption') return;
        if (event.getRoomId() !== this.props.room.roomId) return;
        this.forceUpdate();
    }

    onUploadClick(ev) {
        if (MatrixClientPeg.get().isGuest()) {
            let NeedToRegisterDialog = sdk.getComponent("dialogs.NeedToRegisterDialog");
            Modal.createDialog(NeedToRegisterDialog, {
                title: counterpart.translate("Please Register"),
                description: counterpart.translate("Guest users can't upload files. Please register to upload."),
            });
            return;
        }

        this.refs.uploadInput.click();
    }

    onUploadFileSelected(files, isPasted) {
        if (!isPasted)
            files = files.target.files;

        let QuestionDialog = sdk.getComponent("dialogs.QuestionDialog");
        let TintableSvg = sdk.getComponent("elements.TintableSvg");

        let fileList = [];
        for (let i=0; i<files.length; i++) {
            fileList.push(<li key={i}>
                <TintableSvg key={i} src="img/files.svg" width="16" height="16" /> {files[i].name || 'Attachment'}
            </li>);
        }

        Modal.createDialog(QuestionDialog, {
            title: counterpart.translate("Upload Files"),
            description: (
                <div>
                    <p>{ counterpart.translate("Are you sure you want upload the following files?") }</p>
                    <ul style={{listStyle: 'none', textAlign: 'left'}}>
                        {fileList}
                    </ul>
                </div>
            ),
            onFinished: (shouldUpload) => {
                if(shouldUpload) {
                    // MessageComposer shouldn't have to rely on its parent passing in a callback to upload a file
                    if (files) {
                        for(var i=0; i<files.length; i++) {
                            this.props.uploadFile(files[i]);
                        }
                    }
                }

                this.refs.uploadInput.value = null;
            },
        });
    }

    onHangupClick() {
        var call = CallHandler.getCallForRoom(this.props.room.roomId);
        //var call = CallHandler.getAnyActiveCall();
        if (!call) {
            return;
        }
        dis.dispatch({
            action: 'hangup',
            // hangup the call for this room, which may not be the room in props
            // (e.g. conferences which will hangup the 1:1 room instead)
            room_id: call.roomId,
        });
    }

    onCallClick(ev) {
        dis.dispatch({
            action: 'place_call',
            type: ev.shiftKey ? "screensharing" : "video",
            room_id: this.props.room.roomId,
        });
    }

    onVoiceCallClick(ev) {
        dis.dispatch({
            action: 'place_call',
            type: 'voice',
            room_id: this.props.room.roomId,
        });
    }

    onInputContentChanged(content: string, selection: {start: number, end: number}) {
        this.setState({
            autocompleteQuery: content,
            selection,
        });
    }

    onInputStateChanged(inputState) {
        this.setState({inputState});
    }

    onUpArrow() {
        return this.refs.autocomplete.onUpArrow();
    }

    onDownArrow() {
        return this.refs.autocomplete.onDownArrow();
    }

    _tryComplete(): boolean {
        if (this.refs.autocomplete) {
            return this.refs.autocomplete.onCompletionClicked();
        }
        return false;
    }

    _onAutocompleteConfirm(range, completion) {
        if (this.messageComposerInput) {
            this.messageComposerInput.setDisplayedCompletion(range, completion);
        }
    }

    onFormatButtonClicked(name: "bold" | "italic" | "strike" | "code" | "underline" | "quote" | "bullet" | "numbullet", event) {
        event.preventDefault();
        this.messageComposerInput.onFormatButtonClicked(name, event);
    }

    onToggleFormattingClicked() {
        UserSettingsStore.setSyncedSetting('MessageComposer.showFormatting', !this.state.showFormatting);
        this.setState({showFormatting: !this.state.showFormatting});
    }

    onToggleMarkdownClicked(e) {
        e.preventDefault(); // don't steal focus from the editor!
        this.messageComposerInput.enableRichtext(!this.state.inputState.isRichtextEnabled);
    }

    render() {
        var me = this.props.room.getMember(MatrixClientPeg.get().credentials.userId);
        var uploadInputStyle = {display: 'none'};
        var MemberAvatar = sdk.getComponent('avatars.MemberAvatar');
        var TintableSvg = sdk.getComponent("elements.TintableSvg");
        var MessageComposerInput = sdk.getComponent("rooms.MessageComposerInput" +
            (UserSettingsStore.isFeatureEnabled('rich_text_editor') ? "" : "Old"));

        var controls = [];

        controls.push(
            <div key="controls_avatar" className="mx_MessageComposer_avatar">
                <MemberAvatar member={me} width={24} height={24} />
            </div>
        );

        let e2eImg, e2eTitle, e2eClass;
        const roomIsEncrypted = MatrixClientPeg.get().isRoomEncrypted(this.props.room.roomId);
        if (roomIsEncrypted) {
            // FIXME: show a /!\ if there are untrusted devices in the room...
            e2eImg = 'img/e2e-verified.svg';
            e2eTitle = counterpart.translate('Encrypted room');
            e2eClass = 'mx_MessageComposer_e2eIcon';
        } else {
            e2eImg = 'img/e2e-unencrypted.svg';
            e2eTitle = counterpart.translate('Unencrypted room');
            e2eClass = 'mx_MessageComposer_e2eIcon mx_filterFlipColor';
        }

        controls.push(
            <img key="e2eIcon" className={e2eClass} src={e2eImg} width="12" height="12"
                alt={e2eTitle} title={e2eTitle}
            />
        );
        var callButton, videoCallButton, hangupButton;
        if (this.props.callState && this.props.callState !== 'ended') {
            hangupButton =
                <div key="controls_hangup" className="mx_MessageComposer_hangup" onClick={this.onHangupClick}>
                    <img src="img/hangup.svg" alt={ counterpart.translate("Hangup") } title={ counterpart.translate("Hangup") } width="25" height="26"/>
                </div>;
        }
        else {
            callButton =
                <div key="controls_call" className="mx_MessageComposer_voicecall" onClick={this.onVoiceCallClick} title={ counterpart.translate("Voice call") }>
                    <TintableSvg src="img/icon-call.svg" width="35" height="35"/>
                </div>;
            videoCallButton =
                <div key="controls_videocall" className="mx_MessageComposer_videocall" onClick={this.onCallClick} title={ counterpart.translate("Video call") }>
                    <TintableSvg src="img/icons-video.svg" width="35" height="35"/>
                </div>;
        }

        var canSendMessages = this.props.room.currentState.maySendMessage(
            MatrixClientPeg.get().credentials.userId);

        if (canSendMessages) {
            // This also currently includes the call buttons. Really we should
            // check separately for whether we can call, but this is slightly
            // complex because of conference calls.
            var uploadButton = (
                <div key="controls_upload" className="mx_MessageComposer_upload"
                        onClick={this.onUploadClick} title={ counterpart.translate("Upload file") }>
                    <TintableSvg src="img/icons-upload.svg" width="35" height="35"/>
                    <input ref="uploadInput" type="file"
                        style={uploadInputStyle}
                        multiple
                        onChange={this.onUploadFileSelected} />
                </div>
            );

            const formattingButton = (
                <img className="mx_MessageComposer_formatting"
                     title="Show Text Formatting Toolbar"
                     src="img/button-text-formatting.svg"
                     onClick={this.onToggleFormattingClicked}
                     style={{visibility: this.state.showFormatting ||
                       !UserSettingsStore.isFeatureEnabled('rich_text_editor') ? 'hidden' : 'visible'}}
                     key="controls_formatting" />
            );

            const placeholderText = roomIsEncrypted ?
                counterpart.translate("Send an encrypted message…") : counterpart.translate("Send a message (unencrypted)…");

            controls.push(
                <MessageComposerInput
                    ref={c => this.messageComposerInput = c}
                    key="controls_input"
                    onResize={this.props.onResize}
                    room={this.props.room}
                    placeholder={placeholderText}
                    tryComplete={this._tryComplete}
                    onUpArrow={this.onUpArrow}
                    onDownArrow={this.onDownArrow}
                    onUploadFileSelected={this.onUploadFileSelected}
                    tabComplete={this.props.tabComplete} // used for old messagecomposerinput/tabcomplete
                    onContentChanged={this.onInputContentChanged}
                    onInputStateChanged={this.onInputStateChanged} />,
                formattingButton,
                uploadButton,
                hangupButton,
                callButton,
                videoCallButton
            );
        } else {
            controls.push(
                <div key="controls_error" className="mx_MessageComposer_noperm_error">
<<<<<<< HEAD
                   { counterpart.translate("You do not have permission to post to this room") }
=======
                    { counterpart.translate("You do not have permission to post to this room") }
>>>>>>> 06b8dc72
                </div>
            );
        }

        let autoComplete;
        if (UserSettingsStore.isFeatureEnabled('rich_text_editor')) {
            autoComplete = <div className="mx_MessageComposer_autocomplete_wrapper">
                <Autocomplete
                    ref="autocomplete"
                    onConfirm={this._onAutocompleteConfirm}
                    query={this.state.autocompleteQuery}
                    selection={this.state.selection} />
            </div>;
        }


        const {style, blockType} = this.state.inputState;
        const formatButtons = ["bold", "italic", "strike", "underline", "code", "quote", "bullet", "numbullet"].map(
            name => {
                const active = style.includes(name) || blockType === name;
                const suffix = active ? '-o-n' : '';
                const onFormatButtonClicked = this.onFormatButtonClicked.bind(this, name);
                const disabled = !this.state.inputState.isRichtextEnabled && 'underline' === name;
                const className = classNames("mx_MessageComposer_format_button", {
                    mx_MessageComposer_format_button_disabled: disabled,
                    mx_filterFlipColor: true,
                });
                return <img className={className}
                            title={name}
                            onMouseDown={disabled ? null : onFormatButtonClicked}
                            key={name}
                            src={`img/button-text-${name}${suffix}.svg`}
                            height="17" />;
            },
        );

        return (
            <div className="mx_MessageComposer mx_fadable" style={{ opacity: this.props.opacity }}>
                <div className="mx_MessageComposer_wrapper">
                    <div className="mx_MessageComposer_row">
                        {controls}
                    </div>
                </div>
                {UserSettingsStore.isFeatureEnabled('rich_text_editor') ?
                    <div className="mx_MessageComposer_formatbar_wrapper">
                        <div className="mx_MessageComposer_formatbar" style={this.state.showFormatting ? {} : {display: 'none'}}>
                            {formatButtons}
                            <div style={{flex: 1}}></div>
                            <img title={`Turn Markdown ${this.state.inputState.isRichtextEnabled ? 'on' : 'off'}`}
                                 onMouseDown={this.onToggleMarkdownClicked}
                                className="mx_MessageComposer_formatbar_markdown mx_filterFlipColor"
                                src={`img/button-md-${!this.state.inputState.isRichtextEnabled}.png`} />
                            <img title="Hide Text Formatting Toolbar"
                                 onClick={this.onToggleFormattingClicked}
                                 className="mx_MessageComposer_formatbar_cancel mx_filterFlipColor"
                                 src="img/icon-text-cancel.svg" />
                        </div>
                    </div>: null
                }
            </div>
        );
    }
}

MessageComposer.propTypes = {
    tabComplete: React.PropTypes.any,

    // a callback which is called when the height of the composer is
    // changed due to a change in content.
    onResize: React.PropTypes.func,

    // js-sdk Room object
    room: React.PropTypes.object.isRequired,

    // string representing the current voip call state
    callState: React.PropTypes.string,

    // callback when a file to upload is chosen
    uploadFile: React.PropTypes.func.isRequired,

    // opacity for dynamic UI fading effects
    opacity: React.PropTypes.number
};<|MERGE_RESOLUTION|>--- conflicted
+++ resolved
@@ -15,10 +15,6 @@
 */
 var React = require('react');
 var counterpart = require('counterpart');
-<<<<<<< HEAD
-=======
-
->>>>>>> 06b8dc72
 var CallHandler = require('../../../CallHandler');
 var MatrixClientPeg = require('../../../MatrixClientPeg');
 var Modal = require('../../../Modal');
@@ -317,11 +313,7 @@
         } else {
             controls.push(
                 <div key="controls_error" className="mx_MessageComposer_noperm_error">
-<<<<<<< HEAD
-                   { counterpart.translate("You do not have permission to post to this room") }
-=======
                     { counterpart.translate("You do not have permission to post to this room") }
->>>>>>> 06b8dc72
                 </div>
             );
         }
