/*
Copyright 2015, 2016 OpenMarket Ltd
Copyright 2017, 2018 New Vector Ltd

Licensed under the Apache License, Version 2.0 (the "License");
you may not use this file except in compliance with the License.
You may obtain a copy of the License at

    http://www.apache.org/licenses/LICENSE-2.0

Unless required by applicable law or agreed to in writing, software
distributed under the License is distributed on an "AS IS" BASIS,
WITHOUT WARRANTIES OR CONDITIONS OF ANY KIND, either express or implied.
See the License for the specific language governing permissions and
limitations under the License.
*/
import React from 'react';
import PropTypes from 'prop-types';
import { _t, _td } from '../../../languageHandler';
import CallHandler from '../../../CallHandler';
import MatrixClientPeg from '../../../MatrixClientPeg';
import Modal from '../../../Modal';
import sdk from '../../../index';
import dis from '../../../dispatcher';
import RoomViewStore from '../../../stores/RoomViewStore';
import SettingsStore, {SettingLevel} from "../../../settings/SettingsStore";
import { makeRoomPermalink } from '../../../matrix-to';
import ContentMessages from '../../../ContentMessages';
import classNames from 'classnames';

import E2EIcon from './E2EIcon';

const formatButtonList = [
    _td("bold"),
    _td("italic"),
    _td("deleted"),
    _td("underlined"),
    _td("inline-code"),
    _td("block-quote"),
    _td("bulleted-list"),
    _td("numbered-list"),
];

function ComposerAvatar(props) {
    const MemberStatusMessageAvatar = sdk.getComponent('avatars.MemberStatusMessageAvatar');
    return <div className="mx_MessageComposer_avatar">
        <MemberStatusMessageAvatar member={props.me} width={24} height={24} />
    </div>;
}

ComposerAvatar.propTypes = {
    me: PropTypes.object.isRequired,
}

function CallButton(props) {
    const AccessibleButton = sdk.getComponent('elements.AccessibleButton');
    const onVoiceCallClick = (ev) => {
        dis.dispatch({
            action: 'place_call',
            type: "voice",
            room_id: props.roomId,
        });
    };

    return <AccessibleButton className="mx_MessageComposer_button mx_MessageComposer_voicecall"
        onClick={onVoiceCallClick}
        title={_t('Voice call')}
    />
}

CallButton.propTypes = {
    roomId: PropTypes.string.isRequired
}

function VideoCallButton(props) {
    const AccessibleButton = sdk.getComponent('elements.AccessibleButton');
    const onCallClick = (ev) => {
        dis.dispatch({
            action: 'place_call',
            type: ev.shiftKey ? "screensharing" : "video",
            room_id: props.roomId,
        });
    };

    return <AccessibleButton className="mx_MessageComposer_button mx_MessageComposer_videocall"
        onClick={onCallClick}
        title={_t('Video call')}
    />;
}

VideoCallButton.propTypes = {
    roomId: PropTypes.string.isRequired,
};

function HangupButton(props) {
    const AccessibleButton = sdk.getComponent('elements.AccessibleButton');
    const onHangupClick = () => {
        const call = CallHandler.getCallForRoom(props.roomId);
        if (!call) {
            return;
        }
        dis.dispatch({
            action: 'hangup',
            // hangup the call for this room, which may not be the room in props
            // (e.g. conferences which will hangup the 1:1 room instead)
            room_id: call.roomId,
        });
    };
    return  <AccessibleButton className="mx_MessageComposer_button mx_MessageComposer_hangup"
        onClick={onHangupClick}
        title={_t('Hangup')}
    />;
}

HangupButton.propTypes = {
    roomId: PropTypes.string.isRequired,
}

function FormattingButton(props) {
    const AccessibleButton = sdk.getComponent('elements.AccessibleButton');
    return <AccessibleButton
        element="img"
        className="mx_MessageComposer_formatting"
        alt={_t("Show Text Formatting Toolbar")}
        title={_t("Show Text Formatting Toolbar")}
        src={require("../../../../res/img/button-text-formatting.svg")}
        style={{visibility: props.showFormatting ? 'hidden' : 'visible'}}
        onClick={props.onClickHandler}
    />;
}

FormattingButton.propTypes = {
    showFormatting: PropTypes.bool.isRequired,
    onClickHandler: PropTypes.func.isRequired,
}

class UploadButton extends React.Component {
    static propTypes = {
        roomId: PropTypes.string.isRequired,
    }
    constructor(props, context) {
        super(props, context);
        this.onUploadClick = this.onUploadClick.bind(this);
        this.onUploadFileInputChange = this.onUploadFileInputChange.bind(this);
    }

    onUploadClick(ev) {
        if (MatrixClientPeg.get().isGuest()) {
            dis.dispatch({action: 'require_registration'});
            return;
        }
        this.refs.uploadInput.click();
    }

    onUploadFileInputChange(ev) {
        if (ev.target.files.length === 0) return;

        // take a copy so we can safely reset the value of the form control
        // (Note it is a FileList: we can't use slice or sesnible iteration).
        const tfiles = [];
        for (let i = 0; i < ev.target.files.length; ++i) {
            tfiles.push(ev.target.files[i]);
        }

        ContentMessages.sharedInstance().sendContentListToRoom(
            tfiles, this.props.roomId, MatrixClientPeg.get(),
        );

        // This is the onChange handler for a file form control, but we're
        // not keeping any state, so reset the value of the form control
        // to empty.
        // NB. we need to set 'value': the 'files' property is immutable.
        ev.target.value = '';
    }

    render() {
        const uploadInputStyle = {display: 'none'};
        const AccessibleButton = sdk.getComponent('elements.AccessibleButton');
        return (
            <AccessibleButton className="mx_MessageComposer_button mx_MessageComposer_upload"
                onClick={this.onUploadClick}
                title={_t('Upload file')}
            >
                <input ref="uploadInput" type="file"
                    style={uploadInputStyle}
                    multiple
                    onChange={this.onUploadFileInputChange}
                />
            </AccessibleButton>
        );
    }
}

export default class MessageComposer extends React.Component {
    constructor(props, context) {
        super(props, context);
        this._onAutocompleteConfirm = this._onAutocompleteConfirm.bind(this);
        this.onToggleFormattingClicked = this.onToggleFormattingClicked.bind(this);
        this.onToggleMarkdownClicked = this.onToggleMarkdownClicked.bind(this);
        this.onInputStateChanged = this.onInputStateChanged.bind(this);
        this.onEvent = this.onEvent.bind(this);
        this._onRoomStateEvents = this._onRoomStateEvents.bind(this);
        this._onRoomViewStoreUpdate = this._onRoomViewStoreUpdate.bind(this);
        this._onTombstoneClick = this._onTombstoneClick.bind(this);
        this.renderPlaceholderText = this.renderPlaceholderText.bind(this);
        this.renderFormatBar = this.renderFormatBar.bind(this);

        this.state = {
            inputState: {
                marks: [],
                blockType: null,
                isRichTextEnabled: SettingsStore.getValue('MessageComposerInput.isRichTextEnabled'),
            },
            showFormatting: SettingsStore.getValue('MessageComposer.showFormatting'),
            isQuoting: Boolean(RoomViewStore.getQuotingEvent()),
            tombstone: this._getRoomTombstone(),
            canSendMessages: this.props.room.maySendMessage(),
        };
    }

    componentDidMount() {
        // N.B. using 'event' rather than 'RoomEvents' otherwise the crypto handler
        // for 'event' fires *after* 'RoomEvent', and our room won't have yet been
        // marked as encrypted.
        // XXX: fragile as all hell - fixme somehow, perhaps with a dedicated Room.encryption event or something.
        MatrixClientPeg.get().on("event", this.onEvent);
        MatrixClientPeg.get().on("RoomState.events", this._onRoomStateEvents);
        this._roomStoreToken = RoomViewStore.addListener(this._onRoomViewStoreUpdate);
        this._waitForOwnMember();
    }

    _waitForOwnMember() {
        // if we have the member already, do that
        const me = this.props.room.getMember(MatrixClientPeg.get().getUserId());
        if (me) {
            this.setState({me});
            return;
        }
        // Otherwise, wait for member loading to finish and then update the member for the avatar.
        // The members should already be loading, and loadMembersIfNeeded
        // will return the promise for the existing operation
        this.props.room.loadMembersIfNeeded().then(() => {
            const me = this.props.room.getMember(MatrixClientPeg.get().getUserId());
            this.setState({me});
        });
    }

    componentWillUnmount() {
        if (MatrixClientPeg.get()) {
            MatrixClientPeg.get().removeListener("event", this.onEvent);
            MatrixClientPeg.get().removeListener("RoomState.events", this._onRoomStateEvents);
        }
        if (this._roomStoreToken) {
            this._roomStoreToken.remove();
        }
    }

    onEvent(event) {
        if (event.getType() !== 'm.room.encryption') return;
        if (event.getRoomId() !== this.props.room.roomId) return;
        this.forceUpdate();
    }

    _onRoomStateEvents(ev, state) {
        if (ev.getRoomId() !== this.props.room.roomId) return;

        if (ev.getType() === 'm.room.tombstone') {
            this.setState({tombstone: this._getRoomTombstone()});
        }
        if (ev.getType() === 'm.room.power_levels') {
            this.setState({canSendMessages: this.props.room.maySendMessage()});
        }
    }

    _getRoomTombstone() {
        return this.props.room.currentState.getStateEvents('m.room.tombstone', '');
    }

    _onRoomViewStoreUpdate() {
        const isQuoting = Boolean(RoomViewStore.getQuotingEvent());
        if (this.state.isQuoting === isQuoting) return;
        this.setState({ isQuoting });
    }


    onInputStateChanged(inputState) {
        // Merge the new input state with old to support partial updates
        inputState = Object.assign({}, this.state.inputState, inputState);
        this.setState({inputState});
    }

    _onAutocompleteConfirm(range, completion) {
        if (this.messageComposerInput) {
            this.messageComposerInput.setDisplayedCompletion(range, completion);
        }
    }

    onFormatButtonClicked(name, event) {
        event.preventDefault();
        this.messageComposerInput.onFormatButtonClicked(name, event);
    }

    onToggleFormattingClicked() {
        SettingsStore.setValue("MessageComposer.showFormatting", null, SettingLevel.DEVICE, !this.state.showFormatting);
        this.setState({showFormatting: !this.state.showFormatting});
    }

    onToggleMarkdownClicked(e) {
        e.preventDefault(); // don't steal focus from the editor!
        this.messageComposerInput.enableRichtext(!this.state.inputState.isRichTextEnabled);
    }

    _onTombstoneClick(ev) {
        ev.preventDefault();

        const replacementRoomId = this.state.tombstone.getContent()['replacement_room'];
        const replacementRoom = MatrixClientPeg.get().getRoom(replacementRoomId);
        let createEventId = null;
        if (replacementRoom) {
            const createEvent = replacementRoom.currentState.getStateEvents('m.room.create', '');
            if (createEvent && createEvent.getId()) createEventId = createEvent.getId();
        }
        dis.dispatch({
            action: 'view_room',
            highlighted: true,
            event_id: createEventId,
            room_id: replacementRoomId,

            // Try to join via the server that sent the event. This converts $something:example.org
            // into a server domain by splitting on colons and ignoring the first entry ("$something").
            via_servers: [this.state.tombstone.getId().split(':').splice(1).join(':')],
        });
    }

    renderPlaceholderText() {
        const roomIsEncrypted = MatrixClientPeg.get().isRoomEncrypted(this.props.room.roomId);
        if (this.state.isQuoting) {
            if (roomIsEncrypted) {
                return _t('Send an encrypted reply…');
            } else {
                return _t('Send a reply (unencrypted)…');
            }
        } else {
            if (roomIsEncrypted) {
                return _t('Send an encrypted message…');
            } else {
                return _t('Send a message (unencrypted)…');
            }
        }
    }

    renderFormatBar() {
        const AccessibleButton = sdk.getComponent('elements.AccessibleButton');
        const {marks, blockType} = this.state.inputState;
        const formatButtons = formatButtonList.map((name) => {
            // special-case to match the md serializer and the special-case in MessageComposerInput.js
            const markName = name === 'inline-code' ? 'code' : name;
            const active = marks.some(mark => mark.type === markName) || blockType === name;
            const suffix = active ? '-on' : '';
            const onFormatButtonClicked = this.onFormatButtonClicked.bind(this, name);
            const className = 'mx_MessageComposer_format_button mx_filterFlipColor';
            return (
                <img className={className}
                    title={_t(name)}
                    onMouseDown={onFormatButtonClicked}
                    key={name}
                    src={require(`../../../../res/img/button-text-${name}${suffix}.svg`)}
                    height="17"
                />
            );
        })

        return (
            <div className="mx_MessageComposer_formatbar_wrapper">
                <div className="mx_MessageComposer_formatbar">
                { formatButtons }
                <div style={{ flex: 1 }}></div>
                <AccessibleButton
                    className="mx_MessageComposer_formatbar_markdown mx_MessageComposer_markdownDisabled"
                    onClick={this.onToggleMarkdownClicked}
                    title={_t("Markdown is disabled")}
                />
                <AccessibleButton element="img" title={_t("Hide Text Formatting Toolbar")}
                    onClick={this.onToggleFormattingClicked}
                    className="mx_MessageComposer_formatbar_cancel mx_filterFlipColor"
                    src={require("../../../../res/img/icon-text-cancel.svg")}
                />
                </div>
            </div>
        );
    }

    render() {
        const controls = [
            this.state.me ? <ComposerAvatar key="controls_avatar" me={this.state.me} /> : null,
            this.props.e2eStatus ? <E2EIcon key="e2eIcon" status={this.props.e2eStatus} className="mx_MessageComposer_e2eIcon" /> : null,
        ];

        if (!this.state.tombstone && this.state.canSendMessages) {
            // This also currently includes the call buttons. Really we should
            // check separately for whether we can call, but this is slightly
            // complex because of conference calls.

<<<<<<< HEAD
=======
            const MessageComposerInput = sdk.getComponent("rooms.MessageComposerInput");
            const showFormattingButton = this.state.inputState.isRichTextEnabled;
            const callInProgress = this.props.callState && this.props.callState !== 'ended';

>>>>>>> 0e5e622d
            controls.push(
                <MessageComposerInput
                    ref={(c) => this.messageComposerInput = c}
                    key="controls_input"
                    room={this.props.room}
                    placeholder={this.renderPlaceholderText()}
                    onInputStateChanged={this.onInputStateChanged}
                    permalinkCreator={this.props.permalinkCreator} />,
<<<<<<< HEAD
                formattingButton,
                uploadButton,
                hangupButton,
                callButton,
                videoCallButton,
=======
                showFormattingButton ? <FormattingButton key="controls_formatting"
                    showFormatting={this.state.showFormatting} onClickHandler={this.onToggleFormattingClicked} /> : null,
                <Stickerpicker key='stickerpicker_controls_button' room={this.props.room} />,
                <UploadButton key="controls_upload" roomId={this.props.room.roomId} />,
                callInProgress ? <HangupButton key="controls_hangup" roomId={this.props.room.roomId} /> : null,
                callInProgress ? null : <CallButton key="controls_call" roomId={this.props.room.roomId} />,
                callInProgress ? null : <VideoCallButton key="controls_videocall" roomId={this.props.room.roomId} />,
>>>>>>> 0e5e622d
            );
        } else if (this.state.tombstone) {
            const replacementRoomId = this.state.tombstone.getContent()['replacement_room'];

            const continuesLink = replacementRoomId ? (
                <a href={makeRoomPermalink(replacementRoomId)}
                    className="mx_MessageComposer_roomReplaced_link"
                    onClick={this._onTombstoneClick}
                >
                    {_t("The conversation continues here.")}
                </a>
            ) : '';

            controls.push(<div className="mx_MessageComposer_replaced_wrapper">
                <div className="mx_MessageComposer_replaced_valign">
                    <img className="mx_MessageComposer_roomReplaced_icon" src={require("../../../../res/img/room_replaced.svg")} />
                    <span className="mx_MessageComposer_roomReplaced_header">
                        {_t("This room has been replaced and is no longer active.")}
                    </span><br />
                    { continuesLink }
                </div>
            </div>);
        } else {
            controls.push(
                <div key="controls_error" className="mx_MessageComposer_noperm_error">
                    { _t('You do not have permission to post to this room') }
                </div>,
            );
        }

        const showFormatBar = this.state.showFormatting && this.state.inputState.isRichTextEnabled;

        const wrapperClasses = classNames({
            mx_MessageComposer_wrapper: true,
            mx_MessageComposer_hasE2EIcon: !!this.props.e2eStatus,
        });
        return (
            <div className="mx_MessageComposer">
                <div className={wrapperClasses}>
                    <div className="mx_MessageComposer_row">
                        { controls }
                    </div>
                </div>
                { showFormatBar ? this.renderFormatBar() : null }
            </div>
        );
    }
}

MessageComposer.propTypes = {
    // js-sdk Room object
    room: PropTypes.object.isRequired,

    // string representing the current voip call state
    callState: PropTypes.string,

    // string representing the current room app drawer state
    showApps: PropTypes.bool
};<|MERGE_RESOLUTION|>--- conflicted
+++ resolved
@@ -401,13 +401,10 @@
             // check separately for whether we can call, but this is slightly
             // complex because of conference calls.
 
-<<<<<<< HEAD
-=======
             const MessageComposerInput = sdk.getComponent("rooms.MessageComposerInput");
             const showFormattingButton = this.state.inputState.isRichTextEnabled;
             const callInProgress = this.props.callState && this.props.callState !== 'ended';
 
->>>>>>> 0e5e622d
             controls.push(
                 <MessageComposerInput
                     ref={(c) => this.messageComposerInput = c}
@@ -416,21 +413,12 @@
                     placeholder={this.renderPlaceholderText()}
                     onInputStateChanged={this.onInputStateChanged}
                     permalinkCreator={this.props.permalinkCreator} />,
-<<<<<<< HEAD
-                formattingButton,
-                uploadButton,
-                hangupButton,
-                callButton,
-                videoCallButton,
-=======
                 showFormattingButton ? <FormattingButton key="controls_formatting"
                     showFormatting={this.state.showFormatting} onClickHandler={this.onToggleFormattingClicked} /> : null,
-                <Stickerpicker key='stickerpicker_controls_button' room={this.props.room} />,
                 <UploadButton key="controls_upload" roomId={this.props.room.roomId} />,
                 callInProgress ? <HangupButton key="controls_hangup" roomId={this.props.room.roomId} /> : null,
                 callInProgress ? null : <CallButton key="controls_call" roomId={this.props.room.roomId} />,
                 callInProgress ? null : <VideoCallButton key="controls_videocall" roomId={this.props.room.roomId} />,
->>>>>>> 0e5e622d
             );
         } else if (this.state.tombstone) {
             const replacementRoomId = this.state.tombstone.getContent()['replacement_room'];
