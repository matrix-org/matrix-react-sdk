--- conflicted
+++ resolved
@@ -436,11 +436,7 @@
                     // For initial threads launch, chat effects are disabled
                     // see #19731
                     const isNotThread = this.props.relation?.rel_type !== THREAD_RELATION_TYPE.name;
-<<<<<<< HEAD
                     if (isNotThread) {
-=======
-                    if (!SettingsStore.getValue("feature_threadenabled") || isNotThread) {
->>>>>>> 3874314e
                         dis.dispatch({ action: `effects.${effect.command}` });
                     }
                 }
