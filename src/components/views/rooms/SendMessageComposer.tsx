/*
Copyright 2019 - 2021 The Matrix.org Foundation C.I.C.

Licensed under the Apache License, Version 2.0 (the "License");
you may not use this file except in compliance with the License.
You may obtain a copy of the License at

    http://www.apache.org/licenses/LICENSE-2.0

Unless required by applicable law or agreed to in writing, software
distributed under the License is distributed on an "AS IS" BASIS,
WITHOUT WARRANTIES OR CONDITIONS OF ANY KIND, either express or implied.
See the License for the specific language governing permissions and
limitations under the License.
*/

import React, { ClipboardEvent, createRef, KeyboardEvent } from 'react';
import EMOJI_REGEX from 'emojibase-regex';
import { IContent, MatrixEvent, IEventRelation } from 'matrix-js-sdk/src/models/event';
import { DebouncedFunc, throttle } from 'lodash';
import { EventType, RelationType } from "matrix-js-sdk/src/@types/event";
import { logger } from "matrix-js-sdk/src/logger";
import { Room } from 'matrix-js-sdk/src/models/room';
import { Composer as ComposerEvent } from "matrix-analytics-events/types/typescript/Composer";
import { THREAD_RELATION_TYPE } from 'matrix-js-sdk/src/models/thread';

import dis from '../../../dispatcher/dispatcher';
import EditorModel from '../../../editor/model';
import {
    containsEmote,
    htmlSerializeIfNeeded,
    startsWith,
    stripEmoteCommand,
    stripPrefix,
    textSerialize,
    unescapeMessage,
} from '../../../editor/serialize';
import BasicMessageComposer, { REGEX_EMOTICON } from "./BasicMessageComposer";
import { CommandPartCreator, Part, PartCreator, SerializedPart } from '../../../editor/parts';
import { findEditableEvent } from '../../../utils/EventUtils';
import SendHistoryManager from "../../../SendHistoryManager";
import { CommandCategories } from '../../../SlashCommands';
import ContentMessages from '../../../ContentMessages';
import { withMatrixClientHOC, MatrixClientProps } from "../../../contexts/MatrixClientContext";
import { Action } from "../../../dispatcher/actions";
import { containsEmoji } from "../../../effects/utils";
import { CHAT_EFFECTS } from '../../../effects';
import { MatrixClientPeg } from "../../../MatrixClientPeg";
import { getKeyBindingsManager } from '../../../KeyBindingsManager';
import { replaceableComponent } from "../../../utils/replaceableComponent";
import SettingsStore from '../../../settings/SettingsStore';
import { RoomPermalinkCreator } from "../../../utils/permalinks/Permalinks";
import { ActionPayload } from "../../../dispatcher/payloads";
import { decorateStartSendingTime, sendRoundTripMetric } from "../../../sendTimePerformanceMetrics";
import RoomContext, { TimelineRenderingType } from '../../../contexts/RoomContext';
import DocumentPosition from "../../../editor/position";
import { ComposerType } from "../../../dispatcher/payloads/ComposerInsertPayload";
import { getSlashCommand, isSlashCommand, runSlashCommand, shouldSendAnyway } from "../../../editor/commands";
import { KeyBindingAction } from "../../../accessibility/KeyboardShortcuts";
import { PosthogAnalytics } from "../../../PosthogAnalytics";
<<<<<<< HEAD
import { addReplyToMessageContent } from '../../../utils/Reply';
=======
import { getNestedReplyText, makeReplyMixIn } from '../../../utils/Reply';

interface IAddReplyOpts {
    permalinkCreator?: RoomPermalinkCreator;
    includeLegacyFallback?: boolean;
}

function addReplyToMessageContent(
    content: IContent,
    replyToEvent: MatrixEvent,
    opts: IAddReplyOpts = {
        includeLegacyFallback: true,
    },
): void {
    const replyContent = makeReplyMixIn(replyToEvent);
    Object.assign(content, replyContent);

    if (opts.includeLegacyFallback) {
        // Part of Replies fallback support - prepend the text we're sending
        // with the text we're replying to
        const nestedReply = getNestedReplyText(replyToEvent, opts.permalinkCreator);
        if (nestedReply) {
            if (content.formatted_body) {
                content.formatted_body = nestedReply.html + content.formatted_body;
            }
            content.body = nestedReply.body + content.body;
        }
    }
}
>>>>>>> 14653d13

export function attachRelation(
    content: IContent,
    relation?: IEventRelation,
): void {
    if (relation) {
        content['m.relates_to'] = {
            ...relation, // the composer can have a default
            ...content['m.relates_to'],
        };
    }
}

// exported for tests
export function createMessageContent(
    model: EditorModel,
    replyToEvent: MatrixEvent,
    relation: IEventRelation | undefined,
    permalinkCreator: RoomPermalinkCreator,
    includeReplyLegacyFallback = true,
): IContent {
    const isEmote = containsEmote(model);
    if (isEmote) {
        model = stripEmoteCommand(model);
    }
    if (startsWith(model, "//")) {
        model = stripPrefix(model, "/");
    }
    model = unescapeMessage(model);

    const body = textSerialize(model);
    const content: IContent = {
        msgtype: isEmote ? "m.emote" : "m.text",
        body: body,
    };
    const formattedBody = htmlSerializeIfNeeded(model, { forceHTML: !!replyToEvent });
    if (formattedBody) {
        content.format = "org.matrix.custom.html";
        content.formatted_body = formattedBody;
    }

    if (replyToEvent) {
        addReplyToMessageContent(content, replyToEvent, {
            permalinkCreator,
            includeLegacyFallback: includeReplyLegacyFallback,
        });
    }

    if (relation) {
        content['m.relates_to'] = {
            ...relation,
            ...content['m.relates_to'],
        };
    }

    return content;
}

// exported for tests
export function isQuickReaction(model: EditorModel): boolean {
    const parts = model.parts;
    if (parts.length == 0) return false;
    const text = textSerialize(model);
    // shortcut takes the form "+:emoji:" or "+ :emoji:""
    // can be in 1 or 2 parts
    if (parts.length <= 2) {
        const hasShortcut = text.startsWith("+") || text.startsWith("+ ");
        const emojiMatch = text.match(EMOJI_REGEX);
        if (hasShortcut && emojiMatch && emojiMatch.length == 1) {
            return emojiMatch[0] === text.substring(1) ||
                emojiMatch[0] === text.substring(2);
        }
    }
    return false;
}

interface ISendMessageComposerProps extends MatrixClientProps {
    room: Room;
    placeholder?: string;
    permalinkCreator: RoomPermalinkCreator;
    relation?: IEventRelation;
    replyToEvent?: MatrixEvent;
    disabled?: boolean;
    onChange?(model: EditorModel): void;
    includeReplyLegacyFallback?: boolean;
    toggleStickerPickerOpen: () => void;
}

@replaceableComponent("views.rooms.SendMessageComposer")
export class SendMessageComposer extends React.Component<ISendMessageComposerProps> {
    static contextType = RoomContext;
    public context!: React.ContextType<typeof RoomContext>;

    private readonly prepareToEncrypt?: DebouncedFunc<() => void>;
    private readonly editorRef = createRef<BasicMessageComposer>();
    private model: EditorModel = null;
    private currentlyComposedEditorState: SerializedPart[] = null;
    private dispatcherRef: string;
    private sendHistoryManager: SendHistoryManager;

    static defaultProps = {
        includeReplyLegacyFallback: true,
    };

    constructor(props: ISendMessageComposerProps, context: React.ContextType<typeof RoomContext>) {
        super(props);
        if (this.props.mxClient.isCryptoEnabled() && this.props.mxClient.isRoomEncrypted(this.props.room.roomId)) {
            this.prepareToEncrypt = throttle(() => {
                this.props.mxClient.prepareToEncrypt(this.props.room);
            }, 60000, { leading: true, trailing: false });
        }

        window.addEventListener("beforeunload", this.saveStoredEditorState);
    }

    public componentDidUpdate(prevProps: ISendMessageComposerProps): void {
        const replyingToThread = this.props.relation?.key === THREAD_RELATION_TYPE.name;
        const differentEventTarget = this.props.relation?.event_id !== prevProps.relation?.event_id;

        const threadChanged = replyingToThread && (differentEventTarget);
        if (threadChanged) {
            const partCreator = new CommandPartCreator(this.props.room, this.props.mxClient);
            const parts = this.restoreStoredEditorState(partCreator) || [];
            this.model.reset(parts);
            this.editorRef.current?.focus();
        }
    }

    private onKeyDown = (event: KeyboardEvent): void => {
        // ignore any keypress while doing IME compositions
        if (this.editorRef.current?.isComposing(event)) {
            return;
        }
        const replyingToThread = this.props.relation?.key === THREAD_RELATION_TYPE.name;
        const action = getKeyBindingsManager().getMessageComposerAction(event);
        switch (action) {
            case KeyBindingAction.SendMessage:
                this.sendMessage();
                event.preventDefault();
                break;
            case KeyBindingAction.SelectPrevSendHistory:
            case KeyBindingAction.SelectNextSendHistory: {
                // Try select composer history
                const selected = this.selectSendHistory(action === KeyBindingAction.SelectPrevSendHistory);
                if (selected) {
                    // We're selecting history, so prevent the key event from doing anything else
                    event.preventDefault();
                }
                break;
            }
            case KeyBindingAction.ShowStickerPicker: {
                if (!SettingsStore.getValue("MessageComposerInput.showStickersButton")) {
                    return; // Do nothing if there is no Stickers button
                }
                this.props.toggleStickerPickerOpen();
                event.preventDefault();
                break;
            }
            case KeyBindingAction.EditPrevMessage:
                // selection must be collapsed and caret at start
                if (this.editorRef.current?.isSelectionCollapsed() && this.editorRef.current?.isCaretAtStart()) {
                    const events =
                        this.context.liveTimeline.getEvents()
                            .concat(replyingToThread ? [] : this.props.room.getPendingEvents());
                    const editEvent = findEditableEvent({
                        events,
                        isForward: false,
                    });
                    if (editEvent) {
                        // We're selecting history, so prevent the key event from doing anything else
                        event.preventDefault();
                        dis.dispatch({
                            action: Action.EditEvent,
                            event: editEvent,
                            timelineRenderingType: this.context.timelineRenderingType,
                        });
                    }
                }
                break;
            case KeyBindingAction.CancelReplyOrEdit:
                dis.dispatch({
                    action: 'reply_to_event',
                    event: null,
                    context: this.context.timelineRenderingType,
                });
                break;
            default:
                if (this.prepareToEncrypt) {
                    // This needs to be last!
                    this.prepareToEncrypt();
                }
        }
    };

    // we keep sent messages/commands in a separate history (separate from undo history)
    // so you can alt+up/down in them
    private selectSendHistory(up: boolean): boolean {
        const delta = up ? -1 : 1;
        // True if we are not currently selecting history, but composing a message
        if (this.sendHistoryManager.currentIndex === this.sendHistoryManager.history.length) {
            // We can't go any further - there isn't any more history, so nop.
            if (!up) {
                return false;
            }
            this.currentlyComposedEditorState = this.model.serializeParts();
        } else if (this.sendHistoryManager.currentIndex + delta === this.sendHistoryManager.history.length) {
            // True when we return to the message being composed currently
            this.model.reset(this.currentlyComposedEditorState);
            this.sendHistoryManager.currentIndex = this.sendHistoryManager.history.length;
            return true;
        }
        const { parts, replyEventId } = this.sendHistoryManager.getItem(delta);
        dis.dispatch({
            action: 'reply_to_event',
            event: replyEventId ? this.props.room.findEventById(replyEventId) : null,
            context: this.context.timelineRenderingType,
        });
        if (parts) {
            this.model.reset(parts);
            this.editorRef.current?.focus();
        }
        return true;
    }

    private sendQuickReaction(): void {
        const timeline = this.context.liveTimeline;
        const events = timeline.getEvents();
        const reaction = this.model.parts[1].text;
        for (let i = events.length - 1; i >= 0; i--) {
            if (events[i].getType() === EventType.RoomMessage) {
                let shouldReact = true;
                const lastMessage = events[i];
                const userId = MatrixClientPeg.get().getUserId();
                const messageReactions = this.props.room.getUnfilteredTimelineSet()
                    .getRelationsForEvent(lastMessage.getId(), RelationType.Annotation, EventType.Reaction);

                // if we have already sent this reaction, don't redact but don't re-send
                if (messageReactions) {
                    const myReactionEvents = messageReactions.getAnnotationsBySender()[userId] || [];
                    const myReactionKeys = [...myReactionEvents]
                        .filter(event => !event.isRedacted())
                        .map(event => event.getRelation().key);
                    shouldReact = !myReactionKeys.includes(reaction);
                }
                if (shouldReact) {
                    MatrixClientPeg.get().sendEvent(lastMessage.getRoomId(), EventType.Reaction, {
                        "m.relates_to": {
                            "rel_type": RelationType.Annotation,
                            "event_id": lastMessage.getId(),
                            "key": reaction,
                        },
                    });
                    dis.dispatch({ action: "message_sent" });
                }
                break;
            }
        }
    }

    public async sendMessage(): Promise<void> {
        const model = this.model;

        if (model.isEmpty) {
            return;
        }

        const posthogEvent: ComposerEvent = {
            eventName: "Composer",
            isEditing: false,
            isReply: !!this.props.replyToEvent,
            inThread: this.props.relation?.rel_type === THREAD_RELATION_TYPE.name,
        };
        if (posthogEvent.inThread) {
            const threadRoot = this.props.room.findEventById(this.props.relation.event_id);
            posthogEvent.startsThread = threadRoot?.getThread()?.events.length === 1;
        }
        PosthogAnalytics.instance.trackEvent<ComposerEvent>(posthogEvent);

        // Replace emoticon at the end of the message
        if (SettingsStore.getValue('MessageComposerInput.autoReplaceEmoji')) {
            const indexOfLastPart = model.parts.length - 1;
            const positionInLastPart = model.parts[indexOfLastPart].text.length;
            this.editorRef.current?.replaceEmoticon(
                new DocumentPosition(indexOfLastPart, positionInLastPart),
                REGEX_EMOTICON,
            );
        }

        const replyToEvent = this.props.replyToEvent;
        let shouldSend = true;
        let content: IContent;

        if (!containsEmote(model) && isSlashCommand(this.model)) {
            const [cmd, args, commandText] = getSlashCommand(this.model);
            if (cmd) {
                const threadId = this.props.relation?.rel_type === THREAD_RELATION_TYPE.name
                    ? this.props.relation?.event_id
                    : null;

                if (cmd.category === CommandCategories.messages) {
                    content = await runSlashCommand(cmd, args, this.props.room.roomId, threadId);
                    if (!content) {
                        return; // errored
                    }

                    attachRelation(content, this.props.relation);
                    if (replyToEvent) {
                        addReplyToMessageContent(content, replyToEvent, {
                            permalinkCreator: this.props.permalinkCreator,
                            includeLegacyFallback: true,
                        });
                    }
                } else {
                    runSlashCommand(cmd, args, this.props.room.roomId, threadId);
                    shouldSend = false;
                }
            } else if (!await shouldSendAnyway(commandText)) {
                // if !sendAnyway bail to let the user edit the composer and try again
                return;
            }
        }

        if (isQuickReaction(model)) {
            shouldSend = false;
            this.sendQuickReaction();
        }

        if (shouldSend) {
            const { roomId } = this.props.room;
            if (!content) {
                content = createMessageContent(
                    model,
                    replyToEvent,
                    this.props.relation,
                    this.props.permalinkCreator,
                    this.props.includeReplyLegacyFallback,
                );
            }
            // don't bother sending an empty message
            if (!content.body.trim()) return;

            if (SettingsStore.getValue("Performance.addSendMessageTimingMetadata")) {
                decorateStartSendingTime(content);
            }

            const threadId = this.props.relation?.rel_type === THREAD_RELATION_TYPE.name
                ? this.props.relation.event_id
                : null;

            const prom = this.props.mxClient.sendMessage(roomId, threadId, content);
            if (replyToEvent) {
                // Clear reply_to_event as we put the message into the queue
                // if the send fails, retry will handle resending.
                dis.dispatch({
                    action: 'reply_to_event',
                    event: null,
                    context: this.context.timelineRenderingType,
                });
            }
            dis.dispatch({ action: "message_sent" });
            CHAT_EFFECTS.forEach((effect) => {
                if (containsEmoji(content, effect.emojis)) {
                    // For initial threads launch, chat effects are disabled
                    // see #19731
                    const isNotThread = this.props.relation?.rel_type !== THREAD_RELATION_TYPE.name;
                    if (!SettingsStore.getValue("feature_thread") || isNotThread) {
                        dis.dispatch({ action: `effects.${effect.command}` });
                    }
                }
            });
            if (SettingsStore.getValue("Performance.addSendMessageTimingMetadata")) {
                prom.then(resp => {
                    sendRoundTripMetric(this.props.mxClient, roomId, resp.event_id);
                });
            }
        }

        this.sendHistoryManager.save(model, replyToEvent);
        // clear composer
        model.reset([]);
        this.editorRef.current?.clearUndoHistory();
        this.editorRef.current?.focus();
        this.clearStoredEditorState();
        if (shouldSend && SettingsStore.getValue("scrollToBottomOnMessageSent")) {
            dis.dispatch({
                action: "scroll_to_bottom",
                timelineRenderingType: this.context.timelineRenderingType,
            });
        }
    }

    componentWillUnmount() {
        dis.unregister(this.dispatcherRef);
        window.removeEventListener("beforeunload", this.saveStoredEditorState);
        this.saveStoredEditorState();
    }

    // TODO: [REACT-WARNING] Move this to constructor
    UNSAFE_componentWillMount() { // eslint-disable-line
        const partCreator = new CommandPartCreator(this.props.room, this.props.mxClient);
        const parts = this.restoreStoredEditorState(partCreator) || [];
        this.model = new EditorModel(parts, partCreator);
        this.dispatcherRef = dis.register(this.onAction);
        this.sendHistoryManager = new SendHistoryManager(this.props.room.roomId, 'mx_cider_history_');
    }

    private get editorStateKey() {
        let key = `mx_cider_state_${this.props.room.roomId}`;
        if (this.props.relation?.rel_type === THREAD_RELATION_TYPE.name) {
            key += `_${this.props.relation.event_id}`;
        }
        return key;
    }

    private clearStoredEditorState(): void {
        localStorage.removeItem(this.editorStateKey);
    }

    private restoreStoredEditorState(partCreator: PartCreator): Part[] {
        const replyingToThread = this.props.relation?.key === THREAD_RELATION_TYPE.name;
        if (replyingToThread) {
            return null;
        }

        const json = localStorage.getItem(this.editorStateKey);
        if (json) {
            try {
                const { parts: serializedParts, replyEventId } = JSON.parse(json);
                const parts: Part[] = serializedParts.map(p => partCreator.deserializePart(p));
                if (replyEventId) {
                    dis.dispatch({
                        action: 'reply_to_event',
                        event: this.props.room.findEventById(replyEventId),
                        context: this.context.timelineRenderingType,
                    });
                }
                return parts;
            } catch (e) {
                logger.error(e);
            }
        }
    }

    // should save state when editor has contents or reply is open
    private shouldSaveStoredEditorState = (): boolean => {
        return !this.model.isEmpty || !!this.props.replyToEvent;
    };

    private saveStoredEditorState = (): void => {
        if (this.shouldSaveStoredEditorState()) {
            const item = SendHistoryManager.createItem(this.model, this.props.replyToEvent);
            localStorage.setItem(this.editorStateKey, JSON.stringify(item));
        } else {
            this.clearStoredEditorState();
        }
    };

    private onAction = (payload: ActionPayload): void => {
        // don't let the user into the composer if it is disabled - all of these branches lead
        // to the cursor being in the composer
        if (this.props.disabled) return;

        switch (payload.action) {
            case 'reply_to_event':
            case Action.FocusSendMessageComposer:
                if ((payload.context ?? TimelineRenderingType.Room) === this.context.timelineRenderingType) {
                    this.editorRef.current?.focus();
                }
                break;
            case Action.ComposerInsert:
                if (payload.timelineRenderingType !== this.context.timelineRenderingType) break;
                if (payload.composerType !== ComposerType.Send) break;

                if (payload.userId) {
                    this.editorRef.current?.insertMention(payload.userId);
                } else if (payload.event) {
                    this.editorRef.current?.insertQuotedMessage(payload.event);
                } else if (payload.text) {
                    this.editorRef.current?.insertPlaintext(payload.text);
                }
                break;
        }
    };

    private onPaste = (event: ClipboardEvent<HTMLDivElement>): boolean => {
        const { clipboardData } = event;
        // Prioritize text on the clipboard over files if RTF is present as Office on macOS puts a bitmap
        // in the clipboard as well as the content being copied. Modern versions of Office seem to not do this anymore.
        // We check text/rtf instead of text/plain as when copy+pasting a file from Finder or Gnome Image Viewer
        // it puts the filename in as text/plain which we want to ignore.
        if (clipboardData.files.length && !clipboardData.types.includes("text/rtf")) {
            ContentMessages.sharedInstance().sendContentListToRoom(
                Array.from(clipboardData.files),
                this.props.room.roomId,
                this.props.relation,
                this.props.mxClient,
                this.context.timelineRenderingType,
            );
            return true; // to skip internal onPaste handler
        }
    };

    private onChange = (): void => {
        if (this.props.onChange) this.props.onChange(this.model);
    };

    private focusComposer = (): void => {
        this.editorRef.current?.focus();
    };

    render() {
        const threadId = this.props.relation?.rel_type === THREAD_RELATION_TYPE.name
            ? this.props.relation.event_id
            : null;
        return (
            <div className="mx_SendMessageComposer" onClick={this.focusComposer} onKeyDown={this.onKeyDown}>
                <BasicMessageComposer
                    onChange={this.onChange}
                    ref={this.editorRef}
                    model={this.model}
                    room={this.props.room}
                    threadId={threadId}
                    label={this.props.placeholder}
                    placeholder={this.props.placeholder}
                    onPaste={this.onPaste}
                    disabled={this.props.disabled}
                />
            </div>
        );
    }
}

const SendMessageComposerWithMatrixClient = withMatrixClientHOC(SendMessageComposer);
export default SendMessageComposerWithMatrixClient;<|MERGE_RESOLUTION|>--- conflicted
+++ resolved
@@ -58,39 +58,7 @@
 import { getSlashCommand, isSlashCommand, runSlashCommand, shouldSendAnyway } from "../../../editor/commands";
 import { KeyBindingAction } from "../../../accessibility/KeyboardShortcuts";
 import { PosthogAnalytics } from "../../../PosthogAnalytics";
-<<<<<<< HEAD
 import { addReplyToMessageContent } from '../../../utils/Reply';
-=======
-import { getNestedReplyText, makeReplyMixIn } from '../../../utils/Reply';
-
-interface IAddReplyOpts {
-    permalinkCreator?: RoomPermalinkCreator;
-    includeLegacyFallback?: boolean;
-}
-
-function addReplyToMessageContent(
-    content: IContent,
-    replyToEvent: MatrixEvent,
-    opts: IAddReplyOpts = {
-        includeLegacyFallback: true,
-    },
-): void {
-    const replyContent = makeReplyMixIn(replyToEvent);
-    Object.assign(content, replyContent);
-
-    if (opts.includeLegacyFallback) {
-        // Part of Replies fallback support - prepend the text we're sending
-        // with the text we're replying to
-        const nestedReply = getNestedReplyText(replyToEvent, opts.permalinkCreator);
-        if (nestedReply) {
-            if (content.formatted_body) {
-                content.formatted_body = nestedReply.html + content.formatted_body;
-            }
-            content.body = nestedReply.body + content.body;
-        }
-    }
-}
->>>>>>> 14653d13
 
 export function attachRelation(
     content: IContent,
