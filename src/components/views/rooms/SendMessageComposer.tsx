/*
Copyright 2019 - 2023 The Matrix.org Foundation C.I.C.

Licensed under the Apache License, Version 2.0 (the "License");
you may not use this file except in compliance with the License.
You may obtain a copy of the License at

    http://www.apache.org/licenses/LICENSE-2.0

Unless required by applicable law or agreed to in writing, software
distributed under the License is distributed on an "AS IS" BASIS,
WITHOUT WARRANTIES OR CONDITIONS OF ANY KIND, either express or implied.
See the License for the specific language governing permissions and
limitations under the License.
*/

import React, { createRef, KeyboardEvent, SyntheticEvent } from "react";
import EMOJI_REGEX from "emojibase-regex";
import { IContent, MatrixEvent, IEventRelation, IMentions } from "matrix-js-sdk/src/models/event";
import { DebouncedFunc, throttle } from "lodash";
import { EventType, MsgType, RelationType } from "matrix-js-sdk/src/@types/event";
import { logger } from "matrix-js-sdk/src/logger";
import { Room } from "matrix-js-sdk/src/models/room";
import { Composer as ComposerEvent } from "@matrix-org/analytics-events/types/typescript/Composer";
import { THREAD_RELATION_TYPE } from "matrix-js-sdk/src/models/thread";

import dis from "../../../dispatcher/dispatcher";
import EditorModel from "../../../editor/model";
import {
    containsEmote,
    htmlSerializeIfNeeded,
    startsWith,
    stripEmoteCommand,
    stripPrefix,
    textSerialize,
    unescapeMessage,
} from "../../../editor/serialize";
import BasicMessageComposer, { REGEX_EMOTICON } from "./BasicMessageComposer";
import { CommandPartCreator, Part, PartCreator, SerializedPart, Type } from "../../../editor/parts";
import { findEditableEvent } from "../../../utils/EventUtils";
import SendHistoryManager from "../../../SendHistoryManager";
import { CommandCategories } from "../../../SlashCommands";
import ContentMessages, { uploadFile } from "../../../ContentMessages";
import { withMatrixClientHOC, MatrixClientProps } from "../../../contexts/MatrixClientContext";
import { Action } from "../../../dispatcher/actions";
import { containsEmoji } from "../../../effects/utils";
import { CHAT_EFFECTS } from "../../../effects";
import { MatrixClientPeg } from "../../../MatrixClientPeg";
import { getKeyBindingsManager } from "../../../KeyBindingsManager";
import SettingsStore from "../../../settings/SettingsStore";
import { RoomPermalinkCreator } from "../../../utils/permalinks/Permalinks";
import { ActionPayload } from "../../../dispatcher/payloads";
import { decorateStartSendingTime, sendRoundTripMetric } from "../../../sendTimePerformanceMetrics";
import RoomContext, { TimelineRenderingType } from "../../../contexts/RoomContext";
import DocumentPosition from "../../../editor/position";
import { ComposerType } from "../../../dispatcher/payloads/ComposerInsertPayload";
import { getSlashCommand, isSlashCommand, runSlashCommand, shouldSendAnyway } from "../../../editor/commands";
import { KeyBindingAction } from "../../../accessibility/KeyboardShortcuts";
import { PosthogAnalytics } from "../../../PosthogAnalytics";
import { addReplyToMessageContent } from "../../../utils/Reply";
import { doMaybeLocalRoomAction } from "../../../utils/local-room";
import { Caret } from "../../../editor/caret";
import { IDiff } from "../../../editor/diff";
import { getBlobSafeMimeType } from "../../../utils/blobs";

/**
 * Build the mentions information based on the editor model (and any related events):
 *
 * 1. Search the model parts for room or user pills and fill in the mentions object.
 * 2. If this is a reply to another event, include any user mentions from that
 *    (but do not include a room mention).
 *
 * @param sender - The Matrix ID of the user sending the event.
 * @param content - The event content.
 * @param model - The editor model to search for mentions, null if there is no editor.
 * @param replyToEvent - The event being replied to or undefined if it is not a reply.
 * @param editedContent - The content of the parent event being edited.
 */
export function attachMentions(
    sender: string,
    content: IContent,
    model: EditorModel | null,
    replyToEvent: MatrixEvent | undefined,
    editedContent: IContent | null = null,
): void {
    // If this feature is disabled, do nothing.
    if (!SettingsStore.getValue("feature_intentional_mentions")) {
        return;
    }

    // The mentions property *always* gets included to disable legacy push rules.
    const mentions: IMentions = (content["org.matrix.msc3952.mentions"] = {});

    const userMentions = new Set<string>();
    let roomMention = false;

    // If there's a reply, initialize the mentioned users as the sender of that
    // event + any mentioned users in that event.
    if (replyToEvent) {
        userMentions.add(replyToEvent.sender!.userId);
        // TODO What do we do if the reply event *doeesn't* have this property?
        // Try to fish out replies from the contents?
        const userIds = replyToEvent.getContent()["org.matrix.msc3952.mentions"]?.user_ids;
        if (Array.isArray(userIds)) {
            userIds.forEach((userId) => userMentions.add(userId));
        }
    }

    // If user provided content is available, check to see if any users are mentioned.
    if (model) {
        // Add any mentioned users in the current content.
        for (const part of model.parts) {
            if (part.type === Type.UserPill) {
                userMentions.add(part.resourceId);
            } else if (part.type === Type.AtRoomPill) {
                roomMention = true;
            }
        }
    }

    // Ensure the *current* user isn't listed in the mentioned users.
    userMentions.delete(sender);

    // Finally, if this event is editing a previous event, only include users who
    // were not previously mentioned and a room mention if the previous event was
    // not a room mention.
    if (editedContent) {
        // First, the new event content gets the *full* set of users.
        const newContent = content["m.new_content"];
        const newMentions: IMentions = (newContent["org.matrix.msc3952.mentions"] = {});

        // Only include the users/room if there is any content.
        if (userMentions.size) {
            newMentions.user_ids = [...userMentions];
        }
        if (roomMention) {
            newMentions.room = true;
        }

        // Fetch the mentions from the original event and remove any previously
        // mentioned users.
        const prevMentions = editedContent["org.matrix.msc3952.mentions"];
        if (Array.isArray(prevMentions?.user_ids)) {
            prevMentions!.user_ids.forEach((userId) => userMentions.delete(userId));
        }

        // If the original event mentioned the room, nothing to do here.
        if (prevMentions?.room) {
            roomMention = false;
        }
    }

    // Only include the users/room if there is any content.
    if (userMentions.size) {
        mentions.user_ids = [...userMentions];
    }
    if (roomMention) {
        mentions.room = true;
    }
}



// Merges favouring the given relation
export function attachRelation(content: IContent, relation?: IEventRelation): void {
    if (relation) {
        content["m.relates_to"] = {
            ...(content["m.relates_to"] || {}),
            ...relation,
        };
    }
}

// exported for tests
export function createMessageContent(
    sender: string,
    model: EditorModel,
    replyToEvent: MatrixEvent | undefined,
    relation: IEventRelation | undefined,
    permalinkCreator?: RoomPermalinkCreator,
    includeReplyLegacyFallback = true,
    emotes?:Map<string,string>,
    compat?:boolean,
): IContent {
    
    const isEmote = containsEmote(model);
    if (isEmote) {
        model = stripEmoteCommand(model);
    }
    if (startsWith(model, "//")) {
        model = stripPrefix(model, "/");
    }
    model = unescapeMessage(model);

    const body = textSerialize(model);
    let emoteBody;
    if (compat) {
        emoteBody = body.replace(/:[\w+-]+:/g, m => emotes[m] ? emotes[m] : m)
    }
    const content: IContent = {
        msgtype: isEmote ? MsgType.Emote : MsgType.Text,
        body: body,
    };
    let formattedBody = htmlSerializeIfNeeded(model, {
        forceHTML: !!replyToEvent,
        useMarkdown: SettingsStore.getValue("MessageComposerInput.useMarkdown"),
    });
    if (formattedBody) {
        if(compat){
            formattedBody=formattedBody.replace(/:[\w+-]+:/g, m => emotes[m] ? emotes[m] : m)
        }
        content.format = "org.matrix.custom.html";
        content.formatted_body = formattedBody;
    }
    else if (compat){
        if(body!=emoteBody){
            content.format="org.matrix.custom.html"
            content.formatted_body = emoteBody
        }
    }


<<<<<<< HEAD

    // Build the mentions property and add it to the event content.
    attachMentions(sender, content, model, replyToEvent);
=======
>>>>>>> 6d2ba5d4

    attachRelation(content, relation);
    if (replyToEvent) {
        addReplyToMessageContent(content, replyToEvent, {
            permalinkCreator,
            includeLegacyFallback: includeReplyLegacyFallback,
        });
    }

    return content;
}

// exported for tests
export function isQuickReaction(model: EditorModel): boolean {
    const parts = model.parts;
    if (parts.length == 0) return false;
    const text = textSerialize(model);
    // shortcut takes the form "+:emoji:" or "+ :emoji:""
    // can be in 1 or 2 parts
    if (parts.length <= 2) {
        const hasShortcut = text.startsWith("+") || text.startsWith("+ ");
        const emojiMatch = text.match(EMOJI_REGEX);
        if (hasShortcut && emojiMatch && emojiMatch.length == 1) {
            return emojiMatch[0] === text.substring(1) || emojiMatch[0] === text.substring(2);
        }
    }
    return false;
}

interface ISendMessageComposerProps extends MatrixClientProps {
    room: Room;
    placeholder?: string;
    permalinkCreator?: RoomPermalinkCreator;
    relation?: IEventRelation;
    replyToEvent?: MatrixEvent;
    disabled?: boolean;
    onChange?(model: EditorModel): void;
    includeReplyLegacyFallback?: boolean;
    toggleStickerPickerOpen: () => void;
}

export class SendMessageComposer extends React.Component<ISendMessageComposerProps> {
    public static contextType = RoomContext;
    public context!: React.ContextType<typeof RoomContext>;

    private readonly prepareToEncrypt?: DebouncedFunc<() => void>;
    private readonly editorRef = createRef<BasicMessageComposer>();
    private model: EditorModel;
    private currentlyComposedEditorState: SerializedPart[] | null = null;
    private dispatcherRef: string;
    private sendHistoryManager: SendHistoryManager;
    private imagePack: object;
    private emotes: Map<string,string>;
    private compat: boolean;
    static defaultProps = {
        includeReplyLegacyFallback: true,
    };

    public constructor(props: ISendMessageComposerProps, context: React.ContextType<typeof RoomContext>) {
        super(props, context);
        this.context = context; // otherwise React will only set it prior to render due to type def above

        if (this.props.mxClient.isCryptoEnabled() && this.props.mxClient.isRoomEncrypted(this.props.room.roomId)) {
            this.prepareToEncrypt = throttle(
                () => {
                    this.props.mxClient.prepareToEncrypt(this.props.room);
                },
                60000,
                { leading: true, trailing: false },
            );
        }

        window.addEventListener("beforeunload", this.saveStoredEditorState);

        const partCreator = new CommandPartCreator(this.props.room, this.props.mxClient);
        const parts = this.restoreStoredEditorState(partCreator) || [];
        this.model = new EditorModel(parts, partCreator);
        this.dispatcherRef = dis.register(this.onAction);
        this.sendHistoryManager = new SendHistoryManager(this.props.room.roomId, "mx_cider_history_");

        const room = this.props.room

        const compatEvent = room.currentState.getStateEvents("m.room.clientemote_compatibility", "");
        this.compat = compatEvent ? (compatEvent.getContent().isCompat || false) : false;

        const imagePackEvent = room.currentState.getStateEvents("m.image_pack", "");
        this.imagePack = imagePackEvent ? (imagePackEvent.getContent() || {"images":new Map<string,object>()}) : {"images":new Map<string,object>()};
        this.emotes=new Map<string,string>()

        for (const shortcode in this.imagePack["images"]){
            this.emotes[":"+shortcode+":"]="<img data-mx-emoticon src='"+this.imagePack["images"][shortcode]["url"] +"' height='32' alt='"+":"+shortcode+":'"+" title='"+":"+shortcode+":'"+"/>"
        }
    }

    public componentDidUpdate(prevProps: ISendMessageComposerProps): void {
        const replyingToThread = this.props.relation?.key === THREAD_RELATION_TYPE.name;
        const differentEventTarget = this.props.relation?.event_id !== prevProps.relation?.event_id;

        const threadChanged = replyingToThread && differentEventTarget;
        if (threadChanged) {
            const partCreator = new CommandPartCreator(this.props.room, this.props.mxClient);
            const parts = this.restoreStoredEditorState(partCreator) || [];
            this.model.reset(parts);
            this.editorRef.current?.focus();
        }
    }



    private onKeyDown = (event: KeyboardEvent): void => {
        // ignore any keypress while doing IME compositions
        if (this.editorRef.current?.isComposing(event)) {
            return;
        }
        const replyingToThread = this.props.relation?.key === THREAD_RELATION_TYPE.name;
        const action = getKeyBindingsManager().getMessageComposerAction(event);
        switch (action) {
            case KeyBindingAction.SendMessage:
                this.sendMessage();
                event.preventDefault();
                break;
            case KeyBindingAction.SelectPrevSendHistory:
            case KeyBindingAction.SelectNextSendHistory: {
                // Try select composer history
                const selected = this.selectSendHistory(action === KeyBindingAction.SelectPrevSendHistory);
                if (selected) {
                    // We're selecting history, so prevent the key event from doing anything else
                    event.preventDefault();
                }
                break;
            }
            case KeyBindingAction.ShowStickerPicker: {
                if (!SettingsStore.getValue("MessageComposerInput.showStickersButton")) {
                    return; // Do nothing if there is no Stickers button
                }
                this.props.toggleStickerPickerOpen();
                event.preventDefault();
                break;
            }
            case KeyBindingAction.EditPrevMessage:
                // selection must be collapsed and caret at start
                if (this.editorRef.current?.isSelectionCollapsed() && this.editorRef.current?.isCaretAtStart()) {
                    const events = this.context.liveTimeline
                        ?.getEvents()
                        .concat(replyingToThread ? [] : this.props.room.getPendingEvents());
                    const editEvent = events
                        ? findEditableEvent({
                              events,
                              isForward: false,
                              matrixClient: MatrixClientPeg.get(),
                          })
                        : undefined;
                    if (editEvent) {
                        // We're selecting history, so prevent the key event from doing anything else
                        event.preventDefault();
                        dis.dispatch({
                            action: Action.EditEvent,
                            event: editEvent,
                            timelineRenderingType: this.context.timelineRenderingType,
                        });
                    }
                }
                break;
            case KeyBindingAction.CancelReplyOrEdit:
                dis.dispatch({
                    action: "reply_to_event",
                    event: null,
                    context: this.context.timelineRenderingType,
                });
                break;
        }
    };

    // we keep sent messages/commands in a separate history (separate from undo history)
    // so you can alt+up/down in them
    private selectSendHistory(up: boolean): boolean {
        const delta = up ? -1 : 1;
        // True if we are not currently selecting history, but composing a message
        if (this.sendHistoryManager.currentIndex === this.sendHistoryManager.history.length) {
            // We can't go any further - there isn't any more history, so nop.
            if (!up) {
                return false;
            }
            this.currentlyComposedEditorState = this.model.serializeParts();
        } else if (
            this.currentlyComposedEditorState &&
            this.sendHistoryManager.currentIndex + delta === this.sendHistoryManager.history.length
        ) {
            // True when we return to the message being composed currently
            this.model.reset(this.currentlyComposedEditorState);
            this.sendHistoryManager.currentIndex = this.sendHistoryManager.history.length;
            return true;
        }
        const { parts, replyEventId } = this.sendHistoryManager.getItem(delta);
        dis.dispatch({
            action: "reply_to_event",
            event: replyEventId ? this.props.room.findEventById(replyEventId) : null,
            context: this.context.timelineRenderingType,
        });
        if (parts) {
            this.model.reset(parts);
            this.editorRef.current?.focus();
        }
        return true;
    }

    private sendQuickReaction(): void {
        const timeline = this.context.liveTimeline;
        if (!timeline) return;
        const events = timeline.getEvents();
        const reaction = this.model.parts[1].text;
        for (let i = events.length - 1; i >= 0; i--) {
            if (events[i].getType() === EventType.RoomMessage) {
                let shouldReact = true;
                const lastMessage = events[i];
                const userId = MatrixClientPeg.get().getSafeUserId();
                const messageReactions = this.props.room.relations.getChildEventsForEvent(
                    lastMessage.getId()!,
                    RelationType.Annotation,
                    EventType.Reaction,
                );

                // if we have already sent this reaction, don't redact but don't re-send
                if (messageReactions) {
                    const myReactionEvents =
                        messageReactions.getAnnotationsBySender()?.[userId] || new Set<MatrixEvent>();
                    const myReactionKeys = [...myReactionEvents]
                        .filter((event) => !event.isRedacted())
                        .map((event) => event.getRelation()?.key);
                    shouldReact = !myReactionKeys.includes(reaction);
                }
                if (shouldReact) {
                    MatrixClientPeg.get().sendEvent(lastMessage.getRoomId()!, EventType.Reaction, {
                        "m.relates_to": {
                            rel_type: RelationType.Annotation,
                            event_id: lastMessage.getId(),
                            key: reaction,
                        },
                    });
                    dis.dispatch({ action: "message_sent" });
                }
                break;
            }
        }
    }

    public async sendMessage(): Promise<void> {
        const model = this.model;
        if (model.isEmpty) {
            return;
        }

        const posthogEvent: ComposerEvent = {
            eventName: "Composer",
            isEditing: false,
            isReply: !!this.props.replyToEvent,
            inThread: this.props.relation?.rel_type === THREAD_RELATION_TYPE.name,
        };
        if (posthogEvent.inThread && this.props.relation!.event_id) {
            const threadRoot = this.props.room.findEventById(this.props.relation!.event_id);
            posthogEvent.startsThread = threadRoot?.getThread()?.events.length === 1;
        }
        PosthogAnalytics.instance.trackEvent<ComposerEvent>(posthogEvent);

        // Replace emoticon at the end of the message
        if (SettingsStore.getValue("MessageComposerInput.autoReplaceEmoji")) {
            const indexOfLastPart = model.parts.length - 1;
            const positionInLastPart = model.parts[indexOfLastPart].text.length;
            this.editorRef.current?.replaceEmoticon(
                new DocumentPosition(indexOfLastPart, positionInLastPart),
                REGEX_EMOTICON,
            );
        }

        const replyToEvent = this.props.replyToEvent;
        let shouldSend = true;
        let content: IContent | null = null;

        if (!containsEmote(model) && isSlashCommand(this.model)) {
            const [cmd, args, commandText] = getSlashCommand(this.model);
            if (cmd) {
                const threadId =
                    this.props.relation?.rel_type === THREAD_RELATION_TYPE.name ? this.props.relation?.event_id : null;

                let commandSuccessful: boolean;
                [content, commandSuccessful] = await runSlashCommand(
                    MatrixClientPeg.get(),
                    cmd,
                    args,
                    this.props.room.roomId,
                    threadId ?? null,
                );
                if (!commandSuccessful) {
                    return; // errored
                }

                if (content && [CommandCategories.messages, CommandCategories.effects].includes(cmd.category)) {
                    // Attach any mentions which might be contained in the command content.
                    attachMentions(this.props.mxClient.getSafeUserId(), content, model, replyToEvent);
                    attachRelation(content, this.props.relation);
                    if (replyToEvent) {
                        addReplyToMessageContent(content, replyToEvent, {
                            permalinkCreator: this.props.permalinkCreator,
                            // Exclude the legacy fallback for custom event types such as those used by /fireworks
                            includeLegacyFallback: content.msgtype?.startsWith("m.") ?? true,
                        });
                    }
                } else {
                    shouldSend = false;
                }
            } else {
                const sendAnyway = await shouldSendAnyway(commandText);
                // re-focus the composer after QuestionDialog is closed
                dis.dispatch({
                    action: Action.FocusAComposer,
                    context: this.context.timelineRenderingType,
                });
                // if !sendAnyway bail to let the user edit the composer and try again
                if (!sendAnyway) return;
            }
        }

        if (isQuickReaction(model)) {
            shouldSend = false;
            this.sendQuickReaction();
        }

        if (shouldSend) {
            const { roomId } = this.props.room;
            if (!content) {
                content = createMessageContent(
                    this.props.mxClient.getSafeUserId(),
                    model,
                    replyToEvent,
                    this.props.relation,
                    this.props.permalinkCreator,
                    this.props.includeReplyLegacyFallback,
                    this.emotes,
                    this.compat,
                );
            }
            // don't bother sending an empty message
            if (!content.body.trim()) return;

            if (SettingsStore.getValue("Performance.addSendMessageTimingMetadata")) {
                decorateStartSendingTime(content);
            }

            const threadId =
                this.props.relation?.rel_type === THREAD_RELATION_TYPE.name ? this.props.relation.event_id : null;

            const prom = doMaybeLocalRoomAction(
                roomId,
                (actualRoomId: string) => this.props.mxClient.sendMessage(actualRoomId, threadId ?? null, content!),
                this.props.mxClient,
            );
            if (replyToEvent) {
                // Clear reply_to_event as we put the message into the queue
                // if the send fails, retry will handle resending.
                dis.dispatch({
                    action: "reply_to_event",
                    event: null,
                    context: this.context.timelineRenderingType,
                });
            }
            dis.dispatch({ action: "message_sent" });
            CHAT_EFFECTS.forEach((effect) => {
                if (containsEmoji(content!, effect.emojis)) {
                    // For initial threads launch, chat effects are disabled
                    // see #19731
                    const isNotThread = this.props.relation?.rel_type !== THREAD_RELATION_TYPE.name;
                    if (isNotThread) {
                        dis.dispatch({ action: `effects.${effect.command}` });
                    }
                }
            });
            if (SettingsStore.getValue("Performance.addSendMessageTimingMetadata")) {
                prom.then((resp) => {
                    sendRoundTripMetric(this.props.mxClient, roomId, resp.event_id);
                });
            }
        }

        this.sendHistoryManager.save(model, replyToEvent);
        // clear composer
        model.reset([]);
        this.editorRef.current?.clearUndoHistory();
        this.editorRef.current?.focus();
        this.clearStoredEditorState();
        if (shouldSend && SettingsStore.getValue("scrollToBottomOnMessageSent")) {
            dis.dispatch({
                action: "scroll_to_bottom",
                timelineRenderingType: this.context.timelineRenderingType,
            });
        }
    }

    public componentWillUnmount(): void {
        dis.unregister(this.dispatcherRef);
        window.removeEventListener("beforeunload", this.saveStoredEditorState);
        this.saveStoredEditorState();
    }

    private get editorStateKey(): string {
        let key = `mx_cider_state_${this.props.room.roomId}`;
        if (this.props.relation?.rel_type === THREAD_RELATION_TYPE.name) {
            key += `_${this.props.relation.event_id}`;
        }
        return key;
    }

    private clearStoredEditorState(): void {
        localStorage.removeItem(this.editorStateKey);
    }

    private restoreStoredEditorState(partCreator: PartCreator): Part[] | null {
        const replyingToThread = this.props.relation?.key === THREAD_RELATION_TYPE.name;
        if (replyingToThread) {
            return null;
        }

        const json = localStorage.getItem(this.editorStateKey);
        if (json) {
            try {
                const { parts: serializedParts, replyEventId } = JSON.parse(json);
                const parts: Part[] = serializedParts.map((p: SerializedPart) => partCreator.deserializePart(p));
                if (replyEventId) {
                    dis.dispatch({
                        action: "reply_to_event",
                        event: this.props.room.findEventById(replyEventId),
                        context: this.context.timelineRenderingType,
                    });
                }
                return parts;
            } catch (e) {
                logger.error(e);
            }
        }

        return null;
    }

    // should save state when editor has contents or reply is open
    private shouldSaveStoredEditorState = (): boolean => {
        return !this.model.isEmpty || !!this.props.replyToEvent;
    };

    private saveStoredEditorState = (): void => {
        if (this.shouldSaveStoredEditorState()) {
            const item = SendHistoryManager.createItem(this.model, this.props.replyToEvent);
            localStorage.setItem(this.editorStateKey, JSON.stringify(item));
        } else {
            this.clearStoredEditorState();
        }
    };

    private onAction = (payload: ActionPayload): void => {
        // don't let the user into the composer if it is disabled - all of these branches lead
        // to the cursor being in the composer
        if (this.props.disabled) return;

        switch (payload.action) {
            case "reply_to_event":
            case Action.FocusSendMessageComposer:
                if ((payload.context ?? TimelineRenderingType.Room) === this.context.timelineRenderingType) {
                    this.editorRef.current?.focus();
                }
                break;
            case Action.ComposerInsert:
                if (payload.timelineRenderingType !== this.context.timelineRenderingType) break;
                if (payload.composerType !== ComposerType.Send) break;

                if (payload.userId) {
                    this.editorRef.current?.insertMention(payload.userId);
                } else if (payload.event) {
                    this.editorRef.current?.insertQuotedMessage(payload.event);
                } else if (payload.text) {
                    this.editorRef.current?.insertPlaintext(payload.text);
                }
                break;
        }
    };

    private onPaste = (event: Event | SyntheticEvent, data: DataTransfer): boolean => {
        // Prioritize text on the clipboard over files if RTF is present as Office on macOS puts a bitmap
        // in the clipboard as well as the content being copied. Modern versions of Office seem to not do this anymore.
        // We check text/rtf instead of text/plain as when copy+pasting a file from Finder or Gnome Image Viewer
        // it puts the filename in as text/plain which we want to ignore.
        if (data.files.length && !data.types.includes("text/rtf")) {
            ContentMessages.sharedInstance().sendContentListToRoom(
                Array.from(data.files),
                this.props.room.roomId,
                this.props.relation,
                this.props.mxClient,
                this.context.timelineRenderingType,
            );
            return true; // to skip internal onPaste handler
        }

        // Safari `Insert from iPhone or iPad`
        // data.getData("text/html") returns a string like: <img src="blob:https://...">
        if (data.types.includes("text/html")) {
            const imgElementStr = data.getData("text/html");
            const parser = new DOMParser();
            const imgDoc = parser.parseFromString(imgElementStr, "text/html");

            if (
                imgDoc.getElementsByTagName("img").length !== 1 ||
                !imgDoc.querySelector("img")?.src.startsWith("blob:") ||
                imgDoc.childNodes.length !== 1
            ) {
                console.log("Failed to handle pasted content as Safari inserted content");

                // Fallback to internal onPaste handler
                return false;
            }
            const imgSrc = imgDoc!.querySelector("img")!.src;

            fetch(imgSrc).then(
                (response) => {
                    response.blob().then(
                        (imgBlob) => {
                            const type = imgBlob.type;
                            const safetype = getBlobSafeMimeType(type);
                            const ext = type.split("/")[1];
                            const parts = response.url.split("/");
                            const filename = parts[parts.length - 1];
                            const file = new File([imgBlob], filename + "." + ext, { type: safetype });
                            ContentMessages.sharedInstance().sendContentToRoom(
                                file,
                                this.props.room.roomId,
                                this.props.relation,
                                this.props.mxClient,
                                this.context.replyToEvent,
                            );
                        },
                        (error) => {
                            console.log(error);
                        },
                    );
                },
                (error) => {
                    console.log(error);
                },
            );

            // Skip internal onPaste handler
            return true;
        }

        return false;
    };

    private onChange = (selection?: Caret, inputType?: string, diff?: IDiff): void => {
        // We call this in here rather than onKeyDown as that would trip it on global shortcuts e.g. Ctrl-k also
        if (!!diff) {
            this.prepareToEncrypt?.();
        }

        this.props.onChange?.(this.model);
    };

    private focusComposer = (): void => {
        this.editorRef.current?.focus();
    };

    public render(): React.ReactNode {
        const threadId =
            this.props.relation?.rel_type === THREAD_RELATION_TYPE.name ? this.props.relation.event_id : undefined;
        return (
            <div className="mx_SendMessageComposer" onClick={this.focusComposer} onKeyDown={this.onKeyDown}>
                <BasicMessageComposer
                    onChange={this.onChange}
                    ref={this.editorRef}
                    model={this.model}
                    room={this.props.room}
                    threadId={threadId}
                    label={this.props.placeholder}
                    placeholder={this.props.placeholder}
                    onPaste={this.onPaste}
                    disabled={this.props.disabled}
                />
            </div>
        );
    }
}

const SendMessageComposerWithMatrixClient = withMatrixClientHOC(SendMessageComposer);
export default SendMessageComposerWithMatrixClient;<|MERGE_RESOLUTION|>--- conflicted
+++ resolved
@@ -220,12 +220,9 @@
     }
 
 
-<<<<<<< HEAD
 
     // Build the mentions property and add it to the event content.
     attachMentions(sender, content, model, replyToEvent);
-=======
->>>>>>> 6d2ba5d4
 
     attachRelation(content, relation);
     if (replyToEvent) {
