/*
Copyright 2022 The Matrix.org Foundation C.I.C.

Licensed under the Apache License, Version 2.0 (the "License");
you may not use this file except in compliance with the License.
You may obtain a copy of the License at

    http://www.apache.org/licenses/LICENSE-2.0

Unless required by applicable law or agreed to in writing, software
distributed under the License is distributed on an "AS IS" BASIS,
WITHOUT WARRANTIES OR CONDITIONS OF ANY KIND, either express or implied.
See the License for the specific language governing permissions and
limitations under the License.
*/

import classNames from "classnames";
import React, { useContext } from "react";

import { _t } from "../../../languageHandler";
import ContextMenu, { aboveLeftOf, MenuProps, useContextMenu } from "../../structures/ContextMenu";
import EmojiPicker from "../emojipicker/EmojiPicker";
import { CollapsibleButton } from "./CollapsibleButton";
import { OverflowMenuContext } from "./MessageComposerButtons";
import { Room } from 'matrix-js-sdk/src/models/room';

interface IEmojiButtonProps {
    addEmoji: (unicode: string) => boolean;
    menuPosition?: MenuProps;
    className?: string;
<<<<<<< HEAD
    room?: Room;
=======
    room: Room,
>>>>>>> 6d2ba5d4
}

export function EmojiButton({ addEmoji, menuPosition, className, room }: IEmojiButtonProps) {
    const overflowMenuCloser = useContext(OverflowMenuContext);
    const [menuDisplayed, button, openMenu, closeMenu] = useContextMenu();

    let contextMenu: React.ReactElement | null = null;
    if (menuDisplayed && button.current) {
        const position = menuPosition ?? aboveLeftOf(button.current.getBoundingClientRect());
        const onFinished = (): void => {
            closeMenu();
            overflowMenuCloser?.();
        };

        contextMenu = (
            <ContextMenu
                {...position}
                onFinished={() => {
                    closeMenu();
                    overflowMenuCloser?.();
                }}
                managed={false}
            >
<<<<<<< HEAD
                <EmojiPicker onChoose={addEmoji} showQuickReactions={true} room={room} />
=======
                <EmojiPicker onChoose={addEmoji} showQuickReactions={true} room = {room} />
>>>>>>> 6d2ba5d4
            </ContextMenu>
        );
    }

    const computedClassName = classNames("mx_EmojiButton", className, {
        mx_EmojiButton_highlight: menuDisplayed,
    });

    // TODO: replace ContextMenuTooltipButton with a unified representation of
    // the header buttons and the right panel buttons
    return (
        <>
            <CollapsibleButton
                className={computedClassName}
                iconClassName="mx_EmojiButton_icon"
                onClick={openMenu}
                title={_t("Emoji")}
                inputRef={button}
            />

            {contextMenu}
        </>
    );
}


<|MERGE_RESOLUTION|>--- conflicted
+++ resolved
@@ -28,11 +28,7 @@
     addEmoji: (unicode: string) => boolean;
     menuPosition?: MenuProps;
     className?: string;
-<<<<<<< HEAD
-    room?: Room;
-=======
     room: Room,
->>>>>>> 6d2ba5d4
 }
 
 export function EmojiButton({ addEmoji, menuPosition, className, room }: IEmojiButtonProps) {
@@ -56,11 +52,7 @@
                 }}
                 managed={false}
             >
-<<<<<<< HEAD
-                <EmojiPicker onChoose={addEmoji} showQuickReactions={true} room={room} />
-=======
                 <EmojiPicker onChoose={addEmoji} showQuickReactions={true} room = {room} />
->>>>>>> 6d2ba5d4
             </ContextMenu>
         );
     }
