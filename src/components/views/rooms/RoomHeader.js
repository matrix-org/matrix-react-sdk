--- conflicted
+++ resolved
@@ -306,7 +306,7 @@
         let search_button;
         if (this.props.onSearchClick && this.props.inRoom) {
             search_button =
-                <AccessibleButton className="mx_RoomHeader_button" onClick={this.props.onSearchClick} title="Search">
+                <AccessibleButton className="mx_RoomHeader_button" onClick={this.props.onSearchClick} title={ _t("Search") }>
                     <TintableSvg src="img/icons-search.svg" width="35" height="35"/>
                 </AccessibleButton>;
         }
@@ -325,13 +325,7 @@
                 <div className="mx_RoomHeader_rightRow">
                     { settings_button }
                     { forget_button }
-<<<<<<< HEAD
-                    <AccessibleButton className="mx_RoomHeader_button" onClick={this.props.onSearchClick} title={ _t("Search") }>
-                        <TintableSvg src="img/icons-search.svg" width="35" height="35"/>
-                    </AccessibleButton>
-=======
                     { search_button }
->>>>>>> 3154a2e4
                     { rightPanel_buttons }
                 </div>;
         }
