/*
Copyright 2022 The Matrix.org Foundation C.I.C.

Licensed under the Apache License, Version 2.0 (the "License");
you may not use this file except in compliance with the License.
You may obtain a copy of the License at

    http://www.apache.org/licenses/LICENSE-2.0

Unless required by applicable law or agreed to in writing, software
distributed under the License is distributed on an "AS IS" BASIS,
WITHOUT WARRANTIES OR CONDITIONS OF ANY KIND, either express or implied.
See the License for the specific language governing permissions and
limitations under the License.
*/

import classNames from 'classnames';
import { IEventRelation } from "matrix-js-sdk/src/models/event";
import { M_POLL_START } from "matrix-events-sdk";
import React, { createContext, MouseEventHandler, ReactElement, useContext, useRef } from 'react';
import { Room } from 'matrix-js-sdk/src/models/room';
import { MatrixClient } from 'matrix-js-sdk/src/client';
import { THREAD_RELATION_TYPE } from 'matrix-js-sdk/src/models/thread';

import { _t } from '../../../languageHandler';
import AccessibleTooltipButton from "../elements/AccessibleTooltipButton";
import { CollapsibleButton } from './CollapsibleButton';
import { AboveLeftOf } from '../../structures/ContextMenu';
import dis from '../../../dispatcher/dispatcher';
import ErrorDialog from "../dialogs/ErrorDialog";
import LocationButton from '../location/LocationButton';
import Modal from "../../../Modal";
import PollCreateDialog from "../elements/PollCreateDialog";
import { MatrixClientPeg } from '../../../MatrixClientPeg';
import ContentMessages from '../../../ContentMessages';
import MatrixClientContext from '../../../contexts/MatrixClientContext';
import RoomContext from '../../../contexts/RoomContext';
import { useDispatcher } from "../../../hooks/useDispatcher";
import { chromeFileInputFix } from "../../../utils/BrowserWorkarounds";
import IconizedContextMenu, { IconizedContextMenuOptionList } from '../context_menus/IconizedContextMenu';
import { EmojiButton } from './EmojiButton';
import { useSettingValue } from '../../../hooks/useSettings';

interface IProps {
    addEmoji: (emoji: string) => boolean;
    haveRecording: boolean;
    isMenuOpen: boolean;
    isStickerPickerOpen: boolean;
    menuPosition?: AboveLeftOf;
    onRecordStartEndClick: () => void;
    relation?: IEventRelation;
    setStickerPickerOpen: (isStickerPickerOpen: boolean) => void;
    showLocationButton: boolean;
    showPollsButton: boolean;
    showStickersButton: boolean;
    toggleButtonMenu: () => void;
    showVoiceBroadcastButton: boolean;
    onStartVoiceBroadcastClick: () => void;
    isRichTextEnabled: boolean;
    onComposerModeClick: () => void;
}

type OverflowMenuCloser = () => void;
export const OverflowMenuContext = createContext<OverflowMenuCloser | null>(null);

const MessageComposerButtons: React.FC<IProps> = (props: IProps) => {
    const matrixClient: MatrixClient = useContext(MatrixClientContext);
    const { room, roomId, narrow } = useContext(RoomContext);

    const isWysiwygLabEnabled = useSettingValue<boolean>('feature_wysiwyg_composer');

    if (props.haveRecording) {
        return null;
    }

    let mainButtons: ReactElement[];
    let moreButtons: ReactElement[];
    if (narrow) {
        mainButtons = [
<<<<<<< HEAD
            isWysiwygLabEnabled ?
                <ComposerModeButton key="composerModeButton" isRichTextEnabled={props.isRichTextEnabled} onClick={props.onComposerModeClick} /> :
                emojiButton(props),
=======
            emojiButton(props,room),
>>>>>>> 6bef0128
        ];
        moreButtons = [
            uploadButton(), // props passed via UploadButtonContext
            showStickersButton(props),
            voiceRecordingButton(props, narrow),
            startVoiceBroadcastButton(props),
            props.showPollsButton ? pollButton(room, props.relation) : null,
            showLocationButton(props, room, roomId, matrixClient),
        ];
    } else {
        mainButtons = [
<<<<<<< HEAD
            isWysiwygLabEnabled ?
                <ComposerModeButton key="composerModeButton" isRichTextEnabled={props.isRichTextEnabled} onClick={props.onComposerModeClick} /> :
                emojiButton(props),
=======
            emojiButton(props,room),
>>>>>>> 6bef0128
            uploadButton(), // props passed via UploadButtonContext
        ];
        moreButtons = [
            showStickersButton(props),
            voiceRecordingButton(props, narrow),
            startVoiceBroadcastButton(props),
            props.showPollsButton ? pollButton(room, props.relation) : null,
            showLocationButton(props, room, roomId, matrixClient),
        ];
    }

    mainButtons = mainButtons.filter((x: ReactElement) => x);
    moreButtons = moreButtons.filter((x: ReactElement) => x);

    const moreOptionsClasses = classNames({
        mx_MessageComposer_button: true,
        mx_MessageComposer_buttonMenu: true,
        mx_MessageComposer_closeButtonMenu: props.isMenuOpen,
    });

    return <UploadButtonContextProvider roomId={roomId} relation={props.relation}>
        { mainButtons }
        { moreButtons.length > 0 && <AccessibleTooltipButton
            className={moreOptionsClasses}
            onClick={props.toggleButtonMenu}
            title={_t("More options")}
        /> }
        { props.isMenuOpen && (
            <IconizedContextMenu
                onFinished={props.toggleButtonMenu}
                {...props.menuPosition}
                wrapperClassName="mx_MessageComposer_Menu"
                compact={true}
            >
                <OverflowMenuContext.Provider value={props.toggleButtonMenu}>
                    <IconizedContextMenuOptionList>
                        { moreButtons }
                    </IconizedContextMenuOptionList>
                </OverflowMenuContext.Provider>
            </IconizedContextMenu>
        ) }
    </UploadButtonContextProvider>;
};

function emojiButton(props: IProps, room: Room): ReactElement {
    return <EmojiButton
        key="emoji_button"
        addEmoji={props.addEmoji}
        menuPosition={props.menuPosition}
<<<<<<< HEAD
        className="mx_MessageComposer_button"
    />;
}

=======
        room={room}

    />;
}

interface IEmojiButtonProps {
    addEmoji: (unicode: string) => boolean;
    menuPosition: AboveLeftOf;
    room: Room;
}

const EmojiButton: React.FC<IEmojiButtonProps> = ({ addEmoji, menuPosition, room}) => {
    const overflowMenuCloser = useContext(OverflowMenuContext);
    const [menuDisplayed, button, openMenu, closeMenu] = useContextMenu();
    let contextMenu: React.ReactElement | null = null;
    if (menuDisplayed) {
        const position = (
            menuPosition ?? aboveLeftOf(button.current.getBoundingClientRect())
        );

        contextMenu = <ContextMenu
            {...position}
            onFinished={() => {
                closeMenu();
                overflowMenuCloser?.();
            }}
            managed={false}
        >
            <EmojiPicker onChoose={addEmoji} showQuickReactions={true} room={room}/>
        </ContextMenu>;
    }

    const className = classNames(
        "mx_MessageComposer_button",
        {
            "mx_MessageComposer_button_highlight": menuDisplayed,
        },
        "mx_EmojiButton_icon"
    );

    // TODO: replace ContextMenuTooltipButton with a unified representation of
    // the header buttons and the right panel buttons
    return <React.Fragment>
        <CollapsibleButton
            className={className}
            iconClassName="mx_MessageComposer_emoji"
            onClick={openMenu}
            title={_t("Emoji")}
            inputRef={button}
        />

        { contextMenu }
    </React.Fragment>;
};

>>>>>>> 6bef0128
function uploadButton(): ReactElement {
    return <UploadButton key="controls_upload" />;
}

type UploadButtonFn = () => void;
export const UploadButtonContext = createContext<UploadButtonFn | null>(null);

interface IUploadButtonProps {
    roomId: string;
    relation?: IEventRelation | null;
}

// We put the file input outside the UploadButton component so that it doesn't get killed when the context menu closes.
const UploadButtonContextProvider: React.FC<IUploadButtonProps> = ({ roomId, relation, children }) => {
    const cli = useContext(MatrixClientContext);
    const roomContext = useContext(RoomContext);
    const uploadInput = useRef<HTMLInputElement>();

    const onUploadClick = () => {
        if (cli.isGuest()) {
            dis.dispatch({ action: 'require_registration' });
            return;
        }
        uploadInput.current?.click();
    };

    useDispatcher(dis, payload => {
        if (roomContext.timelineRenderingType === payload.context && payload.action === "upload_file") {
            onUploadClick();
        }
    });

    const onUploadFileInputChange = (ev: React.ChangeEvent<HTMLInputElement>) => {
        if (ev.target.files.length === 0) return;

        // Take a copy, so we can safely reset the value of the form control
        ContentMessages.sharedInstance().sendContentListToRoom(
            Array.from(ev.target.files),
            roomId,
            relation,
            cli,
            roomContext.timelineRenderingType,
        );

        // This is the onChange handler for a file form control, but we're
        // not keeping any state, so reset the value of the form control
        // to empty.
        // NB. we need to set 'value': the 'files' property is immutable.
        ev.target.value = '';
    };

    const uploadInputStyle = { display: 'none' };
    return <UploadButtonContext.Provider value={onUploadClick}>
        { children }

        <input
            ref={uploadInput}
            type="file"
            style={uploadInputStyle}
            multiple
            onClick={chromeFileInputFix}
            onChange={onUploadFileInputChange}
        />
    </UploadButtonContext.Provider>;
};

// Must be rendered within an UploadButtonContextProvider
const UploadButton = () => {
    const overflowMenuCloser = useContext(OverflowMenuContext);
    const uploadButtonFn = useContext(UploadButtonContext);

    const onClick = () => {
        uploadButtonFn?.();
        overflowMenuCloser?.(); // close overflow menu
    };

    return <CollapsibleButton
        className="mx_MessageComposer_button"
        iconClassName="mx_MessageComposer_upload"
        onClick={onClick}
        title={_t('Attachment')}
    />;
};

function showStickersButton(props: IProps): ReactElement | null {
    return (
        props.showStickersButton
            ? <CollapsibleButton
                id='stickersButton'
                key="controls_stickers"
                className="mx_MessageComposer_button"
                iconClassName="mx_MessageComposer_stickers"
                onClick={() => props.setStickerPickerOpen(!props.isStickerPickerOpen)}
                title={props.isStickerPickerOpen ? _t("Hide stickers") : _t("Sticker")}
            />
            : null
    );
}

const startVoiceBroadcastButton: React.FC<IProps> = (props: IProps): ReactElement | null => {
    return (
        props.showVoiceBroadcastButton
            ? <CollapsibleButton
                key="start_voice_broadcast"
                className="mx_MessageComposer_button"
                iconClassName="mx_MessageComposer_voiceBroadcast"
                onClick={props.onStartVoiceBroadcastClick}
                title={_t("Voice broadcast")}
            />
            : null
    );
};

function voiceRecordingButton(props: IProps, narrow: boolean): ReactElement | null {
    // XXX: recording UI does not work well in narrow mode, so hide for now
    return (
        narrow
            ? null
            : <CollapsibleButton
                key="voice_message_send"
                className="mx_MessageComposer_button"
                iconClassName="mx_MessageComposer_voiceMessage"
                onClick={props.onRecordStartEndClick}
                title={_t("Voice Message")}
            />
    );
}

function pollButton(room: Room, relation?: IEventRelation): ReactElement {
    return <PollButton key="polls" room={room} relation={relation} />;
}

interface IPollButtonProps {
    room: Room;
    relation?: IEventRelation;
}

class PollButton extends React.PureComponent<IPollButtonProps> {
    public static contextType = OverflowMenuContext;
    public context!: React.ContextType<typeof OverflowMenuContext>;

    private onCreateClick = () => {
        this.context?.(); // close overflow menu
        const canSend = this.props.room.currentState.maySendEvent(
            M_POLL_START.name,
            MatrixClientPeg.get().getUserId()!,
        );
        if (!canSend) {
            Modal.createDialog(
                ErrorDialog,
                {
                    title: _t("Permission Required"),
                    description: _t(
                        "You do not have permission to start polls in this room.",
                    ),
                },
            );
        } else {
            const threadId = this.props.relation?.rel_type === THREAD_RELATION_TYPE.name
                ? this.props.relation.event_id
                : null;

            Modal.createDialog(
                PollCreateDialog,
                {
                    room: this.props.room,
                    threadId,
                },
                'mx_CompoundDialog',
                false, // isPriorityModal
                true,  // isStaticModal
            );
        }
    };

    public render() {
        // do not allow sending polls within threads at this time
        if (this.props.relation?.rel_type === THREAD_RELATION_TYPE.name) return null;

        return (
            <CollapsibleButton
                className="mx_MessageComposer_button"
                iconClassName="mx_MessageComposer_poll"
                onClick={this.onCreateClick}
                title={_t("Poll")}
            />
        );
    }
}

function showLocationButton(
    props: IProps,
    room: Room,
    roomId: string,
    matrixClient: MatrixClient,
): ReactElement | null {
    const sender = room.getMember(matrixClient.getUserId()!);

    return (
        props.showLocationButton && sender
            ? <LocationButton
                key="location"
                roomId={roomId}
                relation={props.relation}
                sender={sender}
                menuPosition={props.menuPosition}
            />
            : null
    );
}

interface WysiwygToggleButtonProps {
    isRichTextEnabled: boolean;
    onClick: MouseEventHandler<HTMLDivElement>;
}

function ComposerModeButton({ isRichTextEnabled, onClick }: WysiwygToggleButtonProps) {
    const title = isRichTextEnabled ? _t("Hide formatting") : _t("Show formatting");

    return <CollapsibleButton
        className="mx_MessageComposer_button"
        iconClassName={classNames({
            "mx_MessageComposer_plain_text": isRichTextEnabled,
            "mx_MessageComposer_rich_text": !isRichTextEnabled,
        })}
        onClick={onClick}
        title={title}
    />;
}

export default MessageComposerButtons;<|MERGE_RESOLUTION|>--- conflicted
+++ resolved
@@ -77,13 +77,7 @@
     let moreButtons: ReactElement[];
     if (narrow) {
         mainButtons = [
-<<<<<<< HEAD
-            isWysiwygLabEnabled ?
-                <ComposerModeButton key="composerModeButton" isRichTextEnabled={props.isRichTextEnabled} onClick={props.onComposerModeClick} /> :
-                emojiButton(props),
-=======
             emojiButton(props,room),
->>>>>>> 6bef0128
         ];
         moreButtons = [
             uploadButton(), // props passed via UploadButtonContext
@@ -95,13 +89,7 @@
         ];
     } else {
         mainButtons = [
-<<<<<<< HEAD
-            isWysiwygLabEnabled ?
-                <ComposerModeButton key="composerModeButton" isRichTextEnabled={props.isRichTextEnabled} onClick={props.onComposerModeClick} /> :
-                emojiButton(props),
-=======
             emojiButton(props,room),
->>>>>>> 6bef0128
             uploadButton(), // props passed via UploadButtonContext
         ];
         moreButtons = [
@@ -151,12 +139,6 @@
         key="emoji_button"
         addEmoji={props.addEmoji}
         menuPosition={props.menuPosition}
-<<<<<<< HEAD
-        className="mx_MessageComposer_button"
-    />;
-}
-
-=======
         room={room}
 
     />;
@@ -212,7 +194,6 @@
     </React.Fragment>;
 };
 
->>>>>>> 6bef0128
 function uploadButton(): ReactElement {
     return <UploadButton key="controls_upload" />;
 }
