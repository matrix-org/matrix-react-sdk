/*
Copyright 2022 The Matrix.org Foundation C.I.C.

Licensed under the Apache License, Version 2.0 (the "License");
you may not use this file except in compliance with the License.
You may obtain a copy of the License at

    http://www.apache.org/licenses/LICENSE-2.0

Unless required by applicable law or agreed to in writing, software
distributed under the License is distributed on an "AS IS" BASIS,
WITHOUT WARRANTIES OR CONDITIONS OF ANY KIND, either express or implied.
See the License for the specific language governing permissions and
limitations under the License.
*/

import classNames from "classnames";
import { IEventRelation } from "matrix-js-sdk/src/models/event";
import { M_POLL_START } from "matrix-events-sdk";
<<<<<<< HEAD
import React, { createContext, ReactElement, useContext, useRef } from 'react';
import { Room } from 'matrix-js-sdk/src/models/room';
import { MatrixClient } from 'matrix-js-sdk/src/client';
import { THREAD_RELATION_TYPE } from 'matrix-js-sdk/src/models/thread';
=======
import React, { createContext, MouseEventHandler, ReactElement, useContext, useRef } from "react";
import { Room } from "matrix-js-sdk/src/models/room";
import { MatrixClient } from "matrix-js-sdk/src/client";
import { THREAD_RELATION_TYPE } from "matrix-js-sdk/src/models/thread";
>>>>>>> cf36acaa

import { _t } from "../../../languageHandler";
import AccessibleTooltipButton from "../elements/AccessibleTooltipButton";
<<<<<<< HEAD
import { CollapsibleButton } from './CollapsibleButton';
import ContextMenu, { aboveLeftOf, AboveLeftOf, useContextMenu } from '../../structures/ContextMenu';
import dis from '../../../dispatcher/dispatcher';
import EmojiPicker from '../emojipicker/EmojiPicker';
=======
import { CollapsibleButton } from "./CollapsibleButton";
import { AboveLeftOf } from "../../structures/ContextMenu";
import dis from "../../../dispatcher/dispatcher";
>>>>>>> cf36acaa
import ErrorDialog from "../dialogs/ErrorDialog";
import LocationButton from "../location/LocationButton";
import Modal from "../../../Modal";
import PollCreateDialog from "../elements/PollCreateDialog";
import { MatrixClientPeg } from "../../../MatrixClientPeg";
import ContentMessages from "../../../ContentMessages";
import MatrixClientContext from "../../../contexts/MatrixClientContext";
import RoomContext from "../../../contexts/RoomContext";
import { useDispatcher } from "../../../hooks/useDispatcher";
import { chromeFileInputFix } from "../../../utils/BrowserWorkarounds";
<<<<<<< HEAD
import IconizedContextMenu, { IconizedContextMenuOptionList } from '../context_menus/IconizedContextMenu';
=======
import IconizedContextMenu, { IconizedContextMenuOptionList } from "../context_menus/IconizedContextMenu";
import { EmojiButton } from "./EmojiButton";
import { useSettingValue } from "../../../hooks/useSettings";
>>>>>>> cf36acaa

interface IProps {
    addEmoji: (emoji: string) => boolean;
    haveRecording: boolean;
    isMenuOpen: boolean;
    isStickerPickerOpen: boolean;
    menuPosition?: AboveLeftOf;
    onRecordStartEndClick: () => void;
    relation?: IEventRelation;
    setStickerPickerOpen: (isStickerPickerOpen: boolean) => void;
    showLocationButton: boolean;
    showPollsButton: boolean;
    showStickersButton: boolean;
    toggleButtonMenu: () => void;
    showVoiceBroadcastButton: boolean;
    onStartVoiceBroadcastClick: () => void;
}

type OverflowMenuCloser = () => void;
export const OverflowMenuContext = createContext<OverflowMenuCloser | null>(null);

const MessageComposerButtons: React.FC<IProps> = (props: IProps) => {
    const matrixClient: MatrixClient = useContext(MatrixClientContext);
    const { room, roomId, narrow } = useContext(RoomContext);

<<<<<<< HEAD
=======
    const isWysiwygLabEnabled = useSettingValue<boolean>("feature_wysiwyg_composer");

>>>>>>> cf36acaa
    if (props.haveRecording) {
        return null;
    }

    let mainButtons: ReactElement[];
    let moreButtons: ReactElement[];
    if (narrow) {
        mainButtons = [
<<<<<<< HEAD
            emojiButton(props,room),
=======
            isWysiwygLabEnabled ? (
                <ComposerModeButton
                    key="composerModeButton"
                    isRichTextEnabled={props.isRichTextEnabled}
                    onClick={props.onComposerModeClick}
                />
            ) : (
                emojiButton(props)
            ),
>>>>>>> cf36acaa
        ];
        moreButtons = [
            uploadButton(), // props passed via UploadButtonContext
            showStickersButton(props),
            voiceRecordingButton(props, narrow),
            startVoiceBroadcastButton(props),
            props.showPollsButton ? pollButton(room, props.relation) : null,
            showLocationButton(props, room, roomId, matrixClient),
        ];
    } else {
        mainButtons = [
<<<<<<< HEAD
            emojiButton(props,room),
=======
            isWysiwygLabEnabled ? (
                <ComposerModeButton
                    key="composerModeButton"
                    isRichTextEnabled={props.isRichTextEnabled}
                    onClick={props.onComposerModeClick}
                />
            ) : (
                emojiButton(props)
            ),
>>>>>>> cf36acaa
            uploadButton(), // props passed via UploadButtonContext
        ];
        moreButtons = [
            showStickersButton(props),
            voiceRecordingButton(props, narrow),
            startVoiceBroadcastButton(props),
            props.showPollsButton ? pollButton(room, props.relation) : null,
            showLocationButton(props, room, roomId, matrixClient),
        ];
    }

    mainButtons = mainButtons.filter((x: ReactElement) => x);
    moreButtons = moreButtons.filter((x: ReactElement) => x);

    const moreOptionsClasses = classNames({
        mx_MessageComposer_button: true,
        mx_MessageComposer_buttonMenu: true,
        mx_MessageComposer_closeButtonMenu: props.isMenuOpen,
    });

    return (
        <UploadButtonContextProvider roomId={roomId} relation={props.relation}>
            {mainButtons}
            {moreButtons.length > 0 && (
                <AccessibleTooltipButton
                    className={moreOptionsClasses}
                    onClick={props.toggleButtonMenu}
                    title={_t("More options")}
                />
            )}
            {props.isMenuOpen && (
                <IconizedContextMenu
                    onFinished={props.toggleButtonMenu}
                    {...props.menuPosition}
                    wrapperClassName="mx_MessageComposer_Menu"
                    compact={true}
                >
                    <OverflowMenuContext.Provider value={props.toggleButtonMenu}>
                        <IconizedContextMenuOptionList>{moreButtons}</IconizedContextMenuOptionList>
                    </OverflowMenuContext.Provider>
                </IconizedContextMenu>
            )}
        </UploadButtonContextProvider>
    );
};

<<<<<<< HEAD
function emojiButton(props: IProps, room: Room): ReactElement {
    return <EmojiButton
        key="emoji_button"
        addEmoji={props.addEmoji}
        menuPosition={props.menuPosition}
        room={room}

    />;
=======
function emojiButton(props: IProps): ReactElement {
    return (
        <EmojiButton
            key="emoji_button"
            addEmoji={props.addEmoji}
            menuPosition={props.menuPosition}
            className="mx_MessageComposer_button"
        />
    );
>>>>>>> cf36acaa
}

interface IEmojiButtonProps {
    addEmoji: (unicode: string) => boolean;
    menuPosition: AboveLeftOf;
    room: Room;
}

const EmojiButton: React.FC<IEmojiButtonProps> = ({ addEmoji, menuPosition, room}) => {
    const overflowMenuCloser = useContext(OverflowMenuContext);
    const [menuDisplayed, button, openMenu, closeMenu] = useContextMenu();
    let contextMenu: React.ReactElement | null = null;
    if (menuDisplayed) {
        const position = (
            menuPosition ?? aboveLeftOf(button.current.getBoundingClientRect())
        );

        contextMenu = <ContextMenu
            {...position}
            onFinished={() => {
                closeMenu();
                overflowMenuCloser?.();
            }}
            managed={false}
        >
            <EmojiPicker onChoose={addEmoji} showQuickReactions={true} room={room}/>
        </ContextMenu>;
    }

    const className = classNames(
        "mx_MessageComposer_button",
        {
            "mx_MessageComposer_button_highlight": menuDisplayed,
        },
        "mx_EmojiButton_icon"
    );

    // TODO: replace ContextMenuTooltipButton with a unified representation of
    // the header buttons and the right panel buttons
    return <React.Fragment>
        <CollapsibleButton
            className={className}
            iconClassName="mx_MessageComposer_emoji"
            onClick={openMenu}
            title={_t("Emoji")}
            inputRef={button}
        />

        { contextMenu }
    </React.Fragment>;
};

function uploadButton(): ReactElement {
    return <UploadButton key="controls_upload" />;
}

type UploadButtonFn = () => void;
export const UploadButtonContext = createContext<UploadButtonFn | null>(null);

interface IUploadButtonProps {
    roomId: string;
    relation?: IEventRelation | null;
}

// We put the file input outside the UploadButton component so that it doesn't get killed when the context menu closes.
const UploadButtonContextProvider: React.FC<IUploadButtonProps> = ({ roomId, relation, children }) => {
    const cli = useContext(MatrixClientContext);
    const roomContext = useContext(RoomContext);
    const uploadInput = useRef<HTMLInputElement>();

    const onUploadClick = () => {
        if (cli.isGuest()) {
            dis.dispatch({ action: "require_registration" });
            return;
        }
        uploadInput.current?.click();
    };

    useDispatcher(dis, (payload) => {
        if (roomContext.timelineRenderingType === payload.context && payload.action === "upload_file") {
            onUploadClick();
        }
    });

    const onUploadFileInputChange = (ev: React.ChangeEvent<HTMLInputElement>) => {
        if (ev.target.files.length === 0) return;

        // Take a copy, so we can safely reset the value of the form control
        ContentMessages.sharedInstance().sendContentListToRoom(
            Array.from(ev.target.files),
            roomId,
            relation,
            cli,
            roomContext.timelineRenderingType,
        );

        // This is the onChange handler for a file form control, but we're
        // not keeping any state, so reset the value of the form control
        // to empty.
        // NB. we need to set 'value': the 'files' property is immutable.
        ev.target.value = "";
    };

    const uploadInputStyle = { display: "none" };
    return (
        <UploadButtonContext.Provider value={onUploadClick}>
            {children}

            <input
                ref={uploadInput}
                type="file"
                style={uploadInputStyle}
                multiple
                onClick={chromeFileInputFix}
                onChange={onUploadFileInputChange}
            />
        </UploadButtonContext.Provider>
    );
};

// Must be rendered within an UploadButtonContextProvider
const UploadButton = () => {
    const overflowMenuCloser = useContext(OverflowMenuContext);
    const uploadButtonFn = useContext(UploadButtonContext);

    const onClick = () => {
        uploadButtonFn?.();
        overflowMenuCloser?.(); // close overflow menu
    };

    return (
        <CollapsibleButton
            className="mx_MessageComposer_button"
            iconClassName="mx_MessageComposer_upload"
            onClick={onClick}
            title={_t("Attachment")}
        />
    );
};

function showStickersButton(props: IProps): ReactElement | null {
    return props.showStickersButton ? (
        <CollapsibleButton
            id="stickersButton"
            key="controls_stickers"
            className="mx_MessageComposer_button"
            iconClassName="mx_MessageComposer_stickers"
            onClick={() => props.setStickerPickerOpen(!props.isStickerPickerOpen)}
            title={props.isStickerPickerOpen ? _t("Hide stickers") : _t("Sticker")}
        />
    ) : null;
}

const startVoiceBroadcastButton: React.FC<IProps> = (props: IProps): ReactElement | null => {
    return props.showVoiceBroadcastButton ? (
        <CollapsibleButton
            key="start_voice_broadcast"
            className="mx_MessageComposer_button"
            iconClassName="mx_MessageComposer_voiceBroadcast"
            onClick={props.onStartVoiceBroadcastClick}
            title={_t("Voice broadcast")}
        />
    ) : null;
};

function voiceRecordingButton(props: IProps, narrow: boolean): ReactElement | null {
    // XXX: recording UI does not work well in narrow mode, so hide for now
    return narrow ? null : (
        <CollapsibleButton
            key="voice_message_send"
            className="mx_MessageComposer_button"
            iconClassName="mx_MessageComposer_voiceMessage"
            onClick={props.onRecordStartEndClick}
            title={_t("Voice Message")}
        />
    );
}

function pollButton(room: Room, relation?: IEventRelation): ReactElement {
    return <PollButton key="polls" room={room} relation={relation} />;
}

interface IPollButtonProps {
    room: Room;
    relation?: IEventRelation;
}

class PollButton extends React.PureComponent<IPollButtonProps> {
    public static contextType = OverflowMenuContext;
    public context!: React.ContextType<typeof OverflowMenuContext>;

    private onCreateClick = () => {
        this.context?.(); // close overflow menu
        const canSend = this.props.room.currentState.maySendEvent(
            M_POLL_START.name,
            MatrixClientPeg.get().getUserId()!,
        );
        if (!canSend) {
            Modal.createDialog(ErrorDialog, {
                title: _t("Permission Required"),
                description: _t("You do not have permission to start polls in this room."),
            });
        } else {
            const threadId =
                this.props.relation?.rel_type === THREAD_RELATION_TYPE.name ? this.props.relation.event_id : null;

            Modal.createDialog(
                PollCreateDialog,
                {
                    room: this.props.room,
                    threadId,
                },
                "mx_CompoundDialog",
                false, // isPriorityModal
                true, // isStaticModal
            );
        }
    };

    public render() {
        // do not allow sending polls within threads at this time
        if (this.props.relation?.rel_type === THREAD_RELATION_TYPE.name) return null;

        return (
            <CollapsibleButton
                className="mx_MessageComposer_button"
                iconClassName="mx_MessageComposer_poll"
                onClick={this.onCreateClick}
                title={_t("Poll")}
            />
        );
    }
}

function showLocationButton(
    props: IProps,
    room: Room,
    roomId: string,
    matrixClient: MatrixClient,
): ReactElement | null {
    const sender = room.getMember(matrixClient.getUserId()!);

    return props.showLocationButton && sender ? (
        <LocationButton
            key="location"
            roomId={roomId}
            relation={props.relation}
            sender={sender}
            menuPosition={props.menuPosition}
        />
    ) : null;
}

<<<<<<< HEAD
=======
interface WysiwygToggleButtonProps {
    isRichTextEnabled: boolean;
    onClick: MouseEventHandler<HTMLDivElement>;
}

function ComposerModeButton({ isRichTextEnabled, onClick }: WysiwygToggleButtonProps) {
    const title = isRichTextEnabled ? _t("Hide formatting") : _t("Show formatting");

    return (
        <CollapsibleButton
            className="mx_MessageComposer_button"
            iconClassName={classNames({
                mx_MessageComposer_plain_text: isRichTextEnabled,
                mx_MessageComposer_rich_text: !isRichTextEnabled,
            })}
            onClick={onClick}
            title={title}
        />
    );
}

>>>>>>> cf36acaa
export default MessageComposerButtons;<|MERGE_RESOLUTION|>--- conflicted
+++ resolved
@@ -17,30 +17,17 @@
 import classNames from "classnames";
 import { IEventRelation } from "matrix-js-sdk/src/models/event";
 import { M_POLL_START } from "matrix-events-sdk";
-<<<<<<< HEAD
 import React, { createContext, ReactElement, useContext, useRef } from 'react';
 import { Room } from 'matrix-js-sdk/src/models/room';
 import { MatrixClient } from 'matrix-js-sdk/src/client';
 import { THREAD_RELATION_TYPE } from 'matrix-js-sdk/src/models/thread';
-=======
-import React, { createContext, MouseEventHandler, ReactElement, useContext, useRef } from "react";
-import { Room } from "matrix-js-sdk/src/models/room";
-import { MatrixClient } from "matrix-js-sdk/src/client";
-import { THREAD_RELATION_TYPE } from "matrix-js-sdk/src/models/thread";
->>>>>>> cf36acaa
 
 import { _t } from "../../../languageHandler";
 import AccessibleTooltipButton from "../elements/AccessibleTooltipButton";
-<<<<<<< HEAD
 import { CollapsibleButton } from './CollapsibleButton';
 import ContextMenu, { aboveLeftOf, AboveLeftOf, useContextMenu } from '../../structures/ContextMenu';
 import dis from '../../../dispatcher/dispatcher';
 import EmojiPicker from '../emojipicker/EmojiPicker';
-=======
-import { CollapsibleButton } from "./CollapsibleButton";
-import { AboveLeftOf } from "../../structures/ContextMenu";
-import dis from "../../../dispatcher/dispatcher";
->>>>>>> cf36acaa
 import ErrorDialog from "../dialogs/ErrorDialog";
 import LocationButton from "../location/LocationButton";
 import Modal from "../../../Modal";
@@ -51,13 +38,8 @@
 import RoomContext from "../../../contexts/RoomContext";
 import { useDispatcher } from "../../../hooks/useDispatcher";
 import { chromeFileInputFix } from "../../../utils/BrowserWorkarounds";
-<<<<<<< HEAD
-import IconizedContextMenu, { IconizedContextMenuOptionList } from '../context_menus/IconizedContextMenu';
-=======
 import IconizedContextMenu, { IconizedContextMenuOptionList } from "../context_menus/IconizedContextMenu";
-import { EmojiButton } from "./EmojiButton";
 import { useSettingValue } from "../../../hooks/useSettings";
->>>>>>> cf36acaa
 
 interface IProps {
     addEmoji: (emoji: string) => boolean;
@@ -83,11 +65,8 @@
     const matrixClient: MatrixClient = useContext(MatrixClientContext);
     const { room, roomId, narrow } = useContext(RoomContext);
 
-<<<<<<< HEAD
-=======
     const isWysiwygLabEnabled = useSettingValue<boolean>("feature_wysiwyg_composer");
 
->>>>>>> cf36acaa
     if (props.haveRecording) {
         return null;
     }
@@ -96,9 +75,6 @@
     let moreButtons: ReactElement[];
     if (narrow) {
         mainButtons = [
-<<<<<<< HEAD
-            emojiButton(props,room),
-=======
             isWysiwygLabEnabled ? (
                 <ComposerModeButton
                     key="composerModeButton"
@@ -106,9 +82,8 @@
                     onClick={props.onComposerModeClick}
                 />
             ) : (
-                emojiButton(props)
+                emojiButton(props,room)
             ),
->>>>>>> cf36acaa
         ];
         moreButtons = [
             uploadButton(), // props passed via UploadButtonContext
@@ -120,9 +95,6 @@
         ];
     } else {
         mainButtons = [
-<<<<<<< HEAD
-            emojiButton(props,room),
-=======
             isWysiwygLabEnabled ? (
                 <ComposerModeButton
                     key="composerModeButton"
@@ -130,9 +102,8 @@
                     onClick={props.onComposerModeClick}
                 />
             ) : (
-                emojiButton(props)
+                emojiButton(props,room)
             ),
->>>>>>> cf36acaa
             uploadButton(), // props passed via UploadButtonContext
         ];
         moreButtons = [
@@ -179,26 +150,16 @@
     );
 };
 
-<<<<<<< HEAD
-function emojiButton(props: IProps, room: Room): ReactElement {
-    return <EmojiButton
-        key="emoji_button"
-        addEmoji={props.addEmoji}
-        menuPosition={props.menuPosition}
-        room={room}
-
-    />;
-=======
 function emojiButton(props: IProps): ReactElement {
     return (
         <EmojiButton
             key="emoji_button"
             addEmoji={props.addEmoji}
             menuPosition={props.menuPosition}
-            className="mx_MessageComposer_button"
-        />
-    );
->>>>>>> cf36acaa
+            room={room}
+            className="mx_MessageComposer_button"
+        />
+    );
 }
 
 interface IEmojiButtonProps {
@@ -452,8 +413,6 @@
     ) : null;
 }
 
-<<<<<<< HEAD
-=======
 interface WysiwygToggleButtonProps {
     isRichTextEnabled: boolean;
     onClick: MouseEventHandler<HTMLDivElement>;
@@ -475,5 +434,4 @@
     );
 }
 
->>>>>>> cf36acaa
 export default MessageComposerButtons;