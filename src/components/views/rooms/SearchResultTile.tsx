/*
Copyright 2015 OpenMarket Ltd
Copyright 2019 The Matrix.org Foundation C.I.C.

Licensed under the Apache License, Version 2.0 (the "License");
you may not use this file except in compliance with the License.
You may obtain a copy of the License at

    http://www.apache.org/licenses/LICENSE-2.0

Unless required by applicable law or agreed to in writing, software
distributed under the License is distributed on an "AS IS" BASIS,
WITHOUT WARRANTIES OR CONDITIONS OF ANY KIND, either express or implied.
See the License for the specific language governing permissions and
limitations under the License.
*/

import React from "react";
import { SearchResult } from "matrix-js-sdk/src/models/search-result";

import RoomContext, { TimelineRenderingType } from "../../../contexts/RoomContext";
import SettingsStore from "../../../settings/SettingsStore";
import { UIFeature } from "../../../settings/UIFeature";
import { RoomPermalinkCreator } from '../../../utils/permalinks/Permalinks';
import { replaceableComponent } from "../../../utils/replaceableComponent";
import DateSeparator from "../messages/DateSeparator";
import EventTile, { haveTileForEvent } from "./EventTile";
import { shouldFormContinuation } from "../../structures/MessagePanel";
import { wantsDateSeparator } from "../../../DateUtils";

interface IProps {
    // a matrix-js-sdk SearchResult containing the details of this result
    searchResult: SearchResult;
    // a list of strings to be highlighted in the results
    searchHighlights?: string[];
    // href for the highlights in this result
    resultLink?: string;
    onHeightChanged?: () => void;
    permalinkCreator?: RoomPermalinkCreator;
}

@replaceableComponent("views.rooms.SearchResultTile")
export default class SearchResultTile extends React.Component<IProps> {
    static contextType = RoomContext;

    public render() {
        const result = this.props.searchResult;
        const resultEvent = result.context.getEvent();
        const eventId = resultEvent.getId();

<<<<<<< HEAD
        const ts1 = mxEv.getTs();
        const ret = [<DateSeparator key={ts1 + "-search"} roomId={mxEv.getRoomId()} ts={ts1} />];
=======
        const ts1 = resultEvent.getTs();
        const ret = [<DateSeparator key={ts1 + "-search"} ts={ts1} />];
>>>>>>> 50f8c61f
        const layout = SettingsStore.getValue("layout");
        const isTwelveHour = SettingsStore.getValue("showTwelveHourTimestamps");
        const alwaysShowTimestamps = SettingsStore.getValue("alwaysShowTimestamps");
        const enableFlair = SettingsStore.getValue(UIFeature.Flair);

        const timeline = result.context.getTimeline();
        for (let j = 0; j < timeline.length; j++) {
            const mxEv = timeline[j];
            let highlights;
            const contextual = (j != result.context.getOurEventIndex());
            if (!contextual) {
                highlights = this.props.searchHighlights;
            }

            if (haveTileForEvent(mxEv, this.context?.showHiddenEventsInTimeline)) {
                // do we need a date separator since the last event?
                const prevEv = timeline[j - 1];
                // is this a continuation of the previous message?
                const continuation = prevEv &&
                    !wantsDateSeparator(prevEv.getDate(), mxEv.getDate()) &&
                    shouldFormContinuation(
                        prevEv,
                        mxEv,
                        this.context?.showHiddenEventsInTimeline,
                        TimelineRenderingType.Search,
                    );

                let lastInSection = true;
                const nextEv = timeline[j + 1];
                if (nextEv) {
                    const willWantDateSeparator = wantsDateSeparator(mxEv.getDate(), nextEv.getDate());
                    lastInSection = (
                        willWantDateSeparator ||
                        mxEv.getSender() !== nextEv.getSender() ||
                        !shouldFormContinuation(
                            mxEv,
                            nextEv,
                            this.context?.showHiddenEventsInTimeline,
                            TimelineRenderingType.Search,
                        )
                    );
                }

                ret.push(
                    <EventTile
                        key={`${eventId}+${j}`}
                        mxEvent={mxEv}
                        layout={layout}
                        contextual={contextual}
                        highlights={highlights}
                        permalinkCreator={this.props.permalinkCreator}
                        highlightLink={this.props.resultLink}
                        onHeightChanged={this.props.onHeightChanged}
                        isTwelveHour={isTwelveHour}
                        alwaysShowTimestamps={alwaysShowTimestamps}
                        enableFlair={enableFlair}
                        timelineRenderingType={TimelineRenderingType.Search}
                        lastInSection={lastInSection}
                        continuation={continuation}
                    />,
                );
            }
        }

        return <li data-scroll-tokens={eventId}>
            <ol>{ ret }</ol>
        </li>;
    }
}<|MERGE_RESOLUTION|>--- conflicted
+++ resolved
@@ -48,13 +48,8 @@
         const resultEvent = result.context.getEvent();
         const eventId = resultEvent.getId();
 
-<<<<<<< HEAD
-        const ts1 = mxEv.getTs();
-        const ret = [<DateSeparator key={ts1 + "-search"} roomId={mxEv.getRoomId()} ts={ts1} />];
-=======
         const ts1 = resultEvent.getTs();
-        const ret = [<DateSeparator key={ts1 + "-search"} ts={ts1} />];
->>>>>>> 50f8c61f
+        const ret = [<DateSeparator key={ts1 + "-search"} roomId={resultEvent.getRoomId()} ts={ts1} />];
         const layout = SettingsStore.getValue("layout");
         const isTwelveHour = SettingsStore.getValue("showTwelveHourTimestamps");
         const alwaysShowTimestamps = SettingsStore.getValue("alwaysShowTimestamps");
