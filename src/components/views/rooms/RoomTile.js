/*
Copyright 2015, 2016 OpenMarket Ltd

Licensed under the Apache License, Version 2.0 (the "License");
you may not use this file except in compliance with the License.
You may obtain a copy of the License at

    http://www.apache.org/licenses/LICENSE-2.0

Unless required by applicable law or agreed to in writing, software
distributed under the License is distributed on an "AS IS" BASIS,
WITHOUT WARRANTIES OR CONDITIONS OF ANY KIND, either express or implied.
See the License for the specific language governing permissions and
limitations under the License.
*/

'use strict';

var React = require('react');
var ReactDOM = require("react-dom");
var classNames = require('classnames');
var MatrixClientPeg = require('../../../MatrixClientPeg');
import DMRoomMap from '../../../utils/DMRoomMap';
var sdk = require('../../../index');
var ContextualMenu = require('../../structures/ContextualMenu');
var RoomNotifs = require('../../../RoomNotifs');
var FormattingUtils = require('../../../utils/FormattingUtils');
import AccessibleButton from '../elements/AccessibleButton';
var UserSettingsStore = require('../../../UserSettingsStore');
var constantTimeDispatcher = require('../../../ConstantTimeDispatcher');
var Unread = require('../../../Unread');

module.exports = React.createClass({
    displayName: 'RoomTile',

    propTypes: {
        connectDragSource: React.PropTypes.func,
        connectDropTarget: React.PropTypes.func,
        onClick: React.PropTypes.func,
        isDragging: React.PropTypes.bool,
        selectedRoom: React.PropTypes.string,

        room: React.PropTypes.object.isRequired,
        collapsed: React.PropTypes.bool.isRequired,
        isInvite: React.PropTypes.bool.isRequired,
        incomingCall: React.PropTypes.object,
    },

    getDefaultProps: function() {
        return {
            isDragging: false,
        };
    },

    getInitialState: function() {
        return({
            hover: false,
            badgeHover: false,
            menuDisplayed: false,
            notifState: RoomNotifs.getRoomNotifsState(this.props.room.roomId),
            selected: this.props.room ? (this.props.selectedRoom === this.props.room.roomId) : false,
        });
    },

    _shouldShowNotifBadge: function() {
        const showBadgeInStates = [RoomNotifs.ALL_MESSAGES, RoomNotifs.ALL_MESSAGES_LOUD];
        return showBadgeInStates.indexOf(this.state.notifState) > -1;
    },

    _shouldShowMentionBadge: function() {
        return this.state.notifState != RoomNotifs.MUTE;
    },

    _isDirectMessageRoom: function(roomId) {
        var dmRooms = DMRoomMap.shared().getUserIdForRoomId(roomId);
        if (dmRooms) {
            return true;
        } else {
            return false;
        }
    },

    componentWillMount: function() {
        constantTimeDispatcher.register("RoomTile.refresh", this.props.room.roomId, this.onRefresh);
        constantTimeDispatcher.register("RoomTile.select", this.props.room.roomId, this.onSelect);
        this.onRefresh();
    },

    componentWillUnmount: function() {
        constantTimeDispatcher.unregister("RoomTile.refresh", this.props.room.roomId, this.onRefresh);
        constantTimeDispatcher.unregister("RoomTile.select", this.props.room.roomId, this.onSelect);
    },

    componentWillReceiveProps: function(nextProps) {
        this.onRefresh();
    },

    onRefresh: function(params) {
        this.setState({
            unread: Unread.doesRoomHaveUnreadMessages(this.props.room),
            highlight: this.props.room.getUnreadNotificationCount('highlight') > 0 || this.props.isInvite,
        });
    },

    onSelect: function(params) {
        this.setState({
            selected: params.selected,
        });
    },

    onClick: function(ev) {
        if (this.props.onClick) {
            this.props.onClick(this.props.room.roomId, ev);
        }
    },

    onMouseEnter: function() {
        this.setState( { hover : true });
        this.badgeOnMouseEnter();
    },

    onMouseLeave: function() {
        this.setState( { hover : false });
        this.badgeOnMouseLeave();
    },

    badgeOnMouseEnter: function() {
        // Only allow non-guests to access the context menu
        // and only change it if it needs to change
        if (!MatrixClientPeg.get().isGuest() && !this.state.badgeHover) {
            this.setState( { badgeHover : true } );
        }
    },

    badgeOnMouseLeave: function() {
        this.setState( { badgeHover : false } );
    },

    onBadgeClicked: function(e) {
        // Only allow none guests to access the context menu
        if (!MatrixClientPeg.get().isGuest()) {

            // If the badge is clicked, then no longer show tooltip
            if (this.props.collapsed) {
                this.setState({ hover: false });
            }

<<<<<<< HEAD
            var NotificationStateMenu = sdk.getComponent('context_menus.RoomTileContextMenu');
=======
            var RoomTileContextMenu = sdk.getComponent('context_menus.RoomTileContextMenu');
>>>>>>> c15a67a8
            var elementRect = e.target.getBoundingClientRect();

            // The window X and Y offsets are to adjust position when zoomed in to page
            const x = elementRect.right + window.pageXOffset + 3;
            const chevronOffset = 12;
            let y = (elementRect.top + (elementRect.height / 2) + window.pageYOffset);
            y = y - (chevronOffset + 8); // where 8 is half the height of the chevron

            var self = this;
            ContextualMenu.createMenu(RoomTileContextMenu, {
                chevronOffset: chevronOffset,
                left: x,
                top: y,
                room: this.props.room,
                onFinished: function() {
                    self.setState({ menuDisplayed: false });
                    self.props.refreshSubList();
                }
            });
            this.setState({ menuDisplayed: true });
        }
        // Prevent the RoomTile onClick event firing as well
        e.stopPropagation();
    },

    render: function() {
        var myUserId = MatrixClientPeg.get().credentials.userId;
        var me = this.props.room.currentState.members[myUserId];

        var notificationCount = this.props.room.getUnreadNotificationCount();
        // var highlightCount = this.props.room.getUnreadNotificationCount("highlight");

        const notifBadges = notificationCount > 0 && this._shouldShowNotifBadge();
        const mentionBadges = this.state.highlight && this._shouldShowMentionBadge();
        const badges = notifBadges || mentionBadges;

        var classes = classNames({
            'mx_RoomTile': true,
            'mx_RoomTile_selected': this.state.selected,
            'mx_RoomTile_unread': this.state.unread,
            'mx_RoomTile_unreadNotify': notifBadges,
            'mx_RoomTile_highlight': mentionBadges,
            'mx_RoomTile_invited': (me && me.membership == 'invite'),
            'mx_RoomTile_menuDisplayed': this.state.menuDisplayed,
            'mx_RoomTile_noBadges': !badges,
        });

        var avatarClasses = classNames({
            'mx_RoomTile_avatar': true,
        });

        var badgeClasses = classNames({
            'mx_RoomTile_badge': true,
            'mx_RoomTile_badgeButton': this.state.badgeHover || this.state.menuDisplayed,
        });

        // XXX: We should never display raw room IDs, but sometimes the
        // room name js sdk gives is undefined (cannot repro this -- k)
        var name = this.props.room.name || this.props.room.roomId;
        name = name.replace(":", ":\u200b"); // add a zero-width space to allow linewrapping after the colon

        var badge;
        var badgeContent;

        if (this.state.badgeHover || this.state.menuDisplayed) {
            badgeContent = "\u00B7\u00B7\u00B7";
        } else if (badges) {
            var limitedCount = FormattingUtils.formatCount(notificationCount);
            badgeContent = notificationCount ? limitedCount : '!';
        } else {
            badgeContent = '\u200B';
        }

        badge = <div className={ badgeClasses } onClick={this.onBadgeClicked}>{ badgeContent }</div>;

        const EmojiText = sdk.getComponent('elements.EmojiText');
        var label;
        var tooltip;
        if (!this.props.collapsed) {
            var nameClasses = classNames({
                'mx_RoomTile_name': true,
                'mx_RoomTile_invite': this.props.isInvite,
                'mx_RoomTile_badgeShown': badges || this.state.badgeHover || this.state.menuDisplayed,
            });

            if (this.state.selected) {
                let nameSelected = <EmojiText>{name}</EmojiText>;

                label = <div title={ name } className={ nameClasses }>{ nameSelected }</div>;
            } else {
                label = <EmojiText element="div" title={ name } className={ nameClasses }>{name}</EmojiText>;
            }
        } else if (this.state.hover) {
            var RoomTooltip = sdk.getComponent("rooms.RoomTooltip");
            tooltip = <RoomTooltip className="mx_RoomTile_tooltip" room={this.props.room} />;
        }

        //var incomingCallBox;
        //if (this.props.incomingCall) {
        //    var IncomingCallBox = sdk.getComponent("voip.IncomingCallBox");
        //    incomingCallBox = <IncomingCallBox incomingCall={ this.props.incomingCall }/>;
        //}

        var RoomAvatar = sdk.getComponent('avatars.RoomAvatar');

        var directMessageIndicator;
        if (this._isDirectMessageRoom(this.props.room.roomId)) {
         directMessageIndicator = <img src="img/icon_person.svg" className="mx_RoomTile_dm" width="11" height="13" alt="dm"/>;
        }

        // These props are injected by React DnD,
        // as defined by your `collect` function above:
        var isDragging = this.props.isDragging;
        var connectDragSource = this.props.connectDragSource;
        var connectDropTarget = this.props.connectDropTarget;


        let ret = (
            <div> { /* Only native elements can be wrapped in a DnD object. */}
            <AccessibleButton className={classes} tabIndex="0" onClick={this.onClick}
                              onMouseEnter={this.onMouseEnter} onMouseLeave={this.onMouseLeave}>
                <div className={avatarClasses}>
                    <div className="mx_RoomTile_avatar_container">
                        <RoomAvatar room={this.props.room} width={24} height={24} />
                        {directMessageIndicator}
                    </div>
                </div>
                <div className="mx_RoomTile_nameContainer">
                    { label }
                    { badge }
                </div>
                {/* { incomingCallBox } */}
                { tooltip }
            </AccessibleButton>
            </div>
        );

        if (connectDropTarget) ret = connectDropTarget(ret);
        if (connectDragSource) ret = connectDragSource(ret);

        return ret;
    }
});<|MERGE_RESOLUTION|>--- conflicted
+++ resolved
@@ -145,11 +145,7 @@
                 this.setState({ hover: false });
             }
 
-<<<<<<< HEAD
-            var NotificationStateMenu = sdk.getComponent('context_menus.RoomTileContextMenu');
-=======
             var RoomTileContextMenu = sdk.getComponent('context_menus.RoomTileContextMenu');
->>>>>>> c15a67a8
             var elementRect = e.target.getBoundingClientRect();
 
             // The window X and Y offsets are to adjust position when zoomed in to page
