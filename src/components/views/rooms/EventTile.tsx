--- conflicted
+++ resolved
@@ -1255,13 +1255,8 @@
             mx_EventTile_12hr: this.props.isTwelveHour,
             // Note: we keep the `sending` state class for tests, not for our styles
             mx_EventTile_sending: !isEditing && isSending,
-<<<<<<< HEAD
             mx_EventTile_highlight: this.props.tileShape === TileShape.Notif ? false : this.shouldHighlight(),
             mx_EventTile_selected: this.props.isSelectedEvent || this.state.contextMenu,
-=======
-            mx_EventTile_highlight: this.shouldHighlight(),
-            mx_EventTile_selected: this.props.isSelectedEvent,
->>>>>>> 78373e86
             mx_EventTile_continuation: isContinuation || eventType === EventType.CallInvite,
             mx_EventTile_last: this.props.last,
             mx_EventTile_lastInSection: this.props.lastInSection,
