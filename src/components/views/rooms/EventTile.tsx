--- conflicted
+++ resolved
@@ -386,12 +386,7 @@
             }
         }
 
-<<<<<<< HEAD
         this.props.mxEvent.on(ThreadEvent.Update, this.updateThread);
-=======
-        if (SettingsStore.getValue("feature_threadenabled")) {
-            this.props.mxEvent.on(ThreadEvent.Update, this.updateThread);
->>>>>>> 3874314e
 
         if (this.thread && !this.supportsThreadNotifications) {
             this.setupNotificationListener(this.thread);
@@ -472,13 +467,7 @@
         if (this.props.showReactions) {
             this.props.mxEvent.removeListener(MatrixEventEvent.RelationsCreated, this.onReactionsCreated);
         }
-<<<<<<< HEAD
         this.props.mxEvent.off(ThreadEvent.Update, this.updateThread);
-=======
-        if (SettingsStore.getValue("feature_threadenabled")) {
-            this.props.mxEvent.off(ThreadEvent.Update, this.updateThread);
-        }
->>>>>>> 3874314e
         this.threadState?.off(NotificationStateEvents.Update, this.onThreadStateUpdate);
     }
 
@@ -507,13 +496,6 @@
     };
 
     private get thread(): Thread | null {
-<<<<<<< HEAD
-=======
-        if (!SettingsStore.getValue("feature_threadenabled")) {
-            return null;
-        }
-
->>>>>>> 3874314e
         let thread = this.props.mxEvent.getThread();
         /**
          * Accessing the threads value through the room due to a race condition
