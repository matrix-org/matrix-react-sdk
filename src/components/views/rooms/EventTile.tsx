--- conflicted
+++ resolved
@@ -351,12 +351,7 @@
 export default class EventTile extends React.Component<IProps, IState> {
     private suppressReadReceiptAnimation: boolean;
     private isListeningForReceipts: boolean;
-<<<<<<< HEAD
     private tile = React.createRef<IEventTileType>();
-=======
-    // TODO: Types
-    private tile = React.createRef<unknown>();
->>>>>>> 0d296261
     private replyChain = React.createRef<ReplyChain>();
 
     public readonly ref = createRef<HTMLElement>();
@@ -951,13 +946,9 @@
         });
     };
 
-<<<<<<< HEAD
     getTile = (): IEventTileType => this.tile.current;
 
     getReplyChain = (): ReplyChain => this.replyChain.current;
-=======
-    getReplyChain = () => this.replyChain.current;
->>>>>>> 0d296261
 
     getReactions = () => {
         if (
