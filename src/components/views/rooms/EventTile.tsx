--- conflicted
+++ resolved
@@ -1240,13 +1240,9 @@
                         { ircTimestamp }
                         { sender }
                         { ircPadlock }
-<<<<<<< HEAD
+                        { avatar }
                         <div className="mx_EventTile_line" key="mx_EventTile_line" onContextMenu={this.onContextMenu}>
                             { this.renderContextMenu() }
-=======
-                        { avatar }
-                        <div className="mx_EventTile_line" key="mx_EventTile_line">
->>>>>>> 59a86bc0
                             { groupTimestamp }
                             { groupPadlock }
                             { thread }
