/*
Copyright 2015-2021 The Matrix.org Foundation C.I.C.
Copyright 2019 Michael Telatynski <7t3chguy@gmail.com>

Licensed under the Apache License, Version 2.0 (the "License");
you may not use this file except in compliance with the License.
You may obtain a copy of the License at

    http://www.apache.org/licenses/LICENSE-2.0

Unless required by applicable law or agreed to in writing, software
distributed under the License is distributed on an "AS IS" BASIS,
WITHOUT WARRANTIES OR CONDITIONS OF ANY KIND, either express or implied.
See the License for the specific language governing permissions and
limitations under the License.
*/

import React, { createRef } from 'react';
import classNames from "classnames";
import { EventType } from "matrix-js-sdk/src/@types/event";
import { EventStatus, MatrixEvent } from "matrix-js-sdk/src/models/event";
import { Relations } from "matrix-js-sdk/src/models/relations";
import { RoomMember } from "matrix-js-sdk/src/models/room-member";

import ReplyThread from "../elements/ReplyThread";
import { _t } from '../../../languageHandler';
import { hasText } from "../../../TextForEvent";
import * as sdk from "../../../index";
import dis from '../../../dispatcher/dispatcher';
import { Layout } from "../../../settings/Layout";
import { formatTime } from "../../../DateUtils";
import { MatrixClientPeg } from '../../../MatrixClientPeg';
import { ALL_RULE_TYPES } from "../../../mjolnir/BanList";
import MatrixClientContext from "../../../contexts/MatrixClientContext";
import { E2E_STATE } from "./E2EIcon";
import { toRem } from "../../../utils/units";
import { WidgetType } from "../../../widgets/WidgetType";
import RoomAvatar from "../avatars/RoomAvatar";
import { WIDGET_LAYOUT_EVENT_TYPE } from "../../../stores/widgets/WidgetLayoutStore";
import { objectHasDiff } from "../../../utils/objects";
import { replaceableComponent } from "../../../utils/replaceableComponent";
import Tooltip from "../elements/Tooltip";
import EditorStateTransfer from "../../../utils/EditorStateTransfer";
import { RoomPermalinkCreator } from '../../../utils/permalinks/Permalinks';
import { StaticNotificationState } from "../../../stores/notifications/StaticNotificationState";
import NotificationBadge from "./NotificationBadge";
import { ComposerInsertPayload } from "../../../dispatcher/payloads/ComposerInsertPayload";
import { Action } from '../../../dispatcher/actions';
import MemberAvatar from '../avatars/MemberAvatar';
import SenderProfile from '../messages/SenderProfile';
import MessageTimestamp from '../messages/MessageTimestamp';
import TooltipButton from '../elements/TooltipButton';
import ReadReceiptMarker from "./ReadReceiptMarker";
import MessageActionBar from "../messages/MessageActionBar";
import ReactionsRow from '../messages/ReactionsRow';
import { getEventDisplayInfo } from '../../../utils/EventUtils';

const eventTileTypes = {
    [EventType.RoomMessage]: 'messages.MessageEvent',
    [EventType.Sticker]: 'messages.MessageEvent',
    [EventType.KeyVerificationCancel]: 'messages.MKeyVerificationConclusion',
    [EventType.KeyVerificationDone]: 'messages.MKeyVerificationConclusion',
    [EventType.CallInvite]: 'messages.TextualEvent',
    [EventType.CallAnswer]: 'messages.TextualEvent',
    [EventType.CallHangup]: 'messages.TextualEvent',
    [EventType.CallReject]: 'messages.TextualEvent',
};

const stateEventTileTypes = {
    [EventType.RoomEncryption]: 'messages.EncryptionEvent',
    [EventType.RoomCanonicalAlias]: 'messages.TextualEvent',
    [EventType.RoomCreate]: 'messages.RoomCreate',
    [EventType.RoomMember]: 'messages.TextualEvent',
    [EventType.RoomName]: 'messages.TextualEvent',
    [EventType.RoomAvatar]: 'messages.RoomAvatarEvent',
    [EventType.RoomThirdPartyInvite]: 'messages.TextualEvent',
    [EventType.RoomHistoryVisibility]: 'messages.TextualEvent',
    [EventType.RoomTopic]: 'messages.TextualEvent',
    [EventType.RoomPowerLevels]: 'messages.TextualEvent',
    [EventType.RoomPinnedEvents]: 'messages.TextualEvent',
    [EventType.RoomServerAcl]: 'messages.TextualEvent',
    // TODO: Enable support for m.widget event type (https://github.com/vector-im/element-web/issues/13111)
    'im.vector.modular.widgets': 'messages.TextualEvent',
    [WIDGET_LAYOUT_EVENT_TYPE]: 'messages.TextualEvent',
    [EventType.RoomTombstone]: 'messages.TextualEvent',
    [EventType.RoomJoinRules]: 'messages.TextualEvent',
    [EventType.RoomGuestAccess]: 'messages.TextualEvent',
    'm.room.related_groups': 'messages.TextualEvent', // legacy communities flair
};

const stateEventSingular = new Set([
    EventType.RoomEncryption,
    EventType.RoomCanonicalAlias,
    EventType.RoomCreate,
    EventType.RoomName,
    EventType.RoomAvatar,
    EventType.RoomHistoryVisibility,
    EventType.RoomTopic,
    EventType.RoomPowerLevels,
    EventType.RoomPinnedEvents,
    EventType.RoomServerAcl,
    WIDGET_LAYOUT_EVENT_TYPE,
    EventType.RoomTombstone,
    EventType.RoomJoinRules,
    EventType.RoomGuestAccess,
    'm.room.related_groups',
]);

// Add all the Mjolnir stuff to the renderer
for (const evType of ALL_RULE_TYPES) {
    stateEventTileTypes[evType] = 'messages.TextualEvent';
}

export function getHandlerTile(ev) {
    const type = ev.getType();

    // don't show verification requests we're not involved in,
    // not even when showing hidden events
    if (type === "m.room.message") {
        const content = ev.getContent();
        if (content && content.msgtype === "m.key.verification.request") {
            const client = MatrixClientPeg.get();
            const me = client && client.getUserId();
            if (ev.getSender() !== me && content.to !== me) {
                return undefined;
            } else {
                return "messages.MKeyVerificationRequest";
            }
        }
    }
    // these events are sent by both parties during verification, but we only want to render one
    // tile once the verification concludes, so filter out the one from the other party.
    if (type === "m.key.verification.done") {
        const client = MatrixClientPeg.get();
        const me = client && client.getUserId();
        if (ev.getSender() !== me) {
            return undefined;
        }
    }

    // sometimes MKeyVerificationConclusion declines to render.  Jankily decline to render and
    // fall back to showing hidden events, if we're viewing hidden events
    // XXX: This is extremely a hack. Possibly these components should have an interface for
    // declining to render?
    if (type === "m.key.verification.cancel" || type === "m.key.verification.done") {
        const MKeyVerificationConclusion = sdk.getComponent("messages.MKeyVerificationConclusion");
        if (!MKeyVerificationConclusion.prototype._shouldRender.call(null, ev, ev.request)) {
            return;
        }
    }

    // TODO: Enable support for m.widget event type (https://github.com/vector-im/element-web/issues/13111)
    if (type === "im.vector.modular.widgets") {
        let type = ev.getContent()['type'];
        if (!type) {
            // deleted/invalid widget - try the past widget type
            type = ev.getPrevContent()['type'];
        }

        if (WidgetType.JITSI.matches(type)) {
            return "messages.MJitsiWidgetEvent";
        }
    }

    if (ev.isState()) {
        if (stateEventSingular.has(type) && ev.getStateKey() !== "") return undefined;
        return stateEventTileTypes[type];
    }

    return eventTileTypes[type];
}

const MAX_READ_AVATARS = 5;

// Our component structure for EventTiles on the timeline is:
//
// .-EventTile------------------------------------------------.
// | MemberAvatar (SenderProfile)                   TimeStamp |
// |    .-{Message,Textual}Event---------------. Read Avatars |
// |    |   .-MFooBody-------------------.     |              |
// |    |   |  (only if MessageEvent)    |     |              |
// |    |   '----------------------------'     |              |
// |    '--------------------------------------'              |
// '----------------------------------------------------------'

export interface IReadReceiptProps {
    userId: string;
    roomMember: RoomMember;
    ts: number;
}

export enum TileShape {
    Notif = "notif",
    FileGrid = "file_grid",
<<<<<<< HEAD
=======
    Reply = "reply",
    ReplyPreview = "reply_preview",
    Pinned = "pinned",
>>>>>>> fe2eb5eb
}

interface IProps {
    // the MatrixEvent to show
    mxEvent: MatrixEvent;

    // true if mxEvent is redacted. This is a prop because using mxEvent.isRedacted()
    // might not be enough when deciding shouldComponentUpdate - prevProps.mxEvent
    // references the same this.props.mxEvent.
    isRedacted?: boolean;

    // true if this is a continuation of the previous event (which has the
    // effect of not showing another avatar/displayname
    continuation?: boolean;

    // true if this is the last event in the timeline (which has the effect
    // of always showing the timestamp)
    last?: boolean;

    // true if the event is the last event in a section (adds a css class for
    // targeting)
    lastInSection?: boolean;

    // True if the event is the last successful (sent) event.
    lastSuccessful?: boolean;

    // true if this is search context (which has the effect of greying out
    // the text
    contextual?: boolean;

    // a list of words to highlight, ordered by longest first
    highlights?: string[];

    // link URL for the highlights
    highlightLink?: string;

    // should show URL previews for this event
    showUrlPreview?: boolean;

    // is this the focused event
    isSelectedEvent?: boolean;

    // callback called when dynamic content in events are loaded
    onHeightChanged?: () => void;

    // a list of read-receipts we should show. Each object has a 'roomMember' and 'ts'.
    readReceipts?: IReadReceiptProps[];

    // opaque readreceipt info for each userId; used by ReadReceiptMarker
    // to manage its animations. Should be an empty object when the room
    // first loads
    readReceiptMap?: any;

    // A function which is used to check if the parent panel is being
    // unmounted, to avoid unnecessary work. Should return true if we
    // are being unmounted.
    checkUnmounting?: () => boolean;

    // the status of this event - ie, mxEvent.status. Denormalised to here so
    // that we can tell when it changes.
    eventSendStatus?: string;

    // the shape of the tile. by default, the layout is intended for the
    // normal room timeline.  alternative values are: "file_list", "file_grid"
    // and "notif".  This could be done by CSS, but it'd be horribly inefficient.
    // It could also be done by subclassing EventTile, but that'd be quite
    // boiilerplatey.  So just make the necessary render decisions conditional
    // for now.
    tileShape?: TileShape;

    // show twelve hour timestamps
    isTwelveHour?: boolean;

    // helper function to access relations for this event
    getRelationsForEvent?: (eventId: string, relationType: string, eventType: string) => Relations;

    // whether to show reactions for this event
    showReactions?: boolean;

    // which layout to use
    layout?: Layout;

    // whether or not to show flair at all
    enableFlair?: boolean;

    // whether or not to show read receipts
    showReadReceipts?: boolean;

    // Used while editing, to pass the event, and to preserve editor state
    // from one editor instance to another when remounting the editor
    // upon receiving the remote echo for an unsent event.
    editState?: EditorStateTransfer;

    // Event ID of the event replacing the content of this event, if any
    replacingEventId?: string;

    // Helper to build permalinks for the room
    permalinkCreator?: RoomPermalinkCreator;

    // Symbol of the root node
    as?: string;

    // whether or not to always show timestamps
    alwaysShowTimestamps?: boolean;
}

interface IState {
    // Whether the action bar is focused.
    actionBarFocused: boolean;
    // Whether all read receipts are being displayed. If not, only display
    // a truncation of them.
    allReadAvatars: boolean;
    // Whether the event's sender has been verified.
    verified: string;
    // Whether onRequestKeysClick has been called since mounting.
    previouslyRequestedKeys: boolean;
    // The Relations model from the JS SDK for reactions to `mxEvent`
    reactions: Relations;

    hover: boolean;
}

@replaceableComponent("views.rooms.EventTile")
export default class EventTile extends React.Component<IProps, IState> {
    private suppressReadReceiptAnimation: boolean;
    private isListeningForReceipts: boolean;
    private tile = React.createRef();
    private replyThread = React.createRef();

    public readonly ref = createRef<HTMLElement>();

    static defaultProps = {
        // no-op function because onHeightChanged is optional yet some sub-components assume its existence
        onHeightChanged: function() {},
        layout: Layout.Group,
    };

    static contextType = MatrixClientContext;

    constructor(props, context) {
        super(props, context);

        this.state = {
            // Whether the action bar is focused.
            actionBarFocused: false,
            // Whether all read receipts are being displayed. If not, only display
            // a truncation of them.
            allReadAvatars: false,
            // Whether the event's sender has been verified.
            verified: null,
            // Whether onRequestKeysClick has been called since mounting.
            previouslyRequestedKeys: false,
            // The Relations model from the JS SDK for reactions to `mxEvent`
            reactions: this.getReactions(),

            hover: false,
        };

        // don't do RR animations until we are mounted
        this.suppressReadReceiptAnimation = true;

        // Throughout the component we manage a read receipt listener to see if our tile still
        // qualifies for a "sent" or "sending" state (based on their relevant conditions). We
        // don't want to over-subscribe to the read receipt events being fired, so we use a flag
        // to determine if we've already subscribed and use a combination of other flags to find
        // out if we should even be subscribed at all.
        this.isListeningForReceipts = false;
    }

    /**
     * When true, the tile qualifies for some sort of special read receipt. This could be a 'sending'
     * or 'sent' receipt, for example.
     * @returns {boolean}
     */
    private get isEligibleForSpecialReceipt() {
        // First, if there are other read receipts then just short-circuit this.
        if (this.props.readReceipts && this.props.readReceipts.length > 0) return false;
        if (!this.props.mxEvent) return false;

        // Sanity check (should never happen, but we shouldn't explode if it does)
        const room = this.context.getRoom(this.props.mxEvent.getRoomId());
        if (!room) return false;

        // Quickly check to see if the event was sent by us. If it wasn't, it won't qualify for
        // special read receipts.
        const myUserId = MatrixClientPeg.get().getUserId();
        if (this.props.mxEvent.getSender() !== myUserId) return false;

        // Finally, determine if the type is relevant to the user. This notably excludes state
        // events and pretty much anything that can't be sent by the composer as a message. For
        // those we rely on local echo giving the impression of things changing, and expect them
        // to be quick.
        const simpleSendableEvents = [
            EventType.Sticker,
            EventType.RoomMessage,
            EventType.RoomMessageEncrypted,
        ];
        if (!simpleSendableEvents.includes(this.props.mxEvent.getType() as EventType)) return false;

        // Default case
        return true;
    }

    private get shouldShowSentReceipt() {
        // If we're not even eligible, don't show the receipt.
        if (!this.isEligibleForSpecialReceipt) return false;

        // We only show the 'sent' receipt on the last successful event.
        if (!this.props.lastSuccessful) return false;

        // Check to make sure the sending state is appropriate. A null/undefined send status means
        // that the message is 'sent', so we're just double checking that it's explicitly not sent.
        if (this.props.eventSendStatus && this.props.eventSendStatus !== 'sent') return false;

        // If anyone has read the event besides us, we don't want to show a sent receipt.
        const receipts = this.props.readReceipts || [];
        const myUserId = MatrixClientPeg.get().getUserId();
        if (receipts.some(r => r.userId !== myUserId)) return false;

        // Finally, we should show a receipt.
        return true;
    }

    private get shouldShowSendingReceipt() {
        // If we're not even eligible, don't show the receipt.
        if (!this.isEligibleForSpecialReceipt) return false;

        // Check the event send status to see if we are pending. Null/undefined status means the
        // message was sent, so check for that and 'sent' explicitly.
        if (!this.props.eventSendStatus || this.props.eventSendStatus === 'sent') return false;

        // Default to showing - there's no other event properties/behaviours we care about at
        // this point.
        return true;
    }

    // TODO: [REACT-WARNING] Move into constructor
    // eslint-disable-next-line camelcase
    UNSAFE_componentWillMount() {
        this.verifyEvent(this.props.mxEvent);
    }

    componentDidMount() {
        this.suppressReadReceiptAnimation = false;
        const client = this.context;
        client.on("deviceVerificationChanged", this.onDeviceVerificationChanged);
        client.on("userTrustStatusChanged", this.onUserVerificationChanged);
        this.props.mxEvent.on("Event.decrypted", this.onDecrypted);
        if (this.props.showReactions) {
            this.props.mxEvent.on("Event.relationsCreated", this.onReactionsCreated);
        }

        if (this.shouldShowSentReceipt || this.shouldShowSendingReceipt) {
            client.on("Room.receipt", this.onRoomReceipt);
            this.isListeningForReceipts = true;
        }
    }

    // TODO: [REACT-WARNING] Replace with appropriate lifecycle event
    // eslint-disable-next-line camelcase
    UNSAFE_componentWillReceiveProps(nextProps) {
        // re-check the sender verification as outgoing events progress through
        // the send process.
        if (nextProps.eventSendStatus !== this.props.eventSendStatus) {
            this.verifyEvent(nextProps.mxEvent);
        }
    }

    shouldComponentUpdate(nextProps, nextState) {
        if (objectHasDiff(this.state, nextState)) {
            return true;
        }

        return !this.propsEqual(this.props, nextProps);
    }

    componentWillUnmount() {
        const client = this.context;
        client.removeListener("deviceVerificationChanged", this.onDeviceVerificationChanged);
        client.removeListener("userTrustStatusChanged", this.onUserVerificationChanged);
        client.removeListener("Room.receipt", this.onRoomReceipt);
        this.isListeningForReceipts = false;
        this.props.mxEvent.removeListener("Event.decrypted", this.onDecrypted);
        if (this.props.showReactions) {
            this.props.mxEvent.removeListener("Event.relationsCreated", this.onReactionsCreated);
        }
    }

    componentDidUpdate(prevProps, prevState, snapshot) {
        // If we're not listening for receipts and expect to be, register a listener.
        if (!this.isListeningForReceipts && (this.shouldShowSentReceipt || this.shouldShowSendingReceipt)) {
            this.context.on("Room.receipt", this.onRoomReceipt);
            this.isListeningForReceipts = true;
        }
    }

    private onRoomReceipt = (ev, room) => {
        // ignore events for other rooms
        const tileRoom = MatrixClientPeg.get().getRoom(this.props.mxEvent.getRoomId());
        if (room !== tileRoom) return;

        if (!this.shouldShowSentReceipt && !this.shouldShowSendingReceipt && !this.isListeningForReceipts) {
            return;
        }

        // We force update because we have no state or prop changes to queue up, instead relying on
        // the getters we use here to determine what needs rendering.
        this.forceUpdate(() => {
            // Per elsewhere in this file, we can remove the listener once we will have no further purpose for it.
            if (!this.shouldShowSentReceipt && !this.shouldShowSendingReceipt) {
                this.context.removeListener("Room.receipt", this.onRoomReceipt);
                this.isListeningForReceipts = false;
            }
        });
    };

    /** called when the event is decrypted after we show it.
     */
    private onDecrypted = () => {
        // we need to re-verify the sending device.
        // (we call onHeightChanged in verifyEvent to handle the case where decryption
        // has caused a change in size of the event tile)
        this.verifyEvent(this.props.mxEvent);
        this.forceUpdate();
    };

    private onDeviceVerificationChanged = (userId, device) => {
        if (userId === this.props.mxEvent.getSender()) {
            this.verifyEvent(this.props.mxEvent);
        }
    };

    private onUserVerificationChanged = (userId, _trustStatus) => {
        if (userId === this.props.mxEvent.getSender()) {
            this.verifyEvent(this.props.mxEvent);
        }
    };

    private async verifyEvent(mxEvent) {
        if (!mxEvent.isEncrypted()) {
            return;
        }

        const encryptionInfo = this.context.getEventEncryptionInfo(mxEvent);
        const senderId = mxEvent.getSender();
        const userTrust = this.context.checkUserTrust(senderId);

        if (encryptionInfo.mismatchedSender) {
            // something definitely wrong is going on here
            this.setState({
                verified: E2E_STATE.WARNING,
            }, this.props.onHeightChanged); // Decryption may have caused a change in size
            return;
        }

        if (!userTrust.isCrossSigningVerified()) {
            // user is not verified, so default to everything is normal
            this.setState({
                verified: E2E_STATE.NORMAL,
            }, this.props.onHeightChanged); // Decryption may have caused a change in size
            return;
        }

        const eventSenderTrust = encryptionInfo.sender && this.context.checkDeviceTrust(
            senderId, encryptionInfo.sender.deviceId,
        );
        if (!eventSenderTrust) {
            this.setState({
                verified: E2E_STATE.UNKNOWN,
            }, this.props.onHeightChanged); // Decryption may have caused a change in size
            return;
        }

        if (!eventSenderTrust.isVerified()) {
            this.setState({
                verified: E2E_STATE.WARNING,
            }, this.props.onHeightChanged); // Decryption may have caused a change in size
            return;
        }

        if (!encryptionInfo.authenticated) {
            this.setState({
                verified: E2E_STATE.UNAUTHENTICATED,
            }, this.props.onHeightChanged); // Decryption may have caused a change in size
            return;
        }

        this.setState({
            verified: E2E_STATE.VERIFIED,
        }, this.props.onHeightChanged); // Decryption may have caused a change in size
    }

    private propsEqual(objA, objB) {
        const keysA = Object.keys(objA);
        const keysB = Object.keys(objB);

        if (keysA.length !== keysB.length) {
            return false;
        }

        for (let i = 0; i < keysA.length; i++) {
            const key = keysA[i];

            if (!objB.hasOwnProperty(key)) {
                return false;
            }

            // need to deep-compare readReceipts
            if (key === 'readReceipts') {
                const rA = objA[key];
                const rB = objB[key];
                if (rA === rB) {
                    continue;
                }

                if (!rA || !rB) {
                    return false;
                }

                if (rA.length !== rB.length) {
                    return false;
                }
                for (let j = 0; j < rA.length; j++) {
                    if (rA[j].userId !== rB[j].userId) {
                        return false;
                    }
                    // one has a member set and the other doesn't?
                    if (rA[j].roomMember !== rB[j].roomMember) {
                        return false;
                    }
                }
            } else {
                if (objA[key] !== objB[key]) {
                    return false;
                }
            }
        }
        return true;
    }

    shouldHighlight() {
        const actions = this.context.getPushActionsForEvent(this.props.mxEvent.replacingEvent() || this.props.mxEvent);
        if (!actions || !actions.tweaks) { return false; }

        // don't show self-highlights from another of our clients
        if (this.props.mxEvent.getSender() === this.context.credentials.userId) {
            return false;
        }

        return actions.tweaks.highlight;
    }

    toggleAllReadAvatars = () => {
        this.setState({
            allReadAvatars: !this.state.allReadAvatars,
        });
    };

    getReadAvatars() {
        if (this.shouldShowSentReceipt || this.shouldShowSendingReceipt) {
            return <SentReceipt messageState={this.props.mxEvent.getAssociatedStatus()} />;
        }

        // return early if there are no read receipts
        if (!this.props.readReceipts || this.props.readReceipts.length === 0) {
            // We currently must include `mx_EventTile_readAvatars` in the DOM
            // of all events, as it is the positioned parent of the animated
            // read receipts. We can't let it unmount when a receipt moves
            // events, so for now we mount it for all events. Without it, the
            // animation will start from the top of the timeline (because it
            // lost its container).
            // See also https://github.com/vector-im/element-web/issues/17561
            return (
                <div className="mx_EventTile_msgOption">
                    <span className="mx_EventTile_readAvatars" />
                </div>
            );
        }

        const avatars = [];
        const receiptOffset = 15;
        let left = 0;

        const receipts = this.props.readReceipts;

        for (let i = 0; i < receipts.length; ++i) {
            const receipt = receipts[i];

            let hidden = true;
            if ((i < MAX_READ_AVATARS) || this.state.allReadAvatars) {
                hidden = false;
            }
            // TODO: we keep the extra read avatars in the dom to make animation simpler
            // we could optimise this to reduce the dom size.

            // If hidden, set offset equal to the offset of the final visible avatar or
            // else set it proportional to index
            left = (hidden ? MAX_READ_AVATARS - 1 : i) * -receiptOffset;

            const userId = receipt.userId;
            let readReceiptInfo;

            if (this.props.readReceiptMap) {
                readReceiptInfo = this.props.readReceiptMap[userId];
                if (!readReceiptInfo) {
                    readReceiptInfo = {};
                    this.props.readReceiptMap[userId] = readReceiptInfo;
                }
            }

            // add to the start so the most recent is on the end (ie. ends up rightmost)
            avatars.unshift(
                <ReadReceiptMarker key={userId} member={receipt.roomMember}
                    fallbackUserId={userId}
                    leftOffset={left} hidden={hidden}
                    readReceiptInfo={readReceiptInfo}
                    checkUnmounting={this.props.checkUnmounting}
                    suppressAnimation={this.suppressReadReceiptAnimation}
                    onClick={this.toggleAllReadAvatars}
                    timestamp={receipt.ts}
                    showTwelveHour={this.props.isTwelveHour}
                />,
            );
        }
        let remText;
        if (!this.state.allReadAvatars) {
            const remainder = receipts.length - MAX_READ_AVATARS;
            if (remainder > 0) {
                remText = <span className="mx_EventTile_readAvatarRemainder"
                    onClick={this.toggleAllReadAvatars}
                    style={{ right: "calc(" + toRem(-left) + " + " + receiptOffset + "px)" }}>{ remainder }+
                </span>;
            }
        }

        return (
            <div className="mx_EventTile_msgOption">
                <span className="mx_EventTile_readAvatars">
                    { remText }
                    { avatars }
                </span>
            </div>
        );
    }

    onSenderProfileClick = () => {
        const mxEvent = this.props.mxEvent;
        dis.dispatch<ComposerInsertPayload>({
            action: Action.ComposerInsert,
            userId: mxEvent.getSender(),
        });
    };

    onRequestKeysClick = () => {
        this.setState({
            // Indicate in the UI that the keys have been requested (this is expected to
            // be reset if the component is mounted in the future).
            previouslyRequestedKeys: true,
        });

        // Cancel any outgoing key request for this event and resend it. If a response
        // is received for the request with the required keys, the event could be
        // decrypted successfully.
        this.context.cancelAndResendEventRoomKeyRequest(this.props.mxEvent);
    };

    onPermalinkClicked = e => {
        // This allows the permalink to be opened in a new tab/window or copied as
        // matrix.to, but also for it to enable routing within Element when clicked.
        e.preventDefault();
        dis.dispatch({
            action: 'view_room',
            event_id: this.props.mxEvent.getId(),
            highlighted: true,
            room_id: this.props.mxEvent.getRoomId(),
        });
    };

    private renderE2EPadlock() {
        const ev = this.props.mxEvent;

        // event could not be decrypted
        if (ev.getContent().msgtype === 'm.bad.encrypted') {
            return <E2ePadlockUndecryptable />;
        }

        // event is encrypted, display padlock corresponding to whether or not it is verified
        if (ev.isEncrypted()) {
            if (this.state.verified === E2E_STATE.NORMAL) {
                return; // no icon if we've not even cross-signed the user
            } else if (this.state.verified === E2E_STATE.VERIFIED) {
                return; // no icon for verified
            } else if (this.state.verified === E2E_STATE.UNAUTHENTICATED) {
                return (<E2ePadlockUnauthenticated />);
            } else if (this.state.verified === E2E_STATE.UNKNOWN) {
                return (<E2ePadlockUnknown />);
            } else {
                return (<E2ePadlockUnverified />);
            }
        }

        if (this.context.isRoomEncrypted(ev.getRoomId())) {
            // else if room is encrypted
            // and event is being encrypted or is not_sent (Unknown Devices/Network Error)
            if (ev.status === EventStatus.ENCRYPTING) {
                return;
            }
            if (ev.status === EventStatus.NOT_SENT) {
                return;
            }
            if (ev.isState()) {
                return; // we expect this to be unencrypted
            }
            // if the event is not encrypted, but it's an e2e room, show the open padlock
            return <E2ePadlockUnencrypted />;
        }

        // no padlock needed
        return null;
    }

    onActionBarFocusChange = focused => {
        this.setState({
            actionBarFocused: focused,
        });
    };

    getTile = () => this.tile.current;

    getReplyThread = () => this.replyThread.current;

    getReactions = () => {
        if (
            !this.props.showReactions ||
            !this.props.getRelationsForEvent
        ) {
            return null;
        }
        const eventId = this.props.mxEvent.getId();
        return this.props.getRelationsForEvent(eventId, "m.annotation", "m.reaction");
    };

    private onReactionsCreated = (relationType, eventType) => {
        if (relationType !== "m.annotation" || eventType !== "m.reaction") {
            return;
        }
        this.props.mxEvent.removeListener("Event.relationsCreated", this.onReactionsCreated);
        this.setState({
            reactions: this.getReactions(),
        });
    };

    render() {
        const msgtype = this.props.mxEvent.getContent().msgtype;
        const { tileHandler, isBubbleMessage, isInfoMessage } = getEventDisplayInfo(this.props.mxEvent);

        // This shouldn't happen: the caller should check we support this type
        // before trying to instantiate us
        if (!tileHandler) {
            const { mxEvent } = this.props;
            console.warn(`Event type not supported: type:${mxEvent.getType()} isState:${mxEvent.isState()}`);
            return <div className="mx_EventTile mx_EventTile_info mx_MNoticeBody">
                <div className="mx_EventTile_line">
                    { _t('This event could not be displayed') }
                </div>
            </div>;
        }
        const EventTileType = sdk.getComponent(tileHandler);

        const isSending = (['sending', 'queued', 'encrypting'].indexOf(this.props.eventSendStatus) !== -1);
        const isRedacted = isMessageEvent(this.props.mxEvent) && this.props.isRedacted;
        const isEncryptionFailure = this.props.mxEvent.isDecryptionFailure();

        const isEditing = !!this.props.editState;
        const classes = classNames({
            mx_EventTile_bubbleContainer: isBubbleMessage,
            mx_EventTile: true,
            mx_EventTile_isEditing: isEditing,
            mx_EventTile_info: isInfoMessage,
            mx_EventTile_12hr: this.props.isTwelveHour,
            // Note: we keep the `sending` state class for tests, not for our styles
            mx_EventTile_sending: !isEditing && isSending,
            mx_EventTile_highlight: this.props.tileShape === TileShape.Notif ? false : this.shouldHighlight(),
            mx_EventTile_selected: this.props.isSelectedEvent,
            mx_EventTile_continuation: this.props.tileShape ? '' : this.props.continuation,
            mx_EventTile_last: this.props.last,
            mx_EventTile_lastInSection: this.props.lastInSection,
            mx_EventTile_contextual: this.props.contextual,
            mx_EventTile_actionBarFocused: this.state.actionBarFocused,
            mx_EventTile_verified: !isBubbleMessage && this.state.verified === E2E_STATE.VERIFIED,
            mx_EventTile_unverified: !isBubbleMessage && this.state.verified === E2E_STATE.WARNING,
            mx_EventTile_unknown: !isBubbleMessage && this.state.verified === E2E_STATE.UNKNOWN,
            mx_EventTile_bad: isEncryptionFailure,
            mx_EventTile_emote: msgtype === 'm.emote',
        });

        // If the tile is in the Sending state, don't speak the message.
        const ariaLive = (this.props.eventSendStatus !== null) ? 'off' : undefined;

        let permalink = "#";
        if (this.props.permalinkCreator) {
            permalink = this.props.permalinkCreator.forEvent(this.props.mxEvent.getId());
        }

        // we can't use local echoes as scroll tokens, because their event IDs change.
        // Local echos have a send "status".
        const scrollToken = this.props.mxEvent.status
            ? undefined
            : this.props.mxEvent.getId();

        let avatar;
        let sender;
        let avatarSize;
        let needsSenderProfile;

        if (this.props.tileShape === TileShape.Notif) {
            avatarSize = 24;
            needsSenderProfile = true;
        } else if (tileHandler === 'messages.RoomCreate' || isBubbleMessage) {
            avatarSize = 0;
            needsSenderProfile = false;
        } else if (isInfoMessage) {
            // a small avatar, with no sender profile, for
            // joins/parts/etc
            avatarSize = 14;
            needsSenderProfile = false;
        } else if (this.props.layout == Layout.IRC) {
            avatarSize = 14;
            needsSenderProfile = true;
        } else if (this.props.continuation && this.props.tileShape !== TileShape.FileGrid) {
            // no avatar or sender profile for continuation messages
            avatarSize = 0;
            needsSenderProfile = false;
        } else {
            avatarSize = 30;
            needsSenderProfile = true;
        }

        if (this.props.mxEvent.sender && avatarSize) {
            let member;
            // set member to receiver (target) if it is a 3PID invite
            // so that the correct avatar is shown as the text is
            // `$target accepted the invitation for $email`
            if (this.props.mxEvent.getContent().third_party_invite) {
                member = this.props.mxEvent.target;
            } else {
                member = this.props.mxEvent.sender;
            }
            avatar = (
                <div className="mx_EventTile_avatar">
                    <MemberAvatar member={member}
                        width={avatarSize} height={avatarSize}
                        viewUserOnClick={true}
                    />
                </div>
            );
        }

        if (needsSenderProfile) {
<<<<<<< HEAD
            if (!this.props.tileShape) {
=======
            if (
                !this.props.tileShape
                || this.props.tileShape === TileShape.Reply
                || this.props.tileShape === TileShape.ReplyPreview
            ) {
>>>>>>> fe2eb5eb
                sender = <SenderProfile onClick={this.onSenderProfileClick}
                    mxEvent={this.props.mxEvent}
                    enableFlair={this.props.enableFlair}
                />;
            } else {
                sender = <SenderProfile mxEvent={this.props.mxEvent} enableFlair={this.props.enableFlair} />;
            }
        }

        const actionBar = !isEditing ? <MessageActionBar
            mxEvent={this.props.mxEvent}
            reactions={this.state.reactions}
            permalinkCreator={this.props.permalinkCreator}
            getTile={this.getTile}
            getReplyThread={this.getReplyThread}
            onFocusChange={this.onActionBarFocusChange}
        /> : undefined;

        const showTimestamp = this.props.mxEvent.getTs() &&
            (this.props.alwaysShowTimestamps || this.props.last || this.state.hover || this.state.actionBarFocused);
        const timestamp = showTimestamp ?
            <MessageTimestamp showTwelveHour={this.props.isTwelveHour} ts={this.props.mxEvent.getTs()} /> : null;

        const keyRequestHelpText =
            <div className="mx_EventTile_keyRequestInfo_tooltip_contents">
                <p>
                    { this.state.previouslyRequestedKeys ?
                        _t( 'Your key share request has been sent - please check your other sessions ' +
                            'for key share requests.') :
                        _t( 'Key share requests are sent to your other sessions automatically. If you ' +
                            'rejected or dismissed the key share request on your other sessions, click ' +
                            'here to request the keys for this session again.')
                    }
                </p>
                <p>
                    { _t( 'If your other sessions do not have the key for this message you will not ' +
                            'be able to decrypt them.')
                    }
                </p>
            </div>;
        const keyRequestInfoContent = this.state.previouslyRequestedKeys ?
            _t('Key request sent.') :
            _t(
                '<requestLink>Re-request encryption keys</requestLink> from your other sessions.',
                {},
                { 'requestLink': (sub) => <a onClick={this.onRequestKeysClick}>{ sub }</a> },
            );

        const keyRequestInfo = isEncryptionFailure && !isRedacted ?
            <div className="mx_EventTile_keyRequestInfo">
                <span className="mx_EventTile_keyRequestInfo_text">
                    { keyRequestInfoContent }
                </span>
                <TooltipButton helpText={keyRequestHelpText} />
            </div> : null;

        let reactionsRow;
        if (!isRedacted) {
            reactionsRow = <ReactionsRow
                mxEvent={this.props.mxEvent}
                reactions={this.state.reactions}
            />;
        }

        const linkedTimestamp = <a
            href={permalink}
            onClick={this.onPermalinkClicked}
            aria-label={formatTime(new Date(this.props.mxEvent.getTs()), this.props.isTwelveHour)}
        >
            { timestamp }
        </a>;

        const useIRCLayout = this.props.layout == Layout.IRC;
        const groupTimestamp = !useIRCLayout ? linkedTimestamp : null;
        const ircTimestamp = useIRCLayout ? linkedTimestamp : null;
        const groupPadlock = !useIRCLayout && !isBubbleMessage && this.renderE2EPadlock();
        const ircPadlock = useIRCLayout && !isBubbleMessage && this.renderE2EPadlock();

        let msgOption;
        if (this.props.showReadReceipts) {
            const readAvatars = this.getReadAvatars();
            msgOption = readAvatars;
        }

        switch (this.props.tileShape) {
            case TileShape.Notif: {
                const room = this.context.getRoom(this.props.mxEvent.getRoomId());
                return React.createElement(this.props.as || "li", {
                    "className": classes,
                    "aria-live": ariaLive,
                    "aria-atomic": true,
                    "data-scroll-tokens": scrollToken,
                }, [
                    <div className="mx_EventTile_roomName" key="mx_EventTile_roomName">
                        <RoomAvatar room={room} width={28} height={28} />
                        <a href={permalink} onClick={this.onPermalinkClicked}>
                            { room ? room.name : '' }
                        </a>
                    </div>,
                    <div className="mx_EventTile_senderDetails" key="mx_EventTile_senderDetails">
                        { avatar }
                        <a href={permalink} onClick={this.onPermalinkClicked}>
                            { sender }
                            { timestamp }
                        </a>
                    </div>,
                    <div className="mx_EventTile_line" key="mx_EventTile_line">
                        <EventTileType ref={this.tile}
                            mxEvent={this.props.mxEvent}
                            highlights={this.props.highlights}
                            highlightLink={this.props.highlightLink}
                            showUrlPreview={this.props.showUrlPreview}
                            onHeightChanged={this.props.onHeightChanged}
                            tileShape={this.props.tileShape}
                        />
                    </div>,
                ]);
            }
            case TileShape.FileGrid: {
                return React.createElement(this.props.as || "li", {
                    "className": classes,
                    "aria-live": ariaLive,
                    "aria-atomic": true,
                    "data-scroll-tokens": scrollToken,
                }, [
                    <div className="mx_EventTile_line" key="mx_EventTile_line">
                        <EventTileType ref={this.tile}
                            mxEvent={this.props.mxEvent}
                            highlights={this.props.highlights}
                            highlightLink={this.props.highlightLink}
                            showUrlPreview={this.props.showUrlPreview}
                            tileShape={this.props.tileShape}
                            onHeightChanged={this.props.onHeightChanged}
                        />
                    </div>,
                    <a
                        className="mx_EventTile_senderDetailsLink"
                        key="mx_EventTile_senderDetailsLink"
                        href={permalink}
                        onClick={this.onPermalinkClicked}
                    >
                        <div className="mx_EventTile_senderDetails">
                            { sender }
                            { timestamp }
                        </div>
                    </a>,
                ]);
            }

<<<<<<< HEAD
=======
            case TileShape.Reply:
            case TileShape.ReplyPreview: {
                let thread;
                if (this.props.tileShape === TileShape.ReplyPreview) {
                    thread = ReplyThread.makeThread(
                        this.props.mxEvent,
                        this.props.onHeightChanged,
                        this.props.permalinkCreator,
                        this.replyThread,
                        null,
                        this.props.alwaysShowTimestamps || this.state.hover,
                    );
                }
                return React.createElement(this.props.as || "li", {
                    "className": classes,
                    "aria-live": ariaLive,
                    "aria-atomic": true,
                    "data-scroll-tokens": scrollToken,
                }, [
                    ircTimestamp,
                    avatar,
                    sender,
                    ircPadlock,
                    <div className="mx_EventTile_reply" key="mx_EventTile_reply">
                        { groupTimestamp }
                        { groupPadlock }
                        { thread }
                        <EventTileType ref={this.tile}
                            mxEvent={this.props.mxEvent}
                            highlights={this.props.highlights}
                            highlightLink={this.props.highlightLink}
                            onHeightChanged={this.props.onHeightChanged}
                            replacingEventId={this.props.replacingEventId}
                            showUrlPreview={false}
                        />
                    </div>,
                ]);
            }
>>>>>>> fe2eb5eb
            default: {
                const thread = ReplyThread.makeThread(
                    this.props.mxEvent,
                    this.props.onHeightChanged,
                    this.props.permalinkCreator,
                    this.replyThread,
                    this.props.layout,
                    this.props.alwaysShowTimestamps || this.state.hover,
                );

                // tab-index=-1 to allow it to be focusable but do not add tab stop for it, primarily for screen readers
                return (
                    React.createElement(this.props.as || "li", {
                        "ref": this.ref,
                        "className": classes,
                        "tabIndex": -1,
                        "aria-live": ariaLive,
                        "aria-atomic": "true",
                        "data-scroll-tokens": scrollToken,
                        "onMouseEnter": () => this.setState({ hover: true }),
                        "onMouseLeave": () => this.setState({ hover: false }),
                    }, [
                        ircTimestamp,
                        sender,
                        ircPadlock,
                        <div className="mx_EventTile_line" key="mx_EventTile_line">
                            { groupTimestamp }
                            { groupPadlock }
                            { thread }
                            <EventTileType ref={this.tile}
                                mxEvent={this.props.mxEvent}
                                replacingEventId={this.props.replacingEventId}
                                editState={this.props.editState}
                                highlights={this.props.highlights}
                                highlightLink={this.props.highlightLink}
                                showUrlPreview={this.props.showUrlPreview}
                                permalinkCreator={this.props.permalinkCreator}
                                onHeightChanged={this.props.onHeightChanged}
                            />
                            { keyRequestInfo }
                            { reactionsRow }
                            { actionBar }
                        </div>,
                        msgOption,
                        avatar,

                    ])
                );
            }
        }
    }
}

// XXX this'll eventually be dynamic based on the fields once we have extensible event types
const messageTypes = ['m.room.message', 'm.sticker'];
function isMessageEvent(ev) {
    return (messageTypes.includes(ev.getType()));
}

export function haveTileForEvent(e) {
    // Only messages have a tile (black-rectangle) if redacted
    if (e.isRedacted() && !isMessageEvent(e)) return false;

    // No tile for replacement events since they update the original tile
    if (e.isRelation("m.replace")) return false;

    const handler = getHandlerTile(e);
    if (handler === undefined) return false;
    if (handler === 'messages.TextualEvent') {
        return hasText(e);
    } else if (handler === 'messages.RoomCreate') {
        return Boolean(e.getContent()['predecessor']);
    } else {
        return true;
    }
}

function E2ePadlockUndecryptable(props) {
    return (
        <E2ePadlock title={_t("This message cannot be decrypted")} icon="undecryptable" {...props} />
    );
}

function E2ePadlockUnverified(props) {
    return (
        <E2ePadlock title={_t("Encrypted by an unverified session")} icon="unverified" {...props} />
    );
}

function E2ePadlockUnencrypted(props) {
    return (
        <E2ePadlock title={_t("Unencrypted")} icon="unencrypted" {...props} />
    );
}

function E2ePadlockUnknown(props) {
    return (
        <E2ePadlock title={_t("Encrypted by a deleted session")} icon="unknown" {...props} />
    );
}

function E2ePadlockUnauthenticated(props) {
    return (
        <E2ePadlock
            title={_t("The authenticity of this encrypted message can't be guaranteed on this device.")}
            icon="unauthenticated"
            {...props}
        />
    );
}

interface IE2ePadlockProps {
    icon: string;
    title: string;
}

interface IE2ePadlockState {
    hover: boolean;
}

class E2ePadlock extends React.Component<IE2ePadlockProps, IE2ePadlockState> {
    constructor(props) {
        super(props);

        this.state = {
            hover: false,
        };
    }

    onHoverStart = () => {
        this.setState({ hover: true });
    };

    onHoverEnd = () => {
        this.setState({ hover: false });
    };

    render() {
        let tooltip = null;
        if (this.state.hover) {
            tooltip = <Tooltip className="mx_EventTile_e2eIcon_tooltip" label={this.props.title} />;
        }

        const classes = `mx_EventTile_e2eIcon mx_EventTile_e2eIcon_${this.props.icon}`;
        return (
            <div
                className={classes}
                onMouseEnter={this.onHoverStart}
                onMouseLeave={this.onHoverEnd}
            >{tooltip}</div>
        );
    }
}

interface ISentReceiptProps {
    messageState: string; // TODO: Types for message sending state
}

interface ISentReceiptState {
    hover: boolean;
}

class SentReceipt extends React.PureComponent<ISentReceiptProps, ISentReceiptState> {
    constructor(props) {
        super(props);

        this.state = {
            hover: false,
        };
    }

    onHoverStart = () => {
        this.setState({ hover: true });
    };

    onHoverEnd = () => {
        this.setState({ hover: false });
    };

    render() {
        const isSent = !this.props.messageState || this.props.messageState === 'sent';
        const isFailed = this.props.messageState === 'not_sent';
        const receiptClasses = classNames({
            'mx_EventTile_receiptSent': isSent,
            'mx_EventTile_receiptSending': !isSent && !isFailed,
        });

        let nonCssBadge = null;
        if (isFailed) {
            nonCssBadge = <NotificationBadge
                notification={StaticNotificationState.RED_EXCLAMATION}
            />;
        }

        let tooltip = null;
        if (this.state.hover) {
            let label = _t("Sending your message...");
            if (this.props.messageState === 'encrypting') {
                label = _t("Encrypting your message...");
            } else if (isSent) {
                label = _t("Your message was sent");
            } else if (isFailed) {
                label = _t("Failed to send");
            }
            // The yOffset is somewhat arbitrary - it just brings the tooltip down to be more associated
            // with the read receipt.
            tooltip = <Tooltip className="mx_EventTile_readAvatars_receiptTooltip" label={label} yOffset={20} />;
        }

        return (
            <div className="mx_EventTile_msgOption">
                <span className="mx_EventTile_readAvatars">
                    <span className={receiptClasses} onMouseEnter={this.onHoverStart} onMouseLeave={this.onHoverEnd}>
                        {nonCssBadge}
                        {tooltip}
                    </span>
                </span>
            </div>
        );
    }
}<|MERGE_RESOLUTION|>--- conflicted
+++ resolved
@@ -192,12 +192,7 @@
 export enum TileShape {
     Notif = "notif",
     FileGrid = "file_grid",
-<<<<<<< HEAD
-=======
-    Reply = "reply",
-    ReplyPreview = "reply_preview",
     Pinned = "pinned",
->>>>>>> fe2eb5eb
 }
 
 interface IProps {
@@ -957,15 +952,7 @@
         }
 
         if (needsSenderProfile) {
-<<<<<<< HEAD
             if (!this.props.tileShape) {
-=======
-            if (
-                !this.props.tileShape
-                || this.props.tileShape === TileShape.Reply
-                || this.props.tileShape === TileShape.ReplyPreview
-            ) {
->>>>>>> fe2eb5eb
                 sender = <SenderProfile onClick={this.onSenderProfileClick}
                     mxEvent={this.props.mxEvent}
                     enableFlair={this.props.enableFlair}
@@ -1115,47 +1102,6 @@
                 ]);
             }
 
-<<<<<<< HEAD
-=======
-            case TileShape.Reply:
-            case TileShape.ReplyPreview: {
-                let thread;
-                if (this.props.tileShape === TileShape.ReplyPreview) {
-                    thread = ReplyThread.makeThread(
-                        this.props.mxEvent,
-                        this.props.onHeightChanged,
-                        this.props.permalinkCreator,
-                        this.replyThread,
-                        null,
-                        this.props.alwaysShowTimestamps || this.state.hover,
-                    );
-                }
-                return React.createElement(this.props.as || "li", {
-                    "className": classes,
-                    "aria-live": ariaLive,
-                    "aria-atomic": true,
-                    "data-scroll-tokens": scrollToken,
-                }, [
-                    ircTimestamp,
-                    avatar,
-                    sender,
-                    ircPadlock,
-                    <div className="mx_EventTile_reply" key="mx_EventTile_reply">
-                        { groupTimestamp }
-                        { groupPadlock }
-                        { thread }
-                        <EventTileType ref={this.tile}
-                            mxEvent={this.props.mxEvent}
-                            highlights={this.props.highlights}
-                            highlightLink={this.props.highlightLink}
-                            onHeightChanged={this.props.onHeightChanged}
-                            replacingEventId={this.props.replacingEventId}
-                            showUrlPreview={false}
-                        />
-                    </div>,
-                ]);
-            }
->>>>>>> fe2eb5eb
             default: {
                 const thread = ReplyThread.makeThread(
                     this.props.mxEvent,
