/*
Copyright 2015 - 2022 The Matrix.org Foundation C.I.C.
Copyright 2019 Michael Telatynski <7t3chguy@gmail.com>

Licensed under the Apache License, Version 2.0 (the "License");
you may not use this file except in compliance with the License.
You may obtain a copy of the License at

    http://www.apache.org/licenses/LICENSE-2.0

Unless required by applicable law or agreed to in writing, software
distributed under the License is distributed on an "AS IS" BASIS,
WITHOUT WARRANTIES OR CONDITIONS OF ANY KIND, either express or implied.
See the License for the specific language governing permissions and
limitations under the License.
*/

import React, { createRef, forwardRef, MouseEvent, RefObject } from "react";
import classNames from "classnames";
import { EventType, MsgType, RelationType } from "matrix-js-sdk/src/@types/event";
import { EventStatus, MatrixEvent, MatrixEventEvent } from "matrix-js-sdk/src/models/event";
import { Relations } from "matrix-js-sdk/src/models/relations";
import { RoomMember } from "matrix-js-sdk/src/models/room-member";
import { Thread, ThreadEvent } from "matrix-js-sdk/src/models/thread";
import { logger } from "matrix-js-sdk/src/logger";
import { NotificationCountType, Room, RoomEvent } from "matrix-js-sdk/src/models/room";
import { CallErrorCode } from "matrix-js-sdk/src/webrtc/call";
import { CryptoEvent } from "matrix-js-sdk/src/crypto";
import { UserTrustLevel } from "matrix-js-sdk/src/crypto/CrossSigning";
import { Feature, ServerSupport } from "matrix-js-sdk/src/feature";

import { Icon as LinkIcon } from "../../../../res/img/element-icons/link.svg";
import { Icon as ViewInRoomIcon } from "../../../../res/img/element-icons/view-in-room.svg";
import ReplyChain from "../elements/ReplyChain";
import { _t } from "../../../languageHandler";
import dis from "../../../dispatcher/dispatcher";
import { Layout } from "../../../settings/enums/Layout";
import { formatTime } from "../../../DateUtils";
import { MatrixClientPeg } from "../../../MatrixClientPeg";
import MatrixClientContext from "../../../contexts/MatrixClientContext";
import { E2EState } from "./E2EIcon";
import RoomAvatar from "../avatars/RoomAvatar";
import MessageContextMenu from "../context_menus/MessageContextMenu";
import { aboveRightOf } from "../../structures/ContextMenu";
import { objectHasDiff } from "../../../utils/objects";
import Tooltip, { Alignment } from "../elements/Tooltip";
import EditorStateTransfer from "../../../utils/EditorStateTransfer";
import { RoomPermalinkCreator } from "../../../utils/permalinks/Permalinks";
import { StaticNotificationState } from "../../../stores/notifications/StaticNotificationState";
import NotificationBadge from "./NotificationBadge";
import LegacyCallEventGrouper from "../../structures/LegacyCallEventGrouper";
import { ComposerInsertPayload } from "../../../dispatcher/payloads/ComposerInsertPayload";
<<<<<<< HEAD
import { Action } from '../../../dispatcher/actions';
import PlatformPeg from '../../../PlatformPeg';
import MemberAvatar from '../avatars/MemberAvatar';
import SenderProfile from '../messages/SenderProfile';
import MessageTimestamp from '../messages/MessageTimestamp';
=======
import { Action } from "../../../dispatcher/actions";
import PlatformPeg from "../../../PlatformPeg";
import MemberAvatar from "../avatars/MemberAvatar";
import SenderProfile from "../messages/SenderProfile";
import MessageTimestamp from "../messages/MessageTimestamp";
import TooltipButton from "../elements/TooltipButton";
>>>>>>> d835721a
import { IReadReceiptInfo } from "./ReadReceiptMarker";
import MessageActionBar from "../messages/MessageActionBar";
import ReactionsRow from "../messages/ReactionsRow";
import { getEventDisplayInfo } from "../../../utils/EventRenderingUtils";
import SettingsStore from "../../../settings/SettingsStore";
import { MessagePreviewStore } from "../../../stores/room-list/MessagePreviewStore";
import RoomContext, { TimelineRenderingType } from "../../../contexts/RoomContext";
import { MediaEventHelper } from "../../../utils/MediaEventHelper";
<<<<<<< HEAD
import Toolbar from '../../../accessibility/Toolbar';
import { RovingAccessibleTooltipButton } from '../../../accessibility/roving/RovingAccessibleTooltipButton';
import { ThreadNotificationState } from '../../../stores/notifications/ThreadNotificationState';
import { RoomNotificationStateStore } from '../../../stores/notifications/RoomNotificationStateStore';
import { NotificationStateEvents } from '../../../stores/notifications/NotificationState';
import { NotificationColor } from '../../../stores/notifications/NotificationColor';
import { ButtonEvent } from '../elements/AccessibleButton';
import { copyPlaintext, getSelectedText } from '../../../utils/strings';
import { DecryptionFailureTracker } from '../../../DecryptionFailureTracker';
import RedactedBody from '../messages/RedactedBody';
=======
import Toolbar from "../../../accessibility/Toolbar";
import { RovingAccessibleTooltipButton } from "../../../accessibility/roving/RovingAccessibleTooltipButton";
import { ThreadNotificationState } from "../../../stores/notifications/ThreadNotificationState";
import { RoomNotificationStateStore } from "../../../stores/notifications/RoomNotificationStateStore";
import { NotificationStateEvents } from "../../../stores/notifications/NotificationState";
import { NotificationColor } from "../../../stores/notifications/NotificationColor";
import AccessibleButton, { ButtonEvent } from "../elements/AccessibleButton";
import { copyPlaintext, getSelectedText } from "../../../utils/strings";
import { DecryptionFailureTracker } from "../../../DecryptionFailureTracker";
import RedactedBody from "../messages/RedactedBody";
>>>>>>> d835721a
import { ViewRoomPayload } from "../../../dispatcher/payloads/ViewRoomPayload";
import { shouldDisplayReply } from "../../../utils/Reply";
import PosthogTrackers from "../../../PosthogTrackers";
import TileErrorBoundary from "../messages/TileErrorBoundary";
import { haveRendererForEvent, isMessageEvent, renderTile } from "../../../events/EventTileFactory";
import ThreadSummary, { ThreadMessagePreview } from "./ThreadSummary";
import { ReadReceiptGroup } from "./ReadReceiptGroup";
import { useTooltip } from "../../../utils/useTooltip";
import { ShowThreadPayload } from "../../../dispatcher/payloads/ShowThreadPayload";
import { isLocalRoom } from "../../../utils/localRoom/isLocalRoom";
import { ElementCall } from "../../../models/Call";
import { UnreadNotificationBadge } from "./NotificationBadge/UnreadNotificationBadge";

export type GetRelationsForEvent = (
    eventId: string,
    relationType: RelationType | string,
    eventType: EventType | string,
) => Relations | null | undefined;

// Our component structure for EventTiles on the timeline is:
//
// .-EventTile------------------------------------------------.
// | MemberAvatar (SenderProfile)                   TimeStamp |
// |    .-{Message,Textual}Event---------------. Read Avatars |
// |    |   .-MFooBody-------------------.     |              |
// |    |   |  (only if MessageEvent)    |     |              |
// |    |   '----------------------------'     |              |
// |    '--------------------------------------'              |
// '----------------------------------------------------------'

export interface IReadReceiptProps {
    userId: string;
    roomMember: RoomMember | null;
    ts: number;
}

export interface IEventTileOps {
    isWidgetHidden(): boolean;
    unhideWidget(): void;
}

export interface IEventTileType extends React.Component {
    getEventTileOps?(): IEventTileOps;
}

export interface EventTileProps {
    // the MatrixEvent to show
    mxEvent: MatrixEvent;

    // true if mxEvent is redacted. This is a prop because using mxEvent.isRedacted()
    // might not be enough when deciding shouldComponentUpdate - prevProps.mxEvent
    // references the same this.props.mxEvent.
    isRedacted?: boolean;

    // true if this is a continuation of the previous event (which has the
    // effect of not showing another avatar/displayname
    continuation?: boolean;

    // true if this is the last event in the timeline (which has the effect
    // of always showing the timestamp)
    last?: boolean;

    // true if the event is the last event in a section (adds a css class for
    // targeting)
    lastInSection?: boolean;

    // True if the event is the last successful (sent) event.
    lastSuccessful?: boolean;

    // true if this is search context (which has the effect of greying out
    // the text
    contextual?: boolean;

    // a list of words to highlight, ordered by longest first
    highlights?: string[];

    // link URL for the highlights
    highlightLink?: string;

    // should show URL previews for this event
    showUrlPreview?: boolean;

    // is this the focused event
    isSelectedEvent?: boolean;

    // callback called when dynamic content in events are loaded
    onHeightChanged?: () => void;

    // a list of read-receipts we should show. Each object has a 'roomMember' and 'ts'.
    readReceipts?: IReadReceiptProps[];

    // opaque readreceipt info for each userId; used by ReadReceiptMarker
    // to manage its animations. Should be an empty object when the room
    // first loads
    readReceiptMap?: { [userId: string]: IReadReceiptInfo };

    // A function which is used to check if the parent panel is being
    // unmounted, to avoid unnecessary work. Should return true if we
    // are being unmounted.
    checkUnmounting?: () => boolean;

    // the status of this event - ie, mxEvent.status. Denormalised to here so
    // that we can tell when it changes.
    eventSendStatus?: string;

    forExport?: boolean;

    // show twelve hour timestamps
    isTwelveHour?: boolean;

    // helper function to access relations for this event
    getRelationsForEvent?: GetRelationsForEvent;

    // whether to show reactions for this event
    showReactions?: boolean;

    // which layout to use
    layout?: Layout;

    // whether or not to show read receipts
    showReadReceipts?: boolean;

    // Used while editing, to pass the event, and to preserve editor state
    // from one editor instance to another when remounting the editor
    // upon receiving the remote echo for an unsent event.
    editState?: EditorStateTransfer;

    // Event ID of the event replacing the content of this event, if any
    replacingEventId?: string;

    // Helper to build permalinks for the room
    permalinkCreator?: RoomPermalinkCreator;

    // LegacyCallEventGrouper for this event
    callEventGrouper?: LegacyCallEventGrouper;

    // Symbol of the root node
    as?: string;

    // whether or not to always show timestamps
    alwaysShowTimestamps?: boolean;

    // whether or not to display the sender
    hideSender?: boolean;

    // whether or not to display thread info
    showThreadInfo?: boolean;

    // if specified and `true`, the message is being
    // hidden for moderation from other users but is
    // displayed to the current user either because they're
    // the author or they are a moderator
    isSeeingThroughMessageHiddenForModeration?: boolean;
}

interface IState {
    // Whether the action bar is focused.
    actionBarFocused: boolean;
    // Whether the event's sender has been verified.
    verified: string;
    // The Relations model from the JS SDK for reactions to `mxEvent`
    reactions?: Relations | null | undefined;

    hover: boolean;

    // Position of the context menu
    contextMenu?: {
        position: Pick<DOMRect, "top" | "left" | "bottom">;
        link?: string;
    };

    isQuoteExpanded?: boolean;

    thread: Thread;
    threadNotification?: NotificationCountType;
}

// MUST be rendered within a RoomContext with a set timelineRenderingType
export class UnwrappedEventTile extends React.Component<EventTileProps, IState> {
    private suppressReadReceiptAnimation: boolean;
    private isListeningForReceipts: boolean;
    private tile = React.createRef<IEventTileType>();
    private replyChain = React.createRef<ReplyChain>();
    private threadState: ThreadNotificationState;

    public readonly ref = createRef<HTMLElement>();

    static defaultProps = {
        // no-op function because onHeightChanged is optional yet some sub-components assume its existence
        onHeightChanged: function () {},
        forExport: false,
        layout: Layout.Group,
    };

    static contextType = RoomContext;
    public context!: React.ContextType<typeof RoomContext>;

    constructor(props: EventTileProps, context: React.ContextType<typeof MatrixClientContext>) {
        super(props, context);

        const thread = this.thread;

        this.state = {
            // Whether the action bar is focused.
            actionBarFocused: false,
            // Whether the event's sender has been verified.
            verified: null,
            // The Relations model from the JS SDK for reactions to `mxEvent`
            reactions: this.getReactions(),
            // Context menu position
            contextMenu: null,

            hover: false,

            thread,
        };

        // don't do RR animations until we are mounted
        this.suppressReadReceiptAnimation = true;

        // Throughout the component we manage a read receipt listener to see if our tile still
        // qualifies for a "sent" or "sending" state (based on their relevant conditions). We
        // don't want to over-subscribe to the read receipt events being fired, so we use a flag
        // to determine if we've already subscribed and use a combination of other flags to find
        // out if we should even be subscribed at all.
        this.isListeningForReceipts = false;
    }

    /**
     * When true, the tile qualifies for some sort of special read receipt. This could be a 'sending'
     * or 'sent' receipt, for example.
     * @returns {boolean}
     */
    private get isEligibleForSpecialReceipt(): boolean {
        // First, if there are other read receipts then just short-circuit this.
        if (this.props.readReceipts && this.props.readReceipts.length > 0) return false;
        if (!this.props.mxEvent) return false;

        // Sanity check (should never happen, but we shouldn't explode if it does)
        const room = MatrixClientPeg.get().getRoom(this.props.mxEvent.getRoomId());
        if (!room) return false;

        // Quickly check to see if the event was sent by us. If it wasn't, it won't qualify for
        // special read receipts.
        const myUserId = MatrixClientPeg.get().getUserId();
        if (this.props.mxEvent.getSender() !== myUserId) return false;

        // Finally, determine if the type is relevant to the user. This notably excludes state
        // events and pretty much anything that can't be sent by the composer as a message. For
        // those we rely on local echo giving the impression of things changing, and expect them
        // to be quick.
        const simpleSendableEvents = [EventType.Sticker, EventType.RoomMessage, EventType.RoomMessageEncrypted];
        if (!simpleSendableEvents.includes(this.props.mxEvent.getType() as EventType)) return false;

        // Default case
        return true;
    }

    private get shouldShowSentReceipt() {
        // If we're not even eligible, don't show the receipt.
        if (!this.isEligibleForSpecialReceipt) return false;

        // We only show the 'sent' receipt on the last successful event.
        if (!this.props.lastSuccessful) return false;

        // Check to make sure the sending state is appropriate. A null/undefined send status means
        // that the message is 'sent', so we're just double checking that it's explicitly not sent.
        if (this.props.eventSendStatus && this.props.eventSendStatus !== EventStatus.SENT) return false;

        // If anyone has read the event besides us, we don't want to show a sent receipt.
        const receipts = this.props.readReceipts || [];
        const myUserId = MatrixClientPeg.get().getUserId();
        if (receipts.some((r) => r.userId !== myUserId)) return false;

        // Finally, we should show a receipt.
        return true;
    }

    private get shouldShowSendingReceipt() {
        // If we're not even eligible, don't show the receipt.
        if (!this.isEligibleForSpecialReceipt) return false;

        // Check the event send status to see if we are pending. Null/undefined status means the
        // message was sent, so check for that and 'sent' explicitly.
        if (!this.props.eventSendStatus || this.props.eventSendStatus === EventStatus.SENT) return false;

        // Default to showing - there's no other event properties/behaviours we care about at
        // this point.
        return true;
    }

    componentDidMount() {
        this.suppressReadReceiptAnimation = false;
        const client = MatrixClientPeg.get();
        if (!this.props.forExport) {
            client.on(CryptoEvent.DeviceVerificationChanged, this.onDeviceVerificationChanged);
            client.on(CryptoEvent.UserTrustStatusChanged, this.onUserVerificationChanged);
            this.props.mxEvent.on(MatrixEventEvent.Decrypted, this.onDecrypted);
            DecryptionFailureTracker.instance.addVisibleEvent(this.props.mxEvent);
            if (this.props.showReactions) {
                this.props.mxEvent.on(MatrixEventEvent.RelationsCreated, this.onReactionsCreated);
            }

            if (this.shouldShowSentReceipt || this.shouldShowSendingReceipt) {
                client.on(RoomEvent.Receipt, this.onRoomReceipt);
                this.isListeningForReceipts = true;
            }
        }

        if (SettingsStore.getValue("feature_thread")) {
            this.props.mxEvent.on(ThreadEvent.Update, this.updateThread);

            if (this.thread && !this.supportsThreadNotifications) {
                this.setupNotificationListener(this.thread);
            }
        }

        client.decryptEventIfNeeded(this.props.mxEvent);

        const room = client.getRoom(this.props.mxEvent.getRoomId());
        room?.on(ThreadEvent.New, this.onNewThread);

        this.verifyEvent(this.props.mxEvent);
    }

    private get supportsThreadNotifications(): boolean {
        const client = MatrixClientPeg.get();
        return client.canSupport.get(Feature.ThreadUnreadNotifications) !== ServerSupport.Unsupported;
    }

    private setupNotificationListener(thread: Thread): void {
        if (!this.supportsThreadNotifications) {
            const notifications = RoomNotificationStateStore.instance.getThreadsRoomState(thread.room);
            this.threadState = notifications.getThreadRoomState(thread);
            this.threadState.on(NotificationStateEvents.Update, this.onThreadStateUpdate);
            this.onThreadStateUpdate();
        }
    }

    private onThreadStateUpdate = (): void => {
        if (!this.supportsThreadNotifications) {
            let threadNotification = null;
            switch (this.threadState?.color) {
                case NotificationColor.Grey:
                    threadNotification = NotificationCountType.Total;
                    break;
                case NotificationColor.Red:
                    threadNotification = NotificationCountType.Highlight;
                    break;
            }

            this.setState({
                threadNotification,
            });
        }
    };

    private updateThread = (thread: Thread) => {
        if (thread !== this.state.thread && !this.supportsThreadNotifications) {
            if (this.threadState) {
                this.threadState.off(NotificationStateEvents.Update, this.onThreadStateUpdate);
            }

            this.setupNotificationListener(thread);
        }

        this.setState({ thread });
    };

    shouldComponentUpdate(nextProps: EventTileProps, nextState: IState): boolean {
        if (objectHasDiff(this.state, nextState)) {
            return true;
        }

        return !this.propsEqual(this.props, nextProps);
    }

    componentWillUnmount() {
        const client = MatrixClientPeg.get();
        if (client) {
            client.removeListener(CryptoEvent.DeviceVerificationChanged, this.onDeviceVerificationChanged);
            client.removeListener(CryptoEvent.UserTrustStatusChanged, this.onUserVerificationChanged);
            client.removeListener(RoomEvent.Receipt, this.onRoomReceipt);
            const room = client.getRoom(this.props.mxEvent.getRoomId());
            room?.off(ThreadEvent.New, this.onNewThread);
        }
        this.isListeningForReceipts = false;
        this.props.mxEvent.removeListener(MatrixEventEvent.Decrypted, this.onDecrypted);
        if (this.props.showReactions) {
            this.props.mxEvent.removeListener(MatrixEventEvent.RelationsCreated, this.onReactionsCreated);
        }
        if (SettingsStore.getValue("feature_thread")) {
            this.props.mxEvent.off(ThreadEvent.Update, this.updateThread);
        }
        this.threadState?.off(NotificationStateEvents.Update, this.onThreadStateUpdate);
    }

    componentDidUpdate(prevProps: Readonly<EventTileProps>) {
        // If we're not listening for receipts and expect to be, register a listener.
        if (!this.isListeningForReceipts && (this.shouldShowSentReceipt || this.shouldShowSendingReceipt)) {
            MatrixClientPeg.get().on(RoomEvent.Receipt, this.onRoomReceipt);
            this.isListeningForReceipts = true;
        }
        // re-check the sender verification as outgoing events progress through the send process.
        if (prevProps.eventSendStatus !== this.props.eventSendStatus) {
            this.verifyEvent(this.props.mxEvent);
        }
    }

    private onNewThread = (thread: Thread) => {
        if (thread.id === this.props.mxEvent.getId()) {
            this.updateThread(thread);
            const room = MatrixClientPeg.get().getRoom(this.props.mxEvent.getRoomId());
            room.off(ThreadEvent.New, this.onNewThread);
        }
    };

    private get thread(): Thread | null {
        if (!SettingsStore.getValue("feature_thread")) {
            return null;
        }

        let thread = this.props.mxEvent.getThread();
        /**
         * Accessing the threads value through the room due to a race condition
         * that will be solved when there are proper backend support for threads
         * We currently have no reliable way to discover than an event is a thread
         * when we are at the sync stage
         */
        if (!thread) {
            const room = MatrixClientPeg.get().getRoom(this.props.mxEvent.getRoomId());
            thread = room?.findThreadForEvent(this.props.mxEvent);
        }
        return thread ?? null;
    }

    private renderThreadPanelSummary(): JSX.Element | null {
        if (!this.state.thread) {
            return null;
        }

        return (
            <div className="mx_ThreadPanel_replies">
                <span className="mx_ThreadPanel_replies_amount">{this.state.thread.length}</span>
                <ThreadMessagePreview thread={this.state.thread} />
            </div>
        );
    }

    private renderThreadInfo(): React.ReactNode {
        if (this.state.thread?.id === this.props.mxEvent.getId()) {
            return (
                <ThreadSummary mxEvent={this.props.mxEvent} thread={this.state.thread} data-testid="thread-summary" />
            );
        }

        if (this.context.timelineRenderingType === TimelineRenderingType.Search && this.props.mxEvent.threadRootId) {
            if (this.props.highlightLink) {
                return (
                    <a className="mx_ThreadSummary_icon" href={this.props.highlightLink}>
                        {_t("From a thread")}
                    </a>
                );
            }

            return <p className="mx_ThreadSummary_icon">{_t("From a thread")}</p>;
        }
    }

    private viewInRoom = (evt: ButtonEvent): void => {
        evt.preventDefault();
        evt.stopPropagation();
        dis.dispatch<ViewRoomPayload>({
            action: Action.ViewRoom,
            event_id: this.props.mxEvent.getId(),
            highlighted: true,
            room_id: this.props.mxEvent.getRoomId(),
            metricsTrigger: undefined, // room doesn't change
        });
    };

    private copyLinkToThread = async (evt: ButtonEvent): Promise<void> => {
        evt.preventDefault();
        evt.stopPropagation();
        const { permalinkCreator, mxEvent } = this.props;
        const matrixToUrl = permalinkCreator.forEvent(mxEvent.getId());
        await copyPlaintext(matrixToUrl);
    };

    private onRoomReceipt = (ev: MatrixEvent, room: Room): void => {
        // ignore events for other rooms
        const tileRoom = MatrixClientPeg.get().getRoom(this.props.mxEvent.getRoomId());
        if (room !== tileRoom) return;

        if (!this.shouldShowSentReceipt && !this.shouldShowSendingReceipt && !this.isListeningForReceipts) {
            return;
        }

        // We force update because we have no state or prop changes to queue up, instead relying on
        // the getters we use here to determine what needs rendering.
        this.forceUpdate(() => {
            // Per elsewhere in this file, we can remove the listener once we will have no further purpose for it.
            if (!this.shouldShowSentReceipt && !this.shouldShowSendingReceipt) {
                MatrixClientPeg.get().removeListener(RoomEvent.Receipt, this.onRoomReceipt);
                this.isListeningForReceipts = false;
            }
        });
    };

    /** called when the event is decrypted after we show it.
     */
    private onDecrypted = () => {
        // we need to re-verify the sending device.
        // (we call onHeightChanged in verifyEvent to handle the case where decryption
        // has caused a change in size of the event tile)
        this.verifyEvent(this.props.mxEvent);
        this.forceUpdate();
    };

    private onDeviceVerificationChanged = (userId: string, device: string): void => {
        if (userId === this.props.mxEvent.getSender()) {
            this.verifyEvent(this.props.mxEvent);
        }
    };

    private onUserVerificationChanged = (userId: string, _trustStatus: UserTrustLevel): void => {
        if (userId === this.props.mxEvent.getSender()) {
            this.verifyEvent(this.props.mxEvent);
        }
    };

    private async verifyEvent(mxEvent: MatrixEvent): Promise<void> {
        if (!mxEvent.isEncrypted() || mxEvent.isRedacted()) {
            return;
        }

        const encryptionInfo = MatrixClientPeg.get().getEventEncryptionInfo(mxEvent);
        const senderId = mxEvent.getSender();
        const userTrust = MatrixClientPeg.get().checkUserTrust(senderId);

        if (encryptionInfo.mismatchedSender) {
            // something definitely wrong is going on here
            this.setState(
                {
                    verified: E2EState.Warning,
                },
                this.props.onHeightChanged,
            ); // Decryption may have caused a change in size
            return;
        }

        if (!userTrust.isCrossSigningVerified()) {
            // If the message is unauthenticated, then display a grey
            // shield, otherwise if the user isn't cross-signed then
            // nothing's needed
            this.setState(
                {
                    verified: encryptionInfo.authenticated ? E2EState.Normal : E2EState.Unauthenticated,
                },
                this.props.onHeightChanged,
            ); // Decryption may have caused a change in size
            return;
        }

        const eventSenderTrust =
            encryptionInfo.sender && MatrixClientPeg.get().checkDeviceTrust(senderId, encryptionInfo.sender.deviceId);
        if (!eventSenderTrust) {
            this.setState(
                {
                    verified: E2EState.Unknown,
                },
                this.props.onHeightChanged,
            ); // Decryption may have caused a change in size
            return;
        }

        if (!eventSenderTrust.isVerified()) {
            this.setState(
                {
                    verified: E2EState.Warning,
                },
                this.props.onHeightChanged,
            ); // Decryption may have caused a change in size
            return;
        }

        if (!encryptionInfo.authenticated) {
            this.setState(
                {
                    verified: E2EState.Unauthenticated,
                },
                this.props.onHeightChanged,
            ); // Decryption may have caused a change in size
            return;
        }

        this.setState(
            {
                verified: E2EState.Verified,
            },
            this.props.onHeightChanged,
        ); // Decryption may have caused a change in size
    }

    private propsEqual(objA: EventTileProps, objB: EventTileProps): boolean {
        const keysA = Object.keys(objA);
        const keysB = Object.keys(objB);

        if (keysA.length !== keysB.length) {
            return false;
        }

        for (let i = 0; i < keysA.length; i++) {
            const key = keysA[i];

            if (!objB.hasOwnProperty(key)) {
                return false;
            }

            // need to deep-compare readReceipts
            if (key === "readReceipts") {
                const rA = objA[key];
                const rB = objB[key];
                if (rA === rB) {
                    continue;
                }

                if (!rA || !rB) {
                    return false;
                }

                if (rA.length !== rB.length) {
                    return false;
                }
                for (let j = 0; j < rA.length; j++) {
                    if (rA[j].userId !== rB[j].userId) {
                        return false;
                    }
                    // one has a member set and the other doesn't?
                    if (rA[j].roomMember !== rB[j].roomMember) {
                        return false;
                    }
                }
            } else {
                if (objA[key] !== objB[key]) {
                    return false;
                }
            }
        }
        return true;
    }

    private shouldHighlight(): boolean {
        if (this.props.forExport) return false;
        if (this.context.timelineRenderingType === TimelineRenderingType.Notification) return false;
        if (this.context.timelineRenderingType === TimelineRenderingType.ThreadsList) return false;

        const actions = MatrixClientPeg.get().getPushActionsForEvent(
            this.props.mxEvent.replacingEvent() || this.props.mxEvent,
        );
        if (!actions || !actions.tweaks) {
            return false;
        }

        // don't show self-highlights from another of our clients
        if (this.props.mxEvent.getSender() === MatrixClientPeg.get().credentials.userId) {
            return false;
        }

        return actions.tweaks.highlight;
    }

    private onSenderProfileClick = () => {
        dis.dispatch<ComposerInsertPayload>({
            action: Action.ComposerInsert,
            userId: this.props.mxEvent.getSender(),
            timelineRenderingType: this.context.timelineRenderingType,
        });
    };

<<<<<<< HEAD
    private onPermalinkClicked = e => {
=======
    private onRequestKeysClick = () => {
        this.setState({
            // Indicate in the UI that the keys have been requested (this is expected to
            // be reset if the component is mounted in the future).
            previouslyRequestedKeys: true,
        });

        // Cancel any outgoing key request for this event and resend it. If a response
        // is received for the request with the required keys, the event could be
        // decrypted successfully.
        MatrixClientPeg.get().cancelAndResendEventRoomKeyRequest(this.props.mxEvent);
    };

    private onPermalinkClicked = (e) => {
>>>>>>> d835721a
        // This allows the permalink to be opened in a new tab/window or copied as
        // matrix.to, but also for it to enable routing within Element when clicked.
        e.preventDefault();
        dis.dispatch<ViewRoomPayload>({
            action: Action.ViewRoom,
            event_id: this.props.mxEvent.getId(),
            highlighted: true,
            room_id: this.props.mxEvent.getRoomId(),
            metricsTrigger:
                this.context.timelineRenderingType === TimelineRenderingType.Search ? "MessageSearch" : undefined,
        });
    };

    private renderE2EPadlock() {
        const ev = this.props.mxEvent;

        // no icon for local rooms
        if (isLocalRoom(ev.getRoomId()!)) return;

        // event could not be decrypted
<<<<<<< HEAD
        if (ev.isDecryptionFailure()) {
            return <E2ePadlockDecryptionFailure />;
=======
        if (ev.getContent().msgtype === "m.bad.encrypted") {
            return <E2ePadlockUndecryptable />;
>>>>>>> d835721a
        }

        // event is encrypted and not redacted, display padlock corresponding to whether or not it is verified
        if (ev.isEncrypted() && !ev.isRedacted()) {
            if (this.state.verified === E2EState.Normal) {
                return; // no icon if we've not even cross-signed the user
            } else if (this.state.verified === E2EState.Verified) {
                return; // no icon for verified
            } else if (this.state.verified === E2EState.Unauthenticated) {
                return <E2ePadlockUnauthenticated />;
            } else if (this.state.verified === E2EState.Unknown) {
                return <E2ePadlockUnknown />;
            } else {
                return <E2ePadlockUnverified />;
            }
        }

        if (MatrixClientPeg.get().isRoomEncrypted(ev.getRoomId())) {
            // else if room is encrypted
            // and event is being encrypted or is not_sent (Unknown Devices/Network Error)
            if (ev.status === EventStatus.ENCRYPTING) {
                return;
            }
            if (ev.status === EventStatus.NOT_SENT) {
                return;
            }
            if (ev.isState()) {
                return; // we expect this to be unencrypted
            }
            if (ev.isRedacted()) {
                return; // we expect this to be unencrypted
            }
            // if the event is not encrypted, but it's an e2e room, show the open padlock
            return <E2ePadlockUnencrypted />;
        }

        // no padlock needed
        return null;
    }

    private onActionBarFocusChange = (actionBarFocused: boolean) => {
        this.setState({ actionBarFocused });
    };

    private getTile: () => IEventTileType = () => this.tile.current;

    private getReplyChain = (): ReplyChain => this.replyChain.current;

    private getReactions = () => {
        if (!this.props.showReactions || !this.props.getRelationsForEvent) {
            return null;
        }
        const eventId = this.props.mxEvent.getId();
        return this.props.getRelationsForEvent(eventId, "m.annotation", "m.reaction");
    };

    private onReactionsCreated = (relationType: string, eventType: string): void => {
        if (relationType !== "m.annotation" || eventType !== "m.reaction") {
            return;
        }
        this.setState({
            reactions: this.getReactions(),
        });
    };

    private onContextMenu = (ev: React.MouseEvent): void => {
        this.showContextMenu(ev);
    };

    private onTimestampContextMenu = (ev: React.MouseEvent): void => {
        this.showContextMenu(ev, this.props.permalinkCreator?.forEvent(this.props.mxEvent.getId()));
    };

    private showContextMenu(ev: React.MouseEvent, permalink?: string): void {
        const clickTarget = ev.target as HTMLElement;

        // Try to find an anchor element
        const anchorElement = clickTarget instanceof HTMLAnchorElement ? clickTarget : clickTarget.closest("a");

        // There is no way to copy non-PNG images into clipboard, so we can't
        // have our own handling for copying images, so we leave it to the
        // Electron layer (webcontents-handler.ts)
        if (clickTarget instanceof HTMLImageElement) return;

        // Return if we're in a browser and click either an a tag or we have
        // selected text, as in those cases we want to use the native browser
        // menu
        if (!PlatformPeg.get().allowOverridingNativeContextMenus() && (getSelectedText() || anchorElement)) return;

        // We don't want to show the menu when editing a message
        if (this.props.editState) return;

        ev.preventDefault();
        ev.stopPropagation();
        this.setState({
            contextMenu: {
                position: {
                    left: ev.clientX,
                    top: ev.clientY,
                    bottom: ev.clientY,
                },
                link: anchorElement?.href || permalink,
            },
            actionBarFocused: true,
        });
    }

    private onCloseMenu = (): void => {
        this.setState({
            contextMenu: null,
            actionBarFocused: false,
        });
    };

    private setQuoteExpanded = (expanded: boolean) => {
        this.setState({
            isQuoteExpanded: expanded,
        });
    };

    /**
     * In some cases we can't use shouldHideEvent() since whether or not we hide
     * an event depends on other things that the event itself
     * @returns {boolean} true if event should be hidden
     */
    private shouldHideEvent(): boolean {
        // If the call was replaced we don't render anything since we render the other call
        if (this.props.callEventGrouper?.hangupReason === CallErrorCode.Replaced) return true;

        return false;
    }

    private renderContextMenu(): React.ReactFragment {
        if (!this.state.contextMenu) return null;

        const tile = this.getTile();
        const replyChain = this.getReplyChain();
        const eventTileOps = tile?.getEventTileOps ? tile.getEventTileOps() : undefined;
        const collapseReplyChain = replyChain?.canCollapse() ? replyChain.collapse : undefined;

        return (
            <MessageContextMenu
                {...aboveRightOf(this.state.contextMenu.position)}
                mxEvent={this.props.mxEvent}
                permalinkCreator={this.props.permalinkCreator}
                eventTileOps={eventTileOps}
                collapseReplyChain={collapseReplyChain}
                onFinished={this.onCloseMenu}
                rightClick={true}
                reactions={this.state.reactions}
                link={this.state.contextMenu.link}
                getRelationsForEvent={this.props.getRelationsForEvent}
            />
        );
    }

    public render() {
        const msgtype = this.props.mxEvent.getContent().msgtype;
        const eventType = this.props.mxEvent.getType();
        const {
            hasRenderer,
            isBubbleMessage,
            isInfoMessage,
            isLeftAlignedBubbleMessage,
            noBubbleEvent,
            isSeeingThroughMessageHiddenForModeration,
        } = getEventDisplayInfo(this.props.mxEvent, this.context.showHiddenEvents, this.shouldHideEvent());
        const { isQuoteExpanded } = this.state;
        // This shouldn't happen: the caller should check we support this type
        // before trying to instantiate us
        if (!hasRenderer) {
            const { mxEvent } = this.props;
            logger.warn(`Event type not supported: type:${eventType} isState:${mxEvent.isState()}`);
            return (
                <div className="mx_EventTile mx_EventTile_info mx_MNoticeBody">
                    <div className="mx_EventTile_line">{_t("This event could not be displayed")}</div>
                </div>
            );
        }

        const isProbablyMedia = MediaEventHelper.isEligible(this.props.mxEvent);

        const lineClasses = classNames("mx_EventTile_line", {
            mx_EventTile_mediaLine: isProbablyMedia,
            mx_EventTile_image:
                this.props.mxEvent.getType() === EventType.RoomMessage &&
                this.props.mxEvent.getContent().msgtype === MsgType.Image,
            mx_EventTile_sticker: this.props.mxEvent.getType() === EventType.Sticker,
            mx_EventTile_emote:
                this.props.mxEvent.getType() === EventType.RoomMessage &&
                this.props.mxEvent.getContent().msgtype === MsgType.Emote,
        });

        const isSending = ["sending", "queued", "encrypting"].indexOf(this.props.eventSendStatus) !== -1;
        const isRedacted = isMessageEvent(this.props.mxEvent) && this.props.isRedacted;
        const isEncryptionFailure = this.props.mxEvent.isDecryptionFailure();

        let isContinuation = this.props.continuation;
        if (
            this.context.timelineRenderingType !== TimelineRenderingType.Room &&
            this.context.timelineRenderingType !== TimelineRenderingType.Search &&
            this.context.timelineRenderingType !== TimelineRenderingType.Thread &&
            this.props.layout !== Layout.Bubble
        ) {
            isContinuation = false;
        }

        const isEditing = !!this.props.editState;
        const classes = classNames({
            mx_EventTile_bubbleContainer: isBubbleMessage,
            mx_EventTile_leftAlignedBubble: isLeftAlignedBubbleMessage,
            mx_EventTile: true,
            mx_EventTile_isEditing: isEditing,
            mx_EventTile_info: isInfoMessage,
            mx_EventTile_12hr: this.props.isTwelveHour,
            // Note: we keep the `sending` state class for tests, not for our styles
            mx_EventTile_sending: !isEditing && isSending,
            mx_EventTile_highlight: this.shouldHighlight(),
            mx_EventTile_selected: this.props.isSelectedEvent || this.state.contextMenu,
            mx_EventTile_continuation:
                isContinuation || eventType === EventType.CallInvite || ElementCall.CALL_EVENT_TYPE.matches(eventType),
            mx_EventTile_last: this.props.last,
            mx_EventTile_lastInSection: this.props.lastInSection,
            mx_EventTile_contextual: this.props.contextual,
            mx_EventTile_actionBarFocused: this.state.actionBarFocused,
            mx_EventTile_verified: !isBubbleMessage && this.state.verified === E2EState.Verified,
            mx_EventTile_unverified: !isBubbleMessage && this.state.verified === E2EState.Warning,
            mx_EventTile_unknown: !isBubbleMessage && this.state.verified === E2EState.Unknown,
            mx_EventTile_bad: isEncryptionFailure,
            mx_EventTile_emote: msgtype === MsgType.Emote,
            mx_EventTile_noSender: this.props.hideSender,
            mx_EventTile_clamp: this.context.timelineRenderingType === TimelineRenderingType.ThreadsList,
            mx_EventTile_noBubble: noBubbleEvent,
        });

        // If the tile is in the Sending state, don't speak the message.
        const ariaLive = this.props.eventSendStatus !== null ? "off" : undefined;

        let permalink = "#";
        if (this.props.permalinkCreator) {
            permalink = this.props.permalinkCreator.forEvent(this.props.mxEvent.getId());
        }

        // we can't use local echoes as scroll tokens, because their event IDs change.
        // Local echos have a send "status".
        const scrollToken = this.props.mxEvent.status ? undefined : this.props.mxEvent.getId();

        let avatar: JSX.Element;
        let sender: JSX.Element;
        let avatarSize: number;
        let needsSenderProfile: boolean;

        if (this.context.timelineRenderingType === TimelineRenderingType.Notification) {
            avatarSize = 24;
            needsSenderProfile = true;
        } else if (isInfoMessage) {
            // a small avatar, with no sender profile, for
            // joins/parts/etc
            avatarSize = 14;
            needsSenderProfile = false;
        } else if (
            this.context.timelineRenderingType === TimelineRenderingType.ThreadsList ||
            (this.context.timelineRenderingType === TimelineRenderingType.Thread && !this.props.continuation)
        ) {
            avatarSize = 32;
            needsSenderProfile = true;
        } else if (eventType === EventType.RoomCreate || isBubbleMessage) {
            avatarSize = 0;
            needsSenderProfile = false;
        } else if (this.props.layout == Layout.IRC) {
            avatarSize = 14;
            needsSenderProfile = true;
        } else if (
            (this.props.continuation && this.context.timelineRenderingType !== TimelineRenderingType.File) ||
            eventType === EventType.CallInvite ||
            ElementCall.CALL_EVENT_TYPE.matches(eventType)
        ) {
            // no avatar or sender profile for continuation messages and call tiles
            avatarSize = 0;
            needsSenderProfile = false;
        } else {
            avatarSize = 30;
            needsSenderProfile = true;
        }

        if (this.props.mxEvent.sender && avatarSize) {
            let member;
            // set member to receiver (target) if it is a 3PID invite
            // so that the correct avatar is shown as the text is
            // `$target accepted the invitation for $email`
            if (this.props.mxEvent.getContent().third_party_invite) {
                member = this.props.mxEvent.target;
            } else {
                member = this.props.mxEvent.sender;
            }
            // In the ThreadsList view we use the entire EventTile as a click target to open the thread instead
            const viewUserOnClick = this.context.timelineRenderingType !== TimelineRenderingType.ThreadsList;
            avatar = (
                <div className="mx_EventTile_avatar">
                    <MemberAvatar
                        member={member}
                        width={avatarSize}
                        height={avatarSize}
                        viewUserOnClick={viewUserOnClick}
                        forceHistorical={this.props.mxEvent.getType() === EventType.RoomMember}
                    />
                </div>
            );
        }

        if (needsSenderProfile && this.props.hideSender !== true) {
            if (
                this.context.timelineRenderingType === TimelineRenderingType.Room ||
                this.context.timelineRenderingType === TimelineRenderingType.Search ||
                this.context.timelineRenderingType === TimelineRenderingType.Pinned ||
                this.context.timelineRenderingType === TimelineRenderingType.Thread
            ) {
                sender = <SenderProfile onClick={this.onSenderProfileClick} mxEvent={this.props.mxEvent} />;
            } else {
                sender = <SenderProfile mxEvent={this.props.mxEvent} />;
            }
        }

        const showMessageActionBar = !isEditing && !this.props.forExport;
        const actionBar = showMessageActionBar ? (
            <MessageActionBar
                mxEvent={this.props.mxEvent}
                reactions={this.state.reactions}
                permalinkCreator={this.props.permalinkCreator}
                getTile={this.getTile}
                getReplyChain={this.getReplyChain}
                onFocusChange={this.onActionBarFocusChange}
                isQuoteExpanded={isQuoteExpanded}
                toggleThreadExpanded={() => this.setQuoteExpanded(!isQuoteExpanded)}
                getRelationsForEvent={this.props.getRelationsForEvent}
            />
        ) : undefined;

        const showTimestamp =
            this.props.mxEvent.getTs() &&
            (this.props.alwaysShowTimestamps ||
                this.props.last ||
                this.state.hover ||
                this.state.actionBarFocused ||
                Boolean(this.state.contextMenu));

        // Thread panel shows the timestamp of the last reply in that thread
        let ts =
            this.context.timelineRenderingType !== TimelineRenderingType.ThreadsList
                ? this.props.mxEvent.getTs()
                : this.state.thread?.replyToEvent?.getTs();
        if (typeof ts !== "number") {
            // Fall back to something we can use
            ts = this.props.mxEvent.getTs();
        }

        const messageTimestamp = (
            <MessageTimestamp
                showRelative={this.context.timelineRenderingType === TimelineRenderingType.ThreadsList}
                showTwelveHour={this.props.isTwelveHour}
                ts={ts}
            />
        );

        const timestamp = showTimestamp && ts ? messageTimestamp : null;

<<<<<<< HEAD
=======
        const keyRequestHelpText = (
            <div className="mx_EventTile_keyRequestInfo_tooltip_contents">
                <p>
                    {this.state.previouslyRequestedKeys
                        ? _t(
                              "Your key share request has been sent - please check your other sessions " +
                                  "for key share requests.",
                          )
                        : _t(
                              "Key share requests are sent to your other sessions automatically. If you " +
                                  "rejected or dismissed the key share request on your other sessions, click " +
                                  "here to request the keys for this session again.",
                          )}
                </p>
                <p>
                    {_t(
                        "If your other sessions do not have the key for this message you will not " +
                            "be able to decrypt them.",
                    )}
                </p>
            </div>
        );
        const keyRequestInfoContent = this.state.previouslyRequestedKeys
            ? _t("Key request sent.")
            : _t(
                  "<requestLink>Re-request encryption keys</requestLink> from your other sessions.",
                  {},
                  {
                      requestLink: (sub) => (
                          <AccessibleButton
                              className="mx_EventTile_rerequestKeysCta"
                              kind="link_inline"
                              tabIndex={0}
                              onClick={this.onRequestKeysClick}
                          >
                              {sub}
                          </AccessibleButton>
                      ),
                  },
              );

        const keyRequestInfo =
            isEncryptionFailure && !isRedacted ? (
                <div className="mx_EventTile_keyRequestInfo">
                    <span className="mx_EventTile_keyRequestInfo_text">{keyRequestInfoContent}</span>
                    <TooltipButton helpText={keyRequestHelpText} />
                </div>
            ) : null;

>>>>>>> d835721a
        let reactionsRow;
        if (!isRedacted) {
            reactionsRow = (
                <ReactionsRow
                    mxEvent={this.props.mxEvent}
                    reactions={this.state.reactions}
                    key="mx_EventTile_reactionsRow"
                />
            );
        }

        const linkedTimestamp = (
            <a
                href={permalink}
                onClick={this.onPermalinkClicked}
                aria-label={formatTime(new Date(this.props.mxEvent.getTs()), this.props.isTwelveHour)}
                onContextMenu={this.onTimestampContextMenu}
            >
                {timestamp}
            </a>
        );

        const useIRCLayout = this.props.layout === Layout.IRC;
        const groupTimestamp = !useIRCLayout ? linkedTimestamp : null;
        const ircTimestamp = useIRCLayout ? linkedTimestamp : null;
        const bubbleTimestamp = this.props.layout === Layout.Bubble ? messageTimestamp : null;
        const groupPadlock = !useIRCLayout && !isBubbleMessage && this.renderE2EPadlock();
        const ircPadlock = useIRCLayout && !isBubbleMessage && this.renderE2EPadlock();

        let msgOption;
        if (this.props.showReadReceipts) {
            if (this.shouldShowSentReceipt || this.shouldShowSendingReceipt) {
                msgOption = <SentReceipt messageState={this.props.mxEvent.getAssociatedStatus()} />;
            } else {
                msgOption = (
                    <ReadReceiptGroup
                        readReceipts={this.props.readReceipts ?? []}
                        readReceiptMap={this.props.readReceiptMap ?? {}}
                        checkUnmounting={this.props.checkUnmounting}
                        suppressAnimation={this.suppressReadReceiptAnimation}
                        isTwelveHour={this.props.isTwelveHour}
                    />
                );
            }
        }

        let replyChain;
        if (
            haveRendererForEvent(this.props.mxEvent, this.context.showHiddenEvents) &&
            shouldDisplayReply(this.props.mxEvent)
        ) {
            replyChain = (
                <ReplyChain
                    parentEv={this.props.mxEvent}
                    onHeightChanged={this.props.onHeightChanged}
                    ref={this.replyChain}
                    forExport={this.props.forExport}
                    permalinkCreator={this.props.permalinkCreator}
                    layout={this.props.layout}
                    alwaysShowTimestamps={this.props.alwaysShowTimestamps || this.state.hover}
                    isQuoteExpanded={isQuoteExpanded}
                    setQuoteExpanded={this.setQuoteExpanded}
                    getRelationsForEvent={this.props.getRelationsForEvent}
                />
            );
        }

        // Use `getSender()` because searched events might not have a proper `sender`.
        const isOwnEvent = this.props.mxEvent?.getSender() === MatrixClientPeg.get().getUserId();

        switch (this.context.timelineRenderingType) {
            case TimelineRenderingType.Notification: {
                const room = MatrixClientPeg.get().getRoom(this.props.mxEvent.getRoomId());
                return React.createElement(
                    this.props.as || "li",
                    {
                        "className": classes,
                        "aria-live": ariaLive,
                        "aria-atomic": true,
                        "data-scroll-tokens": scrollToken,
                    },
                    [
                        <div className="mx_EventTile_roomName" key="mx_EventTile_roomName">
                            <RoomAvatar room={room} width={28} height={28} />
                            <a href={permalink} onClick={this.onPermalinkClicked}>
                                {room ? room.name : ""}
                            </a>
                        </div>,
                        <div className="mx_EventTile_senderDetails" key="mx_EventTile_senderDetails">
                            {avatar}
                            <a
                                href={permalink}
                                onClick={this.onPermalinkClicked}
                                onContextMenu={this.onTimestampContextMenu}
                            >
                                {sender}
                                {timestamp}
                            </a>
                        </div>,
                        <div className={lineClasses} key="mx_EventTile_line" onContextMenu={this.onContextMenu}>
                            {this.renderContextMenu()}
                            {renderTile(
                                TimelineRenderingType.Notification,
                                {
                                    ...this.props,

                                    // overrides
                                    ref: this.tile,
                                    isSeeingThroughMessageHiddenForModeration,

                                    // appease TS
                                    highlights: this.props.highlights,
                                    highlightLink: this.props.highlightLink,
                                    onHeightChanged: this.props.onHeightChanged,
                                    permalinkCreator: this.props.permalinkCreator,
                                },
                                this.context.showHiddenEvents,
                            )}
                        </div>,
                    ],
                );
            }
            case TimelineRenderingType.Thread: {
                return React.createElement(
                    this.props.as || "li",
                    {
                        "ref": this.ref,
                        "className": classes,
                        "aria-live": ariaLive,
                        "aria-atomic": true,
                        "data-scroll-tokens": scrollToken,
                        "data-has-reply": !!replyChain,
                        "data-layout": this.props.layout,
                        "data-self": isOwnEvent,
                        "data-event-id": this.props.mxEvent.getId(),
                        "onMouseEnter": () => this.setState({ hover: true }),
                        "onMouseLeave": () => this.setState({ hover: false }),
                    },
                    [
                        <div className="mx_EventTile_senderDetails" key="mx_EventTile_senderDetails">
                            {avatar}
                            {sender}
                        </div>,
                        <div className={lineClasses} key="mx_EventTile_line" onContextMenu={this.onContextMenu}>
                            {this.renderContextMenu()}
                            {replyChain}
                            {renderTile(
                                TimelineRenderingType.Thread,
                                {
                                    ...this.props,

                                    // overrides
                                    ref: this.tile,
                                    isSeeingThroughMessageHiddenForModeration,

                                    // appease TS
                                    highlights: this.props.highlights,
                                    highlightLink: this.props.highlightLink,
                                    onHeightChanged: this.props.onHeightChanged,
                                    permalinkCreator: this.props.permalinkCreator,
                                },
                                this.context.showHiddenEvents,
                            )}
                            {actionBar}
                            <a href={permalink} onClick={this.onPermalinkClicked}>
                                {timestamp}
                            </a>
                            {msgOption}
                        </div>,
                        reactionsRow,
                    ],
                );
            }
            case TimelineRenderingType.ThreadsList: {
                const room = MatrixClientPeg.get().getRoom(this.props.mxEvent.getRoomId());
                // tab-index=-1 to allow it to be focusable but do not add tab stop for it, primarily for screen readers
                return React.createElement(
                    this.props.as || "li",
                    {
                        "ref": this.ref,
                        "className": classes,
                        "tabIndex": -1,
                        "aria-live": ariaLive,
                        "aria-atomic": "true",
                        "data-scroll-tokens": scrollToken,
                        "data-layout": this.props.layout,
                        "data-shape": this.context.timelineRenderingType,
                        "data-self": isOwnEvent,
                        "data-has-reply": !!replyChain,
                        "data-notification": !this.supportsThreadNotifications
                            ? this.state.threadNotification
                            : undefined,
                        "onMouseEnter": () => this.setState({ hover: true }),
                        "onMouseLeave": () => this.setState({ hover: false }),
                        "onClick": (ev: MouseEvent) => {
                            dis.dispatch<ShowThreadPayload>({
                                action: Action.ShowThread,
                                rootEvent: this.props.mxEvent,
                                push: true,
                            });
                            const target = ev.currentTarget as HTMLElement;
                            const index = Array.from(target.parentElement.children).indexOf(target);
                            PosthogTrackers.trackInteraction("WebThreadsPanelThreadItem", ev, index);
                        },
                    },
                    <>
                        {sender}
                        {avatar}
                        {timestamp}
                        <div className={lineClasses} key="mx_EventTile_line">
                            <div className="mx_EventTile_body">
                                {this.props.mxEvent.isRedacted() ? (
                                    <RedactedBody mxEvent={this.props.mxEvent} />
                                ) : (
                                    MessagePreviewStore.instance.generatePreviewForEvent(this.props.mxEvent)
                                )}
                            </div>
                            {this.renderThreadPanelSummary()}
                        </div>
                        <Toolbar className="mx_MessageActionBar" aria-label={_t("Message Actions")} aria-live="off">
                            <RovingAccessibleTooltipButton
                                className="mx_MessageActionBar_iconButton"
                                onClick={this.viewInRoom}
                                title={_t("View in room")}
                                key="view_in_room"
                            >
                                <ViewInRoomIcon />
                            </RovingAccessibleTooltipButton>
                            <RovingAccessibleTooltipButton
                                className="mx_MessageActionBar_iconButton"
                                onClick={this.copyLinkToThread}
                                title={_t("Copy link to thread")}
                                key="copy_link_to_thread"
                            >
                                <LinkIcon />
                            </RovingAccessibleTooltipButton>
                        </Toolbar>
                        {msgOption}
                        <UnreadNotificationBadge room={room} threadId={this.props.mxEvent.getId()} />
                    </>,
                );
            }
            case TimelineRenderingType.File: {
                return React.createElement(
                    this.props.as || "li",
                    {
                        "className": classes,
                        "aria-live": ariaLive,
                        "aria-atomic": true,
                        "data-scroll-tokens": scrollToken,
                    },
                    [
                        <div className={lineClasses} key="mx_EventTile_line" onContextMenu={this.onContextMenu}>
                            {this.renderContextMenu()}
                            {renderTile(
                                TimelineRenderingType.File,
                                {
                                    ...this.props,

                                    // overrides
                                    ref: this.tile,
                                    isSeeingThroughMessageHiddenForModeration,

                                    // appease TS
                                    highlights: this.props.highlights,
                                    highlightLink: this.props.highlightLink,
                                    onHeightChanged: this.props.onHeightChanged,
                                    permalinkCreator: this.props.permalinkCreator,
                                },
                                this.context.showHiddenEvents,
                            )}
                        </div>,
                        <a
                            className="mx_EventTile_senderDetailsLink"
                            key="mx_EventTile_senderDetailsLink"
                            href={permalink}
                            onClick={this.onPermalinkClicked}
                        >
                            <div className="mx_EventTile_senderDetails" onContextMenu={this.onTimestampContextMenu}>
                                {sender}
                                {timestamp}
                            </div>
                        </a>,
                    ],
                );
            }

            default: {
                // Pinned, Room, Search
                // tab-index=-1 to allow it to be focusable but do not add tab stop for it, primarily for screen readers
                return React.createElement(
                    this.props.as || "li",
                    {
                        "ref": this.ref,
                        "className": classes,
                        "tabIndex": -1,
                        "aria-live": ariaLive,
                        "aria-atomic": "true",
                        "data-scroll-tokens": scrollToken,
                        "data-layout": this.props.layout,
                        "data-self": isOwnEvent,
                        "data-event-id": this.props.mxEvent.getId(),
                        "data-has-reply": !!replyChain,
                        "onMouseEnter": () => this.setState({ hover: true }),
                        "onMouseLeave": () => this.setState({ hover: false }),
                    },
                    <>
                        {ircTimestamp}
                        {sender}
                        {ircPadlock}
                        {avatar}
                        <div className={lineClasses} key="mx_EventTile_line" onContextMenu={this.onContextMenu}>
<<<<<<< HEAD
                            { this.renderContextMenu() }
                            { groupTimestamp }
                            { groupPadlock }
                            { replyChain }
                            { renderTile(this.context.timelineRenderingType, {
                                ...this.props,

                                // overrides
                                ref: this.tile,
                                isSeeingThroughMessageHiddenForModeration,
                                timestamp: bubbleTimestamp,

                                // appease TS
                                highlights: this.props.highlights,
                                highlightLink: this.props.highlightLink,
                                onHeightChanged: this.props.onHeightChanged,
                                permalinkCreator: this.props.permalinkCreator,
                            }, this.context.showHiddenEvents) }
                            { actionBar }
                            { this.props.layout === Layout.IRC && <>
                                { reactionsRow }
                                { this.renderThreadInfo() }
                            </> }
=======
                            {this.renderContextMenu()}
                            {groupTimestamp}
                            {groupPadlock}
                            {replyChain}
                            {renderTile(
                                this.context.timelineRenderingType,
                                {
                                    ...this.props,

                                    // overrides
                                    ref: this.tile,
                                    isSeeingThroughMessageHiddenForModeration,
                                    timestamp: bubbleTimestamp,

                                    // appease TS
                                    highlights: this.props.highlights,
                                    highlightLink: this.props.highlightLink,
                                    onHeightChanged: this.props.onHeightChanged,
                                    permalinkCreator: this.props.permalinkCreator,
                                },
                                this.context.showHiddenEvents,
                            )}
                            {keyRequestInfo}
                            {actionBar}
                            {this.props.layout === Layout.IRC && (
                                <>
                                    {reactionsRow}
                                    {this.renderThreadInfo()}
                                </>
                            )}
>>>>>>> d835721a
                        </div>
                        {this.props.layout !== Layout.IRC && (
                            <>
                                {reactionsRow}
                                {this.renderThreadInfo()}
                            </>
                        )}
                        {msgOption}
                    </>,
                );
            }
        }
    }
}

// Wrap all event tiles with the tile error boundary so that any throws even during construction are captured
const SafeEventTile = forwardRef((props: EventTileProps, ref: RefObject<UnwrappedEventTile>) => {
    return (
        <>
            <TileErrorBoundary mxEvent={props.mxEvent} layout={props.layout}>
                <UnwrappedEventTile ref={ref} {...props} />
            </TileErrorBoundary>
        </>
    );
});
export default SafeEventTile;

<<<<<<< HEAD
function E2ePadlockUnverified(props: Omit<IE2ePadlockProps, "title" | "icon">) {
    return (
        <E2ePadlock title={_t("Encrypted by an unverified session")} icon={E2ePadlockIcon.Warning} {...props} />
    );
}

function E2ePadlockUnencrypted(props: Omit<IE2ePadlockProps, "title" | "icon">) {
    return (
        <E2ePadlock title={_t("Unencrypted")} icon={E2ePadlockIcon.Warning} {...props} />
    );
}

function E2ePadlockUnknown(props: Omit<IE2ePadlockProps, "title" | "icon">) {
    return (
        <E2ePadlock title={_t("Encrypted by a deleted session")} icon={E2ePadlockIcon.Normal} {...props} />
    );
=======
function E2ePadlockUndecryptable(props) {
    return <E2ePadlock title={_t("This message cannot be decrypted")} icon={E2ePadlockIcon.Warning} {...props} />;
}

function E2ePadlockUnverified(props) {
    return <E2ePadlock title={_t("Encrypted by an unverified session")} icon={E2ePadlockIcon.Warning} {...props} />;
}

function E2ePadlockUnencrypted(props) {
    return <E2ePadlock title={_t("Unencrypted")} icon={E2ePadlockIcon.Warning} {...props} />;
}

function E2ePadlockUnknown(props) {
    return <E2ePadlock title={_t("Encrypted by a deleted session")} icon={E2ePadlockIcon.Normal} {...props} />;
>>>>>>> d835721a
}

function E2ePadlockUnauthenticated(props: Omit<IE2ePadlockProps, "title" | "icon">) {
    return (
        <E2ePadlock
            title={_t("The authenticity of this encrypted message can't be guaranteed on this device.")}
            icon={E2ePadlockIcon.Normal}
            {...props}
        />
    );
}

function E2ePadlockDecryptionFailure(props: Omit<IE2ePadlockProps, "title" | "icon">) {
    return (
        <E2ePadlock title={_t("This message could not be decrypted")} icon={E2ePadlockIcon.DecryptionFailure} {...props} />
    );
}

enum E2ePadlockIcon {
    Normal = "normal",
    Warning = "warning",
    DecryptionFailure = "decryption_failure",
}

interface IE2ePadlockProps {
    icon: E2ePadlockIcon;
    title: string;
}

interface IE2ePadlockState {
    hover: boolean;
}

class E2ePadlock extends React.Component<IE2ePadlockProps, IE2ePadlockState> {
    constructor(props: IE2ePadlockProps) {
        super(props);

        this.state = {
            hover: false,
        };
    }

    private onHoverStart = (): void => {
        this.setState({ hover: true });
    };

    private onHoverEnd = (): void => {
        this.setState({ hover: false });
    };

    public render(): JSX.Element {
        let tooltip = null;
        if (this.state.hover) {
            tooltip = <Tooltip className="mx_EventTile_e2eIcon_tooltip" label={this.props.title} />;
        }

        const classes = `mx_EventTile_e2eIcon mx_EventTile_e2eIcon_${this.props.icon}`;
        return (
            <div className={classes} onMouseEnter={this.onHoverStart} onMouseLeave={this.onHoverEnd}>
                {tooltip}
            </div>
        );
    }
}

interface ISentReceiptProps {
    messageState: string; // TODO: Types for message sending state
}

function SentReceipt({ messageState }: ISentReceiptProps) {
    const isSent = !messageState || messageState === "sent";
    const isFailed = messageState === "not_sent";
    const receiptClasses = classNames({
        mx_EventTile_receiptSent: isSent,
        mx_EventTile_receiptSending: !isSent && !isFailed,
    });

    let nonCssBadge = null;
    if (isFailed) {
        nonCssBadge = <NotificationBadge notification={StaticNotificationState.RED_EXCLAMATION} />;
    }

    let label = _t("Sending your message...");
    if (messageState === "encrypting") {
        label = _t("Encrypting your message...");
    } else if (isSent) {
        label = _t("Your message was sent");
    } else if (isFailed) {
        label = _t("Failed to send");
    }
    const [{ showTooltip, hideTooltip }, tooltip] = useTooltip({
        label: label,
        alignment: Alignment.TopRight,
    });

    return (
        <div className="mx_EventTile_msgOption">
            <div className="mx_ReadReceiptGroup">
                <div
                    className="mx_ReadReceiptGroup_button"
                    onMouseOver={showTooltip}
                    onMouseLeave={hideTooltip}
                    onFocus={showTooltip}
                    onBlur={hideTooltip}
                >
                    <span className="mx_ReadReceiptGroup_container">
                        <span className={receiptClasses}>{nonCssBadge}</span>
                    </span>
                </div>
                {tooltip}
            </div>
        </div>
    );
}<|MERGE_RESOLUTION|>--- conflicted
+++ resolved
@@ -50,20 +50,11 @@
 import NotificationBadge from "./NotificationBadge";
 import LegacyCallEventGrouper from "../../structures/LegacyCallEventGrouper";
 import { ComposerInsertPayload } from "../../../dispatcher/payloads/ComposerInsertPayload";
-<<<<<<< HEAD
-import { Action } from '../../../dispatcher/actions';
-import PlatformPeg from '../../../PlatformPeg';
-import MemberAvatar from '../avatars/MemberAvatar';
-import SenderProfile from '../messages/SenderProfile';
-import MessageTimestamp from '../messages/MessageTimestamp';
-=======
 import { Action } from "../../../dispatcher/actions";
 import PlatformPeg from "../../../PlatformPeg";
 import MemberAvatar from "../avatars/MemberAvatar";
 import SenderProfile from "../messages/SenderProfile";
 import MessageTimestamp from "../messages/MessageTimestamp";
-import TooltipButton from "../elements/TooltipButton";
->>>>>>> d835721a
 import { IReadReceiptInfo } from "./ReadReceiptMarker";
 import MessageActionBar from "../messages/MessageActionBar";
 import ReactionsRow from "../messages/ReactionsRow";
@@ -72,29 +63,16 @@
 import { MessagePreviewStore } from "../../../stores/room-list/MessagePreviewStore";
 import RoomContext, { TimelineRenderingType } from "../../../contexts/RoomContext";
 import { MediaEventHelper } from "../../../utils/MediaEventHelper";
-<<<<<<< HEAD
-import Toolbar from '../../../accessibility/Toolbar';
-import { RovingAccessibleTooltipButton } from '../../../accessibility/roving/RovingAccessibleTooltipButton';
-import { ThreadNotificationState } from '../../../stores/notifications/ThreadNotificationState';
-import { RoomNotificationStateStore } from '../../../stores/notifications/RoomNotificationStateStore';
-import { NotificationStateEvents } from '../../../stores/notifications/NotificationState';
-import { NotificationColor } from '../../../stores/notifications/NotificationColor';
-import { ButtonEvent } from '../elements/AccessibleButton';
-import { copyPlaintext, getSelectedText } from '../../../utils/strings';
-import { DecryptionFailureTracker } from '../../../DecryptionFailureTracker';
-import RedactedBody from '../messages/RedactedBody';
-=======
 import Toolbar from "../../../accessibility/Toolbar";
 import { RovingAccessibleTooltipButton } from "../../../accessibility/roving/RovingAccessibleTooltipButton";
 import { ThreadNotificationState } from "../../../stores/notifications/ThreadNotificationState";
 import { RoomNotificationStateStore } from "../../../stores/notifications/RoomNotificationStateStore";
 import { NotificationStateEvents } from "../../../stores/notifications/NotificationState";
 import { NotificationColor } from "../../../stores/notifications/NotificationColor";
-import AccessibleButton, { ButtonEvent } from "../elements/AccessibleButton";
+import { ButtonEvent } from "../elements/AccessibleButton";
 import { copyPlaintext, getSelectedText } from "../../../utils/strings";
 import { DecryptionFailureTracker } from "../../../DecryptionFailureTracker";
 import RedactedBody from "../messages/RedactedBody";
->>>>>>> d835721a
 import { ViewRoomPayload } from "../../../dispatcher/payloads/ViewRoomPayload";
 import { shouldDisplayReply } from "../../../utils/Reply";
 import PosthogTrackers from "../../../PosthogTrackers";
@@ -775,24 +753,7 @@
         });
     };
 
-<<<<<<< HEAD
-    private onPermalinkClicked = e => {
-=======
-    private onRequestKeysClick = () => {
-        this.setState({
-            // Indicate in the UI that the keys have been requested (this is expected to
-            // be reset if the component is mounted in the future).
-            previouslyRequestedKeys: true,
-        });
-
-        // Cancel any outgoing key request for this event and resend it. If a response
-        // is received for the request with the required keys, the event could be
-        // decrypted successfully.
-        MatrixClientPeg.get().cancelAndResendEventRoomKeyRequest(this.props.mxEvent);
-    };
-
     private onPermalinkClicked = (e) => {
->>>>>>> d835721a
         // This allows the permalink to be opened in a new tab/window or copied as
         // matrix.to, but also for it to enable routing within Element when clicked.
         e.preventDefault();
@@ -813,13 +774,8 @@
         if (isLocalRoom(ev.getRoomId()!)) return;
 
         // event could not be decrypted
-<<<<<<< HEAD
         if (ev.isDecryptionFailure()) {
             return <E2ePadlockDecryptionFailure />;
-=======
-        if (ev.getContent().msgtype === "m.bad.encrypted") {
-            return <E2ePadlockUndecryptable />;
->>>>>>> d835721a
         }
 
         // event is encrypted and not redacted, display padlock corresponding to whether or not it is verified
@@ -1186,58 +1142,6 @@
 
         const timestamp = showTimestamp && ts ? messageTimestamp : null;
 
-<<<<<<< HEAD
-=======
-        const keyRequestHelpText = (
-            <div className="mx_EventTile_keyRequestInfo_tooltip_contents">
-                <p>
-                    {this.state.previouslyRequestedKeys
-                        ? _t(
-                              "Your key share request has been sent - please check your other sessions " +
-                                  "for key share requests.",
-                          )
-                        : _t(
-                              "Key share requests are sent to your other sessions automatically. If you " +
-                                  "rejected or dismissed the key share request on your other sessions, click " +
-                                  "here to request the keys for this session again.",
-                          )}
-                </p>
-                <p>
-                    {_t(
-                        "If your other sessions do not have the key for this message you will not " +
-                            "be able to decrypt them.",
-                    )}
-                </p>
-            </div>
-        );
-        const keyRequestInfoContent = this.state.previouslyRequestedKeys
-            ? _t("Key request sent.")
-            : _t(
-                  "<requestLink>Re-request encryption keys</requestLink> from your other sessions.",
-                  {},
-                  {
-                      requestLink: (sub) => (
-                          <AccessibleButton
-                              className="mx_EventTile_rerequestKeysCta"
-                              kind="link_inline"
-                              tabIndex={0}
-                              onClick={this.onRequestKeysClick}
-                          >
-                              {sub}
-                          </AccessibleButton>
-                      ),
-                  },
-              );
-
-        const keyRequestInfo =
-            isEncryptionFailure && !isRedacted ? (
-                <div className="mx_EventTile_keyRequestInfo">
-                    <span className="mx_EventTile_keyRequestInfo_text">{keyRequestInfoContent}</span>
-                    <TooltipButton helpText={keyRequestHelpText} />
-                </div>
-            ) : null;
-
->>>>>>> d835721a
         let reactionsRow;
         if (!isRedacted) {
             reactionsRow = (
@@ -1550,31 +1454,6 @@
                         {ircPadlock}
                         {avatar}
                         <div className={lineClasses} key="mx_EventTile_line" onContextMenu={this.onContextMenu}>
-<<<<<<< HEAD
-                            { this.renderContextMenu() }
-                            { groupTimestamp }
-                            { groupPadlock }
-                            { replyChain }
-                            { renderTile(this.context.timelineRenderingType, {
-                                ...this.props,
-
-                                // overrides
-                                ref: this.tile,
-                                isSeeingThroughMessageHiddenForModeration,
-                                timestamp: bubbleTimestamp,
-
-                                // appease TS
-                                highlights: this.props.highlights,
-                                highlightLink: this.props.highlightLink,
-                                onHeightChanged: this.props.onHeightChanged,
-                                permalinkCreator: this.props.permalinkCreator,
-                            }, this.context.showHiddenEvents) }
-                            { actionBar }
-                            { this.props.layout === Layout.IRC && <>
-                                { reactionsRow }
-                                { this.renderThreadInfo() }
-                            </> }
-=======
                             {this.renderContextMenu()}
                             {groupTimestamp}
                             {groupPadlock}
@@ -1597,7 +1476,6 @@
                                 },
                                 this.context.showHiddenEvents,
                             )}
-                            {keyRequestInfo}
                             {actionBar}
                             {this.props.layout === Layout.IRC && (
                                 <>
@@ -1605,7 +1483,6 @@
                                     {this.renderThreadInfo()}
                                 </>
                             )}
->>>>>>> d835721a
                         </div>
                         {this.props.layout !== Layout.IRC && (
                             <>
@@ -1633,39 +1510,16 @@
 });
 export default SafeEventTile;
 
-<<<<<<< HEAD
 function E2ePadlockUnverified(props: Omit<IE2ePadlockProps, "title" | "icon">) {
-    return (
-        <E2ePadlock title={_t("Encrypted by an unverified session")} icon={E2ePadlockIcon.Warning} {...props} />
-    );
-}
-
-function E2ePadlockUnencrypted(props: Omit<IE2ePadlockProps, "title" | "icon">) {
-    return (
-        <E2ePadlock title={_t("Unencrypted")} icon={E2ePadlockIcon.Warning} {...props} />
-    );
-}
-
-function E2ePadlockUnknown(props: Omit<IE2ePadlockProps, "title" | "icon">) {
-    return (
-        <E2ePadlock title={_t("Encrypted by a deleted session")} icon={E2ePadlockIcon.Normal} {...props} />
-    );
-=======
-function E2ePadlockUndecryptable(props) {
-    return <E2ePadlock title={_t("This message cannot be decrypted")} icon={E2ePadlockIcon.Warning} {...props} />;
-}
-
-function E2ePadlockUnverified(props) {
     return <E2ePadlock title={_t("Encrypted by an unverified session")} icon={E2ePadlockIcon.Warning} {...props} />;
 }
 
-function E2ePadlockUnencrypted(props) {
+function E2ePadlockUnencrypted(props: Omit<IE2ePadlockProps, "title" | "icon">) {
     return <E2ePadlock title={_t("Unencrypted")} icon={E2ePadlockIcon.Warning} {...props} />;
 }
 
-function E2ePadlockUnknown(props) {
+function E2ePadlockUnknown(props: Omit<IE2ePadlockProps, "title" | "icon">) {
     return <E2ePadlock title={_t("Encrypted by a deleted session")} icon={E2ePadlockIcon.Normal} {...props} />;
->>>>>>> d835721a
 }
 
 function E2ePadlockUnauthenticated(props: Omit<IE2ePadlockProps, "title" | "icon">) {
@@ -1680,7 +1534,11 @@
 
 function E2ePadlockDecryptionFailure(props: Omit<IE2ePadlockProps, "title" | "icon">) {
     return (
-        <E2ePadlock title={_t("This message could not be decrypted")} icon={E2ePadlockIcon.DecryptionFailure} {...props} />
+        <E2ePadlock
+            title={_t("This message could not be decrypted")}
+            icon={E2ePadlockIcon.DecryptionFailure}
+            {...props}
+        />
     );
 }
 
