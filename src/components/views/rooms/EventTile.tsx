--- conflicted
+++ resolved
@@ -79,11 +79,8 @@
 import ThreadSummary, { ThreadMessagePreview } from "./ThreadSummary";
 import { ReadReceiptGroup } from './ReadReceiptGroup';
 import { useTooltip } from "../../../utils/useTooltip";
-<<<<<<< HEAD
 import { ShowThreadPayload } from "../../../dispatcher/payloads/ShowThreadPayload";
-=======
 import { isLocalRoom } from '../../../utils/localRoom/isLocalRoom';
->>>>>>> dfa844a0
 
 export type GetRelationsForEvent = (eventId: string, relationType: string, eventType: string) => Relations;
 
