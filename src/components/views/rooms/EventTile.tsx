/*
Copyright 2015 - 2022 The Matrix.org Foundation C.I.C.
Copyright 2019 Michael Telatynski <7t3chguy@gmail.com>

Licensed under the Apache License, Version 2.0 (the "License");
you may not use this file except in compliance with the License.
You may obtain a copy of the License at

    http://www.apache.org/licenses/LICENSE-2.0

Unless required by applicable law or agreed to in writing, software
distributed under the License is distributed on an "AS IS" BASIS,
WITHOUT WARRANTIES OR CONDITIONS OF ANY KIND, either express or implied.
See the License for the specific language governing permissions and
limitations under the License.
*/

import React, { createRef, forwardRef, MouseEvent, RefObject } from 'react';
import classNames from "classnames";
import { EventType, MsgType } from "matrix-js-sdk/src/@types/event";
import { EventStatus, MatrixEvent, MatrixEventEvent } from "matrix-js-sdk/src/models/event";
import { Relations } from "matrix-js-sdk/src/models/relations";
import { RoomMember } from "matrix-js-sdk/src/models/room-member";
import { Thread, ThreadEvent } from 'matrix-js-sdk/src/models/thread';
import { logger } from "matrix-js-sdk/src/logger";
import { NotificationCountType, Room, RoomEvent } from 'matrix-js-sdk/src/models/room';
import { CallErrorCode } from "matrix-js-sdk/src/webrtc/call";
import { CryptoEvent } from "matrix-js-sdk/src/crypto";
import { UserTrustLevel } from 'matrix-js-sdk/src/crypto/CrossSigning';

import ReplyChain from "../elements/ReplyChain";
import { _t } from '../../../languageHandler';
import dis from '../../../dispatcher/dispatcher';
import { Layout } from "../../../settings/enums/Layout";
import { formatTime } from "../../../DateUtils";
import { MatrixClientPeg } from '../../../MatrixClientPeg';
import MatrixClientContext from "../../../contexts/MatrixClientContext";
import { E2EState } from "./E2EIcon";
import RoomAvatar from "../avatars/RoomAvatar";
import MessageContextMenu from "../context_menus/MessageContextMenu";
import { aboveRightOf } from '../../structures/ContextMenu';
import { objectHasDiff } from "../../../utils/objects";
import Tooltip, { Alignment } from "../elements/Tooltip";
import EditorStateTransfer from "../../../utils/EditorStateTransfer";
import { RoomPermalinkCreator } from '../../../utils/permalinks/Permalinks';
import { StaticNotificationState } from "../../../stores/notifications/StaticNotificationState";
import NotificationBadge from "./NotificationBadge";
import CallEventGrouper from "../../structures/CallEventGrouper";
import { ComposerInsertPayload } from "../../../dispatcher/payloads/ComposerInsertPayload";
import { Action } from '../../../dispatcher/actions';
import PlatformPeg from '../../../PlatformPeg';
import MemberAvatar from '../avatars/MemberAvatar';
import SenderProfile from '../messages/SenderProfile';
import MessageTimestamp from '../messages/MessageTimestamp';
import TooltipButton from '../elements/TooltipButton';
import { IReadReceiptInfo } from "./ReadReceiptMarker";
import MessageActionBar from "../messages/MessageActionBar";
import ReactionsRow from '../messages/ReactionsRow';
import { getEventDisplayInfo } from '../../../utils/EventRenderingUtils';
import SettingsStore from "../../../settings/SettingsStore";
import { showThread } from '../../../dispatcher/dispatch-actions/threads';
import { MessagePreviewStore } from '../../../stores/room-list/MessagePreviewStore';
import RoomContext, { TimelineRenderingType } from "../../../contexts/RoomContext";
import { MediaEventHelper } from "../../../utils/MediaEventHelper";
import Toolbar from '../../../accessibility/Toolbar';
import { RovingAccessibleTooltipButton } from '../../../accessibility/roving/RovingAccessibleTooltipButton';
import { ThreadNotificationState } from '../../../stores/notifications/ThreadNotificationState';
import { RoomNotificationStateStore } from '../../../stores/notifications/RoomNotificationStateStore';
import { NotificationStateEvents } from '../../../stores/notifications/NotificationState';
import { NotificationColor } from '../../../stores/notifications/NotificationColor';
import AccessibleButton, { ButtonEvent } from '../elements/AccessibleButton';
import { copyPlaintext, getSelectedText } from '../../../utils/strings';
import { DecryptionFailureTracker } from '../../../DecryptionFailureTracker';
import RedactedBody from '../messages/RedactedBody';
import { ViewRoomPayload } from "../../../dispatcher/payloads/ViewRoomPayload";
import { shouldDisplayReply } from '../../../utils/Reply';
import PosthogTrackers from "../../../PosthogTrackers";
import TileErrorBoundary from '../messages/TileErrorBoundary';
import { haveRendererForEvent, isMessageEvent, renderTile } from "../../../events/EventTileFactory";
import ThreadSummary, { ThreadMessagePreview } from "./ThreadSummary";
import { ReadReceiptGroup } from './ReadReceiptGroup';
import { useTooltip } from "../../../utils/useTooltip";

export type GetRelationsForEvent = (eventId: string, relationType: string, eventType: string) => Relations;

// Our component structure for EventTiles on the timeline is:
//
// .-EventTile------------------------------------------------.
// | MemberAvatar (SenderProfile)                   TimeStamp |
// |    .-{Message,Textual}Event---------------. Read Avatars |
// |    |   .-MFooBody-------------------.     |              |
// |    |   |  (only if MessageEvent)    |     |              |
// |    |   '----------------------------'     |              |
// |    '--------------------------------------'              |
// '----------------------------------------------------------'

export interface IReadReceiptProps {
    userId: string;
    roomMember: RoomMember | null;
    ts: number;
}

export interface IEventTileOps {
    isWidgetHidden(): boolean;
    unhideWidget(): void;
}

export interface IEventTileType extends React.Component {
    getEventTileOps?(): IEventTileOps;
}

interface IProps {
    // the MatrixEvent to show
    mxEvent: MatrixEvent;

    // true if mxEvent is redacted. This is a prop because using mxEvent.isRedacted()
    // might not be enough when deciding shouldComponentUpdate - prevProps.mxEvent
    // references the same this.props.mxEvent.
    isRedacted?: boolean;

    // true if this is a continuation of the previous event (which has the
    // effect of not showing another avatar/displayname
    continuation?: boolean;

    // true if this is the last event in the timeline (which has the effect
    // of always showing the timestamp)
    last?: boolean;

    // true if the event is the last event in a section (adds a css class for
    // targeting)
    lastInSection?: boolean;

    // True if the event is the last successful (sent) event.
    lastSuccessful?: boolean;

    // true if this is search context (which has the effect of greying out
    // the text
    contextual?: boolean;

    // a list of words to highlight, ordered by longest first
    highlights?: string[];

    // link URL for the highlights
    highlightLink?: string;

    // should show URL previews for this event
    showUrlPreview?: boolean;

    // is this the focused event
    isSelectedEvent?: boolean;

    // callback called when dynamic content in events are loaded
    onHeightChanged?: () => void;

    // a list of read-receipts we should show. Each object has a 'roomMember' and 'ts'.
    readReceipts?: IReadReceiptProps[];

    // opaque readreceipt info for each userId; used by ReadReceiptMarker
    // to manage its animations. Should be an empty object when the room
    // first loads
    readReceiptMap?: { [userId: string]: IReadReceiptInfo };

    // A function which is used to check if the parent panel is being
    // unmounted, to avoid unnecessary work. Should return true if we
    // are being unmounted.
    checkUnmounting?: () => boolean;

    // the status of this event - ie, mxEvent.status. Denormalised to here so
    // that we can tell when it changes.
    eventSendStatus?: string;

    forExport?: boolean;

    // show twelve hour timestamps
    isTwelveHour?: boolean;

    // helper function to access relations for this event
    getRelationsForEvent?: GetRelationsForEvent;

    // whether to show reactions for this event
    showReactions?: boolean;

    // which layout to use
    layout?: Layout;

    // whether or not to show read receipts
    showReadReceipts?: boolean;

    // Used while editing, to pass the event, and to preserve editor state
    // from one editor instance to another when remounting the editor
    // upon receiving the remote echo for an unsent event.
    editState?: EditorStateTransfer;

    // Event ID of the event replacing the content of this event, if any
    replacingEventId?: string;

    // Helper to build permalinks for the room
    permalinkCreator?: RoomPermalinkCreator;

    // CallEventGrouper for this event
    callEventGrouper?: CallEventGrouper;

    // Symbol of the root node
    as?: string;

    // whether or not to always show timestamps
    alwaysShowTimestamps?: boolean;

    // whether or not to display the sender
    hideSender?: boolean;

    // whether or not to display thread info
    showThreadInfo?: boolean;

    // if specified and `true`, the message is being
    // hidden for moderation from other users but is
    // displayed to the current user either because they're
    // the author or they are a moderator
    isSeeingThroughMessageHiddenForModeration?: boolean;
}

interface IState {
    // Whether the action bar is focused.
    actionBarFocused: boolean;
    // Whether the event's sender has been verified.
    verified: string;
    // Whether onRequestKeysClick has been called since mounting.
    previouslyRequestedKeys: boolean;
    // The Relations model from the JS SDK for reactions to `mxEvent`
    reactions: Relations;

    hover: boolean;

    // Position of the context menu
    contextMenu?: {
        position: Pick<DOMRect, "top" | "left" | "bottom">;
        link?: string;
    };

    isQuoteExpanded?: boolean;

    thread: Thread;
    threadNotification?: NotificationCountType;
}

// MUST be rendered within a RoomContext with a set timelineRenderingType
export class UnwrappedEventTile extends React.Component<IProps, IState> {
    private suppressReadReceiptAnimation: boolean;
    private isListeningForReceipts: boolean;
    private tile = React.createRef<IEventTileType>();
    private replyChain = React.createRef<ReplyChain>();
    private threadState: ThreadNotificationState;

    public readonly ref = createRef<HTMLElement>();

    static defaultProps = {
        // no-op function because onHeightChanged is optional yet some sub-components assume its existence
        onHeightChanged: function() {},
        forExport: false,
        layout: Layout.Group,
    };

    static contextType = RoomContext;
    public context!: React.ContextType<typeof RoomContext>;

    constructor(props: IProps, context: React.ContextType<typeof MatrixClientContext>) {
        super(props, context);

        const thread = this.thread;

        this.state = {
            // Whether the action bar is focused.
            actionBarFocused: false,
            // Whether the event's sender has been verified.
            verified: null,
            // Whether onRequestKeysClick has been called since mounting.
            previouslyRequestedKeys: false,
            // The Relations model from the JS SDK for reactions to `mxEvent`
            reactions: this.getReactions(),
            // Context menu position
            contextMenu: null,

            hover: false,

            thread,
        };

        // don't do RR animations until we are mounted
        this.suppressReadReceiptAnimation = true;

        // Throughout the component we manage a read receipt listener to see if our tile still
        // qualifies for a "sent" or "sending" state (based on their relevant conditions). We
        // don't want to over-subscribe to the read receipt events being fired, so we use a flag
        // to determine if we've already subscribed and use a combination of other flags to find
        // out if we should even be subscribed at all.
        this.isListeningForReceipts = false;
    }

    /**
     * When true, the tile qualifies for some sort of special read receipt. This could be a 'sending'
     * or 'sent' receipt, for example.
     * @returns {boolean}
     */
    private get isEligibleForSpecialReceipt(): boolean {
        // First, if there are other read receipts then just short-circuit this.
        if (this.props.readReceipts && this.props.readReceipts.length > 0) return false;
        if (!this.props.mxEvent) return false;

        // Sanity check (should never happen, but we shouldn't explode if it does)
        const room = MatrixClientPeg.get().getRoom(this.props.mxEvent.getRoomId());
        if (!room) return false;

        // Quickly check to see if the event was sent by us. If it wasn't, it won't qualify for
        // special read receipts.
        const myUserId = MatrixClientPeg.get().getUserId();
        if (this.props.mxEvent.getSender() !== myUserId) return false;

        // Finally, determine if the type is relevant to the user. This notably excludes state
        // events and pretty much anything that can't be sent by the composer as a message. For
        // those we rely on local echo giving the impression of things changing, and expect them
        // to be quick.
        const simpleSendableEvents = [
            EventType.Sticker,
            EventType.RoomMessage,
            EventType.RoomMessageEncrypted,
        ];
        if (!simpleSendableEvents.includes(this.props.mxEvent.getType() as EventType)) return false;

        // Default case
        return true;
    }

    private get shouldShowSentReceipt() {
        // If we're not even eligible, don't show the receipt.
        if (!this.isEligibleForSpecialReceipt) return false;

        // We only show the 'sent' receipt on the last successful event.
        if (!this.props.lastSuccessful) return false;

        // Check to make sure the sending state is appropriate. A null/undefined send status means
        // that the message is 'sent', so we're just double checking that it's explicitly not sent.
        if (this.props.eventSendStatus && this.props.eventSendStatus !== EventStatus.SENT) return false;

        // If anyone has read the event besides us, we don't want to show a sent receipt.
        const receipts = this.props.readReceipts || [];
        const myUserId = MatrixClientPeg.get().getUserId();
        if (receipts.some(r => r.userId !== myUserId)) return false;

        // Finally, we should show a receipt.
        return true;
    }

    private get shouldShowSendingReceipt() {
        // If we're not even eligible, don't show the receipt.
        if (!this.isEligibleForSpecialReceipt) return false;

        // Check the event send status to see if we are pending. Null/undefined status means the
        // message was sent, so check for that and 'sent' explicitly.
        if (!this.props.eventSendStatus || this.props.eventSendStatus === EventStatus.SENT) return false;

        // Default to showing - there's no other event properties/behaviours we care about at
        // this point.
        return true;
    }

    // TODO: [REACT-WARNING] Move into constructor
    // eslint-disable-next-line
    UNSAFE_componentWillMount() {
        this.verifyEvent(this.props.mxEvent);
    }

    componentDidMount() {
        this.suppressReadReceiptAnimation = false;
        const client = MatrixClientPeg.get();
        if (!this.props.forExport) {
            client.on(CryptoEvent.DeviceVerificationChanged, this.onDeviceVerificationChanged);
            client.on(CryptoEvent.UserTrustStatusChanged, this.onUserVerificationChanged);
            this.props.mxEvent.on(MatrixEventEvent.Decrypted, this.onDecrypted);
            DecryptionFailureTracker.instance.addVisibleEvent(this.props.mxEvent);
            if (this.props.showReactions) {
                this.props.mxEvent.on(MatrixEventEvent.RelationsCreated, this.onReactionsCreated);
            }

            if (this.shouldShowSentReceipt || this.shouldShowSendingReceipt) {
                client.on(RoomEvent.Receipt, this.onRoomReceipt);
                this.isListeningForReceipts = true;
            }
        }

        if (SettingsStore.getValue("feature_thread")) {
            this.props.mxEvent.on(ThreadEvent.Update, this.updateThread);

            if (this.thread) {
                this.setupNotificationListener(this.thread);
            }
        }

        client.decryptEventIfNeeded(this.props.mxEvent);

        const room = client.getRoom(this.props.mxEvent.getRoomId());
        room?.on(ThreadEvent.New, this.onNewThread);
    }

    private setupNotificationListener = (thread: Thread): void => {
        const notifications = RoomNotificationStateStore.instance.getThreadsRoomState(thread.room);

        this.threadState = notifications.getThreadRoomState(thread);

        this.threadState.on(NotificationStateEvents.Update, this.onThreadStateUpdate);
        this.onThreadStateUpdate();
    };

    private onThreadStateUpdate = (): void => {
        let threadNotification = null;
        switch (this.threadState?.color) {
            case NotificationColor.Grey:
                threadNotification = NotificationCountType.Total;
                break;
            case NotificationColor.Red:
                threadNotification = NotificationCountType.Highlight;
                break;
        }

        this.setState({
            threadNotification,
        });
    };

    private updateThread = (thread: Thread) => {
        if (thread !== this.state.thread) {
            if (this.threadState) {
                this.threadState.off(NotificationStateEvents.Update, this.onThreadStateUpdate);
            }

            this.setupNotificationListener(thread);
        }

        this.setState({ thread });
    };

    // TODO: [REACT-WARNING] Replace with appropriate lifecycle event
    // eslint-disable-next-line
    UNSAFE_componentWillReceiveProps(nextProps: IProps) {
        // re-check the sender verification as outgoing events progress through
        // the send process.
        if (nextProps.eventSendStatus !== this.props.eventSendStatus) {
            this.verifyEvent(nextProps.mxEvent);
        }
    }

    shouldComponentUpdate(nextProps: IProps, nextState: IState): boolean {
        if (objectHasDiff(this.state, nextState)) {
            return true;
        }

        return !this.propsEqual(this.props, nextProps);
    }

    componentWillUnmount() {
        const client = MatrixClientPeg.get();
        client.removeListener(CryptoEvent.DeviceVerificationChanged, this.onDeviceVerificationChanged);
        client.removeListener(CryptoEvent.UserTrustStatusChanged, this.onUserVerificationChanged);
        client.removeListener(RoomEvent.Receipt, this.onRoomReceipt);
        this.isListeningForReceipts = false;
        this.props.mxEvent.removeListener(MatrixEventEvent.Decrypted, this.onDecrypted);
        if (this.props.showReactions) {
            this.props.mxEvent.removeListener(MatrixEventEvent.RelationsCreated, this.onReactionsCreated);
        }
        if (SettingsStore.getValue("feature_thread")) {
            this.props.mxEvent.off(ThreadEvent.Update, this.updateThread);
        }

        const room = MatrixClientPeg.get().getRoom(this.props.mxEvent.getRoomId());
        room?.off(ThreadEvent.New, this.onNewThread);
        if (this.threadState) {
            this.threadState.off(NotificationStateEvents.Update, this.onThreadStateUpdate);
        }
    }

    componentDidUpdate(prevProps: IProps, prevState: IState, snapshot) {
        // If we're not listening for receipts and expect to be, register a listener.
        if (!this.isListeningForReceipts && (this.shouldShowSentReceipt || this.shouldShowSendingReceipt)) {
            MatrixClientPeg.get().on(RoomEvent.Receipt, this.onRoomReceipt);
            this.isListeningForReceipts = true;
        }
    }

    private onNewThread = (thread: Thread) => {
        if (thread.id === this.props.mxEvent.getId()) {
            this.updateThread(thread);
            const room = MatrixClientPeg.get().getRoom(this.props.mxEvent.getRoomId());
            room.off(ThreadEvent.New, this.onNewThread);
        }
    };

    private get thread(): Thread | null {
        if (!SettingsStore.getValue("feature_thread")) {
            return null;
        }

        let thread = this.props.mxEvent.getThread();
        /**
         * Accessing the threads value through the room due to a race condition
         * that will be solved when there are proper backend support for threads
         * We currently have no reliable way to discover than an event is a thread
         * when we are at the sync stage
         */
        if (!thread) {
            const room = MatrixClientPeg.get().getRoom(this.props.mxEvent.getRoomId());
            thread = room?.findThreadForEvent(this.props.mxEvent);
        }
        return thread ?? null;
    }

    private renderThreadPanelSummary(): JSX.Element | null {
        if (!this.state.thread) {
            return null;
        }

        return <div className="mx_ThreadPanel_replies">
            <span className="mx_ThreadPanel_ThreadsAmount">
                { this.state.thread.length }
            </span>
            <ThreadMessagePreview thread={this.state.thread} />
        </div>;
    }

    private renderThreadInfo(): React.ReactNode {
        if (this.state.thread?.id === this.props.mxEvent.getId()) {
            return <ThreadSummary mxEvent={this.props.mxEvent} thread={this.state.thread} />;
        }

        if (this.context.timelineRenderingType === TimelineRenderingType.Search && this.props.mxEvent.threadRootId) {
            if (this.props.highlightLink) {
                return (
                    <a className="mx_ThreadSummaryIcon" href={this.props.highlightLink}>
                        { _t("From a thread") }
                    </a>
                );
            }

            return (
                <p className="mx_ThreadSummaryIcon">{ _t("From a thread") }</p>
            );
        }
    }

    private viewInRoom = (evt: ButtonEvent): void => {
        evt.preventDefault();
        evt.stopPropagation();
        dis.dispatch<ViewRoomPayload>({
            action: Action.ViewRoom,
            event_id: this.props.mxEvent.getId(),
            highlighted: true,
            room_id: this.props.mxEvent.getRoomId(),
            metricsTrigger: undefined, // room doesn't change
        });
    };

    private copyLinkToThread = async (evt: ButtonEvent): Promise<void> => {
        evt.preventDefault();
        evt.stopPropagation();
        const { permalinkCreator, mxEvent } = this.props;
        const matrixToUrl = permalinkCreator.forEvent(mxEvent.getId());
        await copyPlaintext(matrixToUrl);
    };

    private onRoomReceipt = (ev: MatrixEvent, room: Room): void => {
        // ignore events for other rooms
        const tileRoom = MatrixClientPeg.get().getRoom(this.props.mxEvent.getRoomId());
        if (room !== tileRoom) return;

        if (!this.shouldShowSentReceipt && !this.shouldShowSendingReceipt && !this.isListeningForReceipts) {
            return;
        }

        // We force update because we have no state or prop changes to queue up, instead relying on
        // the getters we use here to determine what needs rendering.
        this.forceUpdate(() => {
            // Per elsewhere in this file, we can remove the listener once we will have no further purpose for it.
            if (!this.shouldShowSentReceipt && !this.shouldShowSendingReceipt) {
                MatrixClientPeg.get().removeListener(RoomEvent.Receipt, this.onRoomReceipt);
                this.isListeningForReceipts = false;
            }
        });
    };

    /** called when the event is decrypted after we show it.
     */
    private onDecrypted = () => {
        // we need to re-verify the sending device.
        // (we call onHeightChanged in verifyEvent to handle the case where decryption
        // has caused a change in size of the event tile)
        this.verifyEvent(this.props.mxEvent);
        this.forceUpdate();
    };

    private onDeviceVerificationChanged = (userId: string, device: string): void => {
        if (userId === this.props.mxEvent.getSender()) {
            this.verifyEvent(this.props.mxEvent);
        }
    };

    private onUserVerificationChanged = (userId: string, _trustStatus: UserTrustLevel): void => {
        if (userId === this.props.mxEvent.getSender()) {
            this.verifyEvent(this.props.mxEvent);
        }
    };

    private async verifyEvent(mxEvent: MatrixEvent): Promise<void> {
        if (!mxEvent.isEncrypted() || mxEvent.isRedacted()) {
            return;
        }

        const encryptionInfo = MatrixClientPeg.get().getEventEncryptionInfo(mxEvent);
        const senderId = mxEvent.getSender();
        const userTrust = MatrixClientPeg.get().checkUserTrust(senderId);

        if (encryptionInfo.mismatchedSender) {
            // something definitely wrong is going on here
            this.setState({
                verified: E2EState.Warning,
            }, this.props.onHeightChanged); // Decryption may have caused a change in size
            return;
        }

        if (!userTrust.isCrossSigningVerified()) {
            // user is not verified, so default to everything is normal
            this.setState({
                verified: E2EState.Normal,
            }, this.props.onHeightChanged); // Decryption may have caused a change in size
            return;
        }

        const eventSenderTrust = encryptionInfo.sender && MatrixClientPeg.get().checkDeviceTrust(
            senderId, encryptionInfo.sender.deviceId,
        );
        if (!eventSenderTrust) {
            this.setState({
                verified: E2EState.Unknown,
            }, this.props.onHeightChanged); // Decryption may have caused a change in size
            return;
        }

        if (!eventSenderTrust.isVerified()) {
            this.setState({
                verified: E2EState.Warning,
            }, this.props.onHeightChanged); // Decryption may have caused a change in size
            return;
        }

        if (!encryptionInfo.authenticated) {
            this.setState({
                verified: E2EState.Unauthenticated,
            }, this.props.onHeightChanged); // Decryption may have caused a change in size
            return;
        }

        this.setState({
            verified: E2EState.Verified,
        }, this.props.onHeightChanged); // Decryption may have caused a change in size
    }

    private propsEqual(objA: IProps, objB: IProps): boolean {
        const keysA = Object.keys(objA);
        const keysB = Object.keys(objB);

        if (keysA.length !== keysB.length) {
            return false;
        }

        for (let i = 0; i < keysA.length; i++) {
            const key = keysA[i];

            if (!objB.hasOwnProperty(key)) {
                return false;
            }

            // need to deep-compare readReceipts
            if (key === 'readReceipts') {
                const rA = objA[key];
                const rB = objB[key];
                if (rA === rB) {
                    continue;
                }

                if (!rA || !rB) {
                    return false;
                }

                if (rA.length !== rB.length) {
                    return false;
                }
                for (let j = 0; j < rA.length; j++) {
                    if (rA[j].userId !== rB[j].userId) {
                        return false;
                    }
                    // one has a member set and the other doesn't?
                    if (rA[j].roomMember !== rB[j].roomMember) {
                        return false;
                    }
                }
            } else {
                if (objA[key] !== objB[key]) {
                    return false;
                }
            }
        }
        return true;
    }

    private shouldHighlight(): boolean {
        if (this.props.forExport) return false;
        if (this.context.timelineRenderingType === TimelineRenderingType.Notification) return false;
        if (this.context.timelineRenderingType === TimelineRenderingType.ThreadsList) return false;

        const actions = MatrixClientPeg.get().getPushActionsForEvent(
            this.props.mxEvent.replacingEvent() || this.props.mxEvent,
        );
        if (!actions || !actions.tweaks) { return false; }

        // don't show self-highlights from another of our clients
        if (this.props.mxEvent.getSender() === MatrixClientPeg.get().credentials.userId) {
            return false;
        }

        return actions.tweaks.highlight;
    }

    private onSenderProfileClick = () => {
        dis.dispatch<ComposerInsertPayload>({
            action: Action.ComposerInsert,
            userId: this.props.mxEvent.getSender(),
            timelineRenderingType: this.context.timelineRenderingType,
        });
    };

    private onRequestKeysClick = () => {
        this.setState({
            // Indicate in the UI that the keys have been requested (this is expected to
            // be reset if the component is mounted in the future).
            previouslyRequestedKeys: true,
        });

        // Cancel any outgoing key request for this event and resend it. If a response
        // is received for the request with the required keys, the event could be
        // decrypted successfully.
        MatrixClientPeg.get().cancelAndResendEventRoomKeyRequest(this.props.mxEvent);
    };

    private onPermalinkClicked = e => {
        // This allows the permalink to be opened in a new tab/window or copied as
        // matrix.to, but also for it to enable routing within Element when clicked.
        e.preventDefault();
        dis.dispatch<ViewRoomPayload>({
            action: Action.ViewRoom,
            event_id: this.props.mxEvent.getId(),
            highlighted: true,
            room_id: this.props.mxEvent.getRoomId(),
            metricsTrigger: this.context.timelineRenderingType === TimelineRenderingType.Search
                ? "MessageSearch"
                : undefined,
        });
    };

    private renderE2EPadlock() {
        const ev = this.props.mxEvent;

        // event could not be decrypted
        if (ev.getContent().msgtype === 'm.bad.encrypted') {
            return <E2ePadlockUndecryptable />;
        }

        // event is encrypted and not redacted, display padlock corresponding to whether or not it is verified
        if (ev.isEncrypted() && !ev.isRedacted()) {
            if (this.state.verified === E2EState.Normal) {
                return; // no icon if we've not even cross-signed the user
            } else if (this.state.verified === E2EState.Verified) {
                return; // no icon for verified
            } else if (this.state.verified === E2EState.Unauthenticated) {
                return (<E2ePadlockUnauthenticated />);
            } else if (this.state.verified === E2EState.Unknown) {
                return (<E2ePadlockUnknown />);
            } else {
                return (<E2ePadlockUnverified />);
            }
        }

        if (MatrixClientPeg.get().isRoomEncrypted(ev.getRoomId())) {
            // else if room is encrypted
            // and event is being encrypted or is not_sent (Unknown Devices/Network Error)
            if (ev.status === EventStatus.ENCRYPTING) {
                return;
            }
            if (ev.status === EventStatus.NOT_SENT) {
                return;
            }
            if (ev.isState()) {
                return; // we expect this to be unencrypted
            }
            if (ev.isRedacted()) {
                return; // we expect this to be unencrypted
            }
            // if the event is not encrypted, but it's an e2e room, show the open padlock
            return <E2ePadlockUnencrypted />;
        }

        // no padlock needed
        return null;
    }

    private onActionBarFocusChange = (actionBarFocused: boolean) => {
        this.setState({ actionBarFocused });
    };

    private getTile: () => IEventTileType = () => this.tile.current;

    private getReplyChain = (): ReplyChain => this.replyChain.current;

    private getReactions = () => {
        if (
            !this.props.showReactions ||
            !this.props.getRelationsForEvent
        ) {
            return null;
        }
        const eventId = this.props.mxEvent.getId();
        return this.props.getRelationsForEvent(eventId, "m.annotation", "m.reaction");
    };

    private onReactionsCreated = (relationType: string, eventType: string): void => {
        if (relationType !== "m.annotation" || eventType !== "m.reaction") {
            return;
        }
        this.setState({
            reactions: this.getReactions(),
        });
    };

    private onContextMenu = (ev: React.MouseEvent): void => {
        this.showContextMenu(ev);
    };

    private onTimestampContextMenu = (ev: React.MouseEvent): void => {
        this.showContextMenu(ev, this.props.permalinkCreator?.forEvent(this.props.mxEvent.getId()));
    };

    private showContextMenu(ev: React.MouseEvent, permalink?: string): void {
        const clickTarget = ev.target as HTMLElement;

        // Return if message right-click context menu isn't enabled
        if (!SettingsStore.getValue("feature_message_right_click_context_menu")) return;

        // Try to find an anchor element
        const anchorElement = (clickTarget instanceof HTMLAnchorElement) ? clickTarget : clickTarget.closest("a");

        // There is no way to copy non-PNG images into clipboard, so we can't
        // have our own handling for copying images, so we leave it to the
        // Electron layer (webcontents-handler.ts)
        if (clickTarget instanceof HTMLImageElement) return;

        // Return if we're in a browser and click either an a tag or we have
        // selected text, as in those cases we want to use the native browser
        // menu
        if (!PlatformPeg.get().allowOverridingNativeContextMenus() && (getSelectedText() || anchorElement)) return;

        // We don't want to show the menu when editing a message
        if (this.props.editState) return;

        ev.preventDefault();
        ev.stopPropagation();
        this.setState({
            contextMenu: {
                position: {
                    left: ev.clientX,
                    top: ev.clientY,
                    bottom: ev.clientY,
                },
                link: anchorElement?.href || permalink,
            },
            actionBarFocused: true,
        });
    }

    private onCloseMenu = (): void => {
        this.setState({
            contextMenu: null,
            actionBarFocused: false,
        });
    };

    private setQuoteExpanded = (expanded: boolean) => {
        this.setState({
            isQuoteExpanded: expanded,
        });
    };

    /**
     * In some cases we can't use shouldHideEvent() since whether or not we hide
     * an event depends on other things that the event itself
     * @returns {boolean} true if event should be hidden
     */
    private shouldHideEvent(): boolean {
        // If the call was replaced we don't render anything since we render the other call
        if (this.props.callEventGrouper?.hangupReason === CallErrorCode.Replaced) return true;

        return false;
    }

    private renderContextMenu(): React.ReactFragment {
        if (!this.state.contextMenu) return null;

        const tile = this.getTile();
        const replyChain = this.getReplyChain();
        const eventTileOps = tile?.getEventTileOps ? tile.getEventTileOps() : undefined;
        const collapseReplyChain = replyChain?.canCollapse() ? replyChain.collapse : undefined;

        return (
            <MessageContextMenu
                {...aboveRightOf(this.state.contextMenu.position)}
                mxEvent={this.props.mxEvent}
                permalinkCreator={this.props.permalinkCreator}
                eventTileOps={eventTileOps}
                collapseReplyChain={collapseReplyChain}
                onFinished={this.onCloseMenu}
                rightClick={true}
                reactions={this.state.reactions}
                link={this.state.contextMenu.link}
            />
        );
    }

    public render() {
        const msgtype = this.props.mxEvent.getContent().msgtype;
        const eventType = this.props.mxEvent.getType() as EventType;
        const {
            hasRenderer,
            isBubbleMessage,
            isInfoMessage,
            isLeftAlignedBubbleMessage,
            noBubbleEvent,
            isSeeingThroughMessageHiddenForModeration,
        } = getEventDisplayInfo(this.props.mxEvent, this.context.showHiddenEvents, this.shouldHideEvent());
        const { isQuoteExpanded } = this.state;

        // This shouldn't happen: the caller should check we support this type
        // before trying to instantiate us
        if (!hasRenderer) {
            const { mxEvent } = this.props;
            logger.warn(`Event type not supported: type:${eventType} isState:${mxEvent.isState()}`);
            return <div className="mx_EventTile mx_EventTile_info mx_MNoticeBody">
                <div className="mx_EventTile_line">
                    { _t('This event could not be displayed') }
                </div>
            </div>;
        }

        const isProbablyMedia = MediaEventHelper.isEligible(this.props.mxEvent);

        const lineClasses = classNames("mx_EventTile_line", {
            mx_EventTile_mediaLine: isProbablyMedia,
            mx_EventTile_image: (
                this.props.mxEvent.getType() === EventType.RoomMessage &&
                this.props.mxEvent.getContent().msgtype === MsgType.Image
            ),
            mx_EventTile_sticker: this.props.mxEvent.getType() === EventType.Sticker,
            mx_EventTile_emote: (
                this.props.mxEvent.getType() === EventType.RoomMessage &&
                this.props.mxEvent.getContent().msgtype === MsgType.Emote
            ),
        });

        const isSending = (['sending', 'queued', 'encrypting'].indexOf(this.props.eventSendStatus) !== -1);
        const isRedacted = isMessageEvent(this.props.mxEvent) && this.props.isRedacted;
        const isEncryptionFailure = this.props.mxEvent.isDecryptionFailure();

        let isContinuation = this.props.continuation;
        if (this.context.timelineRenderingType !== TimelineRenderingType.Room &&
            this.context.timelineRenderingType !== TimelineRenderingType.Search &&
            this.context.timelineRenderingType !== TimelineRenderingType.Thread &&
            this.props.layout !== Layout.Bubble
        ) {
            isContinuation = false;
        }

        const isEditing = !!this.props.editState;
        const classes = classNames({
            mx_EventTile_bubbleContainer: isBubbleMessage,
            mx_EventTile_leftAlignedBubble: isLeftAlignedBubbleMessage,
            mx_EventTile: true,
            mx_EventTile_isEditing: isEditing,
            mx_EventTile_info: isInfoMessage,
            mx_EventTile_12hr: this.props.isTwelveHour,
            // Note: we keep the `sending` state class for tests, not for our styles
            mx_EventTile_sending: !isEditing && isSending,
            mx_EventTile_highlight: this.shouldHighlight(),
            mx_EventTile_selected: this.props.isSelectedEvent || this.state.contextMenu,
            mx_EventTile_continuation: isContinuation || eventType === EventType.CallInvite,
            mx_EventTile_last: this.props.last,
            mx_EventTile_lastInSection: this.props.lastInSection,
            mx_EventTile_contextual: this.props.contextual,
            mx_EventTile_actionBarFocused: this.state.actionBarFocused,
            mx_EventTile_verified: !isBubbleMessage && this.state.verified === E2EState.Verified,
            mx_EventTile_unverified: !isBubbleMessage && this.state.verified === E2EState.Warning,
            mx_EventTile_unknown: !isBubbleMessage && this.state.verified === E2EState.Unknown,
            mx_EventTile_bad: isEncryptionFailure,
            mx_EventTile_emote: msgtype === MsgType.Emote,
            mx_EventTile_noSender: this.props.hideSender,
            mx_EventTile_clamp: this.context.timelineRenderingType === TimelineRenderingType.ThreadsList,
            mx_EventTile_noBubble: noBubbleEvent,
        });

        // If the tile is in the Sending state, don't speak the message.
        const ariaLive = (this.props.eventSendStatus !== null) ? 'off' : undefined;

        let permalink = "#";
        if (this.props.permalinkCreator) {
            permalink = this.props.permalinkCreator.forEvent(this.props.mxEvent.getId());
        }

        // we can't use local echoes as scroll tokens, because their event IDs change.
        // Local echos have a send "status".
        const scrollToken = this.props.mxEvent.status
            ? undefined
            : this.props.mxEvent.getId();

        let avatar: JSX.Element;
        let sender: JSX.Element;
        let avatarSize: number;
        let needsSenderProfile: boolean;

        if (this.context.timelineRenderingType === TimelineRenderingType.Notification) {
            avatarSize = 24;
            needsSenderProfile = true;
        } else if (isInfoMessage) {
            // a small avatar, with no sender profile, for
            // joins/parts/etc
            avatarSize = 14;
            needsSenderProfile = false;
        } else if (this.context.timelineRenderingType === TimelineRenderingType.ThreadsList ||
            (this.context.timelineRenderingType === TimelineRenderingType.Thread && !this.props.continuation)
        ) {
            avatarSize = 32;
            needsSenderProfile = true;
        } else if (eventType === EventType.RoomCreate || isBubbleMessage) {
            avatarSize = 0;
            needsSenderProfile = false;
        } else if (this.props.layout == Layout.IRC) {
            avatarSize = 14;
            needsSenderProfile = true;
        } else if (
            (this.props.continuation && this.context.timelineRenderingType !== TimelineRenderingType.File) ||
            eventType === EventType.CallInvite
        ) {
            // no avatar or sender profile for continuation messages and call tiles
            avatarSize = 0;
            needsSenderProfile = false;
        } else {
            avatarSize = 30;
            needsSenderProfile = true;
        }

        if (this.props.mxEvent.sender && avatarSize) {
            let member;
            // set member to receiver (target) if it is a 3PID invite
            // so that the correct avatar is shown as the text is
            // `$target accepted the invitation for $email`
            if (this.props.mxEvent.getContent().third_party_invite) {
                member = this.props.mxEvent.target;
            } else {
                member = this.props.mxEvent.sender;
            }
            avatar = (
                <div className="mx_EventTile_avatar">
                    <MemberAvatar
                        member={member}
                        width={avatarSize}
                        height={avatarSize}
                        viewUserOnClick={true}
                        forceHistorical={this.props.mxEvent.getType() === EventType.RoomMember}
                    />
                </div>
            );
        }

        if (needsSenderProfile && this.props.hideSender !== true) {
            if (this.context.timelineRenderingType === TimelineRenderingType.Room ||
                this.context.timelineRenderingType === TimelineRenderingType.Search ||
                this.context.timelineRenderingType === TimelineRenderingType.Pinned ||
                this.context.timelineRenderingType === TimelineRenderingType.Thread
            ) {
                sender = <SenderProfile
                    onClick={this.onSenderProfileClick}
                    mxEvent={this.props.mxEvent}
                />;
            } else {
                sender = <SenderProfile
                    mxEvent={this.props.mxEvent}
                />;
            }
        }

        const showMessageActionBar = !isEditing && !this.props.forExport;
        const actionBar = showMessageActionBar ? <MessageActionBar
            mxEvent={this.props.mxEvent}
            reactions={this.state.reactions}
            permalinkCreator={this.props.permalinkCreator}
            getTile={this.getTile}
            getReplyChain={this.getReplyChain}
            onFocusChange={this.onActionBarFocusChange}
            isQuoteExpanded={isQuoteExpanded}
            toggleThreadExpanded={() => this.setQuoteExpanded(!isQuoteExpanded)}
            getRelationsForEvent={this.props.getRelationsForEvent}
        /> : undefined;

        const showTimestamp = this.props.mxEvent.getTs()
            && (this.props.alwaysShowTimestamps
            || this.props.last
            || this.state.hover
            || this.state.actionBarFocused
            || Boolean(this.state.contextMenu));

        // Thread panel shows the timestamp of the last reply in that thread
        const ts = this.context.timelineRenderingType !== TimelineRenderingType.ThreadsList
            ? this.props.mxEvent.getTs()
            : this.state.thread?.replyToEvent.getTs();

        const messageTimestamp = <MessageTimestamp
            showRelative={this.context.timelineRenderingType === TimelineRenderingType.ThreadsList}
            showTwelveHour={this.props.isTwelveHour}
            ts={ts}
        />;

        const timestamp = showTimestamp && ts ? messageTimestamp : null;

        const keyRequestHelpText =
            <div className="mx_EventTile_keyRequestInfo_tooltip_contents">
                <p>
                    { this.state.previouslyRequestedKeys ?
                        _t('Your key share request has been sent - please check your other sessions ' +
                           'for key share requests.') :
                        _t('Key share requests are sent to your other sessions automatically. If you ' +
                           'rejected or dismissed the key share request on your other sessions, click ' +
                           'here to request the keys for this session again.')
                    }
                </p>
                <p>
                    { _t('If your other sessions do not have the key for this message you will not ' +
                         'be able to decrypt them.')
                    }
                </p>
            </div>;
        const keyRequestInfoContent = this.state.previouslyRequestedKeys ?
            _t('Key request sent.') :
            _t(
                '<requestLink>Re-request encryption keys</requestLink> from your other sessions.',
                {},
                {
                    'requestLink': (sub) =>
                        <AccessibleButton
                            className="mx_EventTile_rerequestKeysCta"
                            kind='link_inline'
                            tabIndex={0}
                            onClick={this.onRequestKeysClick}
                        >
                            { sub }
                        </AccessibleButton>,
                },
            );

        const keyRequestInfo = isEncryptionFailure && !isRedacted ?
            <div className="mx_EventTile_keyRequestInfo">
                <span className="mx_EventTile_keyRequestInfo_text">
                    { keyRequestInfoContent }
                </span>
                <TooltipButton helpText={keyRequestHelpText} />
            </div> : null;

        let reactionsRow;
        if (!isRedacted) {
            reactionsRow = <ReactionsRow
                mxEvent={this.props.mxEvent}
                reactions={this.state.reactions}
                key="mx_EventTile_reactionsRow"
            />;
        }

        const linkedTimestamp = <a
            href={permalink}
            onClick={this.onPermalinkClicked}
            aria-label={formatTime(new Date(this.props.mxEvent.getTs()), this.props.isTwelveHour)}
            onContextMenu={this.onTimestampContextMenu}
        >
            { timestamp }
        </a>;

        const useIRCLayout = this.props.layout === Layout.IRC;
        const groupTimestamp = !useIRCLayout ? linkedTimestamp : null;
        const ircTimestamp = useIRCLayout ? linkedTimestamp : null;
        const bubbleTimestamp = this.props.layout === Layout.Bubble ? messageTimestamp : null;
        const groupPadlock = !useIRCLayout && !isBubbleMessage && this.renderE2EPadlock();
        const ircPadlock = useIRCLayout && !isBubbleMessage && this.renderE2EPadlock();

        let msgOption;
        if (this.props.showReadReceipts) {
            if (this.shouldShowSentReceipt || this.shouldShowSendingReceipt) {
                msgOption = <SentReceipt messageState={this.props.mxEvent.getAssociatedStatus()} />;
            } else {
                msgOption = <ReadReceiptGroup
                    readReceipts={this.props.readReceipts ?? []}
                    readReceiptMap={this.props.readReceiptMap ?? {}}
                    checkUnmounting={this.props.checkUnmounting}
                    suppressAnimation={this.suppressReadReceiptAnimation}
                    isTwelveHour={this.props.isTwelveHour}
                />;
            }
        }

        let replyChain;
        if (
            haveRendererForEvent(this.props.mxEvent, this.context.showHiddenEvents) &&
            shouldDisplayReply(this.props.mxEvent)
        ) {
            replyChain = <ReplyChain
                parentEv={this.props.mxEvent}
                onHeightChanged={this.props.onHeightChanged}
                ref={this.replyChain}
                forExport={this.props.forExport}
                permalinkCreator={this.props.permalinkCreator}
                layout={this.props.layout}
                alwaysShowTimestamps={this.props.alwaysShowTimestamps || this.state.hover}
                isQuoteExpanded={isQuoteExpanded}
                setQuoteExpanded={this.setQuoteExpanded}
                getRelationsForEvent={this.props.getRelationsForEvent}
            />;
        }

        const isOwnEvent = this.props.mxEvent?.sender?.userId === MatrixClientPeg.get().getUserId();

        switch (this.context.timelineRenderingType) {
            case TimelineRenderingType.Notification: {
                const room = MatrixClientPeg.get().getRoom(this.props.mxEvent.getRoomId());
                return React.createElement(this.props.as || "li", {
                    "className": classes,
                    "aria-live": ariaLive,
                    "aria-atomic": true,
                    "data-scroll-tokens": scrollToken,
                }, [
                    <div className="mx_EventTile_roomName" key="mx_EventTile_roomName">
                        <RoomAvatar room={room} width={28} height={28} />
                        <a href={permalink} onClick={this.onPermalinkClicked}>
                            { room ? room.name : '' }
                        </a>
                    </div>,
                    <div className="mx_EventTile_senderDetails" key="mx_EventTile_senderDetails">
                        { avatar }
                        <a
                            href={permalink}
                            onClick={this.onPermalinkClicked}
                            onContextMenu={this.onTimestampContextMenu}
                        >
                            { sender }
                            { timestamp }
                        </a>
                    </div>,
                    <div className={lineClasses} key="mx_EventTile_line" onContextMenu={this.onContextMenu}>
                        { this.renderContextMenu() }
                        { renderTile(TimelineRenderingType.Notification, {
                            ...this.props,

                            // overrides
                            ref: this.tile,
                            isSeeingThroughMessageHiddenForModeration,

                            // appease TS
                            highlights: this.props.highlights,
                            highlightLink: this.props.highlightLink,
                            onHeightChanged: this.props.onHeightChanged,
                            permalinkCreator: this.props.permalinkCreator,
                        }, this.context.showHiddenEvents) }
                    </div>,
                ]);
            }
            case TimelineRenderingType.Thread: {
                const room = MatrixClientPeg.get().getRoom(this.props.mxEvent.getRoomId());
                return React.createElement(this.props.as || "li", {
                    "ref": this.ref,
                    "className": classes,
                    "aria-live": ariaLive,
                    "aria-atomic": true,
                    "data-scroll-tokens": scrollToken,
                    "data-has-reply": !!replyChain,
                    "data-layout": this.props.layout,
                    "data-self": isOwnEvent,
                    "data-event-id": this.props.mxEvent.getId(),
                    "onMouseEnter": () => this.setState({ hover: true }),
                    "onMouseLeave": () => this.setState({ hover: false }),
                }, [
                    <div className="mx_EventTile_roomName" key="mx_EventTile_roomName">
                        <RoomAvatar room={room} width={28} height={28} />
                        <a href={permalink} onClick={this.onPermalinkClicked}>
                            { room ? room.name : '' }
                        </a>
                    </div>,
                    <div className="mx_EventTile_senderDetails" key="mx_EventTile_senderDetails">
                        { avatar }
                        { sender }
                    </div>,
                    <div className={lineClasses} key="mx_EventTile_line" onContextMenu={this.onContextMenu}>
                        { this.renderContextMenu() }
                        { replyChain }
                        { renderTile(TimelineRenderingType.Thread, {
                            ...this.props,

                            // overrides
                            ref: this.tile,
                            isSeeingThroughMessageHiddenForModeration,

                            // appease TS
                            highlights: this.props.highlights,
                            highlightLink: this.props.highlightLink,
                            onHeightChanged: this.props.onHeightChanged,
                            permalinkCreator: this.props.permalinkCreator,
                        }, this.context.showHiddenEvents) }
                        { actionBar }
                        <a href={permalink} onClick={this.onPermalinkClicked}>
                            { timestamp }
                        </a>
                    </div>,
                    reactionsRow,
                ]);
            }
            case TimelineRenderingType.ThreadsList: {
                // tab-index=-1 to allow it to be focusable but do not add tab stop for it, primarily for screen readers
                return (
                    React.createElement(this.props.as || "li", {
                        "ref": this.ref,
                        "className": classes,
                        "tabIndex": -1,
                        "aria-live": ariaLive,
                        "aria-atomic": "true",
                        "data-scroll-tokens": scrollToken,
                        "data-layout": this.props.layout,
                        "data-shape": this.context.timelineRenderingType,
                        "data-self": isOwnEvent,
                        "data-has-reply": !!replyChain,
                        "data-notification": this.state.threadNotification,
                        "onMouseEnter": () => this.setState({ hover: true }),
                        "onMouseLeave": () => this.setState({ hover: false }),
                        "onClick": (ev: MouseEvent) => {
                            showThread({ rootEvent: this.props.mxEvent, push: true });
                            const target = ev.currentTarget as HTMLElement;
                            const index = Array.from(target.parentElement.children).indexOf(target);
                            PosthogTrackers.trackInteraction("WebThreadsPanelThreadItem", ev, index);
                        },
                    }, <>
                        { sender }
                        { avatar }
                        { timestamp }
                        <div
                            className={lineClasses}
                            key="mx_EventTile_line"
                        >
                            <div className="mx_EventTile_body">
                                { this.props.mxEvent.isRedacted()
                                    ? <RedactedBody mxEvent={this.props.mxEvent} />
                                    : MessagePreviewStore.instance.generatePreviewForEvent(this.props.mxEvent)
                                }
                            </div>
                            { this.renderThreadPanelSummary() }
                        </div>
                        <Toolbar className="mx_MessageActionBar" aria-label={_t("Message Actions")} aria-live="off">
                            <RovingAccessibleTooltipButton
                                className="mx_MessageActionBar_maskButton mx_MessageActionBar_viewInRoom"
                                onClick={this.viewInRoom}
                                title={_t("View in room")}
                                key="view_in_room"
                            />
                            <RovingAccessibleTooltipButton
                                className="mx_MessageActionBar_maskButton mx_MessageActionBar_copyLinkToThread"
                                onClick={this.copyLinkToThread}
                                title={_t("Copy link to thread")}
                                key="copy_link_to_thread"
                            />
                        </Toolbar>
                        { msgOption }
                    </>)
                );
            }
            case TimelineRenderingType.File: {
                return React.createElement(this.props.as || "li", {
                    "className": classes,
                    "aria-live": ariaLive,
                    "aria-atomic": true,
                    "data-scroll-tokens": scrollToken,
                }, [
                    <div className={lineClasses} key="mx_EventTile_line" onContextMenu={this.onContextMenu}>
                        { this.renderContextMenu() }
                        { renderTile(TimelineRenderingType.File, {
                            ...this.props,

                            // overrides
                            ref: this.tile,
                            isSeeingThroughMessageHiddenForModeration,

                            // appease TS
                            highlights: this.props.highlights,
                            highlightLink: this.props.highlightLink,
                            onHeightChanged: this.props.onHeightChanged,
                            permalinkCreator: this.props.permalinkCreator,
                        }, this.context.showHiddenEvents) }
                    </div>,
                    <a
                        className="mx_EventTile_senderDetailsLink"
                        key="mx_EventTile_senderDetailsLink"
                        href={permalink}
                        onClick={this.onPermalinkClicked}
                    >
                        <div
                            className="mx_EventTile_senderDetails"
                            onContextMenu={this.onTimestampContextMenu}
                        >
                            { sender }
                            { timestamp }
                        </div>
                    </a>,
                ]);
            }

<<<<<<< HEAD
            default: {
                const replyChain = haveTileForEvent(this.props.mxEvent) &&
                    ReplyChain.hasReply(this.props.mxEvent) ? (
                        <ReplyChain
                            parentEv={this.props.mxEvent}
                            onHeightChanged={this.props.onHeightChanged}
                            ref={this.replyChain}
                            forExport={this.props.forExport}
                            permalinkCreator={this.props.permalinkCreator}
                            layout={this.props.layout}
                            alwaysShowTimestamps={this.props.alwaysShowTimestamps || this.state.hover}
                            isQuoteExpanded={isQuoteExpanded}
                            setQuoteExpanded={this.setQuoteExpanded}
                        />) : null;

                // Use `getSender()` because searched events might not have a proper `sender`.
                const isOwnEvent = this.props.mxEvent?.getSender() === MatrixClientPeg.get().getUserId();

=======
            default: { // Pinned, Room, Search
>>>>>>> 438e66bb
                // tab-index=-1 to allow it to be focusable but do not add tab stop for it, primarily for screen readers
                return (
                    React.createElement(this.props.as || "li", {
                        "ref": this.ref,
                        "className": classes,
                        "tabIndex": -1,
                        "aria-live": ariaLive,
                        "aria-atomic": "true",
                        "data-scroll-tokens": scrollToken,
                        "data-layout": this.props.layout,
                        "data-self": isOwnEvent,
                        "data-event-id": this.props.mxEvent.getId(),
                        "data-has-reply": !!replyChain,
                        "onMouseEnter": () => this.setState({ hover: true }),
                        "onMouseLeave": () => this.setState({ hover: false }),
                    }, <>
                        { ircTimestamp }
                        { sender }
                        { ircPadlock }
                        { avatar }
                        <div className={lineClasses} key="mx_EventTile_line" onContextMenu={this.onContextMenu}>
                            { this.renderContextMenu() }
                            { groupTimestamp }
                            { groupPadlock }
                            { replyChain }
                            { renderTile(this.context.timelineRenderingType, {
                                ...this.props,

                                // overrides
                                ref: this.tile,
                                isSeeingThroughMessageHiddenForModeration,
                                timestamp: bubbleTimestamp,

                                // appease TS
                                highlights: this.props.highlights,
                                highlightLink: this.props.highlightLink,
                                onHeightChanged: this.props.onHeightChanged,
                                permalinkCreator: this.props.permalinkCreator,
                            }, this.context.showHiddenEvents) }
                            { keyRequestInfo }
                            { actionBar }
                            { this.props.layout === Layout.IRC && <>
                                { reactionsRow }
                                { this.renderThreadInfo() }
                            </> }
                        </div>
                        { this.props.layout !== Layout.IRC && <>
                            { reactionsRow }
                            { this.renderThreadInfo() }
                        </> }
                        { msgOption }
                    </>)
                );
            }
        }
    }
}

// Wrap all event tiles with the tile error boundary so that any throws even during construction are captured
const SafeEventTile = forwardRef((props: IProps, ref: RefObject<UnwrappedEventTile>) => {
    return <TileErrorBoundary mxEvent={props.mxEvent} layout={props.layout}>
        <UnwrappedEventTile ref={ref} {...props} />
    </TileErrorBoundary>;
});
export default SafeEventTile;

function E2ePadlockUndecryptable(props) {
    return (
        <E2ePadlock title={_t("This message cannot be decrypted")} icon={E2ePadlockIcon.Warning} {...props} />
    );
}

function E2ePadlockUnverified(props) {
    return (
        <E2ePadlock title={_t("Encrypted by an unverified session")} icon={E2ePadlockIcon.Warning} {...props} />
    );
}

function E2ePadlockUnencrypted(props) {
    return (
        <E2ePadlock title={_t("Unencrypted")} icon={E2ePadlockIcon.Warning} {...props} />
    );
}

function E2ePadlockUnknown(props) {
    return (
        <E2ePadlock title={_t("Encrypted by a deleted session")} icon={E2ePadlockIcon.Normal} {...props} />
    );
}

function E2ePadlockUnauthenticated(props) {
    return (
        <E2ePadlock
            title={_t("The authenticity of this encrypted message can't be guaranteed on this device.")}
            icon={E2ePadlockIcon.Normal}
            {...props}
        />
    );
}

enum E2ePadlockIcon {
    Normal = "normal",
    Warning = "warning",
}

interface IE2ePadlockProps {
    icon: E2ePadlockIcon;
    title: string;
}

interface IE2ePadlockState {
    hover: boolean;
}

class E2ePadlock extends React.Component<IE2ePadlockProps, IE2ePadlockState> {
    constructor(props: IE2ePadlockProps) {
        super(props);

        this.state = {
            hover: false,
        };
    }

    private onHoverStart = (): void => {
        this.setState({ hover: true });
    };

    private onHoverEnd = (): void => {
        this.setState({ hover: false });
    };

    public render(): JSX.Element {
        let tooltip = null;
        if (this.state.hover) {
            tooltip = <Tooltip className="mx_EventTile_e2eIcon_tooltip" label={this.props.title} />;
        }

        const classes = `mx_EventTile_e2eIcon mx_EventTile_e2eIcon_${this.props.icon}`;
        return (
            <div
                className={classes}
                onMouseEnter={this.onHoverStart}
                onMouseLeave={this.onHoverEnd}
            >{ tooltip }</div>
        );
    }
}

interface ISentReceiptProps {
    messageState: string; // TODO: Types for message sending state
}

function SentReceipt({ messageState }: ISentReceiptProps) {
    const isSent = !messageState || messageState === 'sent';
    const isFailed = messageState === 'not_sent';
    const receiptClasses = classNames({
        'mx_EventTile_receiptSent': isSent,
        'mx_EventTile_receiptSending': !isSent && !isFailed,
    });

    let nonCssBadge = null;
    if (isFailed) {
        nonCssBadge = (
            <NotificationBadge notification={StaticNotificationState.RED_EXCLAMATION} />
        );
    }

    let label = _t("Sending your message...");
    if (messageState === 'encrypting') {
        label = _t("Encrypting your message...");
    } else if (isSent) {
        label = _t("Your message was sent");
    } else if (isFailed) {
        label = _t("Failed to send");
    }
    const [{ showTooltip, hideTooltip }, tooltip] = useTooltip({
        label: label,
        alignment: Alignment.TopRight,
    });

    return (
        <div className="mx_EventTile_msgOption">
            <div className="mx_ReadReceiptGroup">
                <div
                    className="mx_ReadReceiptGroup_button"
                    onMouseOver={showTooltip}
                    onMouseLeave={hideTooltip}
                    onFocus={showTooltip}
                    onBlur={hideTooltip}>
                    <span className="mx_ReadReceiptGroup_container">
                        <span className={receiptClasses}>
                            { nonCssBadge }
                        </span>
                    </span>
                </div>
                { tooltip }
            </div>
        </div>
    );
}<|MERGE_RESOLUTION|>--- conflicted
+++ resolved
@@ -1235,7 +1235,8 @@
             />;
         }
 
-        const isOwnEvent = this.props.mxEvent?.sender?.userId === MatrixClientPeg.get().getUserId();
+        // Use `getSender()` because searched events might not have a proper `sender`.
+        const isOwnEvent = this.props.mxEvent?.getSender() === MatrixClientPeg.get().getUserId();
 
         switch (this.context.timelineRenderingType) {
             case TimelineRenderingType.Notification: {
@@ -1427,28 +1428,7 @@
                 ]);
             }
 
-<<<<<<< HEAD
-            default: {
-                const replyChain = haveTileForEvent(this.props.mxEvent) &&
-                    ReplyChain.hasReply(this.props.mxEvent) ? (
-                        <ReplyChain
-                            parentEv={this.props.mxEvent}
-                            onHeightChanged={this.props.onHeightChanged}
-                            ref={this.replyChain}
-                            forExport={this.props.forExport}
-                            permalinkCreator={this.props.permalinkCreator}
-                            layout={this.props.layout}
-                            alwaysShowTimestamps={this.props.alwaysShowTimestamps || this.state.hover}
-                            isQuoteExpanded={isQuoteExpanded}
-                            setQuoteExpanded={this.setQuoteExpanded}
-                        />) : null;
-
-                // Use `getSender()` because searched events might not have a proper `sender`.
-                const isOwnEvent = this.props.mxEvent?.getSender() === MatrixClientPeg.get().getUserId();
-
-=======
             default: { // Pinned, Room, Search
->>>>>>> 438e66bb
                 // tab-index=-1 to allow it to be focusable but do not add tab stop for it, primarily for screen readers
                 return (
                     React.createElement(this.props.as || "li", {
