--- conflicted
+++ resolved
@@ -216,21 +216,10 @@
     ts: number;
 }
 
-<<<<<<< HEAD
-export enum TileShape {
-    Notif = "notif",
-    FileGrid = "file_grid",
-    Pinned = "pinned",
-    Thread = "thread",
-    ThreadPanel = "thread_list"
-}
-
 export interface IEventTileType extends React.Component {
     getEventTileOps?(): IEventTileOps;
 }
 
-=======
->>>>>>> fc9a2213
 interface IProps {
     // the MatrixEvent to show
     mxEvent: MatrixEvent;
@@ -1265,7 +1254,9 @@
             mx_EventTile_12hr: this.props.isTwelveHour,
             // Note: we keep the `sending` state class for tests, not for our styles
             mx_EventTile_sending: !isEditing && isSending,
-            mx_EventTile_highlight: this.props.tileShape === TileShape.Notif ? false : this.shouldHighlight(),
+            mx_EventTile_highlight: (this.props.timelineRenderingType === TimelineRenderingType.Notification
+                ? false
+                : this.shouldHighlight()),
             mx_EventTile_selected: this.props.isSelectedEvent || this.state.contextMenu,
             mx_EventTile_continuation: isContinuation || eventType === EventType.CallInvite,
             mx_EventTile_last: this.props.last,
