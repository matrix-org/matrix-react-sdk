/*
Copyright 2015-2021 The Matrix.org Foundation C.I.C.
Copyright 2019 Michael Telatynski <7t3chguy@gmail.com>

Licensed under the Apache License, Version 2.0 (the "License");
you may not use this file except in compliance with the License.
You may obtain a copy of the License at

    http://www.apache.org/licenses/LICENSE-2.0

Unless required by applicable law or agreed to in writing, software
distributed under the License is distributed on an "AS IS" BASIS,
WITHOUT WARRANTIES OR CONDITIONS OF ANY KIND, either express or implied.
See the License for the specific language governing permissions and
limitations under the License.
*/

import React, { createRef } from 'react';
import classNames from "classnames";
import { EventType } from "matrix-js-sdk/src/@types/event";
import { EventStatus, MatrixEvent } from "matrix-js-sdk/src/models/event";
import { Relations } from "matrix-js-sdk/src/models/relations";
import { RoomMember } from "matrix-js-sdk/src/models/room-member";
import { Thread } from 'matrix-js-sdk/src/models/thread';

import ReplyThread from "../elements/ReplyThread";
import { _t } from '../../../languageHandler';
import { hasText } from "../../../TextForEvent";
import * as sdk from "../../../index";
import dis from '../../../dispatcher/dispatcher';
import { Layout } from "../../../settings/Layout";
import { formatTime } from "../../../DateUtils";
import { MatrixClientPeg } from '../../../MatrixClientPeg';
import { ALL_RULE_TYPES } from "../../../mjolnir/BanList";
import MatrixClientContext from "../../../contexts/MatrixClientContext";
import { E2E_STATE } from "./E2EIcon";
import { toRem } from "../../../utils/units";
import { WidgetType } from "../../../widgets/WidgetType";
import RoomAvatar from "../avatars/RoomAvatar";
import { WIDGET_LAYOUT_EVENT_TYPE } from "../../../stores/widgets/WidgetLayoutStore";
import { objectHasDiff } from "../../../utils/objects";
import { replaceableComponent } from "../../../utils/replaceableComponent";
import Tooltip from "../elements/Tooltip";
import EditorStateTransfer from "../../../utils/EditorStateTransfer";
import { RoomPermalinkCreator } from '../../../utils/permalinks/Permalinks';
import { StaticNotificationState } from "../../../stores/notifications/StaticNotificationState";
import NotificationBadge from "./NotificationBadge";
import CallEventGrouper from "../../structures/CallEventGrouper";
import { ComposerInsertPayload } from "../../../dispatcher/payloads/ComposerInsertPayload";
import { Action } from '../../../dispatcher/actions';
import MemberAvatar from '../avatars/MemberAvatar';
import SenderProfile from '../messages/SenderProfile';
import MessageTimestamp from '../messages/MessageTimestamp';
import TooltipButton from '../elements/TooltipButton';
import ReadReceiptMarker from "./ReadReceiptMarker";
import MessageActionBar from "../messages/MessageActionBar";
import ReactionsRow from '../messages/ReactionsRow';
import { getEventDisplayInfo } from '../../../utils/EventUtils';
import { RightPanelPhases } from "../../../stores/RightPanelStorePhases";
import SettingsStore from "../../../settings/SettingsStore";

const eventTileTypes = {
    [EventType.RoomMessage]: 'messages.MessageEvent',
    [EventType.Sticker]: 'messages.MessageEvent',
    [EventType.KeyVerificationCancel]: 'messages.MKeyVerificationConclusion',
    [EventType.KeyVerificationDone]: 'messages.MKeyVerificationConclusion',
    [EventType.CallInvite]: 'messages.CallEvent',
};

const stateEventTileTypes = {
    [EventType.RoomEncryption]: 'messages.EncryptionEvent',
    [EventType.RoomCanonicalAlias]: 'messages.TextualEvent',
    [EventType.RoomCreate]: 'messages.RoomCreate',
    [EventType.RoomMember]: 'messages.TextualEvent',
    [EventType.RoomName]: 'messages.TextualEvent',
    [EventType.RoomAvatar]: 'messages.RoomAvatarEvent',
    [EventType.RoomThirdPartyInvite]: 'messages.TextualEvent',
    [EventType.RoomHistoryVisibility]: 'messages.TextualEvent',
    [EventType.RoomTopic]: 'messages.TextualEvent',
    [EventType.RoomPowerLevels]: 'messages.TextualEvent',
    [EventType.RoomPinnedEvents]: 'messages.TextualEvent',
    [EventType.RoomServerAcl]: 'messages.TextualEvent',
    // TODO: Enable support for m.widget event type (https://github.com/vector-im/element-web/issues/13111)
    'im.vector.modular.widgets': 'messages.TextualEvent',
    [WIDGET_LAYOUT_EVENT_TYPE]: 'messages.TextualEvent',
    [EventType.RoomTombstone]: 'messages.TextualEvent',
    [EventType.RoomJoinRules]: 'messages.TextualEvent',
    [EventType.RoomGuestAccess]: 'messages.TextualEvent',
    'm.room.related_groups': 'messages.TextualEvent', // legacy communities flair
};

const stateEventSingular = new Set([
    EventType.RoomEncryption,
    EventType.RoomCanonicalAlias,
    EventType.RoomCreate,
    EventType.RoomName,
    EventType.RoomAvatar,
    EventType.RoomHistoryVisibility,
    EventType.RoomTopic,
    EventType.RoomPowerLevels,
    EventType.RoomPinnedEvents,
    EventType.RoomServerAcl,
    WIDGET_LAYOUT_EVENT_TYPE,
    EventType.RoomTombstone,
    EventType.RoomJoinRules,
    EventType.RoomGuestAccess,
    'm.room.related_groups',
]);

// Add all the Mjolnir stuff to the renderer
for (const evType of ALL_RULE_TYPES) {
    stateEventTileTypes[evType] = 'messages.TextualEvent';
}

export function getHandlerTile(ev) {
    const type = ev.getType();

    // don't show verification requests we're not involved in,
    // not even when showing hidden events
    if (type === "m.room.message") {
        const content = ev.getContent();
        if (content && content.msgtype === "m.key.verification.request") {
            const client = MatrixClientPeg.get();
            const me = client && client.getUserId();
            if (ev.getSender() !== me && content.to !== me) {
                return undefined;
            } else {
                return "messages.MKeyVerificationRequest";
            }
        }
    }
    // these events are sent by both parties during verification, but we only want to render one
    // tile once the verification concludes, so filter out the one from the other party.
    if (type === "m.key.verification.done") {
        const client = MatrixClientPeg.get();
        const me = client && client.getUserId();
        if (ev.getSender() !== me) {
            return undefined;
        }
    }

    // sometimes MKeyVerificationConclusion declines to render.  Jankily decline to render and
    // fall back to showing hidden events, if we're viewing hidden events
    // XXX: This is extremely a hack. Possibly these components should have an interface for
    // declining to render?
    if (type === "m.key.verification.cancel" || type === "m.key.verification.done") {
        const MKeyVerificationConclusion = sdk.getComponent("messages.MKeyVerificationConclusion");
        if (!MKeyVerificationConclusion.prototype._shouldRender.call(null, ev, ev.request)) {
            return;
        }
    }

    // TODO: Enable support for m.widget event type (https://github.com/vector-im/element-web/issues/13111)
    if (type === "im.vector.modular.widgets") {
        let type = ev.getContent()['type'];
        if (!type) {
            // deleted/invalid widget - try the past widget type
            type = ev.getPrevContent()['type'];
        }

        if (WidgetType.JITSI.matches(type)) {
            return "messages.MJitsiWidgetEvent";
        }
    }

    if (ev.isState()) {
        if (stateEventSingular.has(type) && ev.getStateKey() !== "") return undefined;
        return stateEventTileTypes[type];
    }

    return eventTileTypes[type];
}

// Our component structure for EventTiles on the timeline is:
//
// .-EventTile------------------------------------------------.
// | MemberAvatar (SenderProfile)                   TimeStamp |
// |    .-{Message,Textual}Event---------------. Read Avatars |
// |    |   .-MFooBody-------------------.     |              |
// |    |   |  (only if MessageEvent)    |     |              |
// |    |   '----------------------------'     |              |
// |    '--------------------------------------'              |
// '----------------------------------------------------------'

export interface IReadReceiptProps {
    userId: string;
    roomMember: RoomMember;
    ts: number;
}

export enum TileShape {
    Notif = "notif",
    FileGrid = "file_grid",
    Pinned = "pinned",
}

interface IProps {
    // the MatrixEvent to show
    mxEvent: MatrixEvent;

    // true if mxEvent is redacted. This is a prop because using mxEvent.isRedacted()
    // might not be enough when deciding shouldComponentUpdate - prevProps.mxEvent
    // references the same this.props.mxEvent.
    isRedacted?: boolean;

    // true if this is a continuation of the previous event (which has the
    // effect of not showing another avatar/displayname
    continuation?: boolean;

    // true if this is the last event in the timeline (which has the effect
    // of always showing the timestamp)
    last?: boolean;

    // true if the event is the last event in a section (adds a css class for
    // targeting)
    lastInSection?: boolean;

    // True if the event is the last successful (sent) event.
    lastSuccessful?: boolean;

    // true if this is search context (which has the effect of greying out
    // the text
    contextual?: boolean;

    // a list of words to highlight, ordered by longest first
    highlights?: string[];

    // link URL for the highlights
    highlightLink?: string;

    // should show URL previews for this event
    showUrlPreview?: boolean;

    // is this the focused event
    isSelectedEvent?: boolean;

    // callback called when dynamic content in events are loaded
    onHeightChanged?: () => void;

    // a list of read-receipts we should show. Each object has a 'roomMember' and 'ts'.
    readReceipts?: IReadReceiptProps[];

    // opaque readreceipt info for each userId; used by ReadReceiptMarker
    // to manage its animations. Should be an empty object when the room
    // first loads
    // TODO: Proper typing for RR info
    readReceiptMap?: any;

    // A function which is used to check if the parent panel is being
    // unmounted, to avoid unnecessary work. Should return true if we
    // are being unmounted.
    checkUnmounting?: () => boolean;

    // the status of this event - ie, mxEvent.status. Denormalised to here so
    // that we can tell when it changes.
    eventSendStatus?: string;

    // the shape of the tile. by default, the layout is intended for the
    // normal room timeline.  alternative values are: "file_list", "file_grid"
    // and "notif".  This could be done by CSS, but it'd be horribly inefficient.
    // It could also be done by subclassing EventTile, but that'd be quite
    // boiilerplatey.  So just make the necessary render decisions conditional
    // for now.
    tileShape?: TileShape;

    // show twelve hour timestamps
    isTwelveHour?: boolean;

    // helper function to access relations for this event
    getRelationsForEvent?: (eventId: string, relationType: string, eventType: string) => Relations;

    // whether to show reactions for this event
    showReactions?: boolean;

    // which layout to use
    layout?: Layout;

    // whether or not to show flair at all
    enableFlair?: boolean;

    // whether or not to show read receipts
    showReadReceipts?: boolean;

    // Used while editing, to pass the event, and to preserve editor state
    // from one editor instance to another when remounting the editor
    // upon receiving the remote echo for an unsent event.
    editState?: EditorStateTransfer;

    // Event ID of the event replacing the content of this event, if any
    replacingEventId?: string;

    // Helper to build permalinks for the room
    permalinkCreator?: RoomPermalinkCreator;

    // CallEventGrouper for this event
    callEventGrouper?: CallEventGrouper;

    // Symbol of the root node
    as?: string;

    // whether or not to always show timestamps
    alwaysShowTimestamps?: boolean;

    // whether or not to display the sender
    hideSender?: boolean;

    // whether or not to display thread info
    showThreadInfo?: boolean;
}

interface IState {
    // Whether the action bar is focused.
    actionBarFocused: boolean;
    // Whether all read receipts are being displayed. If not, only display
    // a truncation of them.
    allReadAvatars: boolean;
    // Whether the event's sender has been verified.
    verified: string;
    // Whether onRequestKeysClick has been called since mounting.
    previouslyRequestedKeys: boolean;
    // The Relations model from the JS SDK for reactions to `mxEvent`
    reactions: Relations;

    hover: boolean;
    isQuoteExpanded?: boolean;
    thread?: Thread;
}

@replaceableComponent("views.rooms.EventTile")
export default class EventTile extends React.Component<IProps, IState> {
    private suppressReadReceiptAnimation: boolean;
    private isListeningForReceipts: boolean;
    private tile = React.createRef<unknown>();
    private replyThread = React.createRef<ReplyThread>();

    public readonly ref = createRef<HTMLElement>();

    static defaultProps = {
        // no-op function because onHeightChanged is optional yet some sub-components assume its existence
        onHeightChanged: function() {},
        layout: Layout.Group,
    };

    static contextType = MatrixClientContext;

    constructor(props, context) {
        super(props, context);

        this.state = {
            // Whether the action bar is focused.
            actionBarFocused: false,
            // Whether all read receipts are being displayed. If not, only display
            // a truncation of them.
            allReadAvatars: false,
            // Whether the event's sender has been verified.
            verified: null,
            // Whether onRequestKeysClick has been called since mounting.
            previouslyRequestedKeys: false,
            // The Relations model from the JS SDK for reactions to `mxEvent`
            reactions: this.getReactions(),

            hover: false,

            thread: this.props.mxEvent?.getThread(),
        };

        // don't do RR animations until we are mounted
        this.suppressReadReceiptAnimation = true;

        // Throughout the component we manage a read receipt listener to see if our tile still
        // qualifies for a "sent" or "sending" state (based on their relevant conditions). We
        // don't want to over-subscribe to the read receipt events being fired, so we use a flag
        // to determine if we've already subscribed and use a combination of other flags to find
        // out if we should even be subscribed at all.
        this.isListeningForReceipts = false;
    }

    /**
     * When true, the tile qualifies for some sort of special read receipt. This could be a 'sending'
     * or 'sent' receipt, for example.
     * @returns {boolean}
     */
    private get isEligibleForSpecialReceipt() {
        // First, if there are other read receipts then just short-circuit this.
        if (this.props.readReceipts && this.props.readReceipts.length > 0) return false;
        if (!this.props.mxEvent) return false;

        // Sanity check (should never happen, but we shouldn't explode if it does)
        const room = this.context.getRoom(this.props.mxEvent.getRoomId());
        if (!room) return false;

        // Quickly check to see if the event was sent by us. If it wasn't, it won't qualify for
        // special read receipts.
        const myUserId = MatrixClientPeg.get().getUserId();
        if (this.props.mxEvent.getSender() !== myUserId) return false;

        // Finally, determine if the type is relevant to the user. This notably excludes state
        // events and pretty much anything that can't be sent by the composer as a message. For
        // those we rely on local echo giving the impression of things changing, and expect them
        // to be quick.
        const simpleSendableEvents = [
            EventType.Sticker,
            EventType.RoomMessage,
            EventType.RoomMessageEncrypted,
        ];
        if (!simpleSendableEvents.includes(this.props.mxEvent.getType() as EventType)) return false;

        // Default case
        return true;
    }

    private get shouldShowSentReceipt() {
        // If we're not even eligible, don't show the receipt.
        if (!this.isEligibleForSpecialReceipt) return false;

        // We only show the 'sent' receipt on the last successful event.
        if (!this.props.lastSuccessful) return false;

        // Check to make sure the sending state is appropriate. A null/undefined send status means
        // that the message is 'sent', so we're just double checking that it's explicitly not sent.
        if (this.props.eventSendStatus && this.props.eventSendStatus !== 'sent') return false;

        // If anyone has read the event besides us, we don't want to show a sent receipt.
        const receipts = this.props.readReceipts || [];
        const myUserId = MatrixClientPeg.get().getUserId();
        if (receipts.some(r => r.userId !== myUserId)) return false;

        // Finally, we should show a receipt.
        return true;
    }

    private get shouldShowSendingReceipt() {
        // If we're not even eligible, don't show the receipt.
        if (!this.isEligibleForSpecialReceipt) return false;

        // Check the event send status to see if we are pending. Null/undefined status means the
        // message was sent, so check for that and 'sent' explicitly.
        if (!this.props.eventSendStatus || this.props.eventSendStatus === 'sent') return false;

        // Default to showing - there's no other event properties/behaviours we care about at
        // this point.
        return true;
    }

    // TODO: [REACT-WARNING] Move into constructor
    // eslint-disable-next-line
    UNSAFE_componentWillMount() {
        this.verifyEvent(this.props.mxEvent);
    }

    componentDidMount() {
        this.suppressReadReceiptAnimation = false;
        const client = this.context;
        client.on("deviceVerificationChanged", this.onDeviceVerificationChanged);
        client.on("userTrustStatusChanged", this.onUserVerificationChanged);
        this.props.mxEvent.on("Event.decrypted", this.onDecrypted);
        if (this.props.showReactions) {
            this.props.mxEvent.on("Event.relationsCreated", this.onReactionsCreated);
        }

        if (this.shouldShowSentReceipt || this.shouldShowSendingReceipt) {
            client.on("Room.receipt", this.onRoomReceipt);
            this.isListeningForReceipts = true;
        }

        if (SettingsStore.getValue("feature_thread")) {
            this.props.mxEvent.once("Thread.ready", this.updateThread);
            this.props.mxEvent.on("Thread.update", this.updateThread);
        }
    }

    private updateThread = (thread) => {
        this.setState({
            thread,
        });
        this.forceUpdate();
    };

    // TODO: [REACT-WARNING] Replace with appropriate lifecycle event
    // eslint-disable-next-line
    UNSAFE_componentWillReceiveProps(nextProps) {
        // re-check the sender verification as outgoing events progress through
        // the send process.
        if (nextProps.eventSendStatus !== this.props.eventSendStatus) {
            this.verifyEvent(nextProps.mxEvent);
        }
    }

    shouldComponentUpdate(nextProps, nextState, nextContext) {
        if (objectHasDiff(this.state, nextState)) {
            return true;
        }

        return !this.propsEqual(this.props, nextProps);
    }

    componentWillUnmount() {
        const client = this.context;
        client.removeListener("deviceVerificationChanged", this.onDeviceVerificationChanged);
        client.removeListener("userTrustStatusChanged", this.onUserVerificationChanged);
        client.removeListener("Room.receipt", this.onRoomReceipt);
        this.isListeningForReceipts = false;
        this.props.mxEvent.removeListener("Event.decrypted", this.onDecrypted);
        if (this.props.showReactions) {
            this.props.mxEvent.removeListener("Event.relationsCreated", this.onReactionsCreated);
        }
    }

    componentDidUpdate(prevProps, prevState, snapshot) {
        // If we're not listening for receipts and expect to be, register a listener.
        if (!this.isListeningForReceipts && (this.shouldShowSentReceipt || this.shouldShowSendingReceipt)) {
            this.context.on("Room.receipt", this.onRoomReceipt);
            this.isListeningForReceipts = true;
        }
    }

    private renderThreadInfo(): React.ReactNode {
        if (!SettingsStore.getValue("feature_thread")) {
            return null;
        }

        const thread = this.state.thread;
        const room = MatrixClientPeg.get().getRoom(this.props.mxEvent.getRoomId());
        if (!thread || this.props.showThreadInfo === false) {
            return null;
        }

        const avatars = Array.from(thread.participants).map((mxId: string) => {
            const member = room.getMember(mxId);
            return <MemberAvatar key={member.userId} member={member} width={14} height={14} />;
        });

        return (
            <div
                className="mx_ThreadInfo"
                onClick={() => {
                    dis.dispatch({
                        action: Action.SetRightPanelPhase,
                        phase: RightPanelPhases.ThreadView,
                        refireParams: {
                            event: this.props.mxEvent,
                        },
                    });
                }}
            >
                <span className="mx_EventListSummary_avatars">
                    { avatars }
                </span>
                { thread.length - 1 } { thread.length === 2 ? 'reply' : 'replies' }
            </div>
        );
    }

    private onRoomReceipt = (ev, room) => {
        // ignore events for other rooms
        const tileRoom = MatrixClientPeg.get().getRoom(this.props.mxEvent.getRoomId());
        if (room !== tileRoom) return;

        if (!this.shouldShowSentReceipt && !this.shouldShowSendingReceipt && !this.isListeningForReceipts) {
            return;
        }

        // We force update because we have no state or prop changes to queue up, instead relying on
        // the getters we use here to determine what needs rendering.
        this.forceUpdate(() => {
            // Per elsewhere in this file, we can remove the listener once we will have no further purpose for it.
            if (!this.shouldShowSentReceipt && !this.shouldShowSendingReceipt) {
                this.context.removeListener("Room.receipt", this.onRoomReceipt);
                this.isListeningForReceipts = false;
            }
        });
    };

    /** called when the event is decrypted after we show it.
     */
    private onDecrypted = () => {
        // we need to re-verify the sending device.
        // (we call onHeightChanged in verifyEvent to handle the case where decryption
        // has caused a change in size of the event tile)
        this.verifyEvent(this.props.mxEvent);
        this.forceUpdate();
    };

    private onDeviceVerificationChanged = (userId, device) => {
        if (userId === this.props.mxEvent.getSender()) {
            this.verifyEvent(this.props.mxEvent);
        }
    };

    private onUserVerificationChanged = (userId, _trustStatus) => {
        if (userId === this.props.mxEvent.getSender()) {
            this.verifyEvent(this.props.mxEvent);
        }
    };

    private async verifyEvent(mxEvent) {
        if (!mxEvent.isEncrypted()) {
            return;
        }

        const encryptionInfo = this.context.getEventEncryptionInfo(mxEvent);
        const senderId = mxEvent.getSender();
        const userTrust = this.context.checkUserTrust(senderId);

        if (encryptionInfo.mismatchedSender) {
            // something definitely wrong is going on here
            this.setState({
                verified: E2E_STATE.WARNING,
            }, this.props.onHeightChanged); // Decryption may have caused a change in size
            return;
        }

        if (!userTrust.isCrossSigningVerified()) {
            // user is not verified, so default to everything is normal
            this.setState({
                verified: E2E_STATE.NORMAL,
            }, this.props.onHeightChanged); // Decryption may have caused a change in size
            return;
        }

        const eventSenderTrust = encryptionInfo.sender && this.context.checkDeviceTrust(
            senderId, encryptionInfo.sender.deviceId,
        );
        if (!eventSenderTrust) {
            this.setState({
                verified: E2E_STATE.UNKNOWN,
            }, this.props.onHeightChanged); // Decryption may have caused a change in size
            return;
        }

        if (!eventSenderTrust.isVerified()) {
            this.setState({
                verified: E2E_STATE.WARNING,
            }, this.props.onHeightChanged); // Decryption may have caused a change in size
            return;
        }

        if (!encryptionInfo.authenticated) {
            this.setState({
                verified: E2E_STATE.UNAUTHENTICATED,
            }, this.props.onHeightChanged); // Decryption may have caused a change in size
            return;
        }

        this.setState({
            verified: E2E_STATE.VERIFIED,
        }, this.props.onHeightChanged); // Decryption may have caused a change in size
    }

    private propsEqual(objA, objB) {
        const keysA = Object.keys(objA);
        const keysB = Object.keys(objB);

        if (keysA.length !== keysB.length) {
            return false;
        }

        for (let i = 0; i < keysA.length; i++) {
            const key = keysA[i];

            if (!objB.hasOwnProperty(key)) {
                return false;
            }

            // need to deep-compare readReceipts
            if (key === 'readReceipts') {
                const rA = objA[key];
                const rB = objB[key];
                if (rA === rB) {
                    continue;
                }

                if (!rA || !rB) {
                    return false;
                }

                if (rA.length !== rB.length) {
                    return false;
                }
                for (let j = 0; j < rA.length; j++) {
                    if (rA[j].userId !== rB[j].userId) {
                        return false;
                    }
                    // one has a member set and the other doesn't?
                    if (rA[j].roomMember !== rB[j].roomMember) {
                        return false;
                    }
                }
            } else {
                if (objA[key] !== objB[key]) {
                    return false;
                }
            }
        }
        return true;
    }

    shouldHighlight() {
        const actions = this.context.getPushActionsForEvent(this.props.mxEvent.replacingEvent() || this.props.mxEvent);
        if (!actions || !actions.tweaks) { return false; }

        // don't show self-highlights from another of our clients
        if (this.props.mxEvent.getSender() === this.context.credentials.userId) {
            return false;
        }

        return actions.tweaks.highlight;
    }

    toggleAllReadAvatars = () => {
        this.setState({
            allReadAvatars: !this.state.allReadAvatars,
        });
    };

    getReadAvatars() {
        if (this.shouldShowSentReceipt || this.shouldShowSendingReceipt) {
            return <SentReceipt messageState={this.props.mxEvent.getAssociatedStatus()} />;
        }

        const MAX_READ_AVATARS = this.props.layout == Layout.Bubble
            ? 2
            : 5;

        // return early if there are no read receipts
        if (!this.props.readReceipts || this.props.readReceipts.length === 0) {
            // We currently must include `mx_EventTile_readAvatars` in the DOM
            // of all events, as it is the positioned parent of the animated
            // read receipts. We can't let it unmount when a receipt moves
            // events, so for now we mount it for all events. Without it, the
            // animation will start from the top of the timeline (because it
            // lost its container).
            // See also https://github.com/vector-im/element-web/issues/17561
            return (
                <div className="mx_EventTile_msgOption">
                    <span className="mx_EventTile_readAvatars" />
                </div>
            );
        }

        const avatars = [];
        const receiptOffset = 15;
        let left = 0;

        const receipts = this.props.readReceipts;

        for (let i = 0; i < receipts.length; ++i) {
            const receipt = receipts[i];

            let hidden = true;
            if ((i < MAX_READ_AVATARS) || this.state.allReadAvatars) {
                hidden = false;
            }
            // TODO: we keep the extra read avatars in the dom to make animation simpler
            // we could optimise this to reduce the dom size.

            // If hidden, set offset equal to the offset of the final visible avatar or
            // else set it proportional to index
            left = (hidden ? MAX_READ_AVATARS - 1 : i) * -receiptOffset;

            const userId = receipt.userId;
            let readReceiptInfo;

            if (this.props.readReceiptMap) {
                readReceiptInfo = this.props.readReceiptMap[userId];
                if (!readReceiptInfo) {
                    readReceiptInfo = {};
                    this.props.readReceiptMap[userId] = readReceiptInfo;
                }
            }

            // add to the start so the most recent is on the end (ie. ends up rightmost)
            avatars.unshift(
                <ReadReceiptMarker
                    key={userId}
                    member={receipt.roomMember}
                    fallbackUserId={userId}
                    leftOffset={left}
                    hidden={hidden}
                    readReceiptInfo={readReceiptInfo}
                    checkUnmounting={this.props.checkUnmounting}
                    suppressAnimation={this.suppressReadReceiptAnimation}
                    onClick={this.toggleAllReadAvatars}
                    timestamp={receipt.ts}
                    showTwelveHour={this.props.isTwelveHour}
                />,
            );
        }
        let remText;
        if (!this.state.allReadAvatars) {
            const remainder = receipts.length - MAX_READ_AVATARS;
            if (remainder > 0) {
                remText = <span className="mx_EventTile_readAvatarRemainder"
                    onClick={this.toggleAllReadAvatars}
                    style={{ right: "calc(" + toRem(-left) + " + " + receiptOffset + "px)" }}>{ remainder }+
                </span>;
            }
        }

        return (
            <div className="mx_EventTile_msgOption">
                <span className="mx_EventTile_readAvatars">
                    { remText }
                    { avatars }
                </span>
            </div>
        );
    }

    onSenderProfileClick = () => {
        const mxEvent = this.props.mxEvent;
        dis.dispatch<ComposerInsertPayload>({
            action: Action.ComposerInsert,
            userId: mxEvent.getSender(),
        });
    };

    onRequestKeysClick = () => {
        this.setState({
            // Indicate in the UI that the keys have been requested (this is expected to
            // be reset if the component is mounted in the future).
            previouslyRequestedKeys: true,
        });

        // Cancel any outgoing key request for this event and resend it. If a response
        // is received for the request with the required keys, the event could be
        // decrypted successfully.
        this.context.cancelAndResendEventRoomKeyRequest(this.props.mxEvent);
    };

    onPermalinkClicked = e => {
        // This allows the permalink to be opened in a new tab/window or copied as
        // matrix.to, but also for it to enable routing within Element when clicked.
        e.preventDefault();
        dis.dispatch({
            action: 'view_room',
            event_id: this.props.mxEvent.getId(),
            highlighted: true,
            room_id: this.props.mxEvent.getRoomId(),
        });
    };

    private renderE2EPadlock() {
        const ev = this.props.mxEvent;

        // event could not be decrypted
        if (ev.getContent().msgtype === 'm.bad.encrypted') {
            return <E2ePadlockUndecryptable />;
        }

        // event is encrypted, display padlock corresponding to whether or not it is verified
        if (ev.isEncrypted()) {
            if (this.state.verified === E2E_STATE.NORMAL) {
                return; // no icon if we've not even cross-signed the user
            } else if (this.state.verified === E2E_STATE.VERIFIED) {
                return; // no icon for verified
            } else if (this.state.verified === E2E_STATE.UNAUTHENTICATED) {
                return (<E2ePadlockUnauthenticated />);
            } else if (this.state.verified === E2E_STATE.UNKNOWN) {
                return (<E2ePadlockUnknown />);
            } else {
                return (<E2ePadlockUnverified />);
            }
        }

        if (this.context.isRoomEncrypted(ev.getRoomId())) {
            // else if room is encrypted
            // and event is being encrypted or is not_sent (Unknown Devices/Network Error)
            if (ev.status === EventStatus.ENCRYPTING) {
                return;
            }
            if (ev.status === EventStatus.NOT_SENT) {
                return;
            }
            if (ev.isState()) {
                return; // we expect this to be unencrypted
            }
            // if the event is not encrypted, but it's an e2e room, show the open padlock
            return <E2ePadlockUnencrypted />;
        }

        // no padlock needed
        return null;
    }

    onActionBarFocusChange = focused => {
        this.setState({
            actionBarFocused: focused,
        });
    };

    getTile: () => unknown = () => this.tile.current;

    getReplyThread = () => this.replyThread.current;

    getReactions = () => {
        if (
            !this.props.showReactions ||
            !this.props.getRelationsForEvent
        ) {
            return null;
        }
        const eventId = this.props.mxEvent.getId();
        return this.props.getRelationsForEvent(eventId, "m.annotation", "m.reaction");
    };

    private onReactionsCreated = (relationType, eventType) => {
        if (relationType !== "m.annotation" || eventType !== "m.reaction") {
            return;
        }
        this.props.mxEvent.removeListener("Event.relationsCreated", this.onReactionsCreated);
        this.setState({
            reactions: this.getReactions(),
        });
    };

    private setQuoteExpanded = (expanded: boolean) => {
        this.setState({
            isQuoteExpanded: expanded,
        });
    };
    render() {
        const msgtype = this.props.mxEvent.getContent().msgtype;
        const eventType = this.props.mxEvent.getType() as EventType;
        const {
            tileHandler,
            isBubbleMessage,
            isInfoMessage,
            isLeftAlignedBubbleMessage,
        } = getEventDisplayInfo(this.props.mxEvent);
        const { isQuoteExpanded } = this.state;

        // This shouldn't happen: the caller should check we support this type
        // before trying to instantiate us
        if (!tileHandler) {
            const { mxEvent } = this.props;
            console.warn(`Event type not supported: type:${eventType} isState:${mxEvent.isState()}`);
            return <div className="mx_EventTile mx_EventTile_info mx_MNoticeBody">
                <div className="mx_EventTile_line">
                    { _t('This event could not be displayed') }
                </div>
            </div>;
        }

        const EventTileType = sdk.getComponent(tileHandler);

        const isSending = (['sending', 'queued', 'encrypting'].indexOf(this.props.eventSendStatus) !== -1);
        const isRedacted = isMessageEvent(this.props.mxEvent) && this.props.isRedacted;
        const isEncryptionFailure = this.props.mxEvent.isDecryptionFailure();

        const isEditing = !!this.props.editState;
        const classes = classNames({
            mx_EventTile_bubbleContainer: isBubbleMessage,
            mx_EventTile_leftAlignedBubble: isLeftAlignedBubbleMessage,
            mx_EventTile: true,
            mx_EventTile_isEditing: isEditing,
            mx_EventTile_info: isInfoMessage,
            mx_EventTile_12hr: this.props.isTwelveHour,
            // Note: we keep the `sending` state class for tests, not for our styles
            mx_EventTile_sending: !isEditing && isSending,
            mx_EventTile_highlight: this.props.tileShape === TileShape.Notif ? false : this.shouldHighlight(),
            mx_EventTile_selected: this.props.isSelectedEvent,
            mx_EventTile_continuation: (
                (this.props.tileShape ? '' : this.props.continuation) ||
                eventType === EventType.CallInvite
            ),
            mx_EventTile_last: this.props.last,
            mx_EventTile_lastInSection: this.props.lastInSection,
            mx_EventTile_contextual: this.props.contextual,
            mx_EventTile_actionBarFocused: this.state.actionBarFocused,
            mx_EventTile_verified: !isBubbleMessage && this.state.verified === E2E_STATE.VERIFIED,
            mx_EventTile_unverified: !isBubbleMessage && this.state.verified === E2E_STATE.WARNING,
            mx_EventTile_unknown: !isBubbleMessage && this.state.verified === E2E_STATE.UNKNOWN,
            mx_EventTile_bad: isEncryptionFailure,
            mx_EventTile_emote: msgtype === 'm.emote',
            mx_EventTile_noSender: this.props.hideSender,
        });

        // If the tile is in the Sending state, don't speak the message.
        const ariaLive = (this.props.eventSendStatus !== null) ? 'off' : undefined;

        let permalink = "#";
        if (this.props.permalinkCreator) {
            permalink = this.props.permalinkCreator.forEvent(this.props.mxEvent.getId());
        }

        // we can't use local echoes as scroll tokens, because their event IDs change.
        // Local echos have a send "status".
        const scrollToken = this.props.mxEvent.status
            ? undefined
            : this.props.mxEvent.getId();

        let avatar;
        let sender;
        let avatarSize;
        let needsSenderProfile;

        if (this.props.tileShape === TileShape.Notif) {
            avatarSize = 24;
            needsSenderProfile = true;
        } else if (tileHandler === 'messages.RoomCreate' || isBubbleMessage) {
            avatarSize = 0;
            needsSenderProfile = false;
        } else if (isInfoMessage) {
            // a small avatar, with no sender profile, for
            // joins/parts/etc
            avatarSize = 14;
            needsSenderProfile = false;
        } else if (this.props.layout == Layout.IRC) {
            avatarSize = 14;
            needsSenderProfile = true;
        } else if (
            (this.props.continuation && this.props.tileShape !== TileShape.FileGrid) ||
            eventType === EventType.CallInvite
        ) {
            // no avatar or sender profile for continuation messages and call tiles
            avatarSize = 0;
            needsSenderProfile = false;
        } else {
            avatarSize = 30;
            needsSenderProfile = true;
        }

        if (this.props.mxEvent.sender && avatarSize) {
            let member;
            // set member to receiver (target) if it is a 3PID invite
            // so that the correct avatar is shown as the text is
            // `$target accepted the invitation for $email`
            if (this.props.mxEvent.getContent().third_party_invite) {
                member = this.props.mxEvent.target;
            } else {
                member = this.props.mxEvent.sender;
            }
            avatar = (
                <div className="mx_EventTile_avatar">
                    <MemberAvatar
                        member={member}
                        width={avatarSize}
                        height={avatarSize}
                        viewUserOnClick={true}
                    />
                </div>
            );
        }

        if (needsSenderProfile && this.props.hideSender !== true) {
            if (!this.props.tileShape) {
                sender = <SenderProfile onClick={this.onSenderProfileClick}
                    mxEvent={this.props.mxEvent}
                    enableFlair={this.props.enableFlair}
                />;
            } else {
                sender = <SenderProfile mxEvent={this.props.mxEvent} enableFlair={this.props.enableFlair} />;
            }
        }

        const actionBar = !isEditing ? <MessageActionBar
            mxEvent={this.props.mxEvent}
            reactions={this.state.reactions}
            permalinkCreator={this.props.permalinkCreator}
            getTile={this.getTile}
            getReplyThread={this.getReplyThread}
            onFocusChange={this.onActionBarFocusChange}
            isQuoteExpanded={isQuoteExpanded}
            toggleThreadExpanded={() => this.setQuoteExpanded(!isQuoteExpanded)}
        /> : undefined;

        const showTimestamp = this.props.mxEvent.getTs()
            && (this.props.alwaysShowTimestamps
            || this.props.last
            || this.state.hover
            || this.state.actionBarFocused);

        const timestamp = showTimestamp ?
            <MessageTimestamp showTwelveHour={this.props.isTwelveHour} ts={this.props.mxEvent.getTs()} /> : null;

        const keyRequestHelpText =
            <div className="mx_EventTile_keyRequestInfo_tooltip_contents">
                <p>
                    { this.state.previouslyRequestedKeys ?
                        _t( 'Your key share request has been sent - please check your other sessions ' +
                            'for key share requests.') :
                        _t( 'Key share requests are sent to your other sessions automatically. If you ' +
                            'rejected or dismissed the key share request on your other sessions, click ' +
                            'here to request the keys for this session again.')
                    }
                </p>
                <p>
                    { _t( 'If your other sessions do not have the key for this message you will not ' +
                            'be able to decrypt them.')
                    }
                </p>
            </div>;
        const keyRequestInfoContent = this.state.previouslyRequestedKeys ?
            _t('Key request sent.') :
            _t(
                '<requestLink>Re-request encryption keys</requestLink> from your other sessions.',
                {},
                { 'requestLink': (sub) => <a onClick={this.onRequestKeysClick}>{ sub }</a> },
            );

        const keyRequestInfo = isEncryptionFailure && !isRedacted ?
            <div className="mx_EventTile_keyRequestInfo">
                <span className="mx_EventTile_keyRequestInfo_text">
                    { keyRequestInfoContent }
                </span>
                <TooltipButton helpText={keyRequestHelpText} />
            </div> : null;

        let reactionsRow;
        if (!isRedacted) {
            reactionsRow = <ReactionsRow
                mxEvent={this.props.mxEvent}
                reactions={this.state.reactions}
            />;
        }

        const linkedTimestamp = <a
            href={permalink}
            onClick={this.onPermalinkClicked}
            aria-label={formatTime(new Date(this.props.mxEvent.getTs()), this.props.isTwelveHour)}
        >
            { timestamp }
        </a>;

        const useIRCLayout = this.props.layout == Layout.IRC;
        const groupTimestamp = !useIRCLayout ? linkedTimestamp : null;
        const ircTimestamp = useIRCLayout ? linkedTimestamp : null;
        const groupPadlock = !useIRCLayout && !isBubbleMessage && this.renderE2EPadlock();
        const ircPadlock = useIRCLayout && !isBubbleMessage && this.renderE2EPadlock();

        let msgOption;
        if (this.props.showReadReceipts) {
            const readAvatars = this.getReadAvatars();
            msgOption = readAvatars;
        }

        switch (this.props.tileShape) {
            case TileShape.Notif: {
                const room = this.context.getRoom(this.props.mxEvent.getRoomId());
                return React.createElement(this.props.as || "li", {
                    "className": classes,
                    "aria-live": ariaLive,
                    "aria-atomic": true,
                    "data-scroll-tokens": scrollToken,
                }, [
                    <div className="mx_EventTile_roomName" key="mx_EventTile_roomName">
                        <RoomAvatar room={room} width={28} height={28} />
                        <a href={permalink} onClick={this.onPermalinkClicked}>
                            { room ? room.name : '' }
                        </a>
                    </div>,
                    <div className="mx_EventTile_senderDetails" key="mx_EventTile_senderDetails">
                        { avatar }
                        <a href={permalink} onClick={this.onPermalinkClicked}>
                            { sender }
                            { timestamp }
                        </a>
                    </div>,
                    <div className="mx_EventTile_line" key="mx_EventTile_line">
                        <EventTileType ref={this.tile}
                            mxEvent={this.props.mxEvent}
                            highlights={this.props.highlights}
                            highlightLink={this.props.highlightLink}
                            showUrlPreview={this.props.showUrlPreview}
                            onHeightChanged={this.props.onHeightChanged}
                            tileShape={this.props.tileShape}
                        />
                    </div>,
                ]);
            }
            case TileShape.FileGrid: {
                return React.createElement(this.props.as || "li", {
                    "className": classes,
                    "aria-live": ariaLive,
                    "aria-atomic": true,
                    "data-scroll-tokens": scrollToken,
                }, [
                    <div className="mx_EventTile_line" key="mx_EventTile_line">
                        <EventTileType ref={this.tile}
                            mxEvent={this.props.mxEvent}
                            highlights={this.props.highlights}
                            highlightLink={this.props.highlightLink}
                            showUrlPreview={this.props.showUrlPreview}
                            tileShape={this.props.tileShape}
                            onHeightChanged={this.props.onHeightChanged}
                        />
                    </div>,
                    <a
                        className="mx_EventTile_senderDetailsLink"
                        key="mx_EventTile_senderDetailsLink"
                        href={permalink}
                        onClick={this.onPermalinkClicked}
                    >
                        <div className="mx_EventTile_senderDetails">
                            { sender }
                            { timestamp }
                        </div>
                    </a>,
                ]);
            }

            default: {
<<<<<<< HEAD
                const thread = ReplyThread.hasThreadReply(this.props.mxEvent) ? (
                    <ReplyThread
                        parentEv={this.props.mxEvent}
                        onHeightChanged={this.props.onHeightChanged}
                        ref={this.replyThread}
                        permalinkCreator={this.props.permalinkCreator}
                        layout={this.props.layout}
                        alwaysShowTimestamps={this.props.alwaysShowTimestamps || this.state.hover}
                        isQuoteExpanded={isQuoteExpanded}
                        setQuoteExpanded={this.setQuoteExpanded}
                    />) : null;
=======
                let thread;
                // When the "showHiddenEventsInTimeline" lab is enabled,
                // avoid showing replies for hidden events (events without tiles)
                if (haveTileForEvent(this.props.mxEvent)) {
                    thread = ReplyThread.makeThread(
                        this.props.mxEvent,
                        this.props.onHeightChanged,
                        this.props.permalinkCreator,
                        this.replyThread,
                        this.props.layout,
                        this.props.alwaysShowTimestamps || this.state.hover,
                    );
                }

>>>>>>> 53041ba4
                const isOwnEvent = this.props.mxEvent?.sender?.userId === MatrixClientPeg.get().getUserId();

                // tab-index=-1 to allow it to be focusable but do not add tab stop for it, primarily for screen readers
                return (
                    React.createElement(this.props.as || "li", {
                        "ref": this.ref,
                        "className": classes,
                        "tabIndex": -1,
                        "aria-live": ariaLive,
                        "aria-atomic": "true",
                        "data-scroll-tokens": scrollToken,
                        "data-layout": this.props.layout,
                        "data-self": isOwnEvent,
                        "data-has-reply": !!thread,
                        "onMouseEnter": () => this.setState({ hover: true }),
                        "onMouseLeave": () => this.setState({ hover: false }),
                    }, <>
                        { ircTimestamp }
                        { sender }
                        { ircPadlock }
                        { avatar }
                        <div className="mx_EventTile_line" key="mx_EventTile_line">
                            { groupTimestamp }
                            { groupPadlock }
                            { thread }
                            <EventTileType ref={this.tile}
                                mxEvent={this.props.mxEvent}
                                replacingEventId={this.props.replacingEventId}
                                editState={this.props.editState}
                                highlights={this.props.highlights}
                                highlightLink={this.props.highlightLink}
                                showUrlPreview={this.props.showUrlPreview}
                                permalinkCreator={this.props.permalinkCreator}
                                onHeightChanged={this.props.onHeightChanged}
                                callEventGrouper={this.props.callEventGrouper}
                            />
                            { keyRequestInfo }
                            { actionBar }
                            { this.props.layout === Layout.IRC && (reactionsRow) }
                            { this.renderThreadInfo() }
                        </div>
                        { this.props.layout !== Layout.IRC && (reactionsRow) }
                        { msgOption }
                    </>)
                );
            }
        }
    }
}

// XXX this'll eventually be dynamic based on the fields once we have extensible event types
const messageTypes = ['m.room.message', 'm.sticker'];
function isMessageEvent(ev) {
    return (messageTypes.includes(ev.getType()));
}

export function haveTileForEvent(e: MatrixEvent, showHiddenEvents?: boolean) {
    // Only messages have a tile (black-rectangle) if redacted
    if (e.isRedacted() && !isMessageEvent(e)) return false;

    // No tile for replacement events since they update the original tile
    if (e.isRelation("m.replace")) return false;

    const handler = getHandlerTile(e);
    if (handler === undefined) return false;
    if (handler === 'messages.TextualEvent') {
        return hasText(e, showHiddenEvents);
    } else if (handler === 'messages.RoomCreate') {
        return Boolean(e.getContent()['predecessor']);
    } else {
        return true;
    }
}

function E2ePadlockUndecryptable(props) {
    return (
        <E2ePadlock title={_t("This message cannot be decrypted")} icon="undecryptable" {...props} />
    );
}

function E2ePadlockUnverified(props) {
    return (
        <E2ePadlock title={_t("Encrypted by an unverified session")} icon="unverified" {...props} />
    );
}

function E2ePadlockUnencrypted(props) {
    return (
        <E2ePadlock title={_t("Unencrypted")} icon="unencrypted" {...props} />
    );
}

function E2ePadlockUnknown(props) {
    return (
        <E2ePadlock title={_t("Encrypted by a deleted session")} icon="unknown" {...props} />
    );
}

function E2ePadlockUnauthenticated(props) {
    return (
        <E2ePadlock
            title={_t("The authenticity of this encrypted message can't be guaranteed on this device.")}
            icon="unauthenticated"
            {...props}
        />
    );
}

interface IE2ePadlockProps {
    icon: string;
    title: string;
}

interface IE2ePadlockState {
    hover: boolean;
}

class E2ePadlock extends React.Component<IE2ePadlockProps, IE2ePadlockState> {
    constructor(props) {
        super(props);

        this.state = {
            hover: false,
        };
    }

    onHoverStart = () => {
        this.setState({ hover: true });
    };

    onHoverEnd = () => {
        this.setState({ hover: false });
    };

    render() {
        let tooltip = null;
        if (this.state.hover) {
            tooltip = <Tooltip className="mx_EventTile_e2eIcon_tooltip" label={this.props.title} />;
        }

        const classes = `mx_EventTile_e2eIcon mx_EventTile_e2eIcon_${this.props.icon}`;
        return (
            <div
                className={classes}
                onMouseEnter={this.onHoverStart}
                onMouseLeave={this.onHoverEnd}
            >{ tooltip }</div>
        );
    }
}

interface ISentReceiptProps {
    messageState: string; // TODO: Types for message sending state
}

interface ISentReceiptState {
    hover: boolean;
}

class SentReceipt extends React.PureComponent<ISentReceiptProps, ISentReceiptState> {
    constructor(props) {
        super(props);

        this.state = {
            hover: false,
        };
    }

    onHoverStart = () => {
        this.setState({ hover: true });
    };

    onHoverEnd = () => {
        this.setState({ hover: false });
    };

    render() {
        const isSent = !this.props.messageState || this.props.messageState === 'sent';
        const isFailed = this.props.messageState === 'not_sent';
        const receiptClasses = classNames({
            'mx_EventTile_receiptSent': isSent,
            'mx_EventTile_receiptSending': !isSent && !isFailed,
        });

        let nonCssBadge = null;
        if (isFailed) {
            nonCssBadge = <NotificationBadge
                notification={StaticNotificationState.RED_EXCLAMATION}
            />;
        }

        let tooltip = null;
        if (this.state.hover) {
            let label = _t("Sending your message...");
            if (this.props.messageState === 'encrypting') {
                label = _t("Encrypting your message...");
            } else if (isSent) {
                label = _t("Your message was sent");
            } else if (isFailed) {
                label = _t("Failed to send");
            }
            // The yOffset is somewhat arbitrary - it just brings the tooltip down to be more associated
            // with the read receipt.
            tooltip = <Tooltip className="mx_EventTile_readAvatars_receiptTooltip" label={label} yOffset={20} />;
        }

        return (
            <div className="mx_EventTile_msgOption">
                <span className="mx_EventTile_readAvatars">
                    <span className={receiptClasses} onMouseEnter={this.onHoverStart} onMouseLeave={this.onHoverEnd}>
                        { nonCssBadge }
                        { tooltip }
                    </span>
                </span>
            </div>
        );
    }
}<|MERGE_RESOLUTION|>--- conflicted
+++ resolved
@@ -1201,34 +1201,18 @@
             }
 
             default: {
-<<<<<<< HEAD
-                const thread = ReplyThread.hasThreadReply(this.props.mxEvent) ? (
-                    <ReplyThread
-                        parentEv={this.props.mxEvent}
-                        onHeightChanged={this.props.onHeightChanged}
-                        ref={this.replyThread}
-                        permalinkCreator={this.props.permalinkCreator}
-                        layout={this.props.layout}
-                        alwaysShowTimestamps={this.props.alwaysShowTimestamps || this.state.hover}
-                        isQuoteExpanded={isQuoteExpanded}
-                        setQuoteExpanded={this.setQuoteExpanded}
-                    />) : null;
-=======
-                let thread;
-                // When the "showHiddenEventsInTimeline" lab is enabled,
-                // avoid showing replies for hidden events (events without tiles)
-                if (haveTileForEvent(this.props.mxEvent)) {
-                    thread = ReplyThread.makeThread(
-                        this.props.mxEvent,
-                        this.props.onHeightChanged,
-                        this.props.permalinkCreator,
-                        this.replyThread,
-                        this.props.layout,
-                        this.props.alwaysShowTimestamps || this.state.hover,
-                    );
-                }
-
->>>>>>> 53041ba4
+                const thread = haveTileForEvent(this.props.mxEvent) &&
+                    ReplyThread.hasThreadReply(this.props.mxEvent) ? (
+                        <ReplyThread
+                            parentEv={this.props.mxEvent}
+                            onHeightChanged={this.props.onHeightChanged}
+                            ref={this.replyThread}
+                            permalinkCreator={this.props.permalinkCreator}
+                            layout={this.props.layout}
+                            alwaysShowTimestamps={this.props.alwaysShowTimestamps || this.state.hover}
+                            isQuoteExpanded={isQuoteExpanded}
+                            setQuoteExpanded={this.setQuoteExpanded}
+                        />) : null;
                 const isOwnEvent = this.props.mxEvent?.sender?.userId === MatrixClientPeg.get().getUserId();
 
                 // tab-index=-1 to allow it to be focusable but do not add tab stop for it, primarily for screen readers
