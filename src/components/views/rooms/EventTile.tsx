--- conflicted
+++ resolved
@@ -958,13 +958,8 @@
             mx_EventTile_12hr: this.props.isTwelveHour,
             // Note: we keep the `sending` state class for tests, not for our styles
             mx_EventTile_sending: !isEditing && isSending,
-<<<<<<< HEAD
-            mx_EventTile_highlight: this.props.tileShape === 'notif' ? false : this.shouldHighlight(),
+            mx_EventTile_highlight: this.props.tileShape === TileShape.Notif ? false : this.shouldHighlight(),
             mx_EventTile_selected: this.props.isSelectedEvent || this.state.contextMenu,
-=======
-            mx_EventTile_highlight: this.props.tileShape === TileShape.Notif ? false : this.shouldHighlight(),
-            mx_EventTile_selected: this.props.isSelectedEvent,
->>>>>>> 770de8f6
             mx_EventTile_continuation: this.props.tileShape ? '' : this.props.continuation,
             mx_EventTile_last: this.props.last,
             mx_EventTile_lastInSection: this.props.lastInSection,
@@ -1059,7 +1054,6 @@
             onFocusChange={this.onActionBarFocusChange}
         /> : undefined;
 
-<<<<<<< HEAD
         const showTimestamp = (
             this.props.mxEvent.getTs() &&
             (
@@ -1070,14 +1064,6 @@
                 this.state.contextMenu
             )
         );
-=======
-        const showTimestamp = this.props.mxEvent.getTs()
-            && (this.props.alwaysShowTimestamps
-            || this.props.last
-            || this.state.hover
-            || this.state.actionBarFocused);
-
->>>>>>> 770de8f6
         const timestamp = showTimestamp ?
             <MessageTimestamp showTwelveHour={this.props.isTwelveHour} ts={this.props.mxEvent.getTs()} /> : null;
 
@@ -1217,48 +1203,6 @@
                 ]);
             }
 
-<<<<<<< HEAD
-            case 'reply':
-            case 'reply_preview': {
-                let thread;
-                if (this.props.tileShape === 'reply_preview') {
-                    thread = ReplyThread.makeThread(
-                        this.props.mxEvent,
-                        this.props.onHeightChanged,
-                        this.props.permalinkCreator,
-                        this.replyThread,
-                        null,
-                        this.props.alwaysShowTimestamps || this.state.hover,
-                    );
-                }
-                return React.createElement(this.props.as || "li", {
-                    "className": classes,
-                    "aria-live": ariaLive,
-                    "aria-atomic": true,
-                    "data-scroll-tokens": scrollToken,
-                }, [
-                    ircTimestamp,
-                    avatar,
-                    sender,
-                    ircPadlock,
-                    <div className="mx_EventTile_reply" key="mx_EventTile_reply" onContextMenu={this.onContextMenu}>
-                        { this.renderContextMenu() }
-                        { groupTimestamp }
-                        { groupPadlock }
-                        { thread }
-                        <EventTileType ref={this.tile}
-                            mxEvent={this.props.mxEvent}
-                            highlights={this.props.highlights}
-                            highlightLink={this.props.highlightLink}
-                            onHeightChanged={this.props.onHeightChanged}
-                            replacingEventId={this.props.replacingEventId}
-                            showUrlPreview={false}
-                        />
-                    </div>,
-                ]);
-            }
-=======
->>>>>>> 770de8f6
             default: {
                 const thread = ReplyThread.makeThread(
                     this.props.mxEvent,
@@ -1285,20 +1229,12 @@
                         "data-has-reply": !!thread,
                         "onMouseEnter": () => this.setState({ hover: true }),
                         "onMouseLeave": () => this.setState({ hover: false }),
-<<<<<<< HEAD
-                    }, [
-                        ircTimestamp,
-                        sender,
-                        ircPadlock,
-                        <div className="mx_EventTile_line" key="mx_EventTile_line" onContextMenu={this.onContextMenu}>
-                            { this.renderContextMenu() }
-=======
                     }, <>
                         { ircTimestamp }
                         { sender }
                         { ircPadlock }
-                        <div className="mx_EventTile_line" key="mx_EventTile_line">
->>>>>>> 770de8f6
+                        <div className="mx_EventTile_line" key="mx_EventTile_line" onContextMenu={this.onContextMenu}>
+                            { this.renderContextMenu() }
                             { groupTimestamp }
                             { groupPadlock }
                             { thread }
