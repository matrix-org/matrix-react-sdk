--- conflicted
+++ resolved
@@ -1073,13 +1073,8 @@
     private onActionBarFocusChange = (actionBarFocused: boolean) => {
         this.setState({ actionBarFocused });
     };
-<<<<<<< HEAD
 
     private getTile: () => IEventTileType = () => this.tile.current;
-=======
-    // TODO: Types
-    private getTile: () => any | null = () => this.tile.current;
->>>>>>> 010cbadc
 
     private getReplyChain = (): ReplyChain => this.replyChain.current;
 
