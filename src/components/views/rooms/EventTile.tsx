/*
Copyright 2015 - 2022 The Matrix.org Foundation C.I.C.
Copyright 2019 Michael Telatynski <7t3chguy@gmail.com>

Licensed under the Apache License, Version 2.0 (the "License");
you may not use this file except in compliance with the License.
You may obtain a copy of the License at

    http://www.apache.org/licenses/LICENSE-2.0

Unless required by applicable law or agreed to in writing, software
distributed under the License is distributed on an "AS IS" BASIS,
WITHOUT WARRANTIES OR CONDITIONS OF ANY KIND, either express or implied.
See the License for the specific language governing permissions and
limitations under the License.
*/

import React, { createRef, forwardRef, MouseEvent, RefObject } from 'react';
import classNames from "classnames";
import { EventType, MsgType, RelationType } from "matrix-js-sdk/src/@types/event";
import { EventStatus, MatrixEvent, MatrixEventEvent } from "matrix-js-sdk/src/models/event";
import { Relations } from "matrix-js-sdk/src/models/relations";
import { RoomMember } from "matrix-js-sdk/src/models/room-member";
import { Thread, ThreadEvent } from 'matrix-js-sdk/src/models/thread';
import { logger } from "matrix-js-sdk/src/logger";
import { NotificationCountType, Room, RoomEvent } from 'matrix-js-sdk/src/models/room';
import { CallErrorCode } from "matrix-js-sdk/src/webrtc/call";
import { M_POLL_START } from "matrix-events-sdk";
import { CryptoEvent } from "matrix-js-sdk/src/crypto";
import { UserTrustLevel } from 'matrix-js-sdk/src/crypto/CrossSigning';

import ReplyChain from "../elements/ReplyChain";
import { _t } from '../../../languageHandler';
import { hasText } from "../../../TextForEvent";
import * as sdk from "../../../index";
import dis from '../../../dispatcher/dispatcher';
import { Layout } from "../../../settings/enums/Layout";
import { formatTime } from "../../../DateUtils";
import { MatrixClientPeg } from '../../../MatrixClientPeg';
import { ALL_RULE_TYPES } from "../../../mjolnir/BanList";
import MatrixClientContext from "../../../contexts/MatrixClientContext";
import { E2EState } from "./E2EIcon";
import { toRem } from "../../../utils/units";
import { WidgetType } from "../../../widgets/WidgetType";
import RoomAvatar from "../avatars/RoomAvatar";
import MessageContextMenu, { IEventTileOps } from "../context_menus/MessageContextMenu";
import { aboveLeftOf } from '../../structures/ContextMenu';
import { WIDGET_LAYOUT_EVENT_TYPE } from "../../../stores/widgets/WidgetLayoutStore";
import { objectHasDiff } from "../../../utils/objects";
import { replaceableComponent } from "../../../utils/replaceableComponent";
import Tooltip from "../elements/Tooltip";
import EditorStateTransfer from "../../../utils/EditorStateTransfer";
import { RoomPermalinkCreator } from '../../../utils/permalinks/Permalinks';
import { StaticNotificationState } from "../../../stores/notifications/StaticNotificationState";
import NotificationBadge from "./NotificationBadge";
import CallEventGrouper from "../../structures/CallEventGrouper";
import { ComposerInsertPayload } from "../../../dispatcher/payloads/ComposerInsertPayload";
import { Action } from '../../../dispatcher/actions';
import PlatformPeg from '../../../PlatformPeg';
import MemberAvatar from '../avatars/MemberAvatar';
import SenderProfile from '../messages/SenderProfile';
import MessageTimestamp from '../messages/MessageTimestamp';
import TooltipButton from '../elements/TooltipButton';
import ReadReceiptMarker, { IReadReceiptInfo } from "./ReadReceiptMarker";
import MessageActionBar from "../messages/MessageActionBar";
import ReactionsRow from '../messages/ReactionsRow';
import { getEventDisplayInfo } from '../../../utils/EventUtils';
import SettingsStore from "../../../settings/SettingsStore";
import MKeyVerificationConclusion from "../messages/MKeyVerificationConclusion";
import { showThread } from '../../../dispatcher/dispatch-actions/threads';
import { MessagePreviewStore } from '../../../stores/room-list/MessagePreviewStore';
import RoomContext, { TimelineRenderingType } from "../../../contexts/RoomContext";
import { MediaEventHelper } from "../../../utils/MediaEventHelper";
import Toolbar from '../../../accessibility/Toolbar';
import { RovingAccessibleTooltipButton } from '../../../accessibility/roving/RovingAccessibleTooltipButton';
import { ThreadNotificationState } from '../../../stores/notifications/ThreadNotificationState';
import { RoomNotificationStateStore } from '../../../stores/notifications/RoomNotificationStateStore';
import { NotificationStateEvents } from '../../../stores/notifications/NotificationState';
import { NotificationColor } from '../../../stores/notifications/NotificationColor';
import AccessibleButton, { ButtonEvent } from '../elements/AccessibleButton';
import { copyPlaintext } from '../../../utils/strings';
import { DecryptionFailureTracker } from '../../../DecryptionFailureTracker';
import RedactedBody from '../messages/RedactedBody';
import { ViewRoomPayload } from "../../../dispatcher/payloads/ViewRoomPayload";
import { shouldDisplayReply } from '../../../utils/Reply';
import PosthogTrackers from "../../../PosthogTrackers";
import TileErrorBoundary from '../messages/TileErrorBoundary';
import ThreadSummary, { ThreadMessagePreview } from './ThreadSummary';

export type GetRelationsForEvent = (eventId: string, relationType: string, eventType: string) => Relations;

const eventTileTypes = {
    [EventType.RoomMessage]: 'messages.MessageEvent',
    [EventType.Sticker]: 'messages.MessageEvent',
    [M_POLL_START.name]: 'messages.MessageEvent',
    [M_POLL_START.altName]: 'messages.MessageEvent',
    [EventType.KeyVerificationCancel]: 'messages.MKeyVerificationConclusion',
    [EventType.KeyVerificationDone]: 'messages.MKeyVerificationConclusion',
    [EventType.CallInvite]: 'messages.CallEvent',
};

const stateEventTileTypes = {
    [EventType.RoomEncryption]: 'messages.EncryptionEvent',
    [EventType.RoomCanonicalAlias]: 'messages.TextualEvent',
    [EventType.RoomCreate]: 'messages.RoomCreate',
    [EventType.RoomMember]: 'messages.TextualEvent',
    [EventType.RoomName]: 'messages.TextualEvent',
    [EventType.RoomAvatar]: 'messages.RoomAvatarEvent',
    [EventType.RoomThirdPartyInvite]: 'messages.TextualEvent',
    [EventType.RoomHistoryVisibility]: 'messages.TextualEvent',
    [EventType.RoomTopic]: 'messages.TextualEvent',
    [EventType.RoomPowerLevels]: 'messages.TextualEvent',
    [EventType.RoomPinnedEvents]: 'messages.TextualEvent',
    [EventType.RoomServerAcl]: 'messages.TextualEvent',
    // TODO: Enable support for m.widget event type (https://github.com/vector-im/element-web/issues/13111)
    'im.vector.modular.widgets': 'messages.TextualEvent',
    [WIDGET_LAYOUT_EVENT_TYPE]: 'messages.TextualEvent',
    [EventType.RoomTombstone]: 'messages.TextualEvent',
    [EventType.RoomJoinRules]: 'messages.TextualEvent',
    [EventType.RoomGuestAccess]: 'messages.TextualEvent',
};

const stateEventSingular = new Set([
    EventType.RoomEncryption,
    EventType.RoomCanonicalAlias,
    EventType.RoomCreate,
    EventType.RoomName,
    EventType.RoomAvatar,
    EventType.RoomHistoryVisibility,
    EventType.RoomTopic,
    EventType.RoomPowerLevels,
    EventType.RoomPinnedEvents,
    EventType.RoomServerAcl,
    WIDGET_LAYOUT_EVENT_TYPE,
    EventType.RoomTombstone,
    EventType.RoomJoinRules,
    EventType.RoomGuestAccess,
]);

// Add all the Mjolnir stuff to the renderer
for (const evType of ALL_RULE_TYPES) {
    stateEventTileTypes[evType] = 'messages.TextualEvent';
}

export function getHandlerTile(ev: MatrixEvent): string {
    const type = ev.getType();

    // don't show verification requests we're not involved in,
    // not even when showing hidden events
    if (type === EventType.RoomMessage) {
        const content = ev.getContent();
        if (content && content.msgtype === MsgType.KeyVerificationRequest) {
            const me = MatrixClientPeg.get()?.getUserId();
            if (ev.getSender() !== me && content.to !== me) {
                return undefined;
            } else {
                return "messages.MKeyVerificationRequest";
            }
        }
    }
    // these events are sent by both parties during verification, but we only want to render one
    // tile once the verification concludes, so filter out the one from the other party.
    if (type === EventType.KeyVerificationDone) {
        const me = MatrixClientPeg.get()?.getUserId();
        if (ev.getSender() !== me) {
            return undefined;
        }
    }

    // sometimes MKeyVerificationConclusion declines to render. Jankily decline to render and
    // fall back to showing hidden events, if we're viewing hidden events
    // XXX: This is extremely a hack. Possibly these components should have an interface for
    // declining to render?
    if (type === EventType.KeyVerificationCancel || type === EventType.KeyVerificationDone) {
        if (!MKeyVerificationConclusion.shouldRender(ev, ev.verificationRequest)) {
            return;
        }
    }

    // TODO: Enable support for m.widget event type (https://github.com/vector-im/element-web/issues/13111)
    if (type === "im.vector.modular.widgets") {
        let type = ev.getContent()['type'];
        if (!type) {
            // deleted/invalid widget - try the past widget type
            type = ev.getPrevContent()['type'];
        }

        if (WidgetType.JITSI.matches(type)) {
            return "messages.MJitsiWidgetEvent";
        }
    }

    if (ev.isState()) {
        if (stateEventSingular.has(type) && ev.getStateKey() !== "") return undefined;
        return stateEventTileTypes[type];
    }

    if (ev.isRedacted()) {
        return "messages.MessageEvent";
    }

    return eventTileTypes[type];
}

// Our component structure for EventTiles on the timeline is:
//
// .-EventTile------------------------------------------------.
// | MemberAvatar (SenderProfile)                   TimeStamp |
// |    .-{Message,Textual}Event---------------. Read Avatars |
// |    |   .-MFooBody-------------------.     |              |
// |    |   |  (only if MessageEvent)    |     |              |
// |    |   '----------------------------'     |              |
// |    '--------------------------------------'              |
// '----------------------------------------------------------'

export interface IReadReceiptProps {
    userId: string;
    roomMember: RoomMember;
    ts: number;
}

export interface IEventTileType extends React.Component {
    getEventTileOps?(): IEventTileOps;
}

interface IProps {
    // the MatrixEvent to show
    mxEvent: MatrixEvent;

    // true if mxEvent is redacted. This is a prop because using mxEvent.isRedacted()
    // might not be enough when deciding shouldComponentUpdate - prevProps.mxEvent
    // references the same this.props.mxEvent.
    isRedacted?: boolean;

    // true if this is a continuation of the previous event (which has the
    // effect of not showing another avatar/displayname
    continuation?: boolean;

    // true if this is the last event in the timeline (which has the effect
    // of always showing the timestamp)
    last?: boolean;

    // true if the event is the last event in a section (adds a css class for
    // targeting)
    lastInSection?: boolean;

    // True if the event is the last successful (sent) event.
    lastSuccessful?: boolean;

    // true if this is search context (which has the effect of greying out
    // the text
    contextual?: boolean;

    // a list of words to highlight, ordered by longest first
    highlights?: string[];

    // link URL for the highlights
    highlightLink?: string;

    // should show URL previews for this event
    showUrlPreview?: boolean;

    // is this the focused event
    isSelectedEvent?: boolean;

    // callback called when dynamic content in events are loaded
    onHeightChanged?: () => void;

    // a list of read-receipts we should show. Each object has a 'roomMember' and 'ts'.
    readReceipts?: IReadReceiptProps[];

    // opaque readreceipt info for each userId; used by ReadReceiptMarker
    // to manage its animations. Should be an empty object when the room
    // first loads
    readReceiptMap?: { [userId: string]: IReadReceiptInfo };

    // A function which is used to check if the parent panel is being
    // unmounted, to avoid unnecessary work. Should return true if we
    // are being unmounted.
    checkUnmounting?: () => boolean;

    // the status of this event - ie, mxEvent.status. Denormalised to here so
    // that we can tell when it changes.
    eventSendStatus?: string;

    forExport?: boolean;

    // show twelve hour timestamps
    isTwelveHour?: boolean;

    // helper function to access relations for this event
    getRelationsForEvent?: GetRelationsForEvent;

    // whether to show reactions for this event
    showReactions?: boolean;

    // which layout to use
    layout?: Layout;

    // whether or not to show read receipts
    showReadReceipts?: boolean;

    // Used while editing, to pass the event, and to preserve editor state
    // from one editor instance to another when remounting the editor
    // upon receiving the remote echo for an unsent event.
    editState?: EditorStateTransfer;

    // Event ID of the event replacing the content of this event, if any
    replacingEventId?: string;

    // Helper to build permalinks for the room
    permalinkCreator?: RoomPermalinkCreator;

    // CallEventGrouper for this event
    callEventGrouper?: CallEventGrouper;

    // Symbol of the root node
    as?: string;

    // whether or not to always show timestamps
    alwaysShowTimestamps?: boolean;

    // whether or not to display the sender
    hideSender?: boolean;

    // whether or not to display thread info
    showThreadInfo?: boolean;

    // if specified and `true`, the message his behing
    // hidden for moderation from other users but is
    // displayed to the current user either because they're
    // the author or they are a moderator
    isSeeingThroughMessageHiddenForModeration?: boolean;
}

interface IState {
    // Whether the action bar is focused.
    actionBarFocused: boolean;
    // Whether all read receipts are being displayed. If not, only display
    // a truncation of them.
    allReadAvatars: boolean;
    // Whether the event's sender has been verified.
    verified: string;
    // Whether onRequestKeysClick has been called since mounting.
    previouslyRequestedKeys: boolean;
    // The Relations model from the JS SDK for reactions to `mxEvent`
    reactions: Relations;

    hover: boolean;

    // Position of the context menu
    contextMenu: {
        position: Partial<DOMRect>;
        showPermalink?: boolean;
    };

    isQuoteExpanded?: boolean;

    thread: Thread;
    threadNotification?: NotificationCountType;
}

// MUST be rendered within a RoomContext with a set timelineRenderingType
@replaceableComponent("views.rooms.EventTile")
export class UnwrappedEventTile extends React.Component<IProps, IState> {
    private suppressReadReceiptAnimation: boolean;
    private isListeningForReceipts: boolean;
    private tile = React.createRef<IEventTileType>();
    private replyChain = React.createRef<ReplyChain>();
    private threadState: ThreadNotificationState;

    public readonly ref = createRef<HTMLElement>();

    static defaultProps = {
        // no-op function because onHeightChanged is optional yet some sub-components assume its existence
        onHeightChanged: function() {},
        forExport: false,
        layout: Layout.Group,
    };

    static contextType = RoomContext;
    public context!: React.ContextType<typeof RoomContext>;

    constructor(props: IProps, context: React.ContextType<typeof MatrixClientContext>) {
        super(props, context);

        const thread = this.thread;

        this.state = {
            // Whether the action bar is focused.
            actionBarFocused: false,
            // Whether all read receipts are being displayed. If not, only display
            // a truncation of them.
            allReadAvatars: false,
            // Whether the event's sender has been verified.
            verified: null,
            // Whether onRequestKeysClick has been called since mounting.
            previouslyRequestedKeys: false,
            // The Relations model from the JS SDK for reactions to `mxEvent`
            reactions: this.getReactions(),
            // Context menu position
            contextMenu: null,

            hover: false,

            thread,
        };

        // don't do RR animations until we are mounted
        this.suppressReadReceiptAnimation = true;

        // Throughout the component we manage a read receipt listener to see if our tile still
        // qualifies for a "sent" or "sending" state (based on their relevant conditions). We
        // don't want to over-subscribe to the read receipt events being fired, so we use a flag
        // to determine if we've already subscribed and use a combination of other flags to find
        // out if we should even be subscribed at all.
        this.isListeningForReceipts = false;
    }

    /**
     * When true, the tile qualifies for some sort of special read receipt. This could be a 'sending'
     * or 'sent' receipt, for example.
     * @returns {boolean}
     */
    private get isEligibleForSpecialReceipt(): boolean {
        // First, if there are other read receipts then just short-circuit this.
        if (this.props.readReceipts && this.props.readReceipts.length > 0) return false;
        if (!this.props.mxEvent) return false;

        // Sanity check (should never happen, but we shouldn't explode if it does)
        const room = MatrixClientPeg.get().getRoom(this.props.mxEvent.getRoomId());
        if (!room) return false;

        // Quickly check to see if the event was sent by us. If it wasn't, it won't qualify for
        // special read receipts.
        const myUserId = MatrixClientPeg.get().getUserId();
        if (this.props.mxEvent.getSender() !== myUserId) return false;

        // Finally, determine if the type is relevant to the user. This notably excludes state
        // events and pretty much anything that can't be sent by the composer as a message. For
        // those we rely on local echo giving the impression of things changing, and expect them
        // to be quick.
        const simpleSendableEvents = [
            EventType.Sticker,
            EventType.RoomMessage,
            EventType.RoomMessageEncrypted,
        ];
        if (!simpleSendableEvents.includes(this.props.mxEvent.getType() as EventType)) return false;

        // Default case
        return true;
    }

    private get shouldShowSentReceipt() {
        // If we're not even eligible, don't show the receipt.
        if (!this.isEligibleForSpecialReceipt) return false;

        // We only show the 'sent' receipt on the last successful event.
        if (!this.props.lastSuccessful) return false;

        // Check to make sure the sending state is appropriate. A null/undefined send status means
        // that the message is 'sent', so we're just double checking that it's explicitly not sent.
        if (this.props.eventSendStatus && this.props.eventSendStatus !== EventStatus.SENT) return false;

        // If anyone has read the event besides us, we don't want to show a sent receipt.
        const receipts = this.props.readReceipts || [];
        const myUserId = MatrixClientPeg.get().getUserId();
        if (receipts.some(r => r.userId !== myUserId)) return false;

        // Finally, we should show a receipt.
        return true;
    }

    private get shouldShowSendingReceipt() {
        // If we're not even eligible, don't show the receipt.
        if (!this.isEligibleForSpecialReceipt) return false;

        // Check the event send status to see if we are pending. Null/undefined status means the
        // message was sent, so check for that and 'sent' explicitly.
        if (!this.props.eventSendStatus || this.props.eventSendStatus === EventStatus.SENT) return false;

        // Default to showing - there's no other event properties/behaviours we care about at
        // this point.
        return true;
    }

    // TODO: [REACT-WARNING] Move into constructor
    // eslint-disable-next-line
    UNSAFE_componentWillMount() {
        this.verifyEvent(this.props.mxEvent);
    }

    componentDidMount() {
        this.suppressReadReceiptAnimation = false;
        const client = MatrixClientPeg.get();
        if (!this.props.forExport) {
            client.on(CryptoEvent.DeviceVerificationChanged, this.onDeviceVerificationChanged);
            client.on(CryptoEvent.UserTrustStatusChanged, this.onUserVerificationChanged);
            this.props.mxEvent.on(MatrixEventEvent.Decrypted, this.onDecrypted);
            DecryptionFailureTracker.instance.addVisibleEvent(this.props.mxEvent);
            if (this.props.showReactions) {
                this.props.mxEvent.on(MatrixEventEvent.RelationsCreated, this.onReactionsCreated);
            }

            if (this.shouldShowSentReceipt || this.shouldShowSendingReceipt) {
                client.on(RoomEvent.Receipt, this.onRoomReceipt);
                this.isListeningForReceipts = true;
            }
        }

        if (SettingsStore.getValue("feature_thread")) {
            this.props.mxEvent.on(ThreadEvent.Update, this.updateThread);

            if (this.thread) {
                this.setupNotificationListener(this.thread);
            }
        }

        client.decryptEventIfNeeded(this.props.mxEvent);

        const room = client.getRoom(this.props.mxEvent.getRoomId());
        room?.on(ThreadEvent.New, this.onNewThread);
    }

    private setupNotificationListener = (thread: Thread): void => {
        const room = MatrixClientPeg.get().getRoom(this.props.mxEvent.getRoomId());
        const notifications = RoomNotificationStateStore.instance.getThreadsRoomState(room);

        this.threadState = notifications.getThreadRoomState(thread);

        this.threadState.on(NotificationStateEvents.Update, this.onThreadStateUpdate);
        this.onThreadStateUpdate();
    };

    private onThreadStateUpdate = (): void => {
        let threadNotification = null;
        switch (this.threadState?.color) {
            case NotificationColor.Grey:
                threadNotification = NotificationCountType.Total;
                break;
            case NotificationColor.Red:
                threadNotification = NotificationCountType.Highlight;
                break;
        }

        this.setState({
            threadNotification,
        });
    };

    private updateThread = (thread: Thread) => {
        if (thread !== this.state.thread) {
            if (this.threadState) {
                this.threadState.off(NotificationStateEvents.Update, this.onThreadStateUpdate);
            }

            this.setupNotificationListener(thread);
        }

        this.setState({ thread });
    };

    // TODO: [REACT-WARNING] Replace with appropriate lifecycle event
    // eslint-disable-next-line
    UNSAFE_componentWillReceiveProps(nextProps: IProps) {
        // re-check the sender verification as outgoing events progress through
        // the send process.
        if (nextProps.eventSendStatus !== this.props.eventSendStatus) {
            this.verifyEvent(nextProps.mxEvent);
        }
    }

    shouldComponentUpdate(nextProps: IProps, nextState: IState): boolean {
        if (objectHasDiff(this.state, nextState)) {
            return true;
        }

        return !this.propsEqual(this.props, nextProps);
    }

    componentWillUnmount() {
        const client = MatrixClientPeg.get();
        client.removeListener(CryptoEvent.DeviceVerificationChanged, this.onDeviceVerificationChanged);
        client.removeListener(CryptoEvent.UserTrustStatusChanged, this.onUserVerificationChanged);
        client.removeListener(RoomEvent.Receipt, this.onRoomReceipt);
        this.isListeningForReceipts = false;
        this.props.mxEvent.removeListener(MatrixEventEvent.Decrypted, this.onDecrypted);
        if (this.props.showReactions) {
            this.props.mxEvent.removeListener(MatrixEventEvent.RelationsCreated, this.onReactionsCreated);
        }
        if (SettingsStore.getValue("feature_thread")) {
            this.props.mxEvent.off(ThreadEvent.Update, this.updateThread);
        }

        const room = MatrixClientPeg.get().getRoom(this.props.mxEvent.getRoomId());
        room?.off(ThreadEvent.New, this.onNewThread);
        if (this.threadState) {
            this.threadState.off(NotificationStateEvents.Update, this.onThreadStateUpdate);
        }
    }

    componentDidUpdate(prevProps: IProps, prevState: IState, snapshot) {
        // If we're not listening for receipts and expect to be, register a listener.
        if (!this.isListeningForReceipts && (this.shouldShowSentReceipt || this.shouldShowSendingReceipt)) {
            MatrixClientPeg.get().on(RoomEvent.Receipt, this.onRoomReceipt);
            this.isListeningForReceipts = true;
        }
    }

    private onNewThread = (thread: Thread) => {
        if (thread.id === this.props.mxEvent.getId()) {
            this.updateThread(thread);
            const room = MatrixClientPeg.get().getRoom(this.props.mxEvent.getRoomId());
            room.off(ThreadEvent.New, this.onNewThread);
        }
    };

    private get thread(): Thread | null {
        if (!SettingsStore.getValue("feature_thread")) {
            return null;
        }

        /**
         * Accessing the threads value through the room due to a race condition
         * that will be solved when there are proper backend support for threads
         * We currently have no reliable way to discover than an event is a thread
         * when we are at the sync stage
         */
        const room = MatrixClientPeg.get().getRoom(this.props.mxEvent.getRoomId());
        const thread = room?.threads?.get(this.props.mxEvent.getId());

        return thread || null;
    }

    private renderThreadPanelSummary(): JSX.Element | null {
        if (!this.state.thread) {
            return null;
        }

        return <div className="mx_ThreadPanel_replies">
            <span className="mx_ThreadPanel_repliesSummary">
                { this.state.thread.length }
            </span>
            <ThreadMessagePreview thread={this.state.thread} />
        </div>;
    }

    private renderThreadInfo(): React.ReactNode {
        if (this.state.thread?.id === this.props.mxEvent.getId()) {
            return <ThreadSummary mxEvent={this.props.mxEvent} thread={this.state.thread} />;
        }

        if (this.context.timelineRenderingType === TimelineRenderingType.Search && this.props.mxEvent.threadRootId) {
            if (this.props.highlightLink) {
                return (
                    <a className="mx_ThreadSummaryIcon" href={this.props.highlightLink}>
                        { _t("From a thread") }
                    </a>
                );
            }

            return (
                <p className="mx_ThreadSummaryIcon">{ _t("From a thread") }</p>
            );
        }
    }

    private viewInRoom = (evt: ButtonEvent): void => {
        evt.preventDefault();
        evt.stopPropagation();
        dis.dispatch<ViewRoomPayload>({
            action: Action.ViewRoom,
            event_id: this.props.mxEvent.getId(),
            highlighted: true,
            room_id: this.props.mxEvent.getRoomId(),
            metricsTrigger: undefined, // room doesn't change
        });
    };

    private copyLinkToThread = async (evt: ButtonEvent): Promise<void> => {
        evt.preventDefault();
        evt.stopPropagation();
        const { permalinkCreator, mxEvent } = this.props;
        const matrixToUrl = permalinkCreator.forEvent(mxEvent.getId());
        await copyPlaintext(matrixToUrl);
    };

    private onRoomReceipt = (ev: MatrixEvent, room: Room): void => {
        // ignore events for other rooms
        const tileRoom = MatrixClientPeg.get().getRoom(this.props.mxEvent.getRoomId());
        if (room !== tileRoom) return;

        if (!this.shouldShowSentReceipt && !this.shouldShowSendingReceipt && !this.isListeningForReceipts) {
            return;
        }

        // We force update because we have no state or prop changes to queue up, instead relying on
        // the getters we use here to determine what needs rendering.
        this.forceUpdate(() => {
            // Per elsewhere in this file, we can remove the listener once we will have no further purpose for it.
            if (!this.shouldShowSentReceipt && !this.shouldShowSendingReceipt) {
                MatrixClientPeg.get().removeListener(RoomEvent.Receipt, this.onRoomReceipt);
                this.isListeningForReceipts = false;
            }
        });
    };

    /** called when the event is decrypted after we show it.
     */
    private onDecrypted = () => {
        // we need to re-verify the sending device.
        // (we call onHeightChanged in verifyEvent to handle the case where decryption
        // has caused a change in size of the event tile)
        this.verifyEvent(this.props.mxEvent);
        this.forceUpdate();
    };

    private onDeviceVerificationChanged = (userId: string, device: string): void => {
        if (userId === this.props.mxEvent.getSender()) {
            this.verifyEvent(this.props.mxEvent);
        }
    };

    private onUserVerificationChanged = (userId: string, _trustStatus: UserTrustLevel): void => {
        if (userId === this.props.mxEvent.getSender()) {
            this.verifyEvent(this.props.mxEvent);
        }
    };

    private async verifyEvent(mxEvent: MatrixEvent): Promise<void> {
        if (!mxEvent.isEncrypted() || mxEvent.isRedacted()) {
            return;
        }

        const encryptionInfo = MatrixClientPeg.get().getEventEncryptionInfo(mxEvent);
        const senderId = mxEvent.getSender();
        const userTrust = MatrixClientPeg.get().checkUserTrust(senderId);

        if (encryptionInfo.mismatchedSender) {
            // something definitely wrong is going on here
            this.setState({
                verified: E2EState.Warning,
            }, this.props.onHeightChanged); // Decryption may have caused a change in size
            return;
        }

        if (!userTrust.isCrossSigningVerified()) {
            // user is not verified, so default to everything is normal
            this.setState({
                verified: E2EState.Normal,
            }, this.props.onHeightChanged); // Decryption may have caused a change in size
            return;
        }

        const eventSenderTrust = encryptionInfo.sender && MatrixClientPeg.get().checkDeviceTrust(
            senderId, encryptionInfo.sender.deviceId,
        );
        if (!eventSenderTrust) {
            this.setState({
                verified: E2EState.Unknown,
            }, this.props.onHeightChanged); // Decryption may have caused a change in size
            return;
        }

        if (!eventSenderTrust.isVerified()) {
            this.setState({
                verified: E2EState.Warning,
            }, this.props.onHeightChanged); // Decryption may have caused a change in size
            return;
        }

        if (!encryptionInfo.authenticated) {
            this.setState({
                verified: E2EState.Unauthenticated,
            }, this.props.onHeightChanged); // Decryption may have caused a change in size
            return;
        }

        this.setState({
            verified: E2EState.Verified,
        }, this.props.onHeightChanged); // Decryption may have caused a change in size
    }

    private propsEqual(objA: IProps, objB: IProps): boolean {
        const keysA = Object.keys(objA);
        const keysB = Object.keys(objB);

        if (keysA.length !== keysB.length) {
            return false;
        }

        for (let i = 0; i < keysA.length; i++) {
            const key = keysA[i];

            if (!objB.hasOwnProperty(key)) {
                return false;
            }

            // need to deep-compare readReceipts
            if (key === 'readReceipts') {
                const rA = objA[key];
                const rB = objB[key];
                if (rA === rB) {
                    continue;
                }

                if (!rA || !rB) {
                    return false;
                }

                if (rA.length !== rB.length) {
                    return false;
                }
                for (let j = 0; j < rA.length; j++) {
                    if (rA[j].userId !== rB[j].userId) {
                        return false;
                    }
                    // one has a member set and the other doesn't?
                    if (rA[j].roomMember !== rB[j].roomMember) {
                        return false;
                    }
                }
            } else {
                if (objA[key] !== objB[key]) {
                    return false;
                }
            }
        }
        return true;
    }

    private shouldHighlight(): boolean {
        if (this.props.forExport) return false;
        if (this.context.timelineRenderingType === TimelineRenderingType.Notification) return false;
        if (this.context.timelineRenderingType === TimelineRenderingType.ThreadsList) return false;

        const actions = MatrixClientPeg.get().getPushActionsForEvent(
            this.props.mxEvent.replacingEvent() || this.props.mxEvent,
        );
        if (!actions || !actions.tweaks) { return false; }

        // don't show self-highlights from another of our clients
        if (this.props.mxEvent.getSender() === MatrixClientPeg.get().credentials.userId) {
            return false;
        }

        return actions.tweaks.highlight;
    }

    private toggleAllReadAvatars = () => {
        this.setState({
            allReadAvatars: !this.state.allReadAvatars,
        });
    };

    private getReadAvatars() {
        if (this.shouldShowSentReceipt || this.shouldShowSendingReceipt) {
            return <SentReceipt messageState={this.props.mxEvent.getAssociatedStatus()} />;
        }

        const MAX_READ_AVATARS = this.props.layout == Layout.Bubble
            ? 2
            : 5;

        // return early if there are no read receipts
        if (!this.props.readReceipts || this.props.readReceipts.length === 0) {
            // We currently must include `mx_EventTile_readAvatars` in the DOM
            // of all events, as it is the positioned parent of the animated
            // read receipts. We can't let it unmount when a receipt moves
            // events, so for now we mount it for all events. Without it, the
            // animation will start from the top of the timeline (because it
            // lost its container).
            // See also https://github.com/vector-im/element-web/issues/17561
            return (
                <div className="mx_EventTile_msgOption">
                    <span className="mx_EventTile_readAvatars" />
                </div>
            );
        }

        const avatars = [];
        const receiptOffset = 15;
        let left = 0;

        const receipts = this.props.readReceipts;

        for (let i = 0; i < receipts.length; ++i) {
            const receipt = receipts[i];

            let hidden = true;
            if ((i < MAX_READ_AVATARS) || this.state.allReadAvatars) {
                hidden = false;
            }
            // TODO: we keep the extra read avatars in the dom to make animation simpler
            // we could optimise this to reduce the dom size.

            // If hidden, set offset equal to the offset of the final visible avatar or
            // else set it proportional to index
            left = (hidden ? MAX_READ_AVATARS - 1 : i) * -receiptOffset;

            const userId = receipt.userId;
            let readReceiptInfo: IReadReceiptInfo;

            if (this.props.readReceiptMap) {
                readReceiptInfo = this.props.readReceiptMap[userId];
                if (!readReceiptInfo) {
                    readReceiptInfo = {};
                    this.props.readReceiptMap[userId] = readReceiptInfo;
                }
            }

            // add to the start so the most recent is on the end (ie. ends up rightmost)
            avatars.unshift(
                <ReadReceiptMarker
                    key={userId}
                    member={receipt.roomMember}
                    fallbackUserId={userId}
                    leftOffset={left}
                    hidden={hidden}
                    readReceiptInfo={readReceiptInfo}
                    checkUnmounting={this.props.checkUnmounting}
                    suppressAnimation={this.suppressReadReceiptAnimation}
                    onClick={this.toggleAllReadAvatars}
                    timestamp={receipt.ts}
                    showTwelveHour={this.props.isTwelveHour}
                />,
            );
        }

        let remText: JSX.Element;
        if (!this.state.allReadAvatars) {
            const remainder = receipts.length - MAX_READ_AVATARS;
            if (remainder > 0) {
                remText = <span className="mx_EventTile_readAvatarRemainder"
                    onClick={this.toggleAllReadAvatars}
                    style={{ right: "calc(" + toRem(-left) + " + " + receiptOffset + "px)" }}
                    aria-live="off">{ remainder }+
                </span>;
            }
        }

        return (
            <div className="mx_EventTile_msgOption">
                <span className="mx_EventTile_readAvatars">
                    { remText }
                    { avatars }
                </span>
            </div>
        );
    }

    private onSenderProfileClick = () => {
        dis.dispatch<ComposerInsertPayload>({
            action: Action.ComposerInsert,
            userId: this.props.mxEvent.getSender(),
            timelineRenderingType: this.context.timelineRenderingType,
        });
    };

    private onRequestKeysClick = () => {
        this.setState({
            // Indicate in the UI that the keys have been requested (this is expected to
            // be reset if the component is mounted in the future).
            previouslyRequestedKeys: true,
        });

        // Cancel any outgoing key request for this event and resend it. If a response
        // is received for the request with the required keys, the event could be
        // decrypted successfully.
        MatrixClientPeg.get().cancelAndResendEventRoomKeyRequest(this.props.mxEvent);
    };

    private onPermalinkClicked = e => {
        // This allows the permalink to be opened in a new tab/window or copied as
        // matrix.to, but also for it to enable routing within Element when clicked.
        e.preventDefault();
        dis.dispatch<ViewRoomPayload>({
            action: Action.ViewRoom,
            event_id: this.props.mxEvent.getId(),
            highlighted: true,
            room_id: this.props.mxEvent.getRoomId(),
            metricsTrigger: this.context.timelineRenderingType === TimelineRenderingType.Search
                ? "MessageSearch"
                : undefined,
        });
    };

    private renderE2EPadlock() {
        const ev = this.props.mxEvent;

        // event could not be decrypted
        if (ev.getContent().msgtype === 'm.bad.encrypted') {
            return <E2ePadlockUndecryptable />;
        }

        // event is encrypted and not redacted, display padlock corresponding to whether or not it is verified
        if (ev.isEncrypted() && !ev.isRedacted()) {
            if (this.state.verified === E2EState.Normal) {
                return; // no icon if we've not even cross-signed the user
            } else if (this.state.verified === E2EState.Verified) {
                return; // no icon for verified
            } else if (this.state.verified === E2EState.Unauthenticated) {
                return (<E2ePadlockUnauthenticated />);
            } else if (this.state.verified === E2EState.Unknown) {
                return (<E2ePadlockUnknown />);
            } else {
                return (<E2ePadlockUnverified />);
            }
        }

        if (MatrixClientPeg.get().isRoomEncrypted(ev.getRoomId())) {
            // else if room is encrypted
            // and event is being encrypted or is not_sent (Unknown Devices/Network Error)
            if (ev.status === EventStatus.ENCRYPTING) {
                return;
            }
            if (ev.status === EventStatus.NOT_SENT) {
                return;
            }
            if (ev.isState()) {
                return; // we expect this to be unencrypted
            }
            if (ev.isRedacted()) {
                return; // we expect this to be unencrypted
            }
            // if the event is not encrypted, but it's an e2e room, show the open padlock
            return <E2ePadlockUnencrypted />;
        }

        // no padlock needed
        return null;
    }

    private onActionBarFocusChange = (actionBarFocused: boolean) => {
        this.setState({ actionBarFocused });
    };

    private getTile: () => IEventTileType = () => this.tile.current;

    private getReplyChain = (): ReplyChain => this.replyChain.current;

    private getReactions = () => {
        if (
            !this.props.showReactions ||
            !this.props.getRelationsForEvent
        ) {
            return null;
        }
        const eventId = this.props.mxEvent.getId();
        return this.props.getRelationsForEvent(eventId, "m.annotation", "m.reaction");
    };

    private onReactionsCreated = (relationType: string, eventType: string): void => {
        if (relationType !== "m.annotation" || eventType !== "m.reaction") {
            return;
        }
        this.setState({
            reactions: this.getReactions(),
        });
    };

    private renderContextMenu(): React.ReactFragment {
        let contextMenu = null;
        if (this.state.contextMenu) {
            const tile = this.getTile();
            const replyChain = this.getReplyChain();
            const eventTileOps = tile?.getEventTileOps ? tile.getEventTileOps() : undefined;
            const collapseReplyChain = replyChain?.canCollapse() ? replyChain.collapse : undefined;

            contextMenu = (
                <MessageContextMenu
                    {...aboveLeftOf(this.state.contextMenu.position)}
                    mxEvent={this.props.mxEvent}
                    permalinkCreator={this.props.permalinkCreator}
                    eventTileOps={eventTileOps}
                    collapseReplyChain={collapseReplyChain}
                    onFinished={this.onCloseMenu}
                    rightClick={true}
                    reactions={this.state.reactions}
                    showPermalink={this.state.contextMenu.showPermalink}
                />
            );
        }

        return (
            <React.Fragment>
                { contextMenu }
            </React.Fragment>
        );
    }

    private onContextMenu = (ev: React.MouseEvent): void => {
        this.showContextMenu(ev);
    };

    private onTimestampContextMenu = (ev: React.MouseEvent): void => {
        this.showContextMenu(ev, true);
    };

    private showContextMenu(ev: React.MouseEvent, showPermalink?: boolean): void {
        if (!SettingsStore.getValue("feature_message_right_click_context_menu")) return;
        // There is no way to copy non-PNG images into clipboard, so we can't
        // have our own handling for copying images, so we leave it to the
        // Electron layer (webcontents-handler.ts)
        if (ev.target instanceof HTMLImageElement) return;
        if (!PlatformPeg.get().allowOverridingNativeContextMenus()) return;
        if (this.props.editState) return;
        ev.preventDefault();
        ev.stopPropagation();
        this.setState({
            contextMenu: {
                position: {
                    right: ev.clientX,
                    top: ev.clientY,
                    bottom: ev.clientY,
                },
                showPermalink: showPermalink,
            },
            actionBarFocused: true,
        });
    }

    private onCloseMenu = (): void => {
        this.setState({
            contextMenu: null,
            actionBarFocused: false,
        });
    };

    private setQuoteExpanded = (expanded: boolean) => {
        this.setState({
            isQuoteExpanded: expanded,
        });
    };

    /**
     * In some cases we can't use shouldHideEvent() since whether or not we hide
     * an event depends on other things that the event itself
     * @returns {boolean} true if event should be hidden
     */
    private shouldHideEvent(): boolean {
        // If the call was replaced we don't render anything since we render the other call
        if (this.props.callEventGrouper?.hangupReason === CallErrorCode.Replaced) return true;

        return false;
    }

    public render() {
        const msgtype = this.props.mxEvent.getContent().msgtype;
        const eventType = this.props.mxEvent.getType() as EventType;
        const {
            tileHandler,
            isBubbleMessage,
            isInfoMessage,
            isLeftAlignedBubbleMessage,
            noBubbleEvent,
            isSeeingThroughMessageHiddenForModeration,
        } = getEventDisplayInfo(this.props.mxEvent, this.shouldHideEvent());
        const { isQuoteExpanded } = this.state;

        // This shouldn't happen: the caller should check we support this type
        // before trying to instantiate us
        if (!tileHandler) {
            const { mxEvent } = this.props;
            logger.warn(`Event type not supported: type:${eventType} isState:${mxEvent.isState()}`);
            return <div className="mx_EventTile mx_EventTile_info mx_MNoticeBody">
                <div className="mx_EventTile_line">
                    { _t('This event could not be displayed') }
                </div>
            </div>;
        }

        const EventTileType = sdk.getComponent(tileHandler);
        const isProbablyMedia = MediaEventHelper.isEligible(this.props.mxEvent);

        const lineClasses = classNames("mx_EventTile_line", {
            mx_EventTile_mediaLine: isProbablyMedia,
            mx_EventTile_image: (
                this.props.mxEvent.getType() === EventType.RoomMessage &&
                this.props.mxEvent.getContent().msgtype === MsgType.Image
            ),
            mx_EventTile_sticker: this.props.mxEvent.getType() === EventType.Sticker,
            mx_EventTile_emote: (
                this.props.mxEvent.getType() === EventType.RoomMessage &&
                this.props.mxEvent.getContent().msgtype === MsgType.Emote
            ),
        });

        const isSending = (['sending', 'queued', 'encrypting'].indexOf(this.props.eventSendStatus) !== -1);
        const isRedacted = isMessageEvent(this.props.mxEvent) && this.props.isRedacted;
        const isEncryptionFailure = this.props.mxEvent.isDecryptionFailure();

        let isContinuation = this.props.continuation;
        if (this.context.timelineRenderingType !== TimelineRenderingType.Room &&
            this.context.timelineRenderingType !== TimelineRenderingType.Search &&
            this.context.timelineRenderingType !== TimelineRenderingType.Thread &&
            this.props.layout !== Layout.Bubble
        ) {
            isContinuation = false;
        }

        const isEditing = !!this.props.editState;
        const classes = classNames({
            mx_EventTile_bubbleContainer: isBubbleMessage,
            mx_EventTile_leftAlignedBubble: isLeftAlignedBubbleMessage,
            mx_EventTile: true,
            mx_EventTile_isEditing: isEditing,
            mx_EventTile_info: isInfoMessage,
            mx_EventTile_12hr: this.props.isTwelveHour,
            // Note: we keep the `sending` state class for tests, not for our styles
            mx_EventTile_sending: !isEditing && isSending,
            mx_EventTile_highlight: (this.context.timelineRenderingType === TimelineRenderingType.Notification
                ? false
                : this.shouldHighlight()),
            mx_EventTile_selected: this.props.isSelectedEvent || this.state.contextMenu,
            mx_EventTile_continuation: isContinuation || eventType === EventType.CallInvite,
            mx_EventTile_last: this.props.last,
            mx_EventTile_lastInSection: this.props.lastInSection,
            mx_EventTile_contextual: this.props.contextual,
            mx_EventTile_actionBarFocused: this.state.actionBarFocused,
            mx_EventTile_verified: !isBubbleMessage && this.state.verified === E2EState.Verified,
            mx_EventTile_unverified: !isBubbleMessage && this.state.verified === E2EState.Warning,
            mx_EventTile_unknown: !isBubbleMessage && this.state.verified === E2EState.Unknown,
            mx_EventTile_bad: isEncryptionFailure,
            mx_EventTile_emote: msgtype === MsgType.Emote,
            mx_EventTile_noSender: this.props.hideSender,
            mx_EventTile_clamp: this.context.timelineRenderingType === TimelineRenderingType.ThreadsList,
            mx_EventTile_noBubble: noBubbleEvent,
        });

        // If the tile is in the Sending state, don't speak the message.
        const ariaLive = (this.props.eventSendStatus !== null) ? 'off' : undefined;

        let permalink = "#";
        if (this.props.permalinkCreator) {
            permalink = this.props.permalinkCreator.forEvent(this.props.mxEvent.getId());
        }

        // we can't use local echoes as scroll tokens, because their event IDs change.
        // Local echos have a send "status".
        const scrollToken = this.props.mxEvent.status
            ? undefined
            : this.props.mxEvent.getId();

        let avatar: JSX.Element;
        let sender: JSX.Element;
        let avatarSize: number;
        let needsSenderProfile: boolean;

        if (this.context.timelineRenderingType === TimelineRenderingType.Notification) {
            avatarSize = 24;
            needsSenderProfile = true;
        } else if (this.context.timelineRenderingType === TimelineRenderingType.ThreadsList) {
            avatarSize = 36;
            needsSenderProfile = true;
        } else if (tileHandler === 'messages.RoomCreate' || isBubbleMessage) {
            avatarSize = 0;
            needsSenderProfile = false;
        } else if (isInfoMessage) {
            // a small avatar, with no sender profile, for
            // joins/parts/etc
            avatarSize = 14;
            needsSenderProfile = false;
        } else if (this.props.layout == Layout.IRC) {
            avatarSize = 14;
            needsSenderProfile = true;
        } else if (
            (this.props.continuation && this.context.timelineRenderingType !== TimelineRenderingType.File) ||
            eventType === EventType.CallInvite
        ) {
            // no avatar or sender profile for continuation messages and call tiles
            avatarSize = 0;
            needsSenderProfile = false;
        } else {
            avatarSize = 30;
            needsSenderProfile = true;
        }

        if (this.props.mxEvent.sender && avatarSize) {
            let member;
            // set member to receiver (target) if it is a 3PID invite
            // so that the correct avatar is shown as the text is
            // `$target accepted the invitation for $email`
            if (this.props.mxEvent.getContent().third_party_invite) {
                member = this.props.mxEvent.target;
            } else {
                member = this.props.mxEvent.sender;
            }
            avatar = (
                <div className="mx_EventTile_avatar">
                    <MemberAvatar
                        member={member}
                        width={avatarSize}
                        height={avatarSize}
                        viewUserOnClick={true}
                        forceHistorical={this.props.mxEvent.getType() === EventType.RoomMember}
                    />
                </div>
            );
        }

        if (needsSenderProfile && this.props.hideSender !== true) {
            if (this.context.timelineRenderingType === TimelineRenderingType.Room ||
                this.context.timelineRenderingType === TimelineRenderingType.Search ||
                this.context.timelineRenderingType === TimelineRenderingType.Pinned ||
                this.context.timelineRenderingType === TimelineRenderingType.Thread
            ) {
                sender = <SenderProfile
                    onClick={this.onSenderProfileClick}
                    mxEvent={this.props.mxEvent}
                />;
            } else {
                sender = <SenderProfile
                    mxEvent={this.props.mxEvent}
                />;
            }
        }

        const showMessageActionBar = !isEditing && !this.props.forExport;
        const actionBar = showMessageActionBar ? <MessageActionBar
            mxEvent={this.props.mxEvent}
            reactions={this.state.reactions}
            permalinkCreator={this.props.permalinkCreator}
            getTile={this.getTile}
            getReplyChain={this.getReplyChain}
            onFocusChange={this.onActionBarFocusChange}
            isQuoteExpanded={isQuoteExpanded}
            toggleThreadExpanded={() => this.setQuoteExpanded(!isQuoteExpanded)}
            getRelationsForEvent={this.props.getRelationsForEvent}
        /> : undefined;

        const showTimestamp = this.props.mxEvent.getTs()
            && (this.props.alwaysShowTimestamps
            || this.props.last
            || this.state.hover
            || this.state.actionBarFocused
            || Boolean(this.state.contextMenu));

        // Thread panel shows the timestamp of the last reply in that thread
        const ts = this.context.timelineRenderingType !== TimelineRenderingType.ThreadsList
            ? this.props.mxEvent.getTs()
            : this.state.thread?.replyToEvent.getTs();

        const messageTimestamp = <MessageTimestamp
            showRelative={this.context.timelineRenderingType === TimelineRenderingType.ThreadsList}
            showTwelveHour={this.props.isTwelveHour}
            ts={ts}
        />;

        const timestamp = showTimestamp && ts ? messageTimestamp : null;

        const keyRequestHelpText =
            <div className="mx_EventTile_keyRequestInfo_tooltip_contents">
                <p>
                    { this.state.previouslyRequestedKeys ?
                        _t('Your key share request has been sent - please check your other sessions ' +
                           'for key share requests.') :
                        _t('Key share requests are sent to your other sessions automatically. If you ' +
                           'rejected or dismissed the key share request on your other sessions, click ' +
                           'here to request the keys for this session again.')
                    }
                </p>
                <p>
                    { _t('If your other sessions do not have the key for this message you will not ' +
                         'be able to decrypt them.')
                    }
                </p>
            </div>;
        const keyRequestInfoContent = this.state.previouslyRequestedKeys ?
            _t('Key request sent.') :
            _t(
                '<requestLink>Re-request encryption keys</requestLink> from your other sessions.',
                {},
                {
                    'requestLink': (sub) =>
                        <AccessibleButton
                            className="mx_EventTile_rerequestKeysCta"
                            kind='link_inline'
                            tabIndex={0}
                            onClick={this.onRequestKeysClick}
                        >
                            { sub }
                        </AccessibleButton>,
                },
            );

        const keyRequestInfo = isEncryptionFailure && !isRedacted ?
            <div className="mx_EventTile_keyRequestInfo">
                <span className="mx_EventTile_keyRequestInfo_text">
                    { keyRequestInfoContent }
                </span>
                <TooltipButton helpText={keyRequestHelpText} />
            </div> : null;

        let reactionsRow;
        if (!isRedacted) {
            reactionsRow = <ReactionsRow
                mxEvent={this.props.mxEvent}
                reactions={this.state.reactions}
                key="mx_EventTile_reactionsRow"
            />;
        }

        const linkedTimestamp = <a
            href={permalink}
            onClick={this.onPermalinkClicked}
            aria-label={formatTime(new Date(this.props.mxEvent.getTs()), this.props.isTwelveHour)}
            onContextMenu={this.onTimestampContextMenu}
        >
            { timestamp }
        </a>;

        const useIRCLayout = this.props.layout === Layout.IRC;
        const groupTimestamp = !useIRCLayout ? linkedTimestamp : null;
        const ircTimestamp = useIRCLayout ? linkedTimestamp : null;
        const bubbleTimestamp = this.props.layout === Layout.Bubble ? messageTimestamp : null;
        const groupPadlock = !useIRCLayout && !isBubbleMessage && this.renderE2EPadlock();
        const ircPadlock = useIRCLayout && !isBubbleMessage && this.renderE2EPadlock();

        let msgOption;
        if (this.props.showReadReceipts) {
            const readAvatars = this.getReadAvatars();
            msgOption = readAvatars;
        }

        const replyChain = haveTileForEvent(this.props.mxEvent) && shouldDisplayReply(this.props.mxEvent)
            ? <ReplyChain
                parentEv={this.props.mxEvent}
                onHeightChanged={this.props.onHeightChanged}
                ref={this.replyChain}
                forExport={this.props.forExport}
                permalinkCreator={this.props.permalinkCreator}
                layout={this.props.layout}
                alwaysShowTimestamps={this.props.alwaysShowTimestamps || this.state.hover}
                isQuoteExpanded={isQuoteExpanded}
                setQuoteExpanded={this.setQuoteExpanded}
                getRelationsForEvent={this.props.getRelationsForEvent}
            />
            : null;

        const isOwnEvent = this.props.mxEvent?.sender?.userId === MatrixClientPeg.get().getUserId();

        switch (this.context.timelineRenderingType) {
            case TimelineRenderingType.Notification: {
                const room = MatrixClientPeg.get().getRoom(this.props.mxEvent.getRoomId());
                return React.createElement(this.props.as || "li", {
                    "className": classes,
                    "aria-live": ariaLive,
                    "aria-atomic": true,
                    "data-scroll-tokens": scrollToken,
                }, [
                    <div className="mx_EventTile_roomName" key="mx_EventTile_roomName">
                        <RoomAvatar room={room} width={28} height={28} />
                        <a href={permalink} onClick={this.onPermalinkClicked}>
                            { room ? room.name : '' }
                        </a>
                    </div>,
                    <div className="mx_EventTile_senderDetails" key="mx_EventTile_senderDetails">
                        { avatar }
                        <a
                            href={permalink}
                            onClick={this.onPermalinkClicked}
                            onContextMenu={this.onTimestampContextMenu}
                        >
                            { sender }
                            { timestamp }
                        </a>
                    </div>,
<<<<<<< HEAD
                    <div className={lineClasses} key="mx_EventTile_line" onContextMenu={this.onContextMenu}>
                        { this.renderContextMenu() }
                        <EventTileType ref={this.tile}
=======
                    <div className={lineClasses} key="mx_EventTile_line">
                        <EventTileType
                            ref={this.tile}
>>>>>>> 694c39e7
                            mxEvent={this.props.mxEvent}
                            highlights={this.props.highlights}
                            highlightLink={this.props.highlightLink}
                            showUrlPreview={this.props.showUrlPreview}
                            onHeightChanged={this.props.onHeightChanged}
                            editState={this.props.editState}
                            getRelationsForEvent={this.props.getRelationsForEvent}
                            isSeeingThroughMessageHiddenForModeration={isSeeingThroughMessageHiddenForModeration}
                        />
                    </div>,
                ]);
            }
            case TimelineRenderingType.Thread: {
                const room = MatrixClientPeg.get().getRoom(this.props.mxEvent.getRoomId());
                return React.createElement(this.props.as || "li", {
                    "ref": this.ref,
                    "className": classes,
                    "aria-live": ariaLive,
                    "aria-atomic": true,
                    "data-scroll-tokens": scrollToken,
                    "data-has-reply": !!replyChain,
                    "data-layout": this.props.layout,
                    "data-self": isOwnEvent,
                    "onMouseEnter": () => this.setState({ hover: true }),
                    "onMouseLeave": () => this.setState({ hover: false }),
                }, [
                    <div className="mx_EventTile_roomName" key="mx_EventTile_roomName">
                        <RoomAvatar room={room} width={28} height={28} />
                        <a href={permalink} onClick={this.onPermalinkClicked}>
                            { room ? room.name : '' }
                        </a>
                    </div>,
                    <div className="mx_EventTile_senderDetails" key="mx_EventTile_senderDetails">
                        { avatar }
                        { sender }
                    </div>,
                    <div className={lineClasses} key="mx_EventTile_line" onContextMenu={this.onContextMenu}>
                        { this.renderContextMenu() }
                        { replyChain }
                        <EventTileType ref={this.tile}
                            mxEvent={this.props.mxEvent}
                            highlights={this.props.highlights}
                            highlightLink={this.props.highlightLink}
                            showUrlPreview={this.props.showUrlPreview}
                            onHeightChanged={this.props.onHeightChanged}
                            editState={this.props.editState}
                            replacingEventId={this.props.replacingEventId}
                            getRelationsForEvent={this.props.getRelationsForEvent}
                            isSeeingThroughMessageHiddenForModeration={isSeeingThroughMessageHiddenForModeration}
                        />
                        { actionBar }
                        <a href={permalink} onClick={this.onPermalinkClicked}>
                            { timestamp }
                        </a>
                    </div>,
                    reactionsRow,
                ]);
            }
            case TimelineRenderingType.ThreadsList: {
                // tab-index=-1 to allow it to be focusable but do not add tab stop for it, primarily for screen readers
                return (
                    React.createElement(this.props.as || "li", {
                        "ref": this.ref,
                        "className": classes,
                        "tabIndex": -1,
                        "aria-live": ariaLive,
                        "aria-atomic": "true",
                        "data-scroll-tokens": scrollToken,
                        "data-layout": this.props.layout,
                        "data-shape": this.context.timelineRenderingType,
                        "data-self": isOwnEvent,
                        "data-has-reply": !!replyChain,
                        "data-notification": this.state.threadNotification,
                        "onMouseEnter": () => this.setState({ hover: true }),
                        "onMouseLeave": () => this.setState({ hover: false }),
                        "onClick": (ev: MouseEvent) => {
                            showThread({ rootEvent: this.props.mxEvent, push: true });
                            const target = ev.currentTarget as HTMLElement;
                            const index = Array.from(target.parentElement.children).indexOf(target);
                            PosthogTrackers.trackInteraction("WebThreadsPanelThreadItem", ev, index);
                        },
                    }, <>
                        { sender }
                        { avatar }
                        { timestamp }
                        <div
                            className={lineClasses}
                            key="mx_EventTile_line"
                        >
                            <div className="mx_EventTile_body">
                                { this.props.mxEvent.isRedacted()
                                    ? <RedactedBody mxEvent={this.props.mxEvent} />
                                    : MessagePreviewStore.instance.generatePreviewForEvent(this.props.mxEvent)
                                }
                            </div>
                            { this.renderThreadPanelSummary() }
                        </div>
                        <Toolbar className="mx_MessageActionBar" aria-label={_t("Message Actions")} aria-live="off">
                            <RovingAccessibleTooltipButton
                                className="mx_MessageActionBar_maskButton mx_MessageActionBar_viewInRoom"
                                onClick={this.viewInRoom}
                                title={_t("View in room")}
                                key="view_in_room"
                            />
                            <RovingAccessibleTooltipButton
                                className="mx_MessageActionBar_maskButton mx_MessageActionBar_copyLinkToThread"
                                onClick={this.copyLinkToThread}
                                title={_t("Copy link to thread")}
                                key="copy_link_to_thread"
                            />
                        </Toolbar>
                        { msgOption }
                    </>)
                );
            }
            case TimelineRenderingType.File: {
                return React.createElement(this.props.as || "li", {
                    "className": classes,
                    "aria-live": ariaLive,
                    "aria-atomic": true,
                    "data-scroll-tokens": scrollToken,
                }, [
                    <div className={lineClasses} key="mx_EventTile_line" onContextMenu={this.onContextMenu}>
                        { this.renderContextMenu() }
                        <EventTileType ref={this.tile}
                            mxEvent={this.props.mxEvent}
                            highlights={this.props.highlights}
                            highlightLink={this.props.highlightLink}
                            showUrlPreview={this.props.showUrlPreview}
                            onHeightChanged={this.props.onHeightChanged}
                            editState={this.props.editState}
                            getRelationsForEvent={this.props.getRelationsForEvent}
                            isSeeingThroughMessageHiddenForModeration={isSeeingThroughMessageHiddenForModeration}
                        />
                    </div>,
                    <a
                        className="mx_EventTile_senderDetailsLink"
                        key="mx_EventTile_senderDetailsLink"
                        href={permalink}
                        onClick={this.onPermalinkClicked}
                    >
                        <div
                            className="mx_EventTile_senderDetails"
                            onContextMenu={this.onTimestampContextMenu}
                        >
                            { sender }
                            { timestamp }
                        </div>
                    </a>,
                ]);
            }

            default: { // Pinned, Room, Search
                // tab-index=-1 to allow it to be focusable but do not add tab stop for it, primarily for screen readers
                return (
                    React.createElement(this.props.as || "li", {
                        "ref": this.ref,
                        "className": classes,
                        "tabIndex": -1,
                        "aria-live": ariaLive,
                        "aria-atomic": "true",
                        "data-scroll-tokens": scrollToken,
                        "data-layout": this.props.layout,
                        "data-self": isOwnEvent,
                        "data-has-reply": !!replyChain,
                        "onMouseEnter": () => this.setState({ hover: true }),
                        "onMouseLeave": () => this.setState({ hover: false }),
                    }, <>
                        { ircTimestamp }
                        { sender }
                        { ircPadlock }
                        { avatar }
                        <div className={lineClasses} key="mx_EventTile_line" onContextMenu={this.onContextMenu}>
                            { this.renderContextMenu() }
                            { groupTimestamp }
                            { groupPadlock }
                            { replyChain }
                            <EventTileType
                                ref={this.tile}
                                mxEvent={this.props.mxEvent}
                                forExport={this.props.forExport}
                                replacingEventId={this.props.replacingEventId}
                                editState={this.props.editState}
                                highlights={this.props.highlights}
                                highlightLink={this.props.highlightLink}
                                showUrlPreview={this.props.showUrlPreview}
                                permalinkCreator={this.props.permalinkCreator}
                                onHeightChanged={this.props.onHeightChanged}
                                callEventGrouper={this.props.callEventGrouper}
                                getRelationsForEvent={this.props.getRelationsForEvent}
                                isSeeingThroughMessageHiddenForModeration={isSeeingThroughMessageHiddenForModeration}
                                timestamp={bubbleTimestamp}
                            />
                            { keyRequestInfo }
                            { actionBar }
                            { this.props.layout === Layout.IRC && <>
                                { reactionsRow }
                                { this.renderThreadInfo() }
                            </> }
                        </div>
                        { this.props.layout !== Layout.IRC && <>
                            { reactionsRow }
                            { this.renderThreadInfo() }
                        </> }
                        { msgOption }
                    </>)
                );
            }
        }
    }
}

// Wrap all event tiles with the tile error boundary so that any throws even during construction are captured
const SafeEventTile = forwardRef((props: IProps, ref: RefObject<UnwrappedEventTile>) => {
    return <TileErrorBoundary mxEvent={props.mxEvent} layout={props.layout}>
        <UnwrappedEventTile ref={ref} {...props} />
    </TileErrorBoundary>;
});
export default SafeEventTile;

// XXX this'll eventually be dynamic based on the fields once we have extensible event types
const messageTypes = [EventType.RoomMessage, EventType.Sticker];
function isMessageEvent(ev: MatrixEvent): boolean {
    return (messageTypes.includes(ev.getType() as EventType)) || M_POLL_START.matches(ev.getType());
}

export function haveTileForEvent(e: MatrixEvent, showHiddenEvents?: boolean): boolean {
    // Only show "Message deleted" tile for plain message events, encrypted events,
    // and state events as they'll likely still contain enough keys to be relevant.
    if (e.isRedacted() && !e.isEncrypted() && !isMessageEvent(e) && !e.isState()) return false;

    // No tile for replacement events since they update the original tile
    if (e.isRelation(RelationType.Replace)) return false;

    const handler = getHandlerTile(e);
    if (handler === undefined) return false;
    if (handler === 'messages.TextualEvent') {
        return hasText(e, showHiddenEvents);
    } else if (handler === 'messages.RoomCreate') {
        return Boolean(e.getContent()['predecessor']);
    } else {
        return true;
    }
}

function E2ePadlockUndecryptable(props) {
    return (
        <E2ePadlock title={_t("This message cannot be decrypted")} icon={E2ePadlockIcon.Warning} {...props} />
    );
}

function E2ePadlockUnverified(props) {
    return (
        <E2ePadlock title={_t("Encrypted by an unverified session")} icon={E2ePadlockIcon.Warning} {...props} />
    );
}

function E2ePadlockUnencrypted(props) {
    return (
        <E2ePadlock title={_t("Unencrypted")} icon={E2ePadlockIcon.Warning} {...props} />
    );
}

function E2ePadlockUnknown(props) {
    return (
        <E2ePadlock title={_t("Encrypted by a deleted session")} icon={E2ePadlockIcon.Normal} {...props} />
    );
}

function E2ePadlockUnauthenticated(props) {
    return (
        <E2ePadlock
            title={_t("The authenticity of this encrypted message can't be guaranteed on this device.")}
            icon={E2ePadlockIcon.Normal}
            {...props}
        />
    );
}

enum E2ePadlockIcon {
    Normal = "normal",
    Warning = "warning",
}

interface IE2ePadlockProps {
    icon: E2ePadlockIcon;
    title: string;
}

interface IE2ePadlockState {
    hover: boolean;
}

class E2ePadlock extends React.Component<IE2ePadlockProps, IE2ePadlockState> {
    constructor(props: IE2ePadlockProps) {
        super(props);

        this.state = {
            hover: false,
        };
    }

    private onHoverStart = (): void => {
        this.setState({ hover: true });
    };

    private onHoverEnd = (): void => {
        this.setState({ hover: false });
    };

    public render(): JSX.Element {
        let tooltip = null;
        if (this.state.hover) {
            tooltip = <Tooltip className="mx_EventTile_e2eIcon_tooltip" label={this.props.title} />;
        }

        const classes = `mx_EventTile_e2eIcon mx_EventTile_e2eIcon_${this.props.icon}`;
        return (
            <div
                className={classes}
                onMouseEnter={this.onHoverStart}
                onMouseLeave={this.onHoverEnd}
            >{ tooltip }</div>
        );
    }
}

interface ISentReceiptProps {
    messageState: string; // TODO: Types for message sending state
}

interface ISentReceiptState {
    hover: boolean;
}

class SentReceipt extends React.PureComponent<ISentReceiptProps, ISentReceiptState> {
    constructor(props) {
        super(props);

        this.state = {
            hover: false,
        };
    }

    onHoverStart = () => {
        this.setState({ hover: true });
    };

    onHoverEnd = () => {
        this.setState({ hover: false });
    };

    render() {
        const isSent = !this.props.messageState || this.props.messageState === 'sent';
        const isFailed = this.props.messageState === 'not_sent';
        const receiptClasses = classNames({
            'mx_EventTile_receiptSent': isSent,
            'mx_EventTile_receiptSending': !isSent && !isFailed,
        });

        let nonCssBadge = null;
        if (isFailed) {
            nonCssBadge = <NotificationBadge
                notification={StaticNotificationState.RED_EXCLAMATION}
            />;
        }

        let tooltip = null;
        if (this.state.hover) {
            let label = _t("Sending your message...");
            if (this.props.messageState === 'encrypting') {
                label = _t("Encrypting your message...");
            } else if (isSent) {
                label = _t("Your message was sent");
            } else if (isFailed) {
                label = _t("Failed to send");
            }
            // The yOffset is somewhat arbitrary - it just brings the tooltip down to be more associated
            // with the read receipt.
            tooltip = <Tooltip className="mx_EventTile_readAvatars_receiptTooltip" label={label} yOffset={3} />;
        }

        return (
            <div className="mx_EventTile_msgOption">
                <span className="mx_EventTile_readAvatars">
                    <span className={receiptClasses} onMouseEnter={this.onHoverStart} onMouseLeave={this.onHoverEnd}>
                        { nonCssBadge }
                        { tooltip }
                    </span>
                </span>
            </div>
        );
    }
}<|MERGE_RESOLUTION|>--- conflicted
+++ resolved
@@ -1466,15 +1466,10 @@
                             { timestamp }
                         </a>
                     </div>,
-<<<<<<< HEAD
                     <div className={lineClasses} key="mx_EventTile_line" onContextMenu={this.onContextMenu}>
                         { this.renderContextMenu() }
-                        <EventTileType ref={this.tile}
-=======
-                    <div className={lineClasses} key="mx_EventTile_line">
                         <EventTileType
                             ref={this.tile}
->>>>>>> 694c39e7
                             mxEvent={this.props.mxEvent}
                             highlights={this.props.highlights}
                             highlightLink={this.props.highlightLink}
