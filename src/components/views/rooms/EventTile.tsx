--- conflicted
+++ resolved
@@ -1308,12 +1308,8 @@
                             { timestamp }
                         </a>
                     </div>,
-<<<<<<< HEAD
-                    <div className="mx_EventTile_line" key="mx_EventTile_line" onContextMenu={this.onContextMenu}>
+                    <div className={lineClasses} key="mx_EventTile_line" onContextMenu={this.onContextMenu}>
                         { this.renderContextMenu() }
-=======
-                    <div className={lineClasses} key="mx_EventTile_line">
->>>>>>> ea54ea89
                         <EventTileType ref={this.tile}
                             mxEvent={this.props.mxEvent}
                             highlights={this.props.highlights}
@@ -1385,12 +1381,8 @@
                     "aria-atomic": true,
                     "data-scroll-tokens": scrollToken,
                 }, [
-<<<<<<< HEAD
-                    <div className="mx_EventTile_line" key="mx_EventTile_line" onContextMenu={this.onContextMenu}>
+                    <div className={lineClasses} key="mx_EventTile_line" onContextMenu={this.onContextMenu}>
                         { this.renderContextMenu() }
-=======
-                    <div className={lineClasses} key="mx_EventTile_line">
->>>>>>> ea54ea89
                         <EventTileType ref={this.tile}
                             mxEvent={this.props.mxEvent}
                             highlights={this.props.highlights}
@@ -1453,12 +1445,8 @@
                         { sender }
                         { ircPadlock }
                         { avatar }
-<<<<<<< HEAD
-                        <div className="mx_EventTile_line" key="mx_EventTile_line" onContextMenu={this.onContextMenu}>
+                        <div className={lineClasses} key="mx_EventTile_line" onContextMenu={this.onContextMenu}>
                             { this.renderContextMenu() }
-=======
-                        <div className={lineClasses} key="mx_EventTile_line">
->>>>>>> ea54ea89
                             { groupTimestamp }
                             { groupPadlock }
                             { replyChain }
