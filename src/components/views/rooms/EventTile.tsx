/*
Copyright 2015-2021 The Matrix.org Foundation C.I.C.
Copyright 2019 Michael Telatynski <7t3chguy@gmail.com>

Licensed under the Apache License, Version 2.0 (the "License");
you may not use this file except in compliance with the License.
You may obtain a copy of the License at

    http://www.apache.org/licenses/LICENSE-2.0

Unless required by applicable law or agreed to in writing, software
distributed under the License is distributed on an "AS IS" BASIS,
WITHOUT WARRANTIES OR CONDITIONS OF ANY KIND, either express or implied.
See the License for the specific language governing permissions and
limitations under the License.
*/

import React, { createRef } from 'react';
import classNames from "classnames";
import { EventType, MsgType } from "matrix-js-sdk/src/@types/event";
import { EventStatus, MatrixEvent } from "matrix-js-sdk/src/models/event";
import { Relations } from "matrix-js-sdk/src/models/relations";
import { RoomMember } from "matrix-js-sdk/src/models/room-member";
import { Thread, ThreadEvent } from 'matrix-js-sdk/src/models/thread';
import { logger } from "matrix-js-sdk/src/logger";
import { NotificationCountType } from 'matrix-js-sdk/src/models/room';
import { POLL_START_EVENT_TYPE } from "matrix-js-sdk/src/@types/polls";

import ReplyChain from "../elements/ReplyChain";
import { _t } from '../../../languageHandler';
import { hasText } from "../../../TextForEvent";
import * as sdk from "../../../index";
import dis from '../../../dispatcher/dispatcher';
import { Layout } from "../../../settings/enums/Layout";
import { formatTime } from "../../../DateUtils";
import { MatrixClientPeg } from '../../../MatrixClientPeg';
import { ALL_RULE_TYPES } from "../../../mjolnir/BanList";
import MatrixClientContext from "../../../contexts/MatrixClientContext";
import { E2EState } from "./E2EIcon";
import { toRem } from "../../../utils/units";
import { WidgetType } from "../../../widgets/WidgetType";
import RoomAvatar from "../avatars/RoomAvatar";
import { WIDGET_LAYOUT_EVENT_TYPE } from "../../../stores/widgets/WidgetLayoutStore";
import { objectHasDiff } from "../../../utils/objects";
import { replaceableComponent } from "../../../utils/replaceableComponent";
import Tooltip from "../elements/Tooltip";
import EditorStateTransfer from "../../../utils/EditorStateTransfer";
import { RoomPermalinkCreator } from '../../../utils/permalinks/Permalinks';
import { StaticNotificationState } from "../../../stores/notifications/StaticNotificationState";
import NotificationBadge from "./NotificationBadge";
import CallEventGrouper from "../../structures/CallEventGrouper";
import { ComposerInsertPayload } from "../../../dispatcher/payloads/ComposerInsertPayload";
import { Action } from '../../../dispatcher/actions';
import MemberAvatar from '../avatars/MemberAvatar';
import SenderProfile from '../messages/SenderProfile';
import MessageTimestamp from '../messages/MessageTimestamp';
import TooltipButton from '../elements/TooltipButton';
import ReadReceiptMarker from "./ReadReceiptMarker";
import MessageActionBar from "../messages/MessageActionBar";
import ReactionsRow from '../messages/ReactionsRow';
import { getEventDisplayInfo } from '../../../utils/EventUtils';
import SettingsStore from "../../../settings/SettingsStore";
import MKeyVerificationConclusion from "../messages/MKeyVerificationConclusion";
import { showThread } from '../../../dispatcher/dispatch-actions/threads';
import { MessagePreviewStore } from '../../../stores/room-list/MessagePreviewStore';
import { TimelineRenderingType } from "../../../contexts/RoomContext";
import { MediaEventHelper } from "../../../utils/MediaEventHelper";
import Toolbar from '../../../accessibility/Toolbar';
import { RovingAccessibleTooltipButton } from '../../../accessibility/roving/RovingAccessibleTooltipButton';
import { RovingThreadListContextMenu } from '../context_menus/ThreadListContextMenu';
import { ThreadNotificationState } from '../../../stores/notifications/ThreadNotificationState';
import { RoomNotificationStateStore } from '../../../stores/notifications/RoomNotificationStateStore';
import { NotificationStateEvents } from '../../../stores/notifications/NotificationState';
import { NotificationColor } from '../../../stores/notifications/NotificationColor';
import { CardContext } from '../right_panel/BaseCard';

const eventTileTypes = {
    [EventType.RoomMessage]: 'messages.MessageEvent',
    [EventType.Sticker]: 'messages.MessageEvent',
    [POLL_START_EVENT_TYPE.name]: 'messages.MessageEvent',
    [EventType.KeyVerificationCancel]: 'messages.MKeyVerificationConclusion',
    [EventType.KeyVerificationDone]: 'messages.MKeyVerificationConclusion',
    [EventType.CallInvite]: 'messages.CallEvent',
};

const stateEventTileTypes = {
    [EventType.RoomEncryption]: 'messages.EncryptionEvent',
    [EventType.RoomCanonicalAlias]: 'messages.TextualEvent',
    [EventType.RoomCreate]: 'messages.RoomCreate',
    [EventType.RoomMember]: 'messages.TextualEvent',
    [EventType.RoomName]: 'messages.TextualEvent',
    [EventType.RoomAvatar]: 'messages.RoomAvatarEvent',
    [EventType.RoomThirdPartyInvite]: 'messages.TextualEvent',
    [EventType.RoomHistoryVisibility]: 'messages.TextualEvent',
    [EventType.RoomTopic]: 'messages.TextualEvent',
    [EventType.RoomPowerLevels]: 'messages.TextualEvent',
    [EventType.RoomPinnedEvents]: 'messages.TextualEvent',
    [EventType.RoomServerAcl]: 'messages.TextualEvent',
    // TODO: Enable support for m.widget event type (https://github.com/vector-im/element-web/issues/13111)
    'im.vector.modular.widgets': 'messages.TextualEvent',
    [WIDGET_LAYOUT_EVENT_TYPE]: 'messages.TextualEvent',
    [EventType.RoomTombstone]: 'messages.TextualEvent',
    [EventType.RoomJoinRules]: 'messages.TextualEvent',
    [EventType.RoomGuestAccess]: 'messages.TextualEvent',
    'm.room.related_groups': 'messages.TextualEvent', // legacy communities flair
};

const stateEventSingular = new Set([
    EventType.RoomEncryption,
    EventType.RoomCanonicalAlias,
    EventType.RoomCreate,
    EventType.RoomName,
    EventType.RoomAvatar,
    EventType.RoomHistoryVisibility,
    EventType.RoomTopic,
    EventType.RoomPowerLevels,
    EventType.RoomPinnedEvents,
    EventType.RoomServerAcl,
    WIDGET_LAYOUT_EVENT_TYPE,
    EventType.RoomTombstone,
    EventType.RoomJoinRules,
    EventType.RoomGuestAccess,
    'm.room.related_groups',
]);

// Add all the Mjolnir stuff to the renderer
for (const evType of ALL_RULE_TYPES) {
    stateEventTileTypes[evType] = 'messages.TextualEvent';
}

export function getHandlerTile(ev) {
    const type = ev.getType();

    // don't show verification requests we're not involved in,
    // not even when showing hidden events
    if (type === "m.room.message") {
        const content = ev.getContent();
        if (content && content.msgtype === MsgType.KeyVerificationRequest) {
            const client = MatrixClientPeg.get();
            const me = client && client.getUserId();
            if (ev.getSender() !== me && content.to !== me) {
                return undefined;
            } else {
                return "messages.MKeyVerificationRequest";
            }
        }
    }
    // these events are sent by both parties during verification, but we only want to render one
    // tile once the verification concludes, so filter out the one from the other party.
    if (type === "m.key.verification.done") {
        const client = MatrixClientPeg.get();
        const me = client && client.getUserId();
        if (ev.getSender() !== me) {
            return undefined;
        }
    }

    // sometimes MKeyVerificationConclusion declines to render.  Jankily decline to render and
    // fall back to showing hidden events, if we're viewing hidden events
    // XXX: This is extremely a hack. Possibly these components should have an interface for
    // declining to render?
    if (type === "m.key.verification.cancel" || type === "m.key.verification.done") {
        if (!MKeyVerificationConclusion.shouldRender(ev, ev.request)) {
            return;
        }
    }

    // TODO: Enable support for m.widget event type (https://github.com/vector-im/element-web/issues/13111)
    if (type === "im.vector.modular.widgets") {
        let type = ev.getContent()['type'];
        if (!type) {
            // deleted/invalid widget - try the past widget type
            type = ev.getPrevContent()['type'];
        }

        if (WidgetType.JITSI.matches(type)) {
            return "messages.MJitsiWidgetEvent";
        }
    }

    if (
        POLL_START_EVENT_TYPE.matches(type) &&
        !SettingsStore.getValue("feature_polls")
    ) {
        return undefined;
    }

    if (ev.isState()) {
        if (stateEventSingular.has(type) && ev.getStateKey() !== "") return undefined;
        return stateEventTileTypes[type];
    }

    return eventTileTypes[type];
}

// Our component structure for EventTiles on the timeline is:
//
// .-EventTile------------------------------------------------.
// | MemberAvatar (SenderProfile)                   TimeStamp |
// |    .-{Message,Textual}Event---------------. Read Avatars |
// |    |   .-MFooBody-------------------.     |              |
// |    |   |  (only if MessageEvent)    |     |              |
// |    |   '----------------------------'     |              |
// |    '--------------------------------------'              |
// '----------------------------------------------------------'

export interface IReadReceiptProps {
    userId: string;
    roomMember: RoomMember;
    ts: number;
}

export enum TileShape {
    Notif = "notif",
    FileGrid = "file_grid",
    Pinned = "pinned",
    Thread = "thread",
    ThreadPanel = "thread_list"
}

interface IProps {
    // the MatrixEvent to show
    mxEvent: MatrixEvent;

    // true if mxEvent is redacted. This is a prop because using mxEvent.isRedacted()
    // might not be enough when deciding shouldComponentUpdate - prevProps.mxEvent
    // references the same this.props.mxEvent.
    isRedacted?: boolean;

    // true if this is a continuation of the previous event (which has the
    // effect of not showing another avatar/displayname
    continuation?: boolean;

    // true if this is the last event in the timeline (which has the effect
    // of always showing the timestamp)
    last?: boolean;

    // true if the event is the last event in a section (adds a css class for
    // targeting)
    lastInSection?: boolean;

    // True if the event is the last successful (sent) event.
    lastSuccessful?: boolean;

    // true if this is search context (which has the effect of greying out
    // the text
    contextual?: boolean;

    // a list of words to highlight, ordered by longest first
    highlights?: string[];

    // link URL for the highlights
    highlightLink?: string;

    // should show URL previews for this event
    showUrlPreview?: boolean;

    // is this the focused event
    isSelectedEvent?: boolean;

    // callback called when dynamic content in events are loaded
    onHeightChanged?: () => void;

    // a list of read-receipts we should show. Each object has a 'roomMember' and 'ts'.
    readReceipts?: IReadReceiptProps[];

    // opaque readreceipt info for each userId; used by ReadReceiptMarker
    // to manage its animations. Should be an empty object when the room
    // first loads
    // TODO: Proper typing for RR info
    readReceiptMap?: any;

    // A function which is used to check if the parent panel is being
    // unmounted, to avoid unnecessary work. Should return true if we
    // are being unmounted.
    checkUnmounting?: () => boolean;

    // the status of this event - ie, mxEvent.status. Denormalised to here so
    // that we can tell when it changes.
    eventSendStatus?: string;

    // the shape of the tile. by default, the layout is intended for the
    // normal room timeline.  alternative values are: "file_list", "file_grid"
    // and "notif".  This could be done by CSS, but it'd be horribly inefficient.
    // It could also be done by subclassing EventTile, but that'd be quite
    // boiilerplatey.  So just make the necessary render decisions conditional
    // for now.
    tileShape?: TileShape;

    forExport?: boolean;

    // show twelve hour timestamps
    isTwelveHour?: boolean;

    // helper function to access relations for this event
    getRelationsForEvent?: (eventId: string, relationType: string, eventType: string) => Relations;

    // whether to show reactions for this event
    showReactions?: boolean;

    // which layout to use
    layout?: Layout;

    // whether or not to show flair at all
    enableFlair?: boolean;

    // whether or not to show read receipts
    showReadReceipts?: boolean;

    // Used while editing, to pass the event, and to preserve editor state
    // from one editor instance to another when remounting the editor
    // upon receiving the remote echo for an unsent event.
    editState?: EditorStateTransfer;

    // Event ID of the event replacing the content of this event, if any
    replacingEventId?: string;

    // Helper to build permalinks for the room
    permalinkCreator?: RoomPermalinkCreator;

    // CallEventGrouper for this event
    callEventGrouper?: CallEventGrouper;

    // Symbol of the root node
    as?: string;

    // whether or not to always show timestamps
    alwaysShowTimestamps?: boolean;

    // whether or not to display the sender
    hideSender?: boolean;

    // whether or not to display thread info
    showThreadInfo?: boolean;

    timelineRenderingType?: TimelineRenderingType;
}

interface IState {
    // Whether the action bar is focused.
    actionBarFocused: boolean;
    // Whether all read receipts are being displayed. If not, only display
    // a truncation of them.
    allReadAvatars: boolean;
    // Whether the event's sender has been verified.
    verified: string;
    // Whether onRequestKeysClick has been called since mounting.
    previouslyRequestedKeys: boolean;
    // The Relations model from the JS SDK for reactions to `mxEvent`
    reactions: Relations;

    hover: boolean;
    isQuoteExpanded?: boolean;
    thread?: Thread;
    threadNotification?: NotificationCountType;
}

@replaceableComponent("views.rooms.EventTile")
export default class EventTile extends React.Component<IProps, IState> {
    private suppressReadReceiptAnimation: boolean;
    private isListeningForReceipts: boolean;
    // TODO: Types
    private tile = React.createRef<unknown>();
    private replyChain = React.createRef<ReplyChain>();
    private threadState: ThreadNotificationState;

    public readonly ref = createRef<HTMLElement>();

    static defaultProps = {
        // no-op function because onHeightChanged is optional yet some sub-components assume its existence
        onHeightChanged: function() {},
        forExport: false,
        layout: Layout.Group,
    };

    static contextType = MatrixClientContext;

    constructor(props, context) {
        super(props, context);

        this.state = {
            // Whether the action bar is focused.
            actionBarFocused: false,
            // Whether all read receipts are being displayed. If not, only display
            // a truncation of them.
            allReadAvatars: false,
            // Whether the event's sender has been verified.
            verified: null,
            // Whether onRequestKeysClick has been called since mounting.
            previouslyRequestedKeys: false,
            // The Relations model from the JS SDK for reactions to `mxEvent`
            reactions: this.getReactions(),

            hover: false,

            thread: this.props.mxEvent?.getThread(),
        };

        // don't do RR animations until we are mounted
        this.suppressReadReceiptAnimation = true;

        // Throughout the component we manage a read receipt listener to see if our tile still
        // qualifies for a "sent" or "sending" state (based on their relevant conditions). We
        // don't want to over-subscribe to the read receipt events being fired, so we use a flag
        // to determine if we've already subscribed and use a combination of other flags to find
        // out if we should even be subscribed at all.
        this.isListeningForReceipts = false;
    }

    /**
     * When true, the tile qualifies for some sort of special read receipt. This could be a 'sending'
     * or 'sent' receipt, for example.
     * @returns {boolean}
     */
    private get isEligibleForSpecialReceipt(): boolean {
        // First, if there are other read receipts then just short-circuit this.
        if (this.props.readReceipts && this.props.readReceipts.length > 0) return false;
        if (!this.props.mxEvent) return false;

        // Sanity check (should never happen, but we shouldn't explode if it does)
        const room = this.context.getRoom(this.props.mxEvent.getRoomId());
        if (!room) return false;

        // Quickly check to see if the event was sent by us. If it wasn't, it won't qualify for
        // special read receipts.
        const myUserId = MatrixClientPeg.get().getUserId();
        if (this.props.mxEvent.getSender() !== myUserId) return false;

        // Finally, determine if the type is relevant to the user. This notably excludes state
        // events and pretty much anything that can't be sent by the composer as a message. For
        // those we rely on local echo giving the impression of things changing, and expect them
        // to be quick.
        const simpleSendableEvents = [
            EventType.Sticker,
            EventType.RoomMessage,
            EventType.RoomMessageEncrypted,
        ];
        if (!simpleSendableEvents.includes(this.props.mxEvent.getType() as EventType)) return false;

        // Default case
        return true;
    }

    private get shouldShowSentReceipt() {
        // If we're not even eligible, don't show the receipt.
        if (!this.isEligibleForSpecialReceipt) return false;

        // We only show the 'sent' receipt on the last successful event.
        if (!this.props.lastSuccessful) return false;

        // Check to make sure the sending state is appropriate. A null/undefined send status means
        // that the message is 'sent', so we're just double checking that it's explicitly not sent.
        if (this.props.eventSendStatus && this.props.eventSendStatus !== 'sent') return false;

        // If anyone has read the event besides us, we don't want to show a sent receipt.
        const receipts = this.props.readReceipts || [];
        const myUserId = MatrixClientPeg.get().getUserId();
        if (receipts.some(r => r.userId !== myUserId)) return false;

        // Finally, we should show a receipt.
        return true;
    }

    private get shouldShowSendingReceipt() {
        // If we're not even eligible, don't show the receipt.
        if (!this.isEligibleForSpecialReceipt) return false;

        // Check the event send status to see if we are pending. Null/undefined status means the
        // message was sent, so check for that and 'sent' explicitly.
        if (!this.props.eventSendStatus || this.props.eventSendStatus === 'sent') return false;

        // Default to showing - there's no other event properties/behaviours we care about at
        // this point.
        return true;
    }

    // TODO: [REACT-WARNING] Move into constructor
    // eslint-disable-next-line
    UNSAFE_componentWillMount() {
        this.verifyEvent(this.props.mxEvent);
    }

    componentDidMount() {
        this.suppressReadReceiptAnimation = false;
        const client = this.context;
        if (!this.props.forExport) {
            client.on("deviceVerificationChanged", this.onDeviceVerificationChanged);
            client.on("userTrustStatusChanged", this.onUserVerificationChanged);
            this.props.mxEvent.on("Event.decrypted", this.onDecrypted);
            if (this.props.showReactions) {
                this.props.mxEvent.on("Event.relationsCreated", this.onReactionsCreated);
            }

            if (this.shouldShowSentReceipt || this.shouldShowSendingReceipt) {
                client.on("Room.receipt", this.onRoomReceipt);
                this.isListeningForReceipts = true;
            }
        }

        if (SettingsStore.getValue("feature_thread")) {
            this.props.mxEvent.once(ThreadEvent.Ready, this.updateThread);
            this.props.mxEvent.on(ThreadEvent.Update, this.updateThread);

            if (this.thread) {
                this.setupNotificationListener(this.thread);
            }
        }

        const room = this.context.getRoom(this.props.mxEvent.getRoomId());
        room?.on(ThreadEvent.New, this.onNewThread);
    }

    private setupNotificationListener = (thread): void => {
        const room = this.context.getRoom(this.props.mxEvent.getRoomId());
        const notifications = RoomNotificationStateStore.instance.getThreadsRoomState(room);

        this.threadState = notifications.getThreadRoomState(thread);

        this.threadState.on(NotificationStateEvents.Update, this.onThreadStateUpdate);
        this.onThreadStateUpdate();
    };

    private onThreadStateUpdate = (): void => {
        let threadNotification = null;
        switch (this.threadState?.color) {
            case NotificationColor.Grey:
                threadNotification = NotificationCountType.Total;
                break;
            case NotificationColor.Red:
                threadNotification = NotificationCountType.Highlight;
                break;
        }

        this.setState({
            threadNotification,
        });
    };

    private updateThread = (thread) => {
        if (thread !== this.state.thread) {
            if (this.threadState) {
                this.threadState.off(NotificationStateEvents.Update, this.onThreadStateUpdate);
            }

            this.setupNotificationListener(thread);
            this.setState({
                thread,
            });

            this.forceUpdate();
        }
    };

    // TODO: [REACT-WARNING] Replace with appropriate lifecycle event
    // eslint-disable-next-line
    UNSAFE_componentWillReceiveProps(nextProps) {
        // re-check the sender verification as outgoing events progress through
        // the send process.
        if (nextProps.eventSendStatus !== this.props.eventSendStatus) {
            this.verifyEvent(nextProps.mxEvent);
        }
    }

    shouldComponentUpdate(nextProps, nextState, nextContext) {
        if (objectHasDiff(this.state, nextState)) {
            return true;
        }

        return !this.propsEqual(this.props, nextProps);
    }

    componentWillUnmount() {
        const client = this.context;
        client.removeListener("deviceVerificationChanged", this.onDeviceVerificationChanged);
        client.removeListener("userTrustStatusChanged", this.onUserVerificationChanged);
        client.removeListener("Room.receipt", this.onRoomReceipt);
        this.isListeningForReceipts = false;
        this.props.mxEvent.removeListener("Event.decrypted", this.onDecrypted);
        if (this.props.showReactions) {
            this.props.mxEvent.removeListener("Event.relationsCreated", this.onReactionsCreated);
        }
        if (SettingsStore.getValue("feature_thread")) {
            this.props.mxEvent.off(ThreadEvent.Ready, this.updateThread);
            this.props.mxEvent.off(ThreadEvent.Update, this.updateThread);
        }

        const room = this.context.getRoom(this.props.mxEvent.getRoomId());
        room?.off(ThreadEvent.New, this.onNewThread);
        if (this.threadState) {
            this.threadState.off(NotificationStateEvents.Update, this.onThreadStateUpdate);
        }
    }

    componentDidUpdate(prevProps, prevState, snapshot) {
        // If we're not listening for receipts and expect to be, register a listener.
        if (!this.isListeningForReceipts && (this.shouldShowSentReceipt || this.shouldShowSendingReceipt)) {
            this.context.on("Room.receipt", this.onRoomReceipt);
            this.isListeningForReceipts = true;
        }
    }

    private onNewThread = (thread: Thread) => {
        if (thread.id === this.props.mxEvent.getId()) {
            this.updateThread(thread);
            const room = this.context.getRoom(this.props.mxEvent.getRoomId());
            room.off(ThreadEvent.New, this.onNewThread);
        }
    };

    private get thread(): Thread | null {
        if (!SettingsStore.getValue("feature_thread")) {
            return null;
        }

        /**
         * Accessing the threads value through the room due to a race condition
         * that will be solved when there are proper backend support for threads
         * We currently have no reliable way to discover than an event is a thread
         * when we are at the sync stage
         */
        const room = MatrixClientPeg.get().getRoom(this.props.mxEvent.getRoomId());
        const thread = room?.threads.get(this.props.mxEvent.getId());

        if (!thread || thread.length === 0) {
            return null;
        }

        return thread;
    }

    private renderThreadPanelSummary(): JSX.Element | null {
        if (!this.thread) {
            return null;
        }

        return <div className="mx_ThreadPanel_replies">
            <span className="mx_ThreadPanel_repliesSummary">
                { this.thread.length }
            </span>
            { this.renderThreadLastMessagePreview() }
        </div>;
    }

    private renderThreadLastMessagePreview(): JSX.Element | null {
        if (!this.thread) {
            return null;
        }

        const [lastEvent] = this.thread.events
            .filter(event => event.isThreadRelation)
            .slice(-1);
        const threadMessagePreview = MessagePreviewStore.instance.generatePreviewForEvent(lastEvent);

        if (!threadMessagePreview || !lastEvent.sender) {
            return null;
        }

        return <>
            <MemberAvatar member={lastEvent.sender} width={24} height={24} className="mx_ThreadInfo_avatar" />
            <div className="mx_ThreadInfo_content">
                <span className="mx_ThreadInfo_message-preview">
                    { threadMessagePreview }
                </span>
            </div>
        </>;
    }

    private renderThreadInfo(): React.ReactNode {
        if (!this.thread) {
            return null;
        }

        return (
            <CardContext.Consumer>
                { context =>
                    <div
                        className="mx_ThreadInfo"
                        onClick={() => {
                            showThread({ rootEvent: this.props.mxEvent, push: context.isCard });
                        }}
                    >
                        <span className="mx_ThreadInfo_threads-amount">
                            { _t("%(count)s reply", {
                                count: this.thread.length,
                            }) }
                        </span>
                        { this.renderThreadLastMessagePreview() }
                    </div>
                }
            </CardContext.Consumer>
        );
    }

    private onRoomReceipt = (ev, room) => {
        // ignore events for other rooms
        const tileRoom = MatrixClientPeg.get().getRoom(this.props.mxEvent.getRoomId());
        if (room !== tileRoom) return;

        if (!this.shouldShowSentReceipt && !this.shouldShowSendingReceipt && !this.isListeningForReceipts) {
            return;
        }

        // We force update because we have no state or prop changes to queue up, instead relying on
        // the getters we use here to determine what needs rendering.
        this.forceUpdate(() => {
            // Per elsewhere in this file, we can remove the listener once we will have no further purpose for it.
            if (!this.shouldShowSentReceipt && !this.shouldShowSendingReceipt) {
                this.context.removeListener("Room.receipt", this.onRoomReceipt);
                this.isListeningForReceipts = false;
            }
        });
    };

    /** called when the event is decrypted after we show it.
     */
    private onDecrypted = () => {
        // we need to re-verify the sending device.
        // (we call onHeightChanged in verifyEvent to handle the case where decryption
        // has caused a change in size of the event tile)
        this.verifyEvent(this.props.mxEvent);
        this.forceUpdate();
    };

    private onDeviceVerificationChanged = (userId, device) => {
        if (userId === this.props.mxEvent.getSender()) {
            this.verifyEvent(this.props.mxEvent);
        }
    };

    private onUserVerificationChanged = (userId, _trustStatus) => {
        if (userId === this.props.mxEvent.getSender()) {
            this.verifyEvent(this.props.mxEvent);
        }
    };

    private async verifyEvent(mxEvent) {
        if (!mxEvent.isEncrypted()) {
            return;
        }

        const encryptionInfo = this.context.getEventEncryptionInfo(mxEvent);
        const senderId = mxEvent.getSender();
        const userTrust = this.context.checkUserTrust(senderId);

        if (encryptionInfo.mismatchedSender) {
            // something definitely wrong is going on here
            this.setState({
                verified: E2EState.Warning,
            }, this.props.onHeightChanged); // Decryption may have caused a change in size
            return;
        }

        if (!userTrust.isCrossSigningVerified()) {
            // user is not verified, so default to everything is normal
            this.setState({
                verified: E2EState.Normal,
            }, this.props.onHeightChanged); // Decryption may have caused a change in size
            return;
        }

        const eventSenderTrust = encryptionInfo.sender && this.context.checkDeviceTrust(
            senderId, encryptionInfo.sender.deviceId,
        );
        if (!eventSenderTrust) {
            this.setState({
                verified: E2EState.Unknown,
            }, this.props.onHeightChanged); // Decryption may have caused a change in size
            return;
        }

        if (!eventSenderTrust.isVerified()) {
            this.setState({
                verified: E2EState.Warning,
            }, this.props.onHeightChanged); // Decryption may have caused a change in size
            return;
        }

        if (!encryptionInfo.authenticated) {
            this.setState({
                verified: E2EState.Unauthenticated,
            }, this.props.onHeightChanged); // Decryption may have caused a change in size
            return;
        }

        this.setState({
            verified: E2EState.Verified,
        }, this.props.onHeightChanged); // Decryption may have caused a change in size
    }

    private propsEqual(objA, objB) {
        const keysA = Object.keys(objA);
        const keysB = Object.keys(objB);

        if (keysA.length !== keysB.length) {
            return false;
        }

        for (let i = 0; i < keysA.length; i++) {
            const key = keysA[i];

            if (!objB.hasOwnProperty(key)) {
                return false;
            }

            // need to deep-compare readReceipts
            if (key === 'readReceipts') {
                const rA = objA[key];
                const rB = objB[key];
                if (rA === rB) {
                    continue;
                }

                if (!rA || !rB) {
                    return false;
                }

                if (rA.length !== rB.length) {
                    return false;
                }
                for (let j = 0; j < rA.length; j++) {
                    if (rA[j].userId !== rB[j].userId) {
                        return false;
                    }
                    // one has a member set and the other doesn't?
                    if (rA[j].roomMember !== rB[j].roomMember) {
                        return false;
                    }
                }
            } else {
                if (objA[key] !== objB[key]) {
                    return false;
                }
            }
        }
        return true;
    }

    shouldHighlight() {
        if (this.props.forExport) return false;
        const actions = this.context.getPushActionsForEvent(this.props.mxEvent.replacingEvent() || this.props.mxEvent);
        if (!actions || !actions.tweaks) { return false; }

        // don't show self-highlights from another of our clients
        if (this.props.mxEvent.getSender() === this.context.credentials.userId) {
            return false;
        }

        return actions.tweaks.highlight;
    }

    toggleAllReadAvatars = () => {
        this.setState({
            allReadAvatars: !this.state.allReadAvatars,
        });
    };

    getReadAvatars() {
        if (this.shouldShowSentReceipt || this.shouldShowSendingReceipt) {
            return <SentReceipt messageState={this.props.mxEvent.getAssociatedStatus()} />;
        }

        const MAX_READ_AVATARS = this.props.layout == Layout.Bubble
            ? 2
            : 5;

        // return early if there are no read receipts
        if (!this.props.readReceipts || this.props.readReceipts.length === 0) {
            // We currently must include `mx_EventTile_readAvatars` in the DOM
            // of all events, as it is the positioned parent of the animated
            // read receipts. We can't let it unmount when a receipt moves
            // events, so for now we mount it for all events. Without it, the
            // animation will start from the top of the timeline (because it
            // lost its container).
            // See also https://github.com/vector-im/element-web/issues/17561
            return (
                <div className="mx_EventTile_msgOption">
                    <span className="mx_EventTile_readAvatars" />
                </div>
            );
        }

        const avatars = [];
        const receiptOffset = 15;
        let left = 0;

        const receipts = this.props.readReceipts;

        for (let i = 0; i < receipts.length; ++i) {
            const receipt = receipts[i];

            let hidden = true;
            if ((i < MAX_READ_AVATARS) || this.state.allReadAvatars) {
                hidden = false;
            }
            // TODO: we keep the extra read avatars in the dom to make animation simpler
            // we could optimise this to reduce the dom size.

            // If hidden, set offset equal to the offset of the final visible avatar or
            // else set it proportional to index
            left = (hidden ? MAX_READ_AVATARS - 1 : i) * -receiptOffset;

            const userId = receipt.userId;
            let readReceiptInfo;

            if (this.props.readReceiptMap) {
                readReceiptInfo = this.props.readReceiptMap[userId];
                if (!readReceiptInfo) {
                    readReceiptInfo = {};
                    this.props.readReceiptMap[userId] = readReceiptInfo;
                }
            }

            // add to the start so the most recent is on the end (ie. ends up rightmost)
            avatars.unshift(
                <ReadReceiptMarker
                    key={userId}
                    member={receipt.roomMember}
                    fallbackUserId={userId}
                    leftOffset={left}
                    hidden={hidden}
                    readReceiptInfo={readReceiptInfo}
                    checkUnmounting={this.props.checkUnmounting}
                    suppressAnimation={this.suppressReadReceiptAnimation}
                    onClick={this.toggleAllReadAvatars}
                    timestamp={receipt.ts}
                    showTwelveHour={this.props.isTwelveHour}
                />,
            );
        }
        let remText;
        if (!this.state.allReadAvatars) {
            const remainder = receipts.length - MAX_READ_AVATARS;
            if (remainder > 0) {
                remText = <span className="mx_EventTile_readAvatarRemainder"
                    onClick={this.toggleAllReadAvatars}
                    style={{ right: "calc(" + toRem(-left) + " + " + receiptOffset + "px)" }}
                    aria-live="off">{ remainder }+
                </span>;
            }
        }

        return (
            <div className="mx_EventTile_msgOption">
                <span className="mx_EventTile_readAvatars">
                    { remText }
                    { avatars }
                </span>
            </div>
        );
    }

    onSenderProfileClick = () => {
        if (!this.props.timelineRenderingType) return;
        dis.dispatch<ComposerInsertPayload>({
            action: Action.ComposerInsert,
            userId: this.props.mxEvent.getSender(),
            timelineRenderingType: this.props.timelineRenderingType,
        });
    };

    onRequestKeysClick = () => {
        this.setState({
            // Indicate in the UI that the keys have been requested (this is expected to
            // be reset if the component is mounted in the future).
            previouslyRequestedKeys: true,
        });

        // Cancel any outgoing key request for this event and resend it. If a response
        // is received for the request with the required keys, the event could be
        // decrypted successfully.
        this.context.cancelAndResendEventRoomKeyRequest(this.props.mxEvent);
    };

    onPermalinkClicked = e => {
        // This allows the permalink to be opened in a new tab/window or copied as
        // matrix.to, but also for it to enable routing within Element when clicked.
        e.preventDefault();
        dis.dispatch({
            action: Action.ViewRoom,
            event_id: this.props.mxEvent.getId(),
            highlighted: true,
            room_id: this.props.mxEvent.getRoomId(),
        });
    };

    private renderE2EPadlock() {
        const ev = this.props.mxEvent;

        // event could not be decrypted
        if (ev.getContent().msgtype === 'm.bad.encrypted') {
            return <E2ePadlockUndecryptable />;
        }

        // event is encrypted, display padlock corresponding to whether or not it is verified
        if (ev.isEncrypted()) {
            if (this.state.verified === E2EState.Normal) {
                return; // no icon if we've not even cross-signed the user
            } else if (this.state.verified === E2EState.Verified) {
                return; // no icon for verified
            } else if (this.state.verified === E2EState.Unauthenticated) {
                return (<E2ePadlockUnauthenticated />);
            } else if (this.state.verified === E2EState.Unknown) {
                return (<E2ePadlockUnknown />);
            } else {
                return (<E2ePadlockUnverified />);
            }
        }

        if (this.context.isRoomEncrypted(ev.getRoomId())) {
            // else if room is encrypted
            // and event is being encrypted or is not_sent (Unknown Devices/Network Error)
            if (ev.status === EventStatus.ENCRYPTING) {
                return;
            }
            if (ev.status === EventStatus.NOT_SENT) {
                return;
            }
            if (ev.isState()) {
                return; // we expect this to be unencrypted
            }
            // if the event is not encrypted, but it's an e2e room, show the open padlock
            return <E2ePadlockUnencrypted />;
        }

        // no padlock needed
        return null;
    }

    onActionBarFocusChange = focused => {
        this.setState({
            actionBarFocused: focused,
        });
    };
    // TODO: Types
    getTile: () => any | null = () => this.tile.current;

    getReplyChain = () => this.replyChain.current;

    getReactions = () => {
        if (
            !this.props.showReactions ||
            !this.props.getRelationsForEvent
        ) {
            return null;
        }
        const eventId = this.props.mxEvent.getId();
        return this.props.getRelationsForEvent(eventId, "m.annotation", "m.reaction");
    };

    private onReactionsCreated = (relationType: string, eventType: string) => {
        if (relationType !== "m.annotation" || eventType !== "m.reaction") {
            return;
        }
        this.props.mxEvent.removeListener("Event.relationsCreated", this.onReactionsCreated);
        this.setState({
            reactions: this.getReactions(),
        });
    };

    private setQuoteExpanded = (expanded: boolean) => {
        this.setState({
            isQuoteExpanded: expanded,
        });
    };
    render() {
        const msgtype = this.props.mxEvent.getContent().msgtype;
        const eventType = this.props.mxEvent.getType() as EventType;
        const {
            tileHandler,
            isBubbleMessage,
            isInfoMessage,
            isLeftAlignedBubbleMessage,
            noBubbleEvent,
        } = getEventDisplayInfo(this.props.mxEvent);
        const { isQuoteExpanded } = this.state;

        // This shouldn't happen: the caller should check we support this type
        // before trying to instantiate us
        if (!tileHandler) {
            const { mxEvent } = this.props;
            logger.warn(`Event type not supported: type:${eventType} isState:${mxEvent.isState()}`);
            return <div className="mx_EventTile mx_EventTile_info mx_MNoticeBody">
                <div className="mx_EventTile_line">
                    { _t('This event could not be displayed') }
                </div>
            </div>;
        }

        const EventTileType = sdk.getComponent(tileHandler);
        const isProbablyMedia = MediaEventHelper.isEligible(this.props.mxEvent);

        const lineClasses = classNames({
            mx_EventTile_line: true,
            mx_EventTile_mediaLine: isProbablyMedia,
        });

        const isSending = (['sending', 'queued', 'encrypting'].indexOf(this.props.eventSendStatus) !== -1);
        const isRedacted = isMessageEvent(this.props.mxEvent) && this.props.isRedacted;
        const isEncryptionFailure = this.props.mxEvent.isDecryptionFailure();

        const isEditing = !!this.props.editState;
        const classes = classNames({
            mx_EventTile_bubbleContainer: isBubbleMessage,
            mx_EventTile_leftAlignedBubble: isLeftAlignedBubbleMessage,
            mx_EventTile: true,
            mx_EventTile_isEditing: isEditing,
            mx_EventTile_info: isInfoMessage,
            mx_EventTile_12hr: this.props.isTwelveHour,
            // Note: we keep the `sending` state class for tests, not for our styles
            mx_EventTile_sending: !isEditing && isSending,
            mx_EventTile_highlight: this.props.tileShape === TileShape.Notif ? false : this.shouldHighlight(),
            mx_EventTile_selected: this.props.isSelectedEvent,
            mx_EventTile_continuation: (
                (this.props.tileShape ? '' : this.props.continuation) ||
                eventType === EventType.CallInvite
            ),
            mx_EventTile_last: this.props.last,
            mx_EventTile_lastInSection: this.props.lastInSection,
            mx_EventTile_contextual: this.props.contextual,
            mx_EventTile_actionBarFocused: this.state.actionBarFocused,
            mx_EventTile_verified: !isBubbleMessage && this.state.verified === E2EState.Verified,
            mx_EventTile_unverified: !isBubbleMessage && this.state.verified === E2EState.Warning,
            mx_EventTile_unknown: !isBubbleMessage && this.state.verified === E2EState.Unknown,
            mx_EventTile_bad: isEncryptionFailure,
            mx_EventTile_emote: msgtype === 'm.emote',
            mx_EventTile_noSender: this.props.hideSender,
            mx_EventTile_clamp: this.props.tileShape === TileShape.ThreadPanel,
            mx_EventTile_noBubble: noBubbleEvent,
        });

        // If the tile is in the Sending state, don't speak the message.
        const ariaLive = (this.props.eventSendStatus !== null) ? 'off' : undefined;

        let permalink = "#";
        if (this.props.permalinkCreator) {
            permalink = this.props.permalinkCreator.forEvent(this.props.mxEvent.getId());
        }

        // we can't use local echoes as scroll tokens, because their event IDs change.
        // Local echos have a send "status".
        const scrollToken = this.props.mxEvent.status
            ? undefined
            : this.props.mxEvent.getId();

        let avatar;
        let sender;
        let avatarSize;
        let needsSenderProfile;

        if (this.props.tileShape === TileShape.Notif) {
            avatarSize = 24;
            needsSenderProfile = true;
        } else if (tileHandler === 'messages.RoomCreate' || isBubbleMessage) {
            avatarSize = 0;
            needsSenderProfile = false;
        } else if (isInfoMessage) {
            // a small avatar, with no sender profile, for
            // joins/parts/etc
            avatarSize = 14;
            needsSenderProfile = false;
        } else if (this.props.layout == Layout.IRC) {
            avatarSize = 14;
            needsSenderProfile = true;
        } else if (
            (this.props.continuation && this.props.tileShape !== TileShape.FileGrid) ||
            eventType === EventType.CallInvite
        ) {
            // no avatar or sender profile for continuation messages and call tiles
            avatarSize = 0;
            needsSenderProfile = false;
        } else {
            avatarSize = 30;
            needsSenderProfile = true;
        }

        if (this.props.mxEvent.sender && avatarSize) {
            let member;
            // set member to receiver (target) if it is a 3PID invite
            // so that the correct avatar is shown as the text is
            // `$target accepted the invitation for $email`
            if (this.props.mxEvent.getContent().third_party_invite) {
                member = this.props.mxEvent.target;
            } else {
                member = this.props.mxEvent.sender;
            }
            avatar = (
                <div className="mx_EventTile_avatar">
                    <MemberAvatar
                        member={member}
                        width={avatarSize}
                        height={avatarSize}
                        viewUserOnClick={true}
                    />
                </div>
            );
        }

        if (needsSenderProfile && this.props.hideSender !== true) {
            if (!this.props.tileShape || this.props.tileShape === TileShape.Thread) {
                sender = <SenderProfile onClick={this.onSenderProfileClick}
                    mxEvent={this.props.mxEvent}
                    enableFlair={this.props.enableFlair}
                />;
            } else {
                sender = <SenderProfile mxEvent={this.props.mxEvent} enableFlair={this.props.enableFlair} />;
            }
        }

        const showMessageActionBar = !isEditing && !this.props.forExport;
        const actionBar = showMessageActionBar ? <MessageActionBar
            mxEvent={this.props.mxEvent}
            reactions={this.state.reactions}
            permalinkCreator={this.props.permalinkCreator}
            getTile={this.getTile}
            getReplyChain={this.getReplyChain}
            onFocusChange={this.onActionBarFocusChange}
            isQuoteExpanded={isQuoteExpanded}
            toggleThreadExpanded={() => this.setQuoteExpanded(!isQuoteExpanded)}
            getRelationsForEvent={this.props.getRelationsForEvent}
        /> : undefined;

        const showTimestamp = this.props.mxEvent.getTs()
            && (this.props.alwaysShowTimestamps
            || this.props.last
            || this.state.hover
            || this.state.actionBarFocused);

        const room = MatrixClientPeg.get().getRoom(this.props.mxEvent.getRoomId());
        const thread = room?.findThreadForEvent?.(this.props.mxEvent);

        // Thread panel shows the timestamp of the last reply in that thread
        const ts = this.props.tileShape !== TileShape.ThreadPanel
            ? this.props.mxEvent.getTs()
            : thread?.lastReply.getTs();

        const timestamp = showTimestamp && ts ?
            <MessageTimestamp
                showRelative={this.props.tileShape === TileShape.ThreadPanel}
                showTwelveHour={this.props.isTwelveHour}
                ts={ts}
            /> : null;

        const keyRequestHelpText =
            <div className="mx_EventTile_keyRequestInfo_tooltip_contents">
                <p>
                    { this.state.previouslyRequestedKeys ?
                        _t( 'Your key share request has been sent - please check your other sessions ' +
                            'for key share requests.') :
                        _t( 'Key share requests are sent to your other sessions automatically. If you ' +
                            'rejected or dismissed the key share request on your other sessions, click ' +
                            'here to request the keys for this session again.')
                    }
                </p>
                <p>
                    { _t( 'If your other sessions do not have the key for this message you will not ' +
                            'be able to decrypt them.')
                    }
                </p>
            </div>;
        const keyRequestInfoContent = this.state.previouslyRequestedKeys ?
            _t('Key request sent.') :
            _t(
                '<requestLink>Re-request encryption keys</requestLink> from your other sessions.',
                {},
                { 'requestLink': (sub) => <a tabIndex={0} onClick={this.onRequestKeysClick}>{ sub }</a> },
            );

        const keyRequestInfo = isEncryptionFailure && !isRedacted ?
            <div className="mx_EventTile_keyRequestInfo">
                <span className="mx_EventTile_keyRequestInfo_text">
                    { keyRequestInfoContent }
                </span>
                <TooltipButton helpText={keyRequestHelpText} />
            </div> : null;

        let reactionsRow;
        if (!isRedacted) {
            reactionsRow = <ReactionsRow
                mxEvent={this.props.mxEvent}
                reactions={this.state.reactions}
            />;
        }

        const linkedTimestamp = <a
            href={permalink}
            onClick={this.onPermalinkClicked}
            aria-label={formatTime(new Date(this.props.mxEvent.getTs()), this.props.isTwelveHour)}
        >
            { timestamp }
        </a>;

        const useIRCLayout = this.props.layout == Layout.IRC;
        const groupTimestamp = !useIRCLayout ? linkedTimestamp : null;
        const ircTimestamp = useIRCLayout ? linkedTimestamp : null;
        const groupPadlock = !useIRCLayout && !isBubbleMessage && this.renderE2EPadlock();
        const ircPadlock = useIRCLayout && !isBubbleMessage && this.renderE2EPadlock();

        let msgOption;
        if (this.props.showReadReceipts) {
            const readAvatars = this.getReadAvatars();
            msgOption = readAvatars;
        }

        const replyChain = haveTileForEvent(this.props.mxEvent) &&
                    ReplyChain.hasReply(this.props.mxEvent) ? (
                <ReplyChain
                    parentEv={this.props.mxEvent}
                    onHeightChanged={this.props.onHeightChanged}
                    ref={this.replyChain}
                    forExport={this.props.forExport}
                    permalinkCreator={this.props.permalinkCreator}
                    layout={this.props.layout}
                    alwaysShowTimestamps={this.props.alwaysShowTimestamps || this.state.hover}
                    isQuoteExpanded={isQuoteExpanded}
                    setQuoteExpanded={this.setQuoteExpanded}
                    getRelationsForEvent={this.props.getRelationsForEvent}
                />) : null;

        switch (this.props.tileShape) {
            case TileShape.Notif: {
                const room = this.context.getRoom(this.props.mxEvent.getRoomId());
                return React.createElement(this.props.as || "li", {
                    "className": classes,
                    "aria-live": ariaLive,
                    "aria-atomic": true,
                    "data-scroll-tokens": scrollToken,
                }, [
                    <div className="mx_EventTile_roomName" key="mx_EventTile_roomName">
                        <RoomAvatar room={room} width={28} height={28} />
                        <a href={permalink} onClick={this.onPermalinkClicked}>
                            { room ? room.name : '' }
                        </a>
                    </div>,
                    <div className="mx_EventTile_senderDetails" key="mx_EventTile_senderDetails">
                        { avatar }
                        <a href={permalink} onClick={this.onPermalinkClicked}>
                            { sender }
                            { timestamp }
                        </a>
                    </div>,
                    <div className={lineClasses} key="mx_EventTile_line">
                        <EventTileType ref={this.tile}
                            mxEvent={this.props.mxEvent}
                            highlights={this.props.highlights}
                            highlightLink={this.props.highlightLink}
                            showUrlPreview={this.props.showUrlPreview}
                            onHeightChanged={this.props.onHeightChanged}
                            tileShape={this.props.tileShape}
                            editState={this.props.editState}
                            getRelationsForEvent={this.props.getRelationsForEvent}
                        />
                    </div>,
                ]);
            }
            case TileShape.Thread: {
                const room = this.context.getRoom(this.props.mxEvent.getRoomId());
                return React.createElement(this.props.as || "li", {
                    "ref": this.ref,
                    "className": classes,
                    "aria-live": ariaLive,
                    "aria-atomic": true,
                    "data-scroll-tokens": scrollToken,
                    "data-has-reply": !!replyChain,
                    "onMouseEnter": () => this.setState({ hover: true }),
                    "onMouseLeave": () => this.setState({ hover: false }),
                }, [
                    <div className="mx_EventTile_roomName" key="mx_EventTile_roomName">
                        <RoomAvatar room={room} width={28} height={28} />
                        <a href={permalink} onClick={this.onPermalinkClicked}>
                            { room ? room.name : '' }
                        </a>
                    </div>,
                    <div className="mx_EventTile_senderDetails" key="mx_EventTile_senderDetails">
                        { avatar }
                        <a href={permalink} onClick={this.onPermalinkClicked}>
                            { sender }
                        </a>
                    </div>,
                    <div className={lineClasses} key="mx_EventTile_line">
                        { replyChain }
                        <EventTileType ref={this.tile}
                            mxEvent={this.props.mxEvent}
                            highlights={this.props.highlights}
                            highlightLink={this.props.highlightLink}
                            showUrlPreview={this.props.showUrlPreview}
                            onHeightChanged={this.props.onHeightChanged}
                            tileShape={this.props.tileShape}
                            editState={this.props.editState}
                            replacingEventId={this.props.replacingEventId}
                            getRelationsForEvent={this.props.getRelationsForEvent}
                        />
                        { actionBar }
                        { timestamp }
                    </div>,
                    reactionsRow,
                ]);
            }
            case TileShape.ThreadPanel: {
                const isOwnEvent = this.props.mxEvent?.sender?.userId === MatrixClientPeg.get().getUserId();

                // tab-index=-1 to allow it to be focusable but do not add tab stop for it, primarily for screen readers
                return (
                    React.createElement(this.props.as || "li", {
                        "ref": this.ref,
                        "className": classes,
                        "tabIndex": -1,
                        "aria-live": ariaLive,
                        "aria-atomic": "true",
                        "data-scroll-tokens": scrollToken,
                        "data-layout": this.props.layout,
                        "data-shape": this.props.tileShape,
                        "data-self": isOwnEvent,
                        "data-has-reply": !!replyChain,
                        "data-notification": this.state.threadNotification,
                        "onMouseEnter": () => this.setState({ hover: true }),
                        "onMouseLeave": () => this.setState({ hover: false }),
                        "onClick": () => dispatchShowThreadEvent(this.props.mxEvent),
                    }, <>
                        { sender }
                        { avatar }
                        <div
                            className={lineClasses}
<<<<<<< HEAD
                            onClick={() => showThread({ rootEvent: this.props.mxEvent, push: true })}
=======
>>>>>>> cfdbfbb9
                            key="mx_EventTile_line"
                        >
                            { linkedTimestamp }
                            { this.renderE2EPadlock() }
                            <div className="mx_EventTile_body">
                                { MessagePreviewStore.instance.generatePreviewForEvent(this.props.mxEvent) }
                            </div>
                            { this.renderThreadPanelSummary() }
                        </div>
                        <Toolbar className="mx_MessageActionBar" aria-label={_t("Message Actions")} aria-live="off">
                            <RovingAccessibleTooltipButton
                                className="mx_MessageActionBar_maskButton mx_MessageActionBar_threadButton"
                                title={_t("Reply in thread")}
                                onClick={() => showThread({ rootEvent: this.props.mxEvent, push: true })}
                                key="thread"
                            />
                            <RovingThreadListContextMenu
                                mxEvent={this.props.mxEvent}
                                permalinkCreator={this.props.permalinkCreator}
                                onMenuToggle={this.onActionBarFocusChange}
                            />
                        </Toolbar>
                        { msgOption }
                    </>)
                );
            }
            case TileShape.FileGrid: {
                return React.createElement(this.props.as || "li", {
                    "className": classes,
                    "aria-live": ariaLive,
                    "aria-atomic": true,
                    "data-scroll-tokens": scrollToken,
                }, [
                    <div className={lineClasses} key="mx_EventTile_line">
                        <EventTileType ref={this.tile}
                            mxEvent={this.props.mxEvent}
                            highlights={this.props.highlights}
                            highlightLink={this.props.highlightLink}
                            showUrlPreview={this.props.showUrlPreview}
                            tileShape={this.props.tileShape}
                            onHeightChanged={this.props.onHeightChanged}
                            editState={this.props.editState}
                            getRelationsForEvent={this.props.getRelationsForEvent}
                        />
                    </div>,
                    <a
                        className="mx_EventTile_senderDetailsLink"
                        key="mx_EventTile_senderDetailsLink"
                        href={permalink}
                        onClick={this.onPermalinkClicked}
                    >
                        <div className="mx_EventTile_senderDetails">
                            { sender }
                            { timestamp }
                        </div>
                    </a>,
                ]);
            }

            default: {
                const isOwnEvent = this.props.mxEvent?.sender?.userId === MatrixClientPeg.get().getUserId();

                // tab-index=-1 to allow it to be focusable but do not add tab stop for it, primarily for screen readers
                return (
                    React.createElement(this.props.as || "li", {
                        "ref": this.ref,
                        "className": classes,
                        "tabIndex": -1,
                        "aria-live": ariaLive,
                        "aria-atomic": "true",
                        "data-scroll-tokens": scrollToken,
                        "data-layout": this.props.layout,
                        "data-self": isOwnEvent,
                        "data-has-reply": !!replyChain,
                        "onMouseEnter": () => this.setState({ hover: true }),
                        "onMouseLeave": () => this.setState({ hover: false }),
                    }, <>
                        { ircTimestamp }
                        { sender }
                        { ircPadlock }
                        { avatar }
                        <div className={lineClasses} key="mx_EventTile_line">
                            { groupTimestamp }
                            { groupPadlock }
                            { replyChain }
                            <EventTileType ref={this.tile}
                                mxEvent={this.props.mxEvent}
                                forExport={this.props.forExport}
                                replacingEventId={this.props.replacingEventId}
                                editState={this.props.editState}
                                highlights={this.props.highlights}
                                highlightLink={this.props.highlightLink}
                                showUrlPreview={this.props.showUrlPreview}
                                permalinkCreator={this.props.permalinkCreator}
                                onHeightChanged={this.props.onHeightChanged}
                                callEventGrouper={this.props.callEventGrouper}
                                getRelationsForEvent={this.props.getRelationsForEvent}
                            />
                            { keyRequestInfo }
                            { actionBar }
                            { this.props.layout === Layout.IRC && <>
                                { reactionsRow }
                                { this.renderThreadInfo() }
                            </> }
                        </div>
                        { this.props.layout !== Layout.IRC && <>
                            { reactionsRow }
                            { this.renderThreadInfo() }
                        </> }
                        { msgOption }
                    </>)
                );
            }
        }
    }
}

// XXX this'll eventually be dynamic based on the fields once we have extensible event types
const messageTypes = ['m.room.message', 'm.sticker'];
function isMessageEvent(ev: MatrixEvent): boolean {
    return (messageTypes.includes(ev.getType()));
}

export function haveTileForEvent(e: MatrixEvent, showHiddenEvents?: boolean) {
    // Only messages have a tile (black-rectangle) if redacted
    if (e.isRedacted() && !isMessageEvent(e)) return false;

    // No tile for replacement events since they update the original tile
    if (e.isRelation("m.replace")) return false;

    const handler = getHandlerTile(e);
    if (handler === undefined) return false;
    if (handler === 'messages.TextualEvent') {
        return hasText(e, showHiddenEvents);
    } else if (handler === 'messages.RoomCreate') {
        return Boolean(e.getContent()['predecessor']);
    } else {
        return true;
    }
}

function E2ePadlockUndecryptable(props) {
    return (
        <E2ePadlock title={_t("This message cannot be decrypted")} icon={E2ePadlockIcon.Warning} {...props} />
    );
}

function E2ePadlockUnverified(props) {
    return (
        <E2ePadlock title={_t("Encrypted by an unverified session")} icon={E2ePadlockIcon.Warning} {...props} />
    );
}

function E2ePadlockUnencrypted(props) {
    return (
        <E2ePadlock title={_t("Unencrypted")} icon={E2ePadlockIcon.Warning} {...props} />
    );
}

function E2ePadlockUnknown(props) {
    return (
        <E2ePadlock title={_t("Encrypted by a deleted session")} icon={E2ePadlockIcon.Normal} {...props} />
    );
}

function E2ePadlockUnauthenticated(props) {
    return (
        <E2ePadlock
            title={_t("The authenticity of this encrypted message can't be guaranteed on this device.")}
            icon={E2ePadlockIcon.Normal}
            {...props}
        />
    );
}

enum E2ePadlockIcon {
    Normal = "normal",
    Warning = "warning",
}

interface IE2ePadlockProps {
    icon: E2ePadlockIcon;
    title: string;
}

interface IE2ePadlockState {
    hover: boolean;
}

class E2ePadlock extends React.Component<IE2ePadlockProps, IE2ePadlockState> {
    constructor(props: IE2ePadlockProps) {
        super(props);

        this.state = {
            hover: false,
        };
    }

    private onHoverStart = (): void => {
        this.setState({ hover: true });
    };

    private onHoverEnd = (): void => {
        this.setState({ hover: false });
    };

    public render(): JSX.Element {
        let tooltip = null;
        if (this.state.hover) {
            tooltip = <Tooltip className="mx_EventTile_e2eIcon_tooltip" label={this.props.title} />;
        }

        const classes = `mx_EventTile_e2eIcon mx_EventTile_e2eIcon_${this.props.icon}`;
        return (
            <div
                className={classes}
                onMouseEnter={this.onHoverStart}
                onMouseLeave={this.onHoverEnd}
            >{ tooltip }</div>
        );
    }
}

interface ISentReceiptProps {
    messageState: string; // TODO: Types for message sending state
}

interface ISentReceiptState {
    hover: boolean;
}

class SentReceipt extends React.PureComponent<ISentReceiptProps, ISentReceiptState> {
    constructor(props) {
        super(props);

        this.state = {
            hover: false,
        };
    }

    onHoverStart = () => {
        this.setState({ hover: true });
    };

    onHoverEnd = () => {
        this.setState({ hover: false });
    };

    render() {
        const isSent = !this.props.messageState || this.props.messageState === 'sent';
        const isFailed = this.props.messageState === 'not_sent';
        const receiptClasses = classNames({
            'mx_EventTile_receiptSent': isSent,
            'mx_EventTile_receiptSending': !isSent && !isFailed,
        });

        let nonCssBadge = null;
        if (isFailed) {
            nonCssBadge = <NotificationBadge
                notification={StaticNotificationState.RED_EXCLAMATION}
            />;
        }

        let tooltip = null;
        if (this.state.hover) {
            let label = _t("Sending your message...");
            if (this.props.messageState === 'encrypting') {
                label = _t("Encrypting your message...");
            } else if (isSent) {
                label = _t("Your message was sent");
            } else if (isFailed) {
                label = _t("Failed to send");
            }
            // The yOffset is somewhat arbitrary - it just brings the tooltip down to be more associated
            // with the read receipt.
            tooltip = <Tooltip className="mx_EventTile_readAvatars_receiptTooltip" label={label} yOffset={20} />;
        }

        return (
            <div className="mx_EventTile_msgOption">
                <span className="mx_EventTile_readAvatars">
                    <span className={receiptClasses} onMouseEnter={this.onHoverStart} onMouseLeave={this.onHoverEnd}>
                        { nonCssBadge }
                        { tooltip }
                    </span>
                </span>
            </div>
        );
    }
}<|MERGE_RESOLUTION|>--- conflicted
+++ resolved
@@ -1414,16 +1414,12 @@
                         "data-notification": this.state.threadNotification,
                         "onMouseEnter": () => this.setState({ hover: true }),
                         "onMouseLeave": () => this.setState({ hover: false }),
-                        "onClick": () => dispatchShowThreadEvent(this.props.mxEvent),
+                        "onClick": () => showThread({ rootEvent: this.props.mxEvent, push: true }),
                     }, <>
                         { sender }
                         { avatar }
                         <div
                             className={lineClasses}
-<<<<<<< HEAD
-                            onClick={() => showThread({ rootEvent: this.props.mxEvent, push: true })}
-=======
->>>>>>> cfdbfbb9
                             key="mx_EventTile_line"
                         >
                             { linkedTimestamp }
