--- conflicted
+++ resolved
@@ -556,7 +556,6 @@
             sendTextFn = this.client.sendEmoteMessage;
         }
 
-<<<<<<< HEAD
         if (contentText.startsWith('/my')) {
             contentText = '\'s ' + contentText.substring(3);
             // bit of a hack, but the alternative would be quite complicated
@@ -565,10 +564,6 @@
             sendTextFn = this.client.sendEmoteMessage;
         }
 
-        this.historyManager.addItem(
-            this.state.isRichtextEnabled ? contentHTML : contentState.getPlainText(),
-            this.state.isRichtextEnabled ? 'html' : 'markdown');
-=======
         if (this.state.isRichtextEnabled) {
             this.historyManager.addItem(
                 contentHTML ? contentHTML : contentText,
@@ -578,7 +573,6 @@
             // Always store MD input as input history
             this.historyManager.addItem(contentText, 'markdown');
         }
->>>>>>> a89ea39d
 
         let sendMessagePromise;
         if (contentHTML) {
