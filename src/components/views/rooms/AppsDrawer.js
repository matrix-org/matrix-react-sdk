/*
Copyright 2015, 2016 OpenMarket Ltd

Licensed under the Apache License, Version 2.0 (the "License");
you may not use this file except in compliance with the License.
You may obtain a copy of the License at

    http://www.apache.org/licenses/LICENSE-2.0

Unless required by applicable law or agreed to in writing, software
distributed under the License is distributed on an "AS IS" BASIS,
WITHOUT WARRANTIES OR CONDITIONS OF ANY KIND, either express or implied.
See the License for the specific language governing permissions and
limitations under the License.
*/

'use strict';

import React from 'react';
import MatrixClientPeg from '../../../MatrixClientPeg';
import AppTile from '../elements/AppTile';
import Modal from '../../../Modal';
import dis from '../../../dispatcher';
import sdk from '../../../index';
import SdkConfig from '../../../SdkConfig';
import ScalarAuthClient from '../../../ScalarAuthClient';
import ScalarMessaging from '../../../ScalarMessaging';

module.exports = React.createClass({
    displayName: 'AppsDrawer',

    propTypes: {
        room: React.PropTypes.object.isRequired,
    },

    componentWillMount: function() {
        ScalarMessaging.startListening();
        MatrixClientPeg.get().on("RoomState.events", this.onRoomStateEvents);
    },

    componentDidMount: function() {
        this.scalarClient = null;
        const appsDrawer = this;
        if (SdkConfig.get().integrations_ui_url && SdkConfig.get().integrations_rest_url) {
            this.scalarClient = new ScalarAuthClient();
            this.scalarClient.connect().done(() => {
                this.forceUpdate();
                if (appsDrawer.state.apps && appsDrawer.state.apps.length < 1) {
                    appsDrawer.onClickAddWidget();
                }
            }, (err) => {
                this.setState({
                    scalar_error: err,
                });
            });
        }
    },

    componentWillUnmount: function() {
        ScalarMessaging.startListening();
        if (MatrixClientPeg.get()) {
            MatrixClientPeg.get().removeListener("RoomState.events", this.onRoomStateEvents);
        }
    },

    _initAppConfig: function(appId, app) {
        console.log("App props: ", this.props);
        app.id = appId;
        app.name = app.type;

        switch(app.type) {
            case 'etherpad':
                app.queryParams = '?userName=' + this.props.userId +
                    '&padId=' + this.props.room.roomId;
                break;
            case 'agario':
                app.queryParams = '?userName=' + this.props.userId +
                    '&room=' + this.props.room.roomId;
                break;
            case 'jitsi': {
                const user = MatrixClientPeg.get().getUser(this.props.userId);
                app.queryParams = '?confId=' + app.data.confId +
                    '&displayName=' + encodeURIComponent(user.displayName) +
                    '&avatarUrl=' + encodeURIComponent(MatrixClientPeg.get().mxcUrlToHttp(user.avatarUrl)) +
                    '&email=' + encodeURIComponent(this.props.userId) +
                    '&isAudioConf=' + app.data.isAudioConf;

                app.name += ' - ' + app.data.confId;
                break;
            }
            case 'vrdemo':
                app.name = 'Matrix VR Demo - ' + app.data.roomAlias;
                app.queryParams = '?roomAlias=' + encodeURIComponent(app.data.roomAlias);
                break;
        }

        return app;
    },

    getInitialState: function() {
        return {
            apps: this._getApps(),
        };
    },

    onRoomStateEvents: function(ev, state) {
        if (ev.getRoomId() !== this.props.room.roomId || ev.getType() !== 'im.vector.modular.widgets') {
            return;
        }
        this._updateApps();
    },

    _getApps: function() {
        const appsStateEvents = this.props.room.currentState.getStateEvents('im.vector.modular.widgets', '');
        if (!appsStateEvents) {
            return [];
        }
        const appsStateEvent = appsStateEvents.getContent();
        if (Object.keys(appsStateEvent).length < 1) {
            return [];
        }

        return Object.keys(appsStateEvent).map((appId) => {
            return this._initAppConfig(appId, appsStateEvent[appId]);
        });
    },

    _updateApps: function() {
        const apps = this._getApps();
        if (apps.length < 1) {
            dis.dispatch({
                action: 'appsDrawer',
                show: false,
            });
        }
        this.setState({
            apps: this._getApps(),
        });
    },

    onClickAddWidget: function(e) {
        // Modal.createDialog(AddAppDialog, {
        //     onFinished: (proceed, type, value) => {
        //         if (!proceed || !type) return;
        //         if (type === 'custom' && !value) return;
        //
        //         const appsStateEvents = this.props.room.currentState.getStateEvents('im.vector.modular.widgets', '');
        //         let appsStateEvent = {};
        //         if (appsStateEvents) {
        //             appsStateEvent = appsStateEvents.getContent();
        //         }
        //
        //         if (appsStateEvent[type]) {
        //             return;
        //         }
        //
        //         switch (type) {
        //             case 'etherpad':
        //                 appsStateEvent.etherpad = {
        //                     type: type,
        //                     url: 'http://localhost:8000/etherpad.html',
        //                 };
        //                 break;
        //             case 'grafana':
        //                 appsStateEvent.grafana = {
        //                     type: type,
        //                     url: 'http://localhost:8000/grafana.html',
        //                 };
        //                 break;
        //             case 'jitsi':
        //                 appsStateEvent.videoConf = {
        //                     type: type,
        //                     url: 'http://localhost:8000/jitsi.html',
        //                     data: {
        //                         confId: this.props.room.roomId.replace(/[^A-Za-z0-9]/g, '_') + Date.now(),
        //                     },
        //                 };
        //                 break;
        //             case 'vrdemo':
        //                 appsStateEvent.vrDemo = {
        //                     type: type,
        //                     url: 'http://localhost:8000/vrdemo.html',
        //                     data: {
        //                         roomAlias: '#vrvc' + this.props.room.roomId.replace(/[^A-Za-z0-9]/g, '_') + Date.now(),
        //                     },
        //                 };
        //                 break;
        //             case 'custom':
        //                 appsStateEvent.custom = {
        //                     type: type,
        //                     url: value,
        //                 };
        //                 break;
        //             default:
        //                 console.warn('Unsupported app type:', type);
        //                 return;
        //         }
        //
        //         MatrixClientPeg.get().sendStateEvent(
        //             this.props.room.roomId,
        //             'im.vector.modular.widgets',
        //             appsStateEvent,
        //             '',
        //         );
        //     },
        // });

        if (e) {
            e.preventDefault();
        }

<<<<<<< HEAD
        const IntegrationsManager = sdk.getComponent("views.settings.IntegrationsManager");
        const src = (this.scalarClient !== null && this.scalarClient.hasCredentials()) ?
                this.scalarClient.getScalarInterfaceUrlForRoom(this.props.room.roomId) :
                null;
        Modal.createDialog(IntegrationsManager, {
            src: src,
            onFinished: ()=>{
                if (e) {
                    this.props.onCancelClick(e);
=======
                switch (type) {
                    case 'etherpad':
                        appsStateEvent.etherpad = {
                            type: type,
                            url: 'http://localhost:8000/etherpad.html',
                        };
                        break;
                    case 'grafana':
                        appsStateEvent.grafana = {
                            type: type,
                            url: 'http://localhost:8000/grafana.html',
                        };
                        break;
                    case 'agario':
                        appsStateEvent.agario = {
                            type: type,
                            url: 'http://localhost:8000/agario.html',
                        };
                        break;
                    case 'jitsi':
                        appsStateEvent.videoConf = {
                            type: type,
                            url: 'http://localhost:8000/jitsi.html',
                            data: {
                                confId: this.props.room.roomId.replace(/[^A-Za-z0-9]/g, '_') + Date.now(),
                            },
                        };
                        break;
                    case 'vrdemo':
                        appsStateEvent.vrDemo = {
                            type: type,
                            url: 'http://localhost:8000/vrdemo.html',
                            data: {
                                roomAlias: '#vrvc' + this.props.room.roomId.replace(/[^A-Za-z0-9]/g, '_') + Date.now(),
                            },
                        };
                        break;
                    case 'custom':
                        appsStateEvent.custom = {
                            type: type,
                            url: value,
                        };
                        break;
                    default:
                        console.warn('Unsupported app type:', type);
                        return;
>>>>>>> 0d98b230
                }
            },
        }, "mx_IntegrationsManager");
    },

    render: function() {
        const apps = this.state.apps.map(
            (app, index, arr) => {
                let appUrl = app.url;
                if (app.queryParams) {
                    appUrl += app.queryParams;
                }
                return <AppTile
                    key={app.name}
                    id={app.id}
                    url={appUrl}
                    name={app.name}
                    fullWidth={arr.length<2 ? true : false}
                    room={this.props.room}
                    userId={this.props.userId}
                />;
            });

        const addWidget = this.state.apps && this.state.apps.length < 2 &&
            (<div onClick={this.onClickAddWidget}
                            role="button"
                            tabIndex="0"
                            className="mx_AddWidget_button"
                            title="Add a widget">
                            [+] Add a widget
                        </div>);

        return (
            <div className="mx_AppsDrawer">
                <div id="apps" className="mx_AppsContainer">
                    {apps}
                </div>
                {addWidget}
            </div>
        );
    },
});<|MERGE_RESOLUTION|>--- conflicted
+++ resolved
@@ -167,6 +167,12 @@
         //                     url: 'http://localhost:8000/grafana.html',
         //                 };
         //                 break;
+        //              case 'agario':
+        //                 appsStateEvent.agario = {
+        //                     type: type,
+        //                      url: 'http://localhost:8000/agario.html',
+        //                  };
+        //              break;
         //             case 'jitsi':
         //                 appsStateEvent.videoConf = {
         //                     type: type,
@@ -209,7 +215,6 @@
             e.preventDefault();
         }
 
-<<<<<<< HEAD
         const IntegrationsManager = sdk.getComponent("views.settings.IntegrationsManager");
         const src = (this.scalarClient !== null && this.scalarClient.hasCredentials()) ?
                 this.scalarClient.getScalarInterfaceUrlForRoom(this.props.room.roomId) :
@@ -219,54 +224,6 @@
             onFinished: ()=>{
                 if (e) {
                     this.props.onCancelClick(e);
-=======
-                switch (type) {
-                    case 'etherpad':
-                        appsStateEvent.etherpad = {
-                            type: type,
-                            url: 'http://localhost:8000/etherpad.html',
-                        };
-                        break;
-                    case 'grafana':
-                        appsStateEvent.grafana = {
-                            type: type,
-                            url: 'http://localhost:8000/grafana.html',
-                        };
-                        break;
-                    case 'agario':
-                        appsStateEvent.agario = {
-                            type: type,
-                            url: 'http://localhost:8000/agario.html',
-                        };
-                        break;
-                    case 'jitsi':
-                        appsStateEvent.videoConf = {
-                            type: type,
-                            url: 'http://localhost:8000/jitsi.html',
-                            data: {
-                                confId: this.props.room.roomId.replace(/[^A-Za-z0-9]/g, '_') + Date.now(),
-                            },
-                        };
-                        break;
-                    case 'vrdemo':
-                        appsStateEvent.vrDemo = {
-                            type: type,
-                            url: 'http://localhost:8000/vrdemo.html',
-                            data: {
-                                roomAlias: '#vrvc' + this.props.room.roomId.replace(/[^A-Za-z0-9]/g, '_') + Date.now(),
-                            },
-                        };
-                        break;
-                    case 'custom':
-                        appsStateEvent.custom = {
-                            type: type,
-                            url: value,
-                        };
-                        break;
-                    default:
-                        console.warn('Unsupported app type:', type);
-                        return;
->>>>>>> 0d98b230
                 }
             },
         }, "mx_IntegrationsManager");
