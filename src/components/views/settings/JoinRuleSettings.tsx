/*
Copyright 2021 The Matrix.org Foundation C.I.C.

Licensed under the Apache License, Version 2.0 (the "License");
you may not use this file except in compliance with the License.
You may obtain a copy of the License at

    http://www.apache.org/licenses/LICENSE-2.0

Unless required by applicable law or agreed to in writing, software
distributed under the License is distributed on an "AS IS" BASIS,
WITHOUT WARRANTIES OR CONDITIONS OF ANY KIND, either express or implied.
See the License for the specific language governing permissions and
limitations under the License.
*/

import React, { ReactNode } from "react";
import { IJoinRuleEventContent, JoinRule, RestrictedAllowType } from "matrix-js-sdk/src/@types/partials";
import { Room } from "matrix-js-sdk/src/models/room";
import { EventType } from "matrix-js-sdk/src/@types/event";

import StyledRadioGroup, { IDefinition } from "../elements/StyledRadioGroup";
import { _t } from "../../../languageHandler";
import AccessibleButton from "../elements/AccessibleButton";
import RoomAvatar from "../avatars/RoomAvatar";
import SpaceStore from "../../../stores/spaces/SpaceStore";
import Modal from "../../../Modal";
import ManageRestrictedJoinRuleDialog from "../dialogs/ManageRestrictedJoinRuleDialog";
import RoomUpgradeWarningDialog, { IFinishedOpts } from "../dialogs/RoomUpgradeWarningDialog";
import { upgradeRoom } from "../../../utils/RoomUpgrade";
import { arrayHasDiff } from "../../../utils/arrays";
import { useLocalEcho } from "../../../hooks/useLocalEcho";
import dis from "../../../dispatcher/dispatcher";
import { ROOM_SECURITY_TAB } from "../dialogs/RoomSettingsDialog";
import { Action } from "../../../dispatcher/actions";
import { ViewRoomPayload } from "../../../dispatcher/payloads/ViewRoomPayload";
import { doesRoomVersionSupport, PreferredRoomVersions } from "../../../utils/PreferredRoomVersions";

interface IProps {
    room: Room;
    promptUpgrade?: boolean;
    closeSettingsFn(): void;
    onError(error: Error): void;
    beforeChange?(joinRule: JoinRule): Promise<boolean>; // if returns false then aborts the change
    aliasWarning?: ReactNode;
}

const JoinRuleSettings: React.FC<IProps> = ({
    room,
    promptUpgrade,
    aliasWarning,
    onError,
    beforeChange,
    closeSettingsFn,
}) => {
    const cli = room.client;

    const roomSupportsRestricted = doesRoomVersionSupport(room.getVersion(), PreferredRoomVersions.RestrictedRooms);
    const preferredRestrictionVersion =
        !roomSupportsRestricted && promptUpgrade ? PreferredRoomVersions.RestrictedRooms : undefined;

    const disabled = !room.currentState.mayClientSendStateEvent(EventType.RoomJoinRules, cli);

    const [content, setContent] = useLocalEcho<IJoinRuleEventContent>(
        () => room.currentState.getStateEvents(EventType.RoomJoinRules, "")?.getContent(),
        (content) => cli.sendStateEvent(room.roomId, EventType.RoomJoinRules, content, ""),
        onError,
    );

    const { join_rule: joinRule = JoinRule.Invite } = content || {};
    const restrictedAllowRoomIds =
        joinRule === JoinRule.Restricted
            ? content.allow?.filter((o) => o.type === RestrictedAllowType.RoomMembership).map((o) => o.room_id)
            : undefined;

    const editRestrictedRoomIds = async (): Promise<string[]> => {
        let selected = restrictedAllowRoomIds;
        if (!selected?.length && SpaceStore.instance.activeSpaceRoom) {
            selected = [SpaceStore.instance.activeSpaceRoom.roomId];
        }

<<<<<<< HEAD
        const { finished } = Modal.createDialog(
=======
        const matrixClient = MatrixClientPeg.get();
        const { finished } = Modal.createDialog<[string[]]>(
>>>>>>> 24b8bcac
            ManageRestrictedJoinRuleDialog,
            {
                room,
                selected,
            },
            "mx_ManageRestrictedJoinRuleDialog_wrapper",
        );

        const [roomIds] = await finished;
        return roomIds;
    };

    const definitions: IDefinition<JoinRule>[] = [
        {
            value: JoinRule.Invite,
            label: _t("Private (invite only)"),
            description: _t("Only invited people can join."),
            checked:
                joinRule === JoinRule.Invite || (joinRule === JoinRule.Restricted && !restrictedAllowRoomIds?.length),
        },
        {
            value: JoinRule.Public,
            label: _t("Public"),
            description: (
                <>
                    {_t("Anyone can find and join.")}
                    {aliasWarning}
                </>
            ),
        },
    ];

    if (roomSupportsRestricted || preferredRestrictionVersion || joinRule === JoinRule.Restricted) {
        let upgradeRequiredPill;
        if (preferredRestrictionVersion) {
            upgradeRequiredPill = <span className="mx_JoinRuleSettings_upgradeRequired">{_t("Upgrade required")}</span>;
        }

        let description;
        if (joinRule === JoinRule.Restricted && restrictedAllowRoomIds?.length) {
            // only show the first 4 spaces we know about, so that the UI doesn't grow out of proportion there are lots.
            const shownSpaces = restrictedAllowRoomIds
                .map((roomId) => cli.getRoom(roomId))
                .filter((room) => room?.isSpaceRoom())
                .slice(0, 4) as Room[];

            let moreText;
            if (shownSpaces.length < restrictedAllowRoomIds.length) {
                if (shownSpaces.length > 0) {
                    moreText = _t("& %(count)s more", {
                        count: restrictedAllowRoomIds.length - shownSpaces.length,
                    });
                } else {
                    moreText = _t("Currently, %(count)s spaces have access", {
                        count: restrictedAllowRoomIds.length,
                    });
                }
            }

            const onRestrictedRoomIdsChange = (newAllowRoomIds: string[]): void => {
                if (!arrayHasDiff(restrictedAllowRoomIds || [], newAllowRoomIds)) return;

                if (!newAllowRoomIds.length) {
                    setContent({
                        join_rule: JoinRule.Invite,
                    });
                    return;
                }

                setContent({
                    join_rule: JoinRule.Restricted,
                    allow: newAllowRoomIds.map((roomId) => ({
                        type: RestrictedAllowType.RoomMembership,
                        room_id: roomId,
                    })),
                });
            };

            const onEditRestrictedClick = async (): Promise<void> => {
                const restrictedAllowRoomIds = await editRestrictedRoomIds();
                if (!Array.isArray(restrictedAllowRoomIds)) return;
                if (restrictedAllowRoomIds.length > 0) {
                    onRestrictedRoomIdsChange(restrictedAllowRoomIds);
                } else {
                    onChange(JoinRule.Invite);
                }
            };

            description = (
                <div>
                    <span>
                        {_t(
                            "Anyone in a space can find and join. <a>Edit which spaces can access here.</a>",
                            {},
                            {
                                a: (sub) => (
                                    <AccessibleButton
                                        disabled={disabled}
                                        onClick={onEditRestrictedClick}
                                        kind="link_inline"
                                    >
                                        {sub}
                                    </AccessibleButton>
                                ),
                            },
                        )}
                    </span>

                    <div className="mx_JoinRuleSettings_spacesWithAccess">
                        <h4>{_t("Spaces with access")}</h4>
                        {shownSpaces.map((room) => {
                            return (
                                <span key={room.roomId}>
                                    <RoomAvatar room={room} height={32} width={32} />
                                    {room.name}
                                </span>
                            );
                        })}
                        {moreText && <span>{moreText}</span>}
                    </div>
                </div>
            );
        } else if (SpaceStore.instance.activeSpaceRoom) {
            description = _t(
                "Anyone in <spaceName/> can find and join. You can select other spaces too.",
                {},
                {
                    spaceName: () => <b>{SpaceStore.instance.activeSpaceRoom.name}</b>,
                },
            );
        } else {
            description = _t("Anyone in a space can find and join. You can select multiple spaces.");
        }

        definitions.splice(1, 0, {
            value: JoinRule.Restricted,
            label: (
                <>
                    {_t("Space members")}
                    {upgradeRequiredPill}
                </>
            ),
            description,
            // if there are 0 allowed spaces then render it as invite only instead
            checked: joinRule === JoinRule.Restricted && !!restrictedAllowRoomIds?.length,
        });
    }

    const onChange = async (joinRule: JoinRule): Promise<void> => {
        const beforeJoinRule = content.join_rule;

        let restrictedAllowRoomIds: string[] | undefined;
        if (joinRule === JoinRule.Restricted) {
            if (beforeJoinRule === JoinRule.Restricted || roomSupportsRestricted) {
                // Have the user pick which spaces to allow joins from
                restrictedAllowRoomIds = await editRestrictedRoomIds();
                if (!Array.isArray(restrictedAllowRoomIds)) return;
            } else if (preferredRestrictionVersion) {
                // Block this action on a room upgrade otherwise it'd make their room unjoinable
                const targetVersion = preferredRestrictionVersion;

                let warning: JSX.Element | undefined;
                const userId = cli.getUserId()!;
                const unableToUpdateSomeParents = Array.from(SpaceStore.instance.getKnownParents(room.roomId)).some(
                    (roomId) => !cli.getRoom(roomId)?.currentState.maySendStateEvent(EventType.SpaceChild, userId),
                );
                if (unableToUpdateSomeParents) {
                    warning = (
                        <b>
                            {_t(
                                "This room is in some spaces you're not an admin of. " +
                                    "In those spaces, the old room will still be shown, " +
                                    "but people will be prompted to join the new one.",
                            )}
                        </b>
                    );
                }

                Modal.createDialog(RoomUpgradeWarningDialog, {
                    roomId: room.roomId,
                    targetVersion,
                    description: (
                        <>
                            {_t(
                                "This upgrade will allow members of selected spaces " +
                                    "access to this room without an invite.",
                            )}
                            {warning}
                        </>
                    ),
                    doUpgrade: async (
                        opts: IFinishedOpts,
                        fn: (progressText: string, progress: number, total: number) => void,
                    ): Promise<void> => {
                        const roomId = await upgradeRoom(
                            room,
                            targetVersion,
                            opts.invite,
                            true,
                            true,
                            true,
                            (progress) => {
                                const total = 2 + progress.updateSpacesTotal + progress.inviteUsersTotal;
                                if (!progress.roomUpgraded) {
                                    fn(_t("Upgrading room"), 0, total);
                                } else if (!progress.roomSynced) {
                                    fn(_t("Loading new room"), 1, total);
                                } else if (progress.inviteUsersProgress < progress.inviteUsersTotal) {
                                    fn(
                                        _t("Sending invites... (%(progress)s out of %(count)s)", {
                                            progress: progress.inviteUsersProgress,
                                            count: progress.inviteUsersTotal,
                                        }),
                                        2 + progress.inviteUsersProgress,
                                        total,
                                    );
                                } else if (progress.updateSpacesProgress < progress.updateSpacesTotal) {
                                    fn(
                                        _t("Updating spaces... (%(progress)s out of %(count)s)", {
                                            progress: progress.updateSpacesProgress,
                                            count: progress.updateSpacesTotal,
                                        }),
                                        2 + progress.inviteUsersProgress + progress.updateSpacesProgress,
                                        total,
                                    );
                                }
                            },
                        );
                        closeSettingsFn();

                        // switch to the new room in the background
                        dis.dispatch<ViewRoomPayload>({
                            action: Action.ViewRoom,
                            room_id: roomId,
                            metricsTrigger: undefined, // other
                        });

                        // open new settings on this tab
                        dis.dispatch({
                            action: "open_room_settings",
                            initial_tab_id: ROOM_SECURITY_TAB,
                        });
                    },
                });

                return;
            }

            // when setting to 0 allowed rooms/spaces set to invite only instead as per the note
            if (!restrictedAllowRoomIds?.length) {
                joinRule = JoinRule.Invite;
            }
        }

        if (beforeJoinRule === joinRule && !restrictedAllowRoomIds) return;
        if (beforeChange && !(await beforeChange(joinRule))) return;

        const newContent: IJoinRuleEventContent = {
            join_rule: joinRule,
        };

        // pre-set the accepted spaces with the currently viewed one as per the microcopy
        if (joinRule === JoinRule.Restricted) {
            newContent.allow = restrictedAllowRoomIds?.map((roomId) => ({
                type: RestrictedAllowType.RoomMembership,
                room_id: roomId,
            }));
        }

        setContent(newContent);
    };

    return (
        <StyledRadioGroup
            name="joinRule"
            value={joinRule}
            onChange={onChange}
            definitions={definitions}
            disabled={disabled}
            className="mx_JoinRuleSettings_radioButton"
        />
    );
};

export default JoinRuleSettings;<|MERGE_RESOLUTION|>--- conflicted
+++ resolved
@@ -79,12 +79,7 @@
             selected = [SpaceStore.instance.activeSpaceRoom.roomId];
         }
 
-<<<<<<< HEAD
         const { finished } = Modal.createDialog(
-=======
-        const matrixClient = MatrixClientPeg.get();
-        const { finished } = Modal.createDialog<[string[]]>(
->>>>>>> 24b8bcac
             ManageRestrictedJoinRuleDialog,
             {
                 room,
