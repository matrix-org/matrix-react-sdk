--- conflicted
+++ resolved
@@ -46,13 +46,8 @@
 }
 
 export default class FontScalingPanel extends React.Component<IProps, IState> {
-<<<<<<< HEAD
-    private readonly MESSAGE_PREVIEW_TEXT = _t("Hey you. You're the best!");
+    private readonly MESSAGE_PREVIEW_TEXT = _t("common|preview_message");
     private layoutWatcherRef?: string;
-=======
-    private readonly MESSAGE_PREVIEW_TEXT = _t("common|preview_message");
-
->>>>>>> faa7b152
     private unmounted = false;
 
     public constructor(props: IProps) {
