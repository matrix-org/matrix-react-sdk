--- conflicted
+++ resolved
@@ -23,11 +23,7 @@
     heading: string | React.ReactNode;
     description?: string | React.ReactNode;
     children?: React.ReactNode;
-<<<<<<< HEAD
-    // when true content will be justify-items: stretch
-=======
     // when true content will be justify-items: stretch, which will make items within the section stretch to full width.
->>>>>>> 55336bf9
     stretchContent?: boolean;
 }
 
@@ -53,11 +49,7 @@
         )}
         <div
             className={classNames("mx_SettingsSubsection_content", {
-<<<<<<< HEAD
-                mx_SettingsSubsection_contentStretch: stretchContent,
-=======
                 mx_SettingsSubsection_contentStretch: !!stretchContent,
->>>>>>> 55336bf9
             })}
         >
             {children}
