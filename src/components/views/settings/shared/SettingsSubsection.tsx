/*
Copyright 2022 The Matrix.org Foundation C.I.C.

Licensed under the Apache License, Version 2.0 (the "License");
you may not use this file except in compliance with the License.
You may obtain a copy of the License at

    http://www.apache.org/licenses/LICENSE-2.0

Unless required by applicable law or agreed to in writing, software
distributed under the License is distributed on an "AS IS" BASIS,
WITHOUT WARRANTIES OR CONDITIONS OF ANY KIND, either express or implied.
See the License for the specific language governing permissions and
limitations under the License.
*/

import classNames from "classnames";
import React, { HTMLAttributes } from "react";

import { SettingsSubsectionHeading } from "./SettingsSubsectionHeading";

export interface SettingsSubsectionProps extends HTMLAttributes<HTMLDivElement> {
    heading?: string | React.ReactNode;
    description?: string | React.ReactNode;
    children?: React.ReactNode;
    // when true content will be justify-items: stretch, which will make items within the section stretch to full width.
    stretchContent?: boolean;
}

export const SettingsSubsectionText: React.FC<HTMLAttributes<HTMLDivElement>> = ({ children, ...rest }) => (
    <div {...rest} className="mx_SettingsSubsection_text">
        {children}
    </div>
);

export const SettingsSubsection: React.FC<SettingsSubsectionProps> = ({
    heading,
    description,
    children,
    stretchContent,
    ...rest
}) => (
    <div {...rest} className="mx_SettingsSubsection">
        {typeof heading === "string" ? <SettingsSubsectionHeading heading={heading} /> : <>{heading}</>}
        {!!description && (
            <div className="mx_SettingsSubsection_description">
                <SettingsSubsectionText>{description}</SettingsSubsectionText>
            </div>
        )}
<<<<<<< HEAD
        {!!children && (
            <div
                className={classNames("mx_SettingsSubsection_content", {
                    mx_SettingsSubsection_contentStretch: !!stretchContent,
                })}
            >
                {children}
            </div>
        )}
=======
        <div
            className={classNames("mx_SettingsSubsection_content", {
                mx_SettingsSubsection_contentStretch: !!stretchContent,
                mx_SettingsSubsection_noHeading: !heading && !description,
            })}
        >
            {children}
        </div>
>>>>>>> 9211da20
    </div>
);

export default SettingsSubsection;<|MERGE_RESOLUTION|>--- conflicted
+++ resolved
@@ -47,26 +47,16 @@
                 <SettingsSubsectionText>{description}</SettingsSubsectionText>
             </div>
         )}
-<<<<<<< HEAD
         {!!children && (
             <div
                 className={classNames("mx_SettingsSubsection_content", {
                     mx_SettingsSubsection_contentStretch: !!stretchContent,
+                    mx_SettingsSubsection_noHeading: !heading && !description,
                 })}
             >
                 {children}
             </div>
         )}
-=======
-        <div
-            className={classNames("mx_SettingsSubsection_content", {
-                mx_SettingsSubsection_contentStretch: !!stretchContent,
-                mx_SettingsSubsection_noHeading: !heading && !description,
-            })}
-        >
-            {children}
-        </div>
->>>>>>> 9211da20
     </div>
 );
 
