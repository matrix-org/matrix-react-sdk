/*
Copyright 2018 New Vector Ltd
Copyright 2019, 2020 The Matrix.org Foundation C.I.C.

Licensed under the Apache License, Version 2.0 (the "License");
you may not use this file except in compliance with the License.
You may obtain a copy of the License at

    http://www.apache.org/licenses/LICENSE-2.0

Unless required by applicable law or agreed to in writing, software
distributed under the License is distributed on an "AS IS" BASIS,
WITHOUT WARRANTIES OR CONDITIONS OF ANY KIND, either express or implied.
See the License for the specific language governing permissions and
limitations under the License.
*/

import React, { ReactNode } from "react";
import { CryptoEvent } from "matrix-js-sdk/src/crypto";
import { logger } from "matrix-js-sdk/src/logger";
import { BackupTrustInfo, KeyBackupInfo } from "matrix-js-sdk/src/crypto-api";

import type CreateKeyBackupDialog from "../../../async-components/views/dialogs/security/CreateKeyBackupDialog";
import { MatrixClientPeg } from "../../../MatrixClientPeg";
import { _t } from "../../../languageHandler";
import Modal from "../../../Modal";
import { isSecureBackupRequired } from "../../../utils/WellKnownUtils";
import Spinner from "../elements/Spinner";
import AccessibleButton from "../elements/AccessibleButton";
import QuestionDialog from "../dialogs/QuestionDialog";
import RestoreKeyBackupDialog from "../dialogs/security/RestoreKeyBackupDialog";
import { accessSecretStorage } from "../../../SecurityManager";
import { SettingsSubsectionText } from "./shared/SettingsSubsection";

interface IState {
    loading: boolean;
    error: boolean;
    backupKeyStored: boolean | null;
    backupKeyCached: boolean | null;
    backupKeyWellFormed: boolean | null;
    secretStorageKeyInAccount: boolean | null;
    secretStorageReady: boolean | null;

    /** Information on the current key backup version, as returned by the server.
     *
     * `null` could mean any of:
     *    * we haven't yet requested the data from the server.
     *    * we were unable to reach the server.
     *    * the server returned key backup version data we didn't understand or was malformed.
     *    * there is actually no backup on the server.
     */
    backupInfo: KeyBackupInfo | null;

    /**
     * Information on whether the backup in `backupInfo` is correctly signed, and whether we have the right key to
     * decrypt it.
     *
     * `undefined` if `backupInfo` is null, or if crypto is not enabled in the client.
     */
    backupTrustInfo: BackupTrustInfo | undefined;

    /**
     * If key backup is currently enabled, the backup version we are backing up to.
     */
    activeBackupVersion: string | null;

    /**
     * Number of sessions remaining to be backed up. `null` if we have no information on this.
     */
    sessionsRemaining: number | null;
}

export default class SecureBackupPanel extends React.PureComponent<{}, IState> {
    private unmounted = false;

    public constructor(props: {}) {
        super(props);

        this.state = {
            loading: true,
            error: false,
            backupKeyStored: null,
            backupKeyCached: null,
            backupKeyWellFormed: null,
            secretStorageKeyInAccount: null,
            secretStorageReady: null,
            backupInfo: null,
            backupTrustInfo: undefined,
            activeBackupVersion: null,
            sessionsRemaining: null,
        };
    }

    public componentDidMount(): void {
        this.loadBackupStatus();

        MatrixClientPeg.safeGet().on(CryptoEvent.KeyBackupStatus, this.onKeyBackupStatus);
        MatrixClientPeg.safeGet().on(CryptoEvent.KeyBackupSessionsRemaining, this.onKeyBackupSessionsRemaining);
    }

    public componentWillUnmount(): void {
        this.unmounted = true;

        if (MatrixClientPeg.get()) {
            MatrixClientPeg.get()!.removeListener(CryptoEvent.KeyBackupStatus, this.onKeyBackupStatus);
            MatrixClientPeg.get()!.removeListener(
                CryptoEvent.KeyBackupSessionsRemaining,
                this.onKeyBackupSessionsRemaining,
            );
        }
    }

    private onKeyBackupSessionsRemaining = (sessionsRemaining: number): void => {
        this.setState({
            sessionsRemaining,
        });
    };

    private onKeyBackupStatus = (): void => {
        // This just loads the current backup status rather than forcing
        // a re-check otherwise we risk causing infinite loops
        this.loadBackupStatus();
    };

    private async loadBackupStatus(): Promise<void> {
        this.setState({ loading: true });
        this.getUpdatedDiagnostics();
        try {
            const cli = MatrixClientPeg.safeGet();
            const backupInfo = await cli.getKeyBackupVersion();
            const backupTrustInfo = backupInfo ? await cli.getCrypto()?.isKeyBackupTrusted(backupInfo) : undefined;

            const activeBackupVersion = (await cli.getCrypto()?.getActiveSessionBackupVersion()) ?? null;

            if (this.unmounted) return;
            this.setState({
                loading: false,
                error: false,
                backupInfo,
                backupTrustInfo,
                activeBackupVersion,
            });
        } catch (e) {
            logger.log("Unable to fetch key backup status", e);
            if (this.unmounted) return;
            this.setState({
                loading: false,
                error: true,
                backupInfo: null,
                backupTrustInfo: undefined,
                activeBackupVersion: null,
            });
        }
    }

    private async getUpdatedDiagnostics(): Promise<void> {
        const cli = MatrixClientPeg.safeGet();
        const crypto = cli.getCrypto();
        if (!crypto) return;

        const secretStorage = cli.secretStorage;

        const backupKeyStored = !!(await cli.isKeyBackupKeyStored());
        const backupKeyFromCache = await crypto.getSessionBackupPrivateKey();
        const backupKeyCached = !!backupKeyFromCache;
        const backupKeyWellFormed = backupKeyFromCache instanceof Uint8Array;
        const secretStorageKeyInAccount = await secretStorage.hasKey();
        const secretStorageReady = await crypto.isSecretStorageReady();

        if (this.unmounted) return;
        this.setState({
            backupKeyStored,
            backupKeyCached,
            backupKeyWellFormed,
            secretStorageKeyInAccount,
            secretStorageReady,
        });
    }

    private startNewBackup = (): void => {
        Modal.createDialogAsync(
            import("../../../async-components/views/dialogs/security/CreateKeyBackupDialog") as unknown as Promise<
                typeof CreateKeyBackupDialog
            >,
            {
                onFinished: () => {
                    this.loadBackupStatus();
                },
            },
            undefined,
            /* priority = */ false,
            /* static = */ true,
        );
    };

    private deleteBackup = (): void => {
        Modal.createDialog(QuestionDialog, {
            title: _t("settings|security|delete_backup"),
            description: _t("settings|security|delete_backup_confirm_description"),
            button: _t("settings|security|delete_backup"),
            danger: true,
            onFinished: (proceed) => {
                if (!proceed) return;
                this.setState({ loading: true });
                const versionToDelete = this.state.backupInfo!.version!;
                MatrixClientPeg.safeGet()
                    .getCrypto()
                    ?.deleteKeyBackupVersion(versionToDelete)
                    .then(() => {
                        this.loadBackupStatus();
                    });
            },
        });
    };

    private restoreBackup = async (): Promise<void> => {
        Modal.createDialog(RestoreKeyBackupDialog, undefined, undefined, /* priority = */ false, /* static = */ true);
    };

    private resetSecretStorage = async (): Promise<void> => {
        this.setState({ error: false });
        try {
            await accessSecretStorage(async (): Promise<void> => {}, /* forceReset = */ true);
        } catch (e) {
            logger.error("Error resetting secret storage", e);
            if (this.unmounted) return;
            this.setState({ error: true });
        }
        if (this.unmounted) return;
        this.loadBackupStatus();
    };

    public render(): React.ReactNode {
        const {
            loading,
            error,
            backupKeyStored,
            backupKeyCached,
            backupKeyWellFormed,
            secretStorageKeyInAccount,
            secretStorageReady,
            backupInfo,
            backupTrustInfo,
            sessionsRemaining,
        } = this.state;

        let statusDescription: JSX.Element;
        let extraDetailsTableRows: JSX.Element | undefined;
        let extraDetails: JSX.Element | undefined;
        const actions: JSX.Element[] = [];
        if (error) {
            statusDescription = (
                <SettingsSubsectionText className="error">
                    {_t("settings|security|error_loading_key_backup_status")}
                </SettingsSubsectionText>
            );
        } else if (loading) {
            statusDescription = <Spinner />;
        } else if (backupInfo) {
            let restoreButtonCaption = _t("settings|security|restore_key_backup");

            if (this.state.activeBackupVersion !== null) {
                statusDescription = (
                    <SettingsSubsectionText>✅ {_t("settings|security|key_backup_active")}</SettingsSubsectionText>
                );
            } else {
                statusDescription = (
                    <>
                        <SettingsSubsectionText>
                            {_t("settings|security|key_backup_inactive", {}, { b: (sub) => <b>{sub}</b> })}
                        </SettingsSubsectionText>
                        <SettingsSubsectionText>
                            {_t("settings|security|key_backup_connect_prompt")}
                        </SettingsSubsectionText>
                    </>
                );
                restoreButtonCaption = _t("settings|security|key_backup_connect");
            }

            let uploadStatus: ReactNode;
            if (sessionsRemaining === null) {
                // No upload status to show when backup disabled.
                uploadStatus = "";
            } else if (sessionsRemaining > 0) {
                uploadStatus = (
                    <div>
                        {_t("settings|security|key_backup_in_progress", { sessionsRemaining })} <br />
                    </div>
                );
            } else {
                uploadStatus = (
                    <div>
                        {_t("settings|security|key_backup_complete")} <br />
                    </div>
                );
            }

            let trustedLocally: string | undefined;
            if (backupTrustInfo?.matchesDecryptionKey) {
                trustedLocally = _t("settings|security|key_backup_can_be_restored");
            }

            extraDetailsTableRows = (
                <>
                    <tr>
                        <th scope="row">{_t("settings|security|key_backup_latest_version")}</th>
                        <td>
                            {backupInfo.version} ({_t("settings|security|key_backup_algorithm")}{" "}
                            <code>{backupInfo.algorithm}</code>)
                        </td>
                    </tr>
                    <tr>
                        <th scope="row">{_t("settings|security|key_backup_active_version")}</th>
                        <td>
                            {this.state.activeBackupVersion === null
                                ? _t("settings|security|key_backup_active_version_none")
                                : this.state.activeBackupVersion}
                        </td>
                    </tr>
                </>
            );

            extraDetails = (
                <>
                    {uploadStatus}
                    <div>{trustedLocally}</div>
                </>
            );

            actions.push(
                <AccessibleButton key="restore" kind="primary" onClick={this.restoreBackup}>
                    {restoreButtonCaption}
                </AccessibleButton>,
            );

            if (!isSecureBackupRequired(MatrixClientPeg.safeGet())) {
                actions.push(
                    <AccessibleButton key="delete" kind="danger" onClick={this.deleteBackup}>
                        {_t("settings|security|delete_backup")}
                    </AccessibleButton>,
                );
            }
        } else {
            statusDescription = (
                <>
                    <SettingsSubsectionText>
                        {_t("settings|security|key_backup_inactive_warning", {}, { b: (sub) => <b>{sub}</b> })}
                    </SettingsSubsectionText>
                    <SettingsSubsectionText>{_t("encryption|setup_secure_backup|explainer")}</SettingsSubsectionText>
                </>
            );
            actions.push(
                <AccessibleButton key="setup" kind="primary" onClick={this.startNewBackup}>
                    {_t("encryption|setup_secure_backup|title")}
                </AccessibleButton>,
            );
        }

        if (secretStorageKeyInAccount) {
            actions.push(
                <AccessibleButton key="reset" kind="danger" onClick={this.resetSecretStorage}>
                    {_t("action|reset")}
                </AccessibleButton>,
            );
        }

        let backupKeyWellFormedText = "";
        if (backupKeyCached) {
            backupKeyWellFormedText = ", ";
            if (backupKeyWellFormed) {
                backupKeyWellFormedText += _t("settings|security|backup_key_well_formed");
            } else {
                backupKeyWellFormedText += _t("settings|security|backup_key_unexpected_type");
            }
        }

        let actionRow: JSX.Element | undefined;
        if (actions.length) {
            actionRow = <div className="mx_SecureBackupPanel_buttonRow">{actions}</div>;
        }

        return (
            <>
                <SettingsSubsectionText>{_t("settings|security|backup_keys_description")}</SettingsSubsectionText>
                {statusDescription}
                <details>
<<<<<<< HEAD
                    <summary className="mx_SecureBackupPanel_advanced">{_t("common|Advanced")}</summary>
=======
                    <summary>{_t("common|advanced")}</summary>
>>>>>>> 0a78c257
                    <table className="mx_SecureBackupPanel_statusList">
                        <tr>
                            <th scope="row">{_t("settings|security|backup_key_stored_status")}</th>
                            <td>
                                {backupKeyStored === true
                                    ? _t("settings|security|cross_signing_in_4s")
                                    : _t("settings|security|cross_signing_not_stored")}
                            </td>
                        </tr>
                        <tr>
                            <th scope="row">{_t("settings|security|backup_key_cached_status")}</th>
                            <td>
                                {backupKeyCached
                                    ? _t("settings|security|cross_signing_cached")
                                    : _t("settings|security|cross_signing_not_cached")}
                                {backupKeyWellFormedText}
                            </td>
                        </tr>
                        <tr>
                            <th scope="row">{_t("settings|security|4s_public_key_status")}</th>
                            <td>
                                {secretStorageKeyInAccount
                                    ? _t("settings|security|4s_public_key_in_account_data")
                                    : _t("settings|security|cross_signing_not_found")}
                            </td>
                        </tr>
                        <tr>
                            <th scope="row">{_t("settings|security|secret_storage_status")}</th>
                            <td>
                                {secretStorageReady
                                    ? _t("settings|security|secret_storage_ready")
                                    : _t("settings|security|secret_storage_not_ready")}
                            </td>
                        </tr>
                        {extraDetailsTableRows}
                    </table>
                    {extraDetails}
                </details>
                {actionRow}
            </>
        );
    }
}<|MERGE_RESOLUTION|>--- conflicted
+++ resolved
@@ -384,11 +384,7 @@
                 <SettingsSubsectionText>{_t("settings|security|backup_keys_description")}</SettingsSubsectionText>
                 {statusDescription}
                 <details>
-<<<<<<< HEAD
                     <summary className="mx_SecureBackupPanel_advanced">{_t("common|Advanced")}</summary>
-=======
-                    <summary>{_t("common|advanced")}</summary>
->>>>>>> 0a78c257
                     <table className="mx_SecureBackupPanel_statusList">
                         <tr>
                             <th scope="row">{_t("settings|security|backup_key_stored_status")}</th>
