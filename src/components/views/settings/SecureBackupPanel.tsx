/*
Copyright 2018 New Vector Ltd
Copyright 2019, 2020 The Matrix.org Foundation C.I.C.

Licensed under the Apache License, Version 2.0 (the "License");
you may not use this file except in compliance with the License.
You may obtain a copy of the License at

    http://www.apache.org/licenses/LICENSE-2.0

Unless required by applicable law or agreed to in writing, software
distributed under the License is distributed on an "AS IS" BASIS,
WITHOUT WARRANTIES OR CONDITIONS OF ANY KIND, either express or implied.
See the License for the specific language governing permissions and
limitations under the License.
*/

import React, { ReactNode } from "react";
import { IKeyBackupInfo } from "matrix-js-sdk/src/crypto/keybackup";
import { TrustInfo } from "matrix-js-sdk/src/crypto/backup";
import { CryptoEvent } from "matrix-js-sdk/src/crypto";
import { logger } from "matrix-js-sdk/src/logger";

import type CreateKeyBackupDialog from "../../../async-components/views/dialogs/security/CreateKeyBackupDialog";
import { MatrixClientPeg } from "../../../MatrixClientPeg";
import { _t } from "../../../languageHandler";
import Modal from "../../../Modal";
import { isSecureBackupRequired } from "../../../utils/WellKnownUtils";
import Spinner from "../elements/Spinner";
import AccessibleButton from "../elements/AccessibleButton";
import QuestionDialog from "../dialogs/QuestionDialog";
import RestoreKeyBackupDialog from "../dialogs/security/RestoreKeyBackupDialog";
import { accessSecretStorage } from "../../../SecurityManager";

interface IState {
    loading: boolean;
    error: Error | null;
    backupKeyStored: boolean | null;
    backupKeyCached: boolean | null;
    backupKeyWellFormed: boolean | null;
    secretStorageKeyInAccount: boolean | null;
    secretStorageReady: boolean | null;
    backupInfo: IKeyBackupInfo | null;
    backupSigStatus: TrustInfo | null;
    sessionsRemaining: number;
}

export default class SecureBackupPanel extends React.PureComponent<{}, IState> {
    private unmounted = false;

    public constructor(props: {}) {
        super(props);

        this.state = {
            loading: true,
            error: null,
            backupKeyStored: null,
            backupKeyCached: null,
            backupKeyWellFormed: null,
            secretStorageKeyInAccount: null,
            secretStorageReady: null,
            backupInfo: null,
            backupSigStatus: null,
            sessionsRemaining: 0,
        };
    }

    public componentDidMount(): void {
        this.checkKeyBackupStatus();

        MatrixClientPeg.get().on(CryptoEvent.KeyBackupStatus, this.onKeyBackupStatus);
        MatrixClientPeg.get().on(CryptoEvent.KeyBackupSessionsRemaining, this.onKeyBackupSessionsRemaining);
    }

    public componentWillUnmount(): void {
        this.unmounted = true;

        if (MatrixClientPeg.get()) {
            MatrixClientPeg.get().removeListener(CryptoEvent.KeyBackupStatus, this.onKeyBackupStatus);
            MatrixClientPeg.get().removeListener(
                CryptoEvent.KeyBackupSessionsRemaining,
                this.onKeyBackupSessionsRemaining,
            );
        }
    }

    private onKeyBackupSessionsRemaining = (sessionsRemaining: number): void => {
        this.setState({
            sessionsRemaining,
        });
    };

    private onKeyBackupStatus = (): void => {
        // This just loads the current backup status rather than forcing
        // a re-check otherwise we risk causing infinite loops
        this.loadBackupStatus();
    };

    private async checkKeyBackupStatus(): Promise<void> {
        this.getUpdatedDiagnostics();
        try {
<<<<<<< HEAD
            const { backupInfo, trustInfo } = (await MatrixClientPeg.get().checkKeyBackup())!;
            this.setState({
                loading: false,
                error: null,
                backupInfo: backupInfo ?? null,
                backupSigStatus: trustInfo,
=======
            const keyBackupResult = await MatrixClientPeg.get().checkKeyBackup();
            this.setState({
                loading: false,
                error: null,
                backupInfo: keyBackupResult?.backupInfo ?? null,
                backupSigStatus: keyBackupResult?.trustInfo ?? null,
>>>>>>> 43ffd89e
            });
        } catch (e) {
            logger.log("Unable to fetch check backup status", e);
            if (this.unmounted) return;
            this.setState({
                loading: false,
                error: e,
                backupInfo: null,
                backupSigStatus: null,
            });
        }
    }

    private async loadBackupStatus(): Promise<void> {
        this.setState({ loading: true });
        this.getUpdatedDiagnostics();
        try {
            const backupInfo = await MatrixClientPeg.get().getKeyBackupVersion();
            const backupSigStatus = backupInfo ? await MatrixClientPeg.get().isKeyBackupTrusted(backupInfo) : null;
            if (this.unmounted) return;
            this.setState({
                loading: false,
                error: null,
                backupInfo,
                backupSigStatus,
            });
        } catch (e) {
            logger.log("Unable to fetch key backup status", e);
            if (this.unmounted) return;
            this.setState({
                loading: false,
                error: e,
                backupInfo: null,
                backupSigStatus: null,
            });
        }
    }

    private async getUpdatedDiagnostics(): Promise<void> {
        const cli = MatrixClientPeg.get();
        const secretStorage = cli.crypto!.secretStorage;

        const backupKeyStored = !!(await cli.isKeyBackupKeyStored());
        const backupKeyFromCache = await cli.crypto!.getSessionBackupPrivateKey();
        const backupKeyCached = !!backupKeyFromCache;
        const backupKeyWellFormed = backupKeyFromCache instanceof Uint8Array;
        const secretStorageKeyInAccount = await secretStorage.hasKey();
        const secretStorageReady = await cli.isSecretStorageReady();

        if (this.unmounted) return;
        this.setState({
            backupKeyStored,
            backupKeyCached,
            backupKeyWellFormed,
            secretStorageKeyInAccount,
            secretStorageReady,
        });
    }

    private startNewBackup = (): void => {
        Modal.createDialogAsync(
            import("../../../async-components/views/dialogs/security/CreateKeyBackupDialog") as unknown as Promise<
                typeof CreateKeyBackupDialog
            >,
            {
                onFinished: () => {
                    this.loadBackupStatus();
                },
            },
            undefined,
            /* priority = */ false,
            /* static = */ true,
        );
    };

    private deleteBackup = (): void => {
        Modal.createDialog(QuestionDialog, {
            title: _t("Delete Backup"),
            description: _t(
                "Are you sure? You will lose your encrypted messages if your keys are not backed up properly.",
            ),
            button: _t("Delete Backup"),
            danger: true,
            onFinished: (proceed) => {
                if (!proceed) return;
                this.setState({ loading: true });
                MatrixClientPeg.get()
                    .deleteKeyBackupVersion(this.state.backupInfo!.version!)
                    .then(() => {
                        this.loadBackupStatus();
                    });
            },
        });
    };

    private restoreBackup = async (): Promise<void> => {
        Modal.createDialog(RestoreKeyBackupDialog, undefined, undefined, /* priority = */ false, /* static = */ true);
    };

    private resetSecretStorage = async (): Promise<void> => {
        this.setState({ error: null });
        try {
            await accessSecretStorage(async (): Promise<void> => {}, /* forceReset = */ true);
        } catch (e) {
            logger.error("Error resetting secret storage", e);
            if (this.unmounted) return;
            this.setState({ error: e });
        }
        if (this.unmounted) return;
        this.loadBackupStatus();
    };

    public render(): React.ReactNode {
        const {
            loading,
            error,
            backupKeyStored,
            backupKeyCached,
            backupKeyWellFormed,
            secretStorageKeyInAccount,
            secretStorageReady,
            backupInfo,
            backupSigStatus,
            sessionsRemaining,
        } = this.state;

        let statusDescription: JSX.Element;
        let extraDetailsTableRows: JSX.Element | undefined;
        let extraDetails: JSX.Element | undefined;
        const actions: JSX.Element[] = [];
        if (error) {
            statusDescription = <div className="error">{_t("Unable to load key backup status")}</div>;
        } else if (loading) {
            statusDescription = <Spinner />;
        } else if (backupInfo) {
            let restoreButtonCaption = _t("Restore from Backup");

            if (MatrixClientPeg.get().getKeyBackupEnabled()) {
                statusDescription = <p>✅ {_t("This session is backing up your keys.")}</p>;
            } else {
                statusDescription = (
                    <>
                        <p>
                            {_t(
                                "This session is <b>not backing up your keys</b>, " +
                                    "but you do have an existing backup you can restore from " +
                                    "and add to going forward.",
                                {},
                                { b: (sub) => <b>{sub}</b> },
                            )}
                        </p>
                        <p>
                            {_t(
                                "Connect this session to key backup before signing out to avoid " +
                                    "losing any keys that may only be on this session.",
                            )}
                        </p>
                    </>
                );
                restoreButtonCaption = _t("Connect this session to Key Backup");
            }

            let uploadStatus: ReactNode;
            if (!MatrixClientPeg.get().getKeyBackupEnabled()) {
                // No upload status to show when backup disabled.
                uploadStatus = "";
            } else if (sessionsRemaining > 0) {
                uploadStatus = (
                    <div>
                        {_t("Backing up %(sessionsRemaining)s keys…", { sessionsRemaining })} <br />
                    </div>
                );
            } else {
                uploadStatus = (
                    <div>
                        {_t("All keys backed up")} <br />
                    </div>
                );
            }

            let backupSigStatuses: React.ReactNode | undefined = backupSigStatus?.sigs?.map((sig, i) => {
                const deviceName = sig.device ? sig.device.getDisplayName() || sig.device.deviceId : null;
                const validity = (sub: string): JSX.Element => (
                    <span className={sig.valid ? "mx_SecureBackupPanel_sigValid" : "mx_SecureBackupPanel_sigInvalid"}>
                        {sub}
                    </span>
                );
                const verify = (sub: string): JSX.Element => (
                    <span
                        className={
                            sig.device && sig.deviceTrust?.isVerified()
                                ? "mx_SecureBackupPanel_deviceVerified"
                                : "mx_SecureBackupPanel_deviceNotVerified"
                        }
                    >
                        {sub}
                    </span>
                );
                const device = (sub: string): JSX.Element => (
                    <span className="mx_SecureBackupPanel_deviceName">{deviceName}</span>
                );
                const fromThisDevice =
                    sig.device && sig.device.getFingerprint() === MatrixClientPeg.get().getDeviceEd25519Key();
                const fromThisUser = sig.crossSigningId && sig.deviceId === MatrixClientPeg.get().getCrossSigningId();
                let sigStatus;
                if (sig.valid && fromThisUser) {
                    sigStatus = _t(
                        "Backup has a <validity>valid</validity> signature from this user",
                        {},
                        { validity },
                    );
                } else if (!sig.valid && fromThisUser) {
                    sigStatus = _t(
                        "Backup has a <validity>invalid</validity> signature from this user",
                        {},
                        { validity },
                    );
                } else if (sig.crossSigningId) {
                    sigStatus = _t(
                        "Backup has a signature from <verify>unknown</verify> user with ID %(deviceId)s",
                        { deviceId: sig.deviceId },
                        { verify },
                    );
                } else if (!sig.device) {
                    sigStatus = _t(
                        "Backup has a signature from <verify>unknown</verify> session with ID %(deviceId)s",
                        { deviceId: sig.deviceId },
                        { verify },
                    );
                } else if (sig.valid && fromThisDevice) {
                    sigStatus = _t(
                        "Backup has a <validity>valid</validity> signature from this session",
                        {},
                        { validity },
                    );
                } else if (!sig.valid && fromThisDevice) {
                    // it can happen...
                    sigStatus = _t(
                        "Backup has an <validity>invalid</validity> signature from this session",
                        {},
                        { validity },
                    );
                } else if (sig.valid && sig.deviceTrust?.isVerified()) {
                    sigStatus = _t(
                        "Backup has a <validity>valid</validity> signature from " +
                            "<verify>verified</verify> session <device></device>",
                        {},
                        { validity, verify, device },
                    );
                } else if (sig.valid && !sig.deviceTrust?.isVerified()) {
                    sigStatus = _t(
                        "Backup has a <validity>valid</validity> signature from " +
                            "<verify>unverified</verify> session <device></device>",
                        {},
                        { validity, verify, device },
                    );
                } else if (!sig.valid && sig.deviceTrust?.isVerified()) {
                    sigStatus = _t(
                        "Backup has an <validity>invalid</validity> signature from " +
                            "<verify>verified</verify> session <device></device>",
                        {},
                        { validity, verify, device },
                    );
                } else if (!sig.valid && !sig.deviceTrust?.isVerified()) {
                    sigStatus = _t(
                        "Backup has an <validity>invalid</validity> signature from " +
                            "<verify>unverified</verify> session <device></device>",
                        {},
                        { validity, verify, device },
                    );
                }

                return <div key={i}>{sigStatus}</div>;
            });
            if (!backupSigStatus?.sigs?.length) {
                backupSigStatuses = _t("Backup is not signed by any of your sessions");
            }

            let trustedLocally: string | undefined;
            if (backupSigStatus?.trusted_locally) {
                trustedLocally = _t("This backup is trusted because it has been restored on this session");
            }

            extraDetailsTableRows = (
                <>
                    <tr>
                        <th scope="row">{_t("Backup version:")}</th>
                        <td>{backupInfo.version}</td>
                    </tr>
                    <tr>
                        <th scope="row">{_t("Algorithm:")}</th>
                        <td>{backupInfo.algorithm}</td>
                    </tr>
                </>
            );

            extraDetails = (
                <>
                    {uploadStatus}
                    <div>{backupSigStatuses}</div>
                    <div>{trustedLocally}</div>
                </>
            );

            actions.push(
                <AccessibleButton key="restore" kind="primary" onClick={this.restoreBackup}>
                    {restoreButtonCaption}
                </AccessibleButton>,
            );

            if (!isSecureBackupRequired()) {
                actions.push(
                    <AccessibleButton key="delete" kind="danger" onClick={this.deleteBackup}>
                        {_t("Delete Backup")}
                    </AccessibleButton>,
                );
            }
        } else {
            statusDescription = (
                <>
                    <p>
                        {_t(
                            "Your keys are <b>not being backed up from this session</b>.",
                            {},
                            { b: (sub) => <b>{sub}</b> },
                        )}
                    </p>
                    <p>{_t("Back up your keys before signing out to avoid losing them.")}</p>
                </>
            );
            actions.push(
                <AccessibleButton key="setup" kind="primary" onClick={this.startNewBackup}>
                    {_t("Set up")}
                </AccessibleButton>,
            );
        }

        if (secretStorageKeyInAccount) {
            actions.push(
                <AccessibleButton key="reset" kind="danger" onClick={this.resetSecretStorage}>
                    {_t("Reset")}
                </AccessibleButton>,
            );
        }

        let backupKeyWellFormedText = "";
        if (backupKeyCached) {
            backupKeyWellFormedText = ", ";
            if (backupKeyWellFormed) {
                backupKeyWellFormedText += _t("well formed");
            } else {
                backupKeyWellFormedText += _t("unexpected type");
            }
        }

        let actionRow: JSX.Element | undefined;
        if (actions.length) {
            actionRow = <div className="mx_SecureBackupPanel_buttonRow">{actions}</div>;
        }

        return (
            <div>
                <p>
                    {_t(
                        "Back up your encryption keys with your account data in case you " +
                            "lose access to your sessions. Your keys will be secured with a " +
                            "unique Security Key.",
                    )}
                </p>
                {statusDescription}
                <details>
                    <summary>{_t("Advanced")}</summary>
                    <table className="mx_SecureBackupPanel_statusList">
                        <tr>
                            <th scope="row">{_t("Backup key stored:")}</th>
                            <td>{backupKeyStored === true ? _t("in secret storage") : _t("not stored")}</td>
                        </tr>
                        <tr>
                            <th scope="row">{_t("Backup key cached:")}</th>
                            <td>
                                {backupKeyCached ? _t("cached locally") : _t("not found locally")}
                                {backupKeyWellFormedText}
                            </td>
                        </tr>
                        <tr>
                            <th scope="row">{_t("Secret storage public key:")}</th>
                            <td>{secretStorageKeyInAccount ? _t("in account data") : _t("not found")}</td>
                        </tr>
                        <tr>
                            <th scope="row">{_t("Secret storage:")}</th>
                            <td>{secretStorageReady ? _t("ready") : _t("not ready")}</td>
                        </tr>
                        {extraDetailsTableRows}
                    </table>
                    {extraDetails}
                </details>
                {actionRow}
            </div>
        );
    }
}<|MERGE_RESOLUTION|>--- conflicted
+++ resolved
@@ -99,21 +99,12 @@
     private async checkKeyBackupStatus(): Promise<void> {
         this.getUpdatedDiagnostics();
         try {
-<<<<<<< HEAD
-            const { backupInfo, trustInfo } = (await MatrixClientPeg.get().checkKeyBackup())!;
-            this.setState({
-                loading: false,
-                error: null,
-                backupInfo: backupInfo ?? null,
-                backupSigStatus: trustInfo,
-=======
             const keyBackupResult = await MatrixClientPeg.get().checkKeyBackup();
             this.setState({
                 loading: false,
                 error: null,
                 backupInfo: keyBackupResult?.backupInfo ?? null,
                 backupSigStatus: keyBackupResult?.trustInfo ?? null,
->>>>>>> 43ffd89e
             });
         } catch (e) {
             logger.log("Unable to fetch check backup status", e);
