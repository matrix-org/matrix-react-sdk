--- conflicted
+++ resolved
@@ -445,12 +445,8 @@
                 {this._renderProfileSection()}
                 {this._renderAccountSection()}
                 {this._renderLanguageSection()}
-<<<<<<< HEAD
+                {supportsMultiLanguageSpellCheck ? this._renderSpellCheckSection() : null}
                 { SettingsStore.getValue(UIFeature.ShowDiscoverySection) && discoverySection }
-=======
-                {supportsMultiLanguageSpellCheck ? this._renderSpellCheckSection() : null}
-                { discoverySection }
->>>>>>> 44fd41cb
                 {this._renderIntegrationManagerSection() /* Has its own title */}
                 { accountManagementSection }
             </div>
