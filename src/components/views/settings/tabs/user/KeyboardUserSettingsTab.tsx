/*
Copyright 2020 The Matrix.org Foundation C.I.C.
Copyright 2021 - 2022 Šimon Brandner <simon.bra.ag@gmail.com>

Licensed under the Apache License, Version 2.0 (the "License");
you may not use this file except in compliance with the License.
You may obtain a copy of the License at

    http://www.apache.org/licenses/LICENSE-2.0

Unless required by applicable law or agreed to in writing, software
distributed under the License is distributed on an "AS IS" BASIS,
WITHOUT WARRANTIES OR CONDITIONS OF ANY KIND, either express or implied.
See the License for the specific language governing permissions and
limitations under the License.
*/

import React from "react";

import { ICategory, CATEGORIES, CategoryName, KeyBindingAction } from "../../../../../accessibility/KeyboardShortcuts";
import SdkConfig from "../../../../../SdkConfig";
import { _t } from "../../../../../languageHandler";
import {
    getKeyboardShortcutDisplayName,
    getKeyboardShortcutValue,
} from "../../../../../accessibility/KeyboardShortcutUtils";
import { KeyboardShortcut } from "../../KeyboardShortcut";
import SettingsTab from "../SettingsTab";
import { SettingsSection } from "../../shared/SettingsSection";
import SettingsSubsection from "../../shared/SettingsSubsection";

interface IKeyboardShortcutRowProps {
    name: KeyBindingAction;
}

// Filter out the labs section if labs aren't enabled.
const visibleCategories = (Object.entries(CATEGORIES) as [CategoryName, ICategory][]).filter(
    ([categoryName]) => categoryName !== CategoryName.LABS || SdkConfig.get("show_labs_settings"),
);

const KeyboardShortcutRow: React.FC<IKeyboardShortcutRowProps> = ({ name }) => {
    const displayName = getKeyboardShortcutDisplayName(name);
    const value = getKeyboardShortcutValue(name);
    if (!displayName || !value) return null;

    return (
        <li className="mx_KeyboardShortcut_shortcutRow">
            {displayName}
            <KeyboardShortcut value={value} />
        </li>
    );
};

interface IKeyboardShortcutSectionProps {
    categoryName: CategoryName;
    category: ICategory;
}

const KeyboardShortcutSection: React.FC<IKeyboardShortcutSectionProps> = ({ categoryName, category }) => {
    if (!category.categoryLabel) return null;

    return (
        <SettingsSubsection heading={_t(category.categoryLabel)} key={categoryName}>
            <ul className="mx_KeyboardShortcut_shortcutList">
                {category.settingNames.map((shortcutName) => {
                    return <KeyboardShortcutRow key={shortcutName} name={shortcutName} />;
                })}
            </ul>
        </SettingsSubsection>
    );
};

const KeyboardUserSettingsTab: React.FC = () => {
    return (
<<<<<<< HEAD
        <SettingsTab>
            <SettingsSection heading={_t("Keyboard")}>
                {visibleCategories.map(([categoryName, category]: [CategoryName, ICategory]) => {
                    return (
                        <KeyboardShortcutSection key={categoryName} categoryName={categoryName} category={category} />
                    );
                })}
            </SettingsSection>
        </SettingsTab>
=======
        <div className="mx_SettingsTab mx_KeyboardUserSettingsTab">
            <div className="mx_SettingsTab_heading">{_t("Keyboard")}</div>
            {visibleCategories.map(([categoryName, category]) => {
                return <KeyboardShortcutSection key={categoryName} categoryName={categoryName} category={category} />;
            })}
        </div>
>>>>>>> 4cc6ab11
    );
};

export default KeyboardUserSettingsTab;<|MERGE_RESOLUTION|>--- conflicted
+++ resolved
@@ -72,7 +72,6 @@
 
 const KeyboardUserSettingsTab: React.FC = () => {
     return (
-<<<<<<< HEAD
         <SettingsTab>
             <SettingsSection heading={_t("Keyboard")}>
                 {visibleCategories.map(([categoryName, category]: [CategoryName, ICategory]) => {
@@ -82,14 +81,6 @@
                 })}
             </SettingsSection>
         </SettingsTab>
-=======
-        <div className="mx_SettingsTab mx_KeyboardUserSettingsTab">
-            <div className="mx_SettingsTab_heading">{_t("Keyboard")}</div>
-            {visibleCategories.map(([categoryName, category]) => {
-                return <KeyboardShortcutSection key={categoryName} categoryName={categoryName} category={category} />;
-            })}
-        </div>
->>>>>>> 4cc6ab11
     );
 };
 
