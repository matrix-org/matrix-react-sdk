/*
Copyright 2019 New Vector Ltd
Copyright 2019 Michael Telatynski <7t3chguy@gmail.com>

Licensed under the Apache License, Version 2.0 (the "License");
you may not use this file except in compliance with the License.
You may obtain a copy of the License at

    http://www.apache.org/licenses/LICENSE-2.0

Unless required by applicable law or agreed to in writing, software
distributed under the License is distributed on an "AS IS" BASIS,
WITHOUT WARRANTIES OR CONDITIONS OF ANY KIND, either express or implied.
See the License for the specific language governing permissions and
limitations under the License.
*/

import React from 'react';
import {_t} from "../../../../../languageHandler";
import LabelledToggleSwitch from "../../../elements/LabelledToggleSwitch";
import SettingsStore from "../../../../../settings/SettingsStore";
import Field from "../../../elements/Field";
import * as sdk from "../../../../..";
import PlatformPeg from "../../../../../PlatformPeg";
import {SettingLevel} from "../../../../../settings/SettingLevel";
import { UIFeature } from '../../../../../settings/UIFeature';

export default class PreferencesUserSettingsTab extends React.Component {
    static ROOM_LIST_SETTINGS = [
        'breadcrumbs',
    ].filter(z => SettingsStore.getValue(UIFeature.PreferencesPaneHiddenFlags).indexOf(z) === -1);

    static COMPOSER_SETTINGS = [
        'MessageComposerInput.autoReplaceEmoji',
        'MessageComposerInput.suggestEmoji',
        'sendTypingNotifications',
        'MessageComposerInput.ctrlEnterToSend',
<<<<<<< HEAD
    ].filter(z => SettingsStore.getValue(UIFeature.PreferencesPaneHiddenFlags).indexOf(z) === -1);
=======
        'MessageComposerInput.showStickersButton',
    ];
>>>>>>> e70085ed

    static TIMELINE_SETTINGS = [
        'showTypingNotifications',
        'autoplayGifsAndVideos',
        'urlPreviewsEnabled',
        'TextualBody.enableBigEmoji',
        'showReadReceipts',
        'showTwelveHourTimestamps',
        'alwaysShowTimestamps',
        'showRedactions',
        'enableSyntaxHighlightLanguageDetection',
        'expandCodeByDefault',
        'showCodeLineNumbers',
        'showJoinLeaves',
        'showAvatarChanges',
        'showDisplaynameChanges',
        'showImages',
        'showChatEffects',
        'Pill.shouldShowPillAvatar',
<<<<<<< HEAD
    ].filter(z => SettingsStore.getValue(UIFeature.PreferencesPaneHiddenFlags).indexOf(z) === -1);
=======
        'ctrlFForSearch',
    ];
>>>>>>> e70085ed

    static GENERAL_SETTINGS = [
        'TagPanel.enableTagPanel',
        'promptBeforeInviteUnknownUsers',
        // Start automatically after startup (electron-only)
        // Autocomplete delay (niche text box)
    ].filter(z => SettingsStore.getValue(UIFeature.PreferencesPaneHiddenFlags).indexOf(z) === -1);

    constructor() {
        super();

        this.state = {
            autoLaunch: false,
            autoLaunchSupported: false,
            alwaysShowMenuBar: true,
            alwaysShowMenuBarSupported: false,
            minimizeToTray: true,
            minimizeToTraySupported: false,
            autocompleteDelay:
                SettingsStore.getValueAt(SettingLevel.DEVICE, 'autocompleteDelay').toString(10),
            readMarkerInViewThresholdMs:
                SettingsStore.getValueAt(SettingLevel.DEVICE, 'readMarkerInViewThresholdMs').toString(10),
            readMarkerOutOfViewThresholdMs:
                SettingsStore.getValueAt(SettingLevel.DEVICE, 'readMarkerOutOfViewThresholdMs').toString(10),
        };
    }

    async componentDidMount(): void {
        const platform = PlatformPeg.get();

        const autoLaunchSupported = await platform.supportsAutoLaunch();
        let autoLaunch = false;
        if (autoLaunchSupported) {
            autoLaunch = await platform.getAutoLaunchEnabled();
        }

        const alwaysShowMenuBarSupported = await platform.supportsAutoHideMenuBar();
        let alwaysShowMenuBar = true;
        if (alwaysShowMenuBarSupported) {
            alwaysShowMenuBar = !await platform.getAutoHideMenuBarEnabled();
        }

        const minimizeToTraySupported = await platform.supportsMinimizeToTray();
        let minimizeToTray = true;
        if (minimizeToTraySupported) {
            minimizeToTray = await platform.getMinimizeToTrayEnabled();
        }

        this.setState({
            autoLaunch,
            autoLaunchSupported,
            alwaysShowMenuBarSupported,
            alwaysShowMenuBar,
            minimizeToTraySupported,
            minimizeToTray,
        });
    }

    _onAutoLaunchChange = (checked) => {
        PlatformPeg.get().setAutoLaunchEnabled(checked).then(() => this.setState({autoLaunch: checked}));
    };

    _onAlwaysShowMenuBarChange = (checked) => {
        PlatformPeg.get().setAutoHideMenuBarEnabled(!checked).then(() => this.setState({alwaysShowMenuBar: checked}));
    };

    _onMinimizeToTrayChange = (checked) => {
        PlatformPeg.get().setMinimizeToTrayEnabled(checked).then(() => this.setState({minimizeToTray: checked}));
    };

    _onAutocompleteDelayChange = (e) => {
        this.setState({autocompleteDelay: e.target.value});
        SettingsStore.setValue("autocompleteDelay", null, SettingLevel.DEVICE, e.target.value);
    };

    _onReadMarkerInViewThresholdMs = (e) => {
        this.setState({readMarkerInViewThresholdMs: e.target.value});
        SettingsStore.setValue("readMarkerInViewThresholdMs", null, SettingLevel.DEVICE, e.target.value);
    };

    _onReadMarkerOutOfViewThresholdMs = (e) => {
        this.setState({readMarkerOutOfViewThresholdMs: e.target.value});
        SettingsStore.setValue("readMarkerOutOfViewThresholdMs", null, SettingLevel.DEVICE, e.target.value);
    };

    _renderGroup(settingIds) {
        const SettingsFlag = sdk.getComponent("views.elements.SettingsFlag");
        return settingIds.filter(SettingsStore.isEnabled).map(i => {
            return <SettingsFlag key={i} name={i} level={SettingLevel.ACCOUNT} />;
        });
    }

    render() {
        let autoLaunchOption = null;
        if (this.state.autoLaunchSupported) {
            autoLaunchOption = <LabelledToggleSwitch
                value={this.state.autoLaunch}
                onChange={this._onAutoLaunchChange}
                label={_t('Start automatically after system login')} />;
        }

        let autoHideMenuOption = null;
        if (this.state.alwaysShowMenuBarSupported) {
            autoHideMenuOption = <LabelledToggleSwitch
                value={this.state.alwaysShowMenuBar}
                onChange={this._onAlwaysShowMenuBarChange}
                label={_t('Always show the window menu bar')} />;
        }

        let minimizeToTrayOption = null;
        if (this.state.minimizeToTraySupported) {
            minimizeToTrayOption = <LabelledToggleSwitch
                value={this.state.minimizeToTray}
                onChange={this._onMinimizeToTrayChange}
                label={_t('Show tray icon and minimize window to it on close')} />;
        }

        return (
            <div className="mx_SettingsTab mx_PreferencesUserSettingsTab">
                <div className="mx_SettingsTab_heading">{_t("Preferences")}</div>

                {SettingsStore.getValue(UIFeature.PreferencesShowRoomListSection) &&
                PreferencesUserSettingsTab.ROOM_LIST_SETTINGS.length > 0 &&
                    <div className="mx_SettingsTab_section">
                        <span className="mx_SettingsTab_subheading">{_t("Room list")}</span>
                        {this._renderGroup(PreferencesUserSettingsTab.ROOM_LIST_SETTINGS)}
                    </div>
                }

                {SettingsStore.getValue(UIFeature.PreferencesShowComposerSection) &&
                PreferencesUserSettingsTab.COMPOSER_SETTINGS.length > 0 &&
                    <div className="mx_SettingsTab_section">
                        <span className="mx_SettingsTab_subheading">{_t("Composer")}</span>
                        {this._renderGroup(PreferencesUserSettingsTab.COMPOSER_SETTINGS)}
                    </div>
                }

                {SettingsStore.getValue(UIFeature.PreferencesShowTimelineSection) &&
                PreferencesUserSettingsTab.TIMELINE_SETTINGS.length > 0 &&
                    <div className="mx_SettingsTab_section">
                        <span className="mx_SettingsTab_subheading">{_t("Timeline")}</span>
                        {this._renderGroup(PreferencesUserSettingsTab.TIMELINE_SETTINGS)}
                    </div>
                }

                {SettingsStore.getValue(UIFeature.PreferencesShowGeneralSection) &&
                PreferencesUserSettingsTab.GENERAL_SETTINGS.length > 0 &&
                    <div className="mx_SettingsTab_section">
                        <span className="mx_SettingsTab_subheading">{_t("General")}</span>
                        {this._renderGroup(PreferencesUserSettingsTab.GENERAL_SETTINGS)}
                        {minimizeToTrayOption}
                        {autoHideMenuOption}
                        {autoLaunchOption}
                        <Field
                            label={_t('Autocomplete delay (ms)')}
                            type='number'
                            value={this.state.autocompleteDelay}
                            onChange={this._onAutocompleteDelayChange} />
                        <Field
                            label={_t('Read Marker lifetime (ms)')}
                            type='number'
                            value={this.state.readMarkerInViewThresholdMs}
                            onChange={this._onReadMarkerInViewThresholdMs} />
                        <Field
                            label={_t('Read Marker off-screen lifetime (ms)')}
                            type='number'
                            value={this.state.readMarkerOutOfViewThresholdMs}
                            onChange={this._onReadMarkerOutOfViewThresholdMs} />
                    </div>
                }
            </div>
        );
    }
}<|MERGE_RESOLUTION|>--- conflicted
+++ resolved
@@ -35,12 +35,8 @@
         'MessageComposerInput.suggestEmoji',
         'sendTypingNotifications',
         'MessageComposerInput.ctrlEnterToSend',
-<<<<<<< HEAD
-    ].filter(z => SettingsStore.getValue(UIFeature.PreferencesPaneHiddenFlags).indexOf(z) === -1);
-=======
-        'MessageComposerInput.showStickersButton',
-    ];
->>>>>>> e70085ed
+        'MessageComposerInput.showStickersButton'
+    ].filter(z => SettingsStore.getValue(UIFeature.PreferencesPaneHiddenFlags).indexOf(z) === -1);
 
     static TIMELINE_SETTINGS = [
         'showTypingNotifications',
@@ -60,12 +56,8 @@
         'showImages',
         'showChatEffects',
         'Pill.shouldShowPillAvatar',
-<<<<<<< HEAD
-    ].filter(z => SettingsStore.getValue(UIFeature.PreferencesPaneHiddenFlags).indexOf(z) === -1);
-=======
-        'ctrlFForSearch',
-    ];
->>>>>>> e70085ed
+        'ctrlFForSearch'
+    ].filter(z => SettingsStore.getValue(UIFeature.PreferencesPaneHiddenFlags).indexOf(z) === -1);
 
     static GENERAL_SETTINGS = [
         'TagPanel.enableTagPanel',
