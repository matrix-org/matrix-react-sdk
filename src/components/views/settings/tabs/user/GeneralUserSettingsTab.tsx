/*
Copyright 2019 New Vector Ltd
Copyright 2019 The Matrix.org Foundation C.I.C.
Copyright 2019 Michael Telatynski <7t3chguy@gmail.com>

Licensed under the Apache License, Version 2.0 (the "License");
you may not use this file except in compliance with the License.
You may obtain a copy of the License at

    http://www.apache.org/licenses/LICENSE-2.0

Unless required by applicable law or agreed to in writing, software
distributed under the License is distributed on an "AS IS" BASIS,
WITHOUT WARRANTIES OR CONDITIONS OF ANY KIND, either express or implied.
See the License for the specific language governing permissions and
limitations under the License.
*/

import React, { ReactNode } from "react";
import { SERVICE_TYPES } from "matrix-js-sdk/src/service-types";
import { IThreepid, ThreepidMedium } from "matrix-js-sdk/src/@types/threepids";
import { logger } from "matrix-js-sdk/src/logger";
import { IDelegatedAuthConfig, M_AUTHENTICATION } from "matrix-js-sdk/src/matrix";
import { HTTPError } from "matrix-js-sdk/src/matrix";

import { Icon as WarningIcon } from "../../../../../../res/img/feather-customised/warning-triangle.svg";
import { UserFriendlyError, _t } from "../../../../../languageHandler";
import ProfileSettings from "../../ProfileSettings";
import * as languageHandler from "../../../../../languageHandler";
import SettingsStore from "../../../../../settings/SettingsStore";
import LanguageDropdown from "../../../elements/LanguageDropdown";
import SpellCheckSettings from "../../SpellCheckSettings";
import AccessibleButton from "../../../elements/AccessibleButton";
import DeactivateAccountDialog from "../../../dialogs/DeactivateAccountDialog";
import PlatformPeg from "../../../../../PlatformPeg";
import { MatrixClientPeg } from "../../../../../MatrixClientPeg";
import Modal from "../../../../../Modal";
import dis from "../../../../../dispatcher/dispatcher";
import { Service, ServicePolicyPair, startTermsFlow } from "../../../../../Terms";
import IdentityAuthClient from "../../../../../IdentityAuthClient";
import { abbreviateUrl } from "../../../../../utils/UrlUtils";
import { getThreepidsWithBindStatus } from "../../../../../boundThreepids";
import Spinner from "../../../elements/Spinner";
import { SettingLevel } from "../../../../../settings/SettingLevel";
import { UIFeature } from "../../../../../settings/UIFeature";
import { ActionPayload } from "../../../../../dispatcher/payloads";
import ErrorDialog, { extractErrorMessageFromError } from "../../../dialogs/ErrorDialog";
import AccountPhoneNumbers from "../../account/PhoneNumbers";
import AccountEmailAddresses from "../../account/EmailAddresses";
import DiscoveryEmailAddresses from "../../discovery/EmailAddresses";
import DiscoveryPhoneNumbers from "../../discovery/PhoneNumbers";
import ChangePassword from "../../ChangePassword";
import InlineTermsAgreement from "../../../terms/InlineTermsAgreement";
import SetIdServer from "../../SetIdServer";
import SetIntegrationManager from "../../SetIntegrationManager";
import ToggleSwitch from "../../../elements/ToggleSwitch";
import { IS_MAC } from "../../../../../Keyboard";
import SettingsTab from "../SettingsTab";
import { SettingsSection } from "../../shared/SettingsSection";
import SettingsSubsection, { SettingsSubsectionText } from "../../shared/SettingsSubsection";
<<<<<<< HEAD
=======
import { SettingsSubsectionHeading } from "../../shared/SettingsSubsectionHeading";
import Heading from "../../../typography/Heading";
>>>>>>> 9f011b95

interface IProps {
    closeSettingsFn: () => void;
}

interface IState {
    language: string;
    spellCheckEnabled?: boolean;
    spellCheckLanguages: string[];
    haveIdServer: boolean;
    serverSupportsSeparateAddAndBind?: boolean;
    idServerHasUnsignedTerms: boolean;
    requiredPolicyInfo:
        | {
              // This object is passed along to a component for handling
              hasTerms: false;
              policiesAndServices: null; // From the startTermsFlow callback
              agreedUrls: null; // From the startTermsFlow callback
              resolve: null; // Promise resolve function for startTermsFlow callback
          }
        | {
              hasTerms: boolean;
              policiesAndServices: ServicePolicyPair[];
              agreedUrls: string[];
              resolve: (values: string[]) => void;
          };
    emails: IThreepid[];
    msisdns: IThreepid[];
    loading3pids: boolean; // whether or not the emails and msisdns have been loaded
    canChangePassword: boolean;
    idServerName?: string;
    externalAccountManagementUrl?: string;
}

export default class GeneralUserSettingsTab extends React.Component<IProps, IState> {
    private readonly dispatcherRef: string;

    public constructor(props: IProps) {
        super(props);

        this.state = {
            language: languageHandler.getCurrentLanguage(),
            spellCheckEnabled: false,
            spellCheckLanguages: [],
            haveIdServer: Boolean(MatrixClientPeg.get().getIdentityServerUrl()),
            idServerHasUnsignedTerms: false,
            requiredPolicyInfo: {
                // This object is passed along to a component for handling
                hasTerms: false,
                policiesAndServices: null, // From the startTermsFlow callback
                agreedUrls: null, // From the startTermsFlow callback
                resolve: null, // Promise resolve function for startTermsFlow callback
            },
            emails: [],
            msisdns: [],
            loading3pids: true, // whether or not the emails and msisdns have been loaded
            canChangePassword: false,
        };

        this.dispatcherRef = dis.register(this.onAction);

        this.getCapabilities();
        this.getThreepidState();
    }

    public async componentDidMount(): Promise<void> {
        const plat = PlatformPeg.get();
        const [spellCheckEnabled, spellCheckLanguages] = await Promise.all([
            plat?.getSpellCheckEnabled(),
            plat?.getSpellCheckLanguages(),
        ]);

        if (spellCheckLanguages) {
            this.setState({
                spellCheckEnabled,
                spellCheckLanguages,
            });
        }
    }

    public componentWillUnmount(): void {
        dis.unregister(this.dispatcherRef);
    }

    private onAction = (payload: ActionPayload): void => {
        if (payload.action === "id_server_changed") {
            this.setState({ haveIdServer: Boolean(MatrixClientPeg.get().getIdentityServerUrl()) });
            this.getThreepidState();
        }
    };

    private onEmailsChange = (emails: IThreepid[]): void => {
        this.setState({ emails });
    };

    private onMsisdnsChange = (msisdns: IThreepid[]): void => {
        this.setState({ msisdns });
    };

    private async getCapabilities(): Promise<void> {
        const cli = MatrixClientPeg.get();

        const serverSupportsSeparateAddAndBind = await cli.doesServerSupportSeparateAddAndBind();

        const capabilities = await cli.getCapabilities(); // this is cached
        const changePasswordCap = capabilities["m.change_password"];

        // You can change your password so long as the capability isn't explicitly disabled. The implicit
        // behaviour is you can change your password when the capability is missing or has not-false as
        // the enabled flag value.
        const canChangePassword = !changePasswordCap || changePasswordCap["enabled"] !== false;

        const delegatedAuthConfig = M_AUTHENTICATION.findIn<IDelegatedAuthConfig | undefined>(cli.getClientWellKnown());
        const externalAccountManagementUrl = delegatedAuthConfig?.account;

        this.setState({ serverSupportsSeparateAddAndBind, canChangePassword, externalAccountManagementUrl });
    }

    private async getThreepidState(): Promise<void> {
        const cli = MatrixClientPeg.get();

        // Check to see if terms need accepting
        this.checkTerms();

        // Need to get 3PIDs generally for Account section and possibly also for
        // Discovery (assuming we have an IS and terms are agreed).
        let threepids: IThreepid[] = [];
        try {
            threepids = await getThreepidsWithBindStatus(cli);
        } catch (e) {
            const idServerUrl = MatrixClientPeg.get().getIdentityServerUrl();
            logger.warn(
                `Unable to reach identity server at ${idServerUrl} to check ` + `for 3PIDs bindings in Settings`,
            );
            logger.warn(e);
        }

        this.setState({
            emails: threepids.filter((a) => a.medium === ThreepidMedium.Email),
            msisdns: threepids.filter((a) => a.medium === ThreepidMedium.Phone),
            loading3pids: false,
        });
    }

    private async checkTerms(): Promise<void> {
        // By starting the terms flow we get the logic for checking which terms the user has signed
        // for free. So we might as well use that for our own purposes.
        const idServerUrl = MatrixClientPeg.get().getIdentityServerUrl();
        if (!this.state.haveIdServer || !idServerUrl) {
            this.setState({ idServerHasUnsignedTerms: false });
            return;
        }

        const authClient = new IdentityAuthClient();
        try {
            const idAccessToken = await authClient.getAccessToken({ check: false });
            await startTermsFlow(
                [new Service(SERVICE_TYPES.IS, idServerUrl, idAccessToken!)],
                (policiesAndServices, agreedUrls, extraClassNames) => {
                    return new Promise((resolve, reject) => {
                        this.setState({
                            idServerName: abbreviateUrl(idServerUrl),
                            requiredPolicyInfo: {
                                hasTerms: true,
                                policiesAndServices,
                                agreedUrls,
                                resolve,
                            },
                        });
                    });
                },
            );
            // User accepted all terms
            this.setState({
                requiredPolicyInfo: {
                    ...this.state.requiredPolicyInfo, // set first so we can override
                    hasTerms: false,
                },
            });
        } catch (e) {
            logger.warn(`Unable to reach identity server at ${idServerUrl} to check ` + `for terms in Settings`);
            logger.warn(e);
        }
    }

    private onLanguageChange = (newLanguage: string): void => {
        if (this.state.language === newLanguage) return;

        SettingsStore.setValue("language", null, SettingLevel.DEVICE, newLanguage);
        this.setState({ language: newLanguage });
        const platform = PlatformPeg.get();
        if (platform) {
            platform.setLanguage([newLanguage]);
            platform.reload();
        }
    };

    private onSpellCheckLanguagesChange = (languages: string[]): void => {
        this.setState({ spellCheckLanguages: languages });
        PlatformPeg.get()?.setSpellCheckLanguages(languages);
    };

    private onSpellCheckEnabledChange = (spellCheckEnabled: boolean): void => {
        this.setState({ spellCheckEnabled });
        PlatformPeg.get()?.setSpellCheckEnabled(spellCheckEnabled);
    };

    private onPasswordChangeError = (err: Error): void => {
        logger.error("Failed to change password: " + err);

        let underlyingError = err;
        if (err instanceof UserFriendlyError && err.cause instanceof Error) {
            underlyingError = err.cause;
        }

        const errorMessage = extractErrorMessageFromError(
            err,
            _t("Unknown password change error (%(stringifiedError)s)", {
                stringifiedError: String(err),
            }),
        );

        let errorMessageToDisplay = errorMessage;
        if (underlyingError instanceof HTTPError && underlyingError.httpStatus === 403) {
            errorMessageToDisplay = _t("Failed to change password. Is your password correct?");
        } else if (underlyingError instanceof HTTPError) {
            errorMessageToDisplay = _t("%(errorMessage)s (HTTP status %(httpStatus)s)", {
                errorMessage,
                httpStatus: underlyingError.httpStatus,
            });
        }

        // TODO: Figure out a design that doesn't involve replacing the current dialog
        Modal.createDialog(ErrorDialog, {
            title: _t("Error changing password"),
            description: errorMessageToDisplay,
        });
    };

    private onPasswordChanged = ({ didLogoutOutOtherDevices }: { didLogoutOutOtherDevices: boolean }): void => {
        let description = _t("Your password was successfully changed.");
        if (didLogoutOutOtherDevices) {
            description +=
                " " + _t("You will not receive push notifications on other devices until you sign back in to them.");
        }
        // TODO: Figure out a design that doesn't involve replacing the current dialog
        Modal.createDialog(ErrorDialog, {
            title: _t("Success"),
            description,
        });
    };

    private onDeactivateClicked = (): void => {
        Modal.createDialog(DeactivateAccountDialog, {
            onFinished: (success) => {
                if (success) this.props.closeSettingsFn();
            },
        });
    };

    private renderProfileSection(): JSX.Element {
        return (
            <div className="mx_SettingsTab_section">
                <ProfileSettings />
            </div>
        );
    }

    private renderAccountSection(): JSX.Element {
        

        let threepidSection: ReactNode = null;

        // For older homeservers without separate 3PID add and bind methods (MSC2290),
        // we use a combo add with bind option API which requires an identity server to
        // validate 3PID ownership even if we're just adding to the homeserver only.
        // For newer homeservers with separate 3PID add and bind methods (MSC2290),
        // there is no such concern, so we can always show the HS account 3PIDs.
        if (
            SettingsStore.getValue(UIFeature.ThirdPartyID) &&
            (this.state.haveIdServer || this.state.serverSupportsSeparateAddAndBind === true)
        ) {
            const emails = this.state.loading3pids ? (
                <Spinner />
            ) : (
                <AccountEmailAddresses emails={this.state.emails} onEmailsChange={this.onEmailsChange} />
            );
            const msisdns = this.state.loading3pids ? (
                <Spinner />
            ) : (
                <AccountPhoneNumbers msisdns={this.state.msisdns} onMsisdnsChange={this.onMsisdnsChange} />
            );
            threepidSection = (
                <div>
                    <span className="mx_SettingsTab_subheading">{_t("Email addresses")}</span>
                    {emails}

                    <span className="mx_SettingsTab_subheading">{_t("Phone numbers")}</span>
                    {msisdns}
                </div>
            );
        } else if (this.state.serverSupportsSeparateAddAndBind === null) {
            threepidSection = <Spinner />;
        }

        let passwordChangeSection: ReactNode = null;
        if (this.state.canChangePassword) {
            passwordChangeSection = <>
                <SettingsSubsectionText>{_t("Set a new account password…")}</SettingsSubsectionText>
                <ChangePassword
                    className="mx_GeneralUserSettingsTab_section--account_changePassword"
                    rowClassName=""
                    buttonKind="primary"
                    onError={this.onPasswordChangeError}
                    onFinished={this.onPasswordChanged}
                />
            </>
        }

        let externalAccountManagement: JSX.Element | undefined;
        if (this.state.externalAccountManagementUrl) {
            const { hostname } = new URL(this.state.externalAccountManagementUrl);

            externalAccountManagement = (
                <>
                    <p className="mx_SettingsTab_subsectionText" data-testid="external-account-management-outer">
                        {_t(
                            "Your account details are managed separately at <code>%(hostname)s</code>.",
                            { hostname },
                            { code: (sub) => <code>{sub}</code> },
                        )}
                    </p>
                    <AccessibleButton
                        onClick={null}
                        element="a"
                        kind="primary"
                        target="_blank"
                        rel="noreferrer noopener"
                        href={this.state.externalAccountManagementUrl}
                        data-testid="external-account-management-link"
                    >
                        {_t("Manage account")}
                    </AccessibleButton>
                </>
            );
        }
        return (
            <>
                <SettingsSubsection heading={_t("Account")} stretchContent>
                    {externalAccountManagement}
                    {passwordChangeSection}
                </SettingsSubsection>
                {threepidSection}
            </>
        );
    }

    private renderLanguageSection(): JSX.Element {
        // TODO: Convert to new-styled Field
        return (
            <SettingsSubsection heading={_t("Language and region")} stretchContent>
                <LanguageDropdown
                    className="mx_GeneralUserSettingsTab_section_languageInput"
                    onOptionChange={this.onLanguageChange}
                    value={this.state.language}
                />
            </SettingsSubsection>
        );
    }

    private renderSpellCheckSection(): JSX.Element {
        const heading = (
            <SettingsSubsectionHeading heading={_t("Spell check")}>
                <ToggleSwitch checked={!!this.state.spellCheckEnabled} onChange={this.onSpellCheckEnabledChange} />
            </SettingsSubsectionHeading>
        );
        return (
            <SettingsSubsection heading={heading} stretchContent>
                {this.state.spellCheckEnabled && !IS_MAC && (
                    <SpellCheckSettings
                        languages={this.state.spellCheckLanguages}
                        onLanguagesChange={this.onSpellCheckLanguagesChange}
                    />
                )}
            </SettingsSubsection>
        );
    }

    private renderDiscoverySection(): JSX.Element {
        if (this.state.requiredPolicyInfo.hasTerms) {
            const intro = (
                <SettingsSubsectionText>
                    {_t(
                        "Agree to the identity server (%(serverName)s) Terms of Service to " +
                            "allow yourself to be discoverable by email address or phone number.",
                        { serverName: this.state.idServerName },
                    )}
                </SettingsSubsectionText>
            );
            return (
                <>
                    <InlineTermsAgreement
                        policiesAndServicePairs={this.state.requiredPolicyInfo.policiesAndServices}
                        agreedUrls={this.state.requiredPolicyInfo.agreedUrls}
                        onFinished={this.state.requiredPolicyInfo.resolve}
                        introElement={intro}
                    />
                    {/* has its own heading as it includes the current identity server */}
                    <SetIdServer missingTerms={true} />
                </>
            );
        }

        const threepidSection = this.state.haveIdServer ? (
            <>
                <DiscoveryEmailAddresses emails={this.state.emails} isLoading={this.state.loading3pids} />
                <DiscoveryPhoneNumbers msisdns={this.state.msisdns} isLoading={this.state.loading3pids} />
            </>
        ) : null;

        return (
            <>
                {threepidSection}
                {/* has its own heading as it includes the current identity server */}
                <SetIdServer missingTerms={false} />
            </>
        );
    }

    private renderManagementSection(): JSX.Element {
        // TODO: Improve warning text for account deactivation
        return (
            <SettingsSection heading={_t("Deactivate account")}>
                <SettingsSubsection
                    heading={_t("Account management")}
                    data-testid="account-management-section"
                    description={_t("Deactivating your account is a permanent action — be careful!")}
                >
                    <AccessibleButton onClick={this.onDeactivateClicked} kind="danger">
                        {_t("Deactivate Account")}
                    </AccessibleButton>
                </SettingsSubsection>
            </SettingsSection>
        );
    }

    private renderIntegrationManagerSection(): ReactNode {
        if (!SettingsStore.getValue(UIFeature.Widgets)) return null;

        return <SetIntegrationManager />;
    }

    public render(): React.ReactNode {
        const plaf = PlatformPeg.get();
        const supportsMultiLanguageSpellCheck = plaf?.supportsSpellCheckSettings();

        let accountManagementSection: JSX.Element | undefined;
        if (SettingsStore.getValue(UIFeature.Deactivate)) {
            accountManagementSection = this.renderManagementSection();
        }

        let discoverySection;
        if (SettingsStore.getValue(UIFeature.IdentityServer)) {
            const discoWarning = this.state.requiredPolicyInfo.hasTerms ? (
                <WarningIcon
                    className="mx_GeneralUserSettingsTab_warningIcon"
                    width="18"
                    height="18"
                    // override icon default values
                    aria-hidden={false}
                    aria-label={_t("Warning")}
                />
            ) : null;
            const heading = (
                <Heading size="h2">
                    {discoWarning}
                    {_t("Discovery")}
                </Heading>
            );
            discoverySection = <SettingsSection heading={heading}>{this.renderDiscoverySection()}</SettingsSection>;
        }

        return (
            <SettingsTab data-testid="mx_GeneralUserSettingsTab">
                <div className="mx_SettingsTab_heading" data-testid="general">
                    {_t("General")}
                </div>
                {this.renderProfileSection()}
                {this.renderAccountSection()}
                {this.renderLanguageSection()}
                {supportsMultiLanguageSpellCheck ? this.renderSpellCheckSection() : null}
                {discoverySection}
                {this.renderIntegrationManagerSection()}
                {accountManagementSection}
            </SettingsTab>
        );
    }
}<|MERGE_RESOLUTION|>--- conflicted
+++ resolved
@@ -58,11 +58,8 @@
 import SettingsTab from "../SettingsTab";
 import { SettingsSection } from "../../shared/SettingsSection";
 import SettingsSubsection, { SettingsSubsectionText } from "../../shared/SettingsSubsection";
-<<<<<<< HEAD
-=======
 import { SettingsSubsectionHeading } from "../../shared/SettingsSubsectionHeading";
 import Heading from "../../../typography/Heading";
->>>>>>> 9f011b95
 
 interface IProps {
     closeSettingsFn: () => void;
