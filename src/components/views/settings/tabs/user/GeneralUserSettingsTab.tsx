--- conflicted
+++ resolved
@@ -99,11 +99,7 @@
     private async getCapabilities(): Promise<void> {
         const cli = this.context.client!;
 
-<<<<<<< HEAD
-        const capabilities = cli.getCachedCapabilities() ?? {};
-=======
         const capabilities = (await cli.getCapabilities()) ?? {};
->>>>>>> 510fb1ba
         const changePasswordCap = capabilities["m.change_password"];
 
         // You can change your password so long as the capability isn't explicitly disabled. The implicit
@@ -121,21 +117,6 @@
         const canSetDisplayName =
             !capabilities["m.set_displayname"] || capabilities["m.set_displayname"].enabled === true;
         const canSetAvatar = !capabilities["m.set_avatar_url"] || capabilities["m.set_avatar_url"].enabled === true;
-<<<<<<< HEAD
-
-        this.setState({
-            canChangePassword,
-            externalAccountManagementUrl,
-            canMake3pidChanges,
-            canSetDisplayName,
-            canSetAvatar,
-        });
-    }
-
-    private async getThreepidState(): Promise<void> {
-        const cli = this.context.client!;
-=======
->>>>>>> 510fb1ba
 
         this.setState({
             canChangePassword,
@@ -315,17 +296,11 @@
             <SettingsTab data-testid="mx_GeneralUserSettingsTab">
                 <SettingsSection>
                     <UserProfileSettings
-<<<<<<< HEAD
                         externalAccountManagementUrl={this.state.externalAccountManagementUrl}
                         canSetDisplayName={this.state.canSetDisplayName}
                         canSetAvatar={this.state.canSetAvatar}
                     />
-=======
-                        canSetDisplayName={this.state.canSetDisplayName}
-                        canSetAvatar={this.state.canSetAvatar}
-                    />
                     <UserPersonalInfoSettings canMake3pidChanges={this.state.canMake3pidChanges} />
->>>>>>> 510fb1ba
                     {this.renderAccountSection()}
                     {this.renderLanguageSection()}
                     {supportsMultiLanguageSpellCheck ? this.renderSpellCheckSection() : null}
