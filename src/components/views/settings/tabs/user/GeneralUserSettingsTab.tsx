--- conflicted
+++ resolved
@@ -57,12 +57,8 @@
 import { IS_MAC } from "../../../../../Keyboard";
 import SettingsTab from "../SettingsTab";
 import { SettingsSection } from "../../shared/SettingsSection";
-<<<<<<< HEAD
 import SettingsSubsection, { SettingsSubsectionText } from "../../shared/SettingsSubsection";
 import Heading from "../../../typography/Heading";
-=======
-import SettingsSubsection from "../../shared/SettingsSubsection";
->>>>>>> 74d30187
 
 interface IProps {
     closeSettingsFn: () => void;
@@ -479,25 +475,13 @@
 
         const threepidSection = this.state.haveIdServer ? (
             <>
-<<<<<<< HEAD
                 <DiscoveryEmailAddresses emails={this.state.emails} isLoading={this.state.loading3pids} />
                 <DiscoveryPhoneNumbers msisdns={this.state.msisdns} isLoading={this.state.loading3pids} />
-=======
-                <span className="mx_SettingsTab_subheading">{_t("Email addresses")}</span>
-                {emails}
-
-                <span className="mx_SettingsTab_subheading">{_t("Phone numbers")}</span>
-                {msisdns}
->>>>>>> 74d30187
             </>
         ) : null;
 
         return (
-<<<<<<< HEAD
             <>
-=======
-            <div className="mx_SettingsTab_section mx_GeneralUserSettingsTab_section--discovery">
->>>>>>> 74d30187
                 {threepidSection}
                 {/* has its own heading as it includes the current identity server */}
                 <SetIdServer missingTerms={false} />
@@ -532,19 +516,6 @@
         const plaf = PlatformPeg.get();
         const supportsMultiLanguageSpellCheck = plaf?.supportsSpellCheckSettings();
 
-<<<<<<< HEAD
-=======
-        const discoWarning = this.state.requiredPolicyInfo.hasTerms ? (
-            <img
-                className="mx_GeneralUserSettingsTab_heading_warningIcon"
-                src={require("../../../../../../res/img/feather-customised/warning-triangle.svg").default}
-                width="18"
-                height="18"
-                alt={_t("Warning")}
-            />
-        ) : null;
-
->>>>>>> 74d30187
         let accountManagementSection: JSX.Element | undefined;
         if (SettingsStore.getValue(UIFeature.Deactivate)) {
             accountManagementSection = this.renderManagementSection();
