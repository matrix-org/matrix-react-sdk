/*
Copyright 2019 New Vector Ltd
Copyright 2019 The Matrix.org Foundation C.I.C.
Copyright 2019 Michael Telatynski <7t3chguy@gmail.com>

Licensed under the Apache License, Version 2.0 (the "License");
you may not use this file except in compliance with the License.
You may obtain a copy of the License at

    http://www.apache.org/licenses/LICENSE-2.0

Unless required by applicable law or agreed to in writing, software
distributed under the License is distributed on an "AS IS" BASIS,
WITHOUT WARRANTIES OR CONDITIONS OF ANY KIND, either express or implied.
See the License for the specific language governing permissions and
limitations under the License.
*/

import React, { ReactNode } from "react";
import { HTTPError } from "matrix-js-sdk/src/matrix";
import { logger } from "matrix-js-sdk/src/logger";

import { UserFriendlyError, _t } from "../../../../../languageHandler";
import UserProfileSettings from "../../UserProfileSettings";
import * as languageHandler from "../../../../../languageHandler";
import SettingsStore from "../../../../../settings/SettingsStore";
import LanguageDropdown from "../../../elements/LanguageDropdown";
import SpellCheckSettings from "../../SpellCheckSettings";
import AccessibleButton from "../../../elements/AccessibleButton";
import DeactivateAccountDialog from "../../../dialogs/DeactivateAccountDialog";
import PlatformPeg from "../../../../../PlatformPeg";
import Modal from "../../../../../Modal";
import { SettingLevel } from "../../../../../settings/SettingLevel";
import { UIFeature } from "../../../../../settings/UIFeature";
import ErrorDialog, { extractErrorMessageFromError } from "../../../dialogs/ErrorDialog";
import ChangePassword from "../../ChangePassword";
import SetIntegrationManager from "../../SetIntegrationManager";
import ToggleSwitch from "../../../elements/ToggleSwitch";
import { IS_MAC } from "../../../../../Keyboard";
import SettingsTab from "../SettingsTab";
import { SettingsSection } from "../../shared/SettingsSection";
import SettingsSubsection, { SettingsSubsectionText } from "../../shared/SettingsSubsection";
import { SettingsSubsectionHeading } from "../../shared/SettingsSubsectionHeading";
import { SDKContext } from "../../../../../contexts/SDKContext";
import UserPersonalInfoSettings from "../../UserPersonalInfoSettings";

interface IProps {
    closeSettingsFn: () => void;
}

interface IState {
    language: string;
    spellCheckEnabled?: boolean;
    spellCheckLanguages: string[];
    canChangePassword: boolean;
    idServerName?: string;
    externalAccountManagementUrl?: string;
    canMake3pidChanges: boolean;
    canSetDisplayName: boolean;
    canSetAvatar: boolean;
}

export default class GeneralUserSettingsTab extends React.Component<IProps, IState> {
    public static contextType = SDKContext;
    public context!: React.ContextType<typeof SDKContext>;

    public constructor(props: IProps, context: React.ContextType<typeof SDKContext>) {
        super(props);
        this.context = context;

        this.state = {
            language: languageHandler.getCurrentLanguage(),
            spellCheckEnabled: false,
            spellCheckLanguages: [],
            canChangePassword: false,
            canMake3pidChanges: false,
            canSetDisplayName: false,
            canSetAvatar: false,
        };

        this.getCapabilities();
    }

    public async componentDidMount(): Promise<void> {
        const plat = PlatformPeg.get();
        const [spellCheckEnabled, spellCheckLanguages] = await Promise.all([
            plat?.getSpellCheckEnabled(),
            plat?.getSpellCheckLanguages(),
        ]);

        if (spellCheckLanguages) {
            this.setState({
                spellCheckEnabled,
                spellCheckLanguages,
            });
        }
    }

    private async getCapabilities(): Promise<void> {
        const cli = this.context.client!;

        const capabilities = (await cli.getCapabilities()) ?? {};
        const changePasswordCap = capabilities["m.change_password"];

        // You can change your password so long as the capability isn't explicitly disabled. The implicit
        // behaviour is you can change your password when the capability is missing or has not-false as
        // the enabled flag value.
        const canChangePassword = !changePasswordCap || changePasswordCap["enabled"] !== false;

        await this.context.oidcClientStore.readyPromise; // wait for the store to be ready
        const externalAccountManagementUrl = this.context.oidcClientStore.accountManagementEndpoint;
        // https://spec.matrix.org/v1.7/client-server-api/#m3pid_changes-capability
        // We support as far back as v1.1 which doesn't have m.3pid_changes
        // so the behaviour for when it is missing has to be assume true
        const canMake3pidChanges = !capabilities["m.3pid_changes"] || capabilities["m.3pid_changes"].enabled === true;

        const canSetDisplayName =
            !capabilities["m.set_displayname"] || capabilities["m.set_displayname"].enabled === true;
        const canSetAvatar = !capabilities["m.set_avatar_url"] || capabilities["m.set_avatar_url"].enabled === true;

        this.setState({
            canChangePassword,
            externalAccountManagementUrl,
            canMake3pidChanges,
            canSetDisplayName,
            canSetAvatar,
        });
    }

    private onLanguageChange = (newLanguage: string): void => {
        if (this.state.language === newLanguage) return;

        SettingsStore.setValue("language", null, SettingLevel.DEVICE, newLanguage);
        this.setState({ language: newLanguage });
        const platform = PlatformPeg.get();
        if (platform) {
            platform.setLanguage([newLanguage]);
            platform.reload();
        }
    };

    private onSpellCheckLanguagesChange = (languages: string[]): void => {
        this.setState({ spellCheckLanguages: languages });
        PlatformPeg.get()?.setSpellCheckLanguages(languages);
    };

    private onSpellCheckEnabledChange = (spellCheckEnabled: boolean): void => {
        this.setState({ spellCheckEnabled });
        PlatformPeg.get()?.setSpellCheckEnabled(spellCheckEnabled);
    };

    private onPasswordChangeError = (err: Error): void => {
        logger.error("Failed to change password: " + err);

        let underlyingError = err;
        if (err instanceof UserFriendlyError && err.cause instanceof Error) {
            underlyingError = err.cause;
        }

        const errorMessage = extractErrorMessageFromError(
            err,
            _t("settings|general|error_password_change_unknown", {
                stringifiedError: String(err),
            }),
        );

        let errorMessageToDisplay = errorMessage;
        if (underlyingError instanceof HTTPError && underlyingError.httpStatus === 403) {
            errorMessageToDisplay = _t("settings|general|error_password_change_403");
        } else if (underlyingError instanceof HTTPError) {
            errorMessageToDisplay = _t("settings|general|error_password_change_http", {
                errorMessage,
                httpStatus: underlyingError.httpStatus,
            });
        }

        // TODO: Figure out a design that doesn't involve replacing the current dialog
        Modal.createDialog(ErrorDialog, {
            title: _t("settings|general|error_password_change_title"),
            description: errorMessageToDisplay,
        });
    };

    private onPasswordChanged = (): void => {
        const description = _t("settings|general|password_change_success");
        // TODO: Figure out a design that doesn't involve replacing the current dialog
        Modal.createDialog(ErrorDialog, {
            title: _t("common|success"),
            description,
        });
    };

    private onDeactivateClicked = (): void => {
        Modal.createDialog(DeactivateAccountDialog, {
            onFinished: (success) => {
                if (success) this.props.closeSettingsFn();
            },
        });
    };

    private renderAccountSection(): JSX.Element {
        let passwordChangeSection: ReactNode = null;
        if (this.state.canChangePassword) {
            passwordChangeSection = (
                <>
                    <SettingsSubsectionText>{_t("settings|general|password_change_section")}</SettingsSubsectionText>
                    <ChangePassword
                        className="mx_GeneralUserSettingsTab_section--account_changePassword"
                        rowClassName=""
                        buttonKind="primary"
                        onError={this.onPasswordChangeError}
                        onFinished={this.onPasswordChanged}
                    />
                </>
            );
        }

        let externalAccountManagement: JSX.Element | undefined;
        if (this.state.externalAccountManagementUrl) {
            const { hostname } = new URL(this.state.externalAccountManagementUrl);

            externalAccountManagement = (
                <>
                    <SettingsSubsectionText data-testid="external-account-management-outer">
                        {_t(
                            "settings|general|external_account_management",
                            { hostname },
                            { code: (sub) => <code>{sub}</code> },
                        )}
                    </SettingsSubsectionText>
                    <AccessibleButton
                        onClick={null}
                        element="a"
                        kind="primary"
                        target="_blank"
                        rel="noreferrer noopener"
                        href={this.state.externalAccountManagementUrl}
                        data-testid="external-account-management-link"
                    >
                        {_t("settings|general|oidc_manage_button")}
                    </AccessibleButton>
                </>
            );
        }
        return (
            <>
                <SettingsSubsection
                    heading={_t("settings|general|account_section")}
                    stretchContent
                    data-testid="accountSection"
                >
                    {externalAccountManagement}
                    {passwordChangeSection}
                </SettingsSubsection>
            </>
        );
    }

    private renderLanguageSection(): JSX.Element {
        // TODO: Convert to new-styled Field
        return (
            <SettingsSubsection heading={_t("settings|general|language_section")} stretchContent>
                <LanguageDropdown
                    className="mx_GeneralUserSettingsTab_section_languageInput"
                    onOptionChange={this.onLanguageChange}
                    value={this.state.language}
                />
            </SettingsSubsection>
        );
    }

    private renderSpellCheckSection(): JSX.Element {
        const heading = (
            <SettingsSubsectionHeading heading={_t("settings|general|spell_check_section")}>
                <ToggleSwitch checked={!!this.state.spellCheckEnabled} onChange={this.onSpellCheckEnabledChange} />
            </SettingsSubsectionHeading>
        );
        return (
            <SettingsSubsection heading={heading} stretchContent>
                {this.state.spellCheckEnabled && !IS_MAC && (
                    <SpellCheckSettings
                        languages={this.state.spellCheckLanguages}
                        onLanguagesChange={this.onSpellCheckLanguagesChange}
                    />
                )}
            </SettingsSubsection>
        );
    }

    private renderManagementSection(): JSX.Element {
        // TODO: Improve warning text for account deactivation
        return (
            <SettingsSection heading={_t("settings|general|deactivate_section")}>
                <SettingsSubsection
                    heading={_t("settings|general|account_management_section")}
                    data-testid="account-management-section"
                    description={_t("settings|general|deactivate_warning")}
                >
                    <AccessibleButton onClick={this.onDeactivateClicked} kind="danger">
                        {_t("settings|general|deactivate_section")}
                    </AccessibleButton>
                </SettingsSubsection>
            </SettingsSection>
        );
    }

    private renderIntegrationManagerSection(): ReactNode {
        if (!SettingsStore.getValue(UIFeature.Widgets)) return null;

        return <SetIntegrationManager />;
    }

    public render(): React.ReactNode {
        const plaf = PlatformPeg.get();
        const supportsMultiLanguageSpellCheck = plaf?.supportsSpellCheckSettings();

        let accountManagementSection: JSX.Element | undefined;
        const isAccountManagedExternally = !!this.state.externalAccountManagementUrl;
        if (SettingsStore.getValue(UIFeature.Deactivate) && !isAccountManagedExternally) {
            accountManagementSection = this.renderManagementSection();
        }

        return (
            <SettingsTab data-testid="mx_GeneralUserSettingsTab">
                <SettingsSection>
<<<<<<< HEAD
                    <UserProfileSettings
                        canSetDisplayName={this.state.canSetDisplayName}
                        canSetAvatar={this.state.canSetAvatar}
                    />
=======
                    <UserProfileSettings />
                    <UserPersonalInfoSettings canMake3pidChanges={this.state.canMake3pidChanges} />
>>>>>>> ea0baee1
                    {this.renderAccountSection()}
                    {this.renderLanguageSection()}
                    {supportsMultiLanguageSpellCheck ? this.renderSpellCheckSection() : null}
                </SettingsSection>
                {this.renderIntegrationManagerSection()}
                {accountManagementSection}
            </SettingsTab>
        );
    }
}<|MERGE_RESOLUTION|>--- conflicted
+++ resolved
@@ -323,15 +323,11 @@
         return (
             <SettingsTab data-testid="mx_GeneralUserSettingsTab">
                 <SettingsSection>
-<<<<<<< HEAD
                     <UserProfileSettings
                         canSetDisplayName={this.state.canSetDisplayName}
                         canSetAvatar={this.state.canSetAvatar}
                     />
-=======
-                    <UserProfileSettings />
                     <UserPersonalInfoSettings canMake3pidChanges={this.state.canMake3pidChanges} />
->>>>>>> ea0baee1
                     {this.renderAccountSection()}
                     {this.renderLanguageSection()}
                     {supportsMultiLanguageSpellCheck ? this.renderSpellCheckSection() : null}
