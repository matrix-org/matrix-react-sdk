/*
Copyright 2019 - 2023 The Matrix.org Foundation C.I.C.

Licensed under the Apache License, Version 2.0 (the "License");
you may not use this file except in compliance with the License.
You may obtain a copy of the License at

    http://www.apache.org/licenses/LICENSE-2.0

Unless required by applicable law or agreed to in writing, software
distributed under the License is distributed on an "AS IS" BASIS,
WITHOUT WARRANTIES OR CONDITIONS OF ANY KIND, either express or implied.
See the License for the specific language governing permissions and
limitations under the License.
*/

import React, { ReactNode } from "react";
import { logger } from "matrix-js-sdk/src/logger";

import AccessibleButton from "../../../elements/AccessibleButton";
import { _t, getCurrentLanguage } from "../../../../../languageHandler";
import { MatrixClientPeg } from "../../../../../MatrixClientPeg";
import SdkConfig from "../../../../../SdkConfig";
import createRoom from "../../../../../createRoom";
import Modal from "../../../../../Modal";
import PlatformPeg from "../../../../../PlatformPeg";
import UpdateCheckButton from "../../UpdateCheckButton";
import BugReportDialog from "../../../dialogs/BugReportDialog";
import { OpenToTabPayload } from "../../../../../dispatcher/payloads/OpenToTabPayload";
import { Action } from "../../../../../dispatcher/actions";
import { UserTab } from "../../../dialogs/UserTab";
import dis from "../../../../../dispatcher/dispatcher";
import CopyableText from "../../../elements/CopyableText";
<<<<<<< HEAD
import SettingsTab from "../SettingsTab";
import { SettingsSection } from "../../shared/SettingsSection";
import SettingsSubsection, { SettingsSubsectionText } from "../../shared/SettingsSubsection";
=======
>>>>>>> 7eca36fb
import ExternalLink from "../../../elements/ExternalLink";

interface IProps {
    closeSettingsFn: () => void;
}

interface IState {
    appVersion: string | null;
    canUpdate: boolean;
}

export default class HelpUserSettingsTab extends React.Component<IProps, IState> {
    public constructor(props: IProps) {
        super(props);

        this.state = {
            appVersion: null,
            canUpdate: false,
        };
    }

    public componentDidMount(): void {
        PlatformPeg.get()
            ?.getAppVersion()
            .then((ver) => this.setState({ appVersion: ver }))
            .catch((e) => {
                logger.error("Error getting vector version: ", e);
            });
        PlatformPeg.get()
            ?.canSelfUpdate()
            .then((v) => this.setState({ canUpdate: v }))
            .catch((e) => {
                logger.error("Error getting self updatability: ", e);
            });
    }

    private getVersionInfo(): { appVersion: string; olmVersion: string } {
        const brand = SdkConfig.get().brand;
        const appVersion = this.state.appVersion || "unknown";
        const olmVersionTuple = MatrixClientPeg.get().olmVersion;
        const olmVersion = olmVersionTuple
            ? `${olmVersionTuple[0]}.${olmVersionTuple[1]}.${olmVersionTuple[2]}`
            : "<not-enabled>";

        return {
            appVersion: `${_t("%(brand)s version:", { brand })} ${appVersion}`,
            olmVersion: `${_t("Olm version:")} ${olmVersion}`,
        };
    }

    private onClearCacheAndReload = (): void => {
        if (!PlatformPeg.get()) return;

        // Dev note: please keep this log line, it's useful when troubleshooting a MatrixClient suddenly
        // stopping in the middle of the logs.
        logger.log("Clear cache & reload clicked");
        MatrixClientPeg.get().stopClient();
        MatrixClientPeg.get()
            .store.deleteAllData()
            .then(() => {
                PlatformPeg.get()?.reload();
            });
    };

    private onBugReport = (): void => {
        Modal.createDialog(BugReportDialog, {});
    };

    private onStartBotChat = (): void => {
        this.props.closeSettingsFn();
        createRoom({
            dmUserId: SdkConfig.get("welcome_user_id"),
            andView: true,
        });
    };

    private renderLegal(): ReactNode {
        const tocLinks = SdkConfig.get().terms_and_conditions_links;
        if (!tocLinks) return null;

        const legalLinks: JSX.Element[] = [];
        for (const tocEntry of tocLinks) {
            legalLinks.push(
                <div key={tocEntry.url}>
<<<<<<< HEAD
                    <ExternalLink href={tocEntry.url}>{tocEntry.text}</ExternalLink>
=======
                    <ExternalLink href={tocEntry.url} rel="noreferrer noopener" target="_blank">
                        {tocEntry.text}
                    </ExternalLink>
>>>>>>> 7eca36fb
                </div>,
            );
        }

        return (
            <SettingsSubsection heading={_t("Legal")}>
                <SettingsSubsectionText>{legalLinks}</SettingsSubsectionText>
            </SettingsSubsection>
        );
    }

    private renderCredits(): JSX.Element {
        // Note: This is not translated because it is legal text.
        // Also, &nbsp; is ugly but necessary.
        return (
<<<<<<< HEAD
            <SettingsSubsection heading={_t("Credits")}>
                <SettingsSubsectionText>
                    <ul>
                        <li>
                            {_t(
                                "The <photo>default cover photo</photo> is © " +
                                    "<author>Jesús Roncero</author> used under the terms of <terms>CC-BY-SA 4.0</terms>.",
                                {},
                                {
                                    photo: (sub) => (
                                        <ExternalLink
                                            href="themes/element/img/backgrounds/lake.jpg"
                                            rel="noreferrer noopener"
                                            target="_blank"
                                        >
                                            {sub}
                                        </ExternalLink>
                                    ),
                                    author: (sub) => (
                                        <ExternalLink href="https://www.flickr.com/golan">{sub}</ExternalLink>
                                    ),
                                    terms: (sub) => (
                                        <ExternalLink
                                            href="https://creativecommons.org/licenses/by-sa/4.0/"
                                            rel="noreferrer noopener"
                                            target="_blank"
                                        >
                                            {sub}
                                        </ExternalLink>
                                    ),
                                },
                            )}
                        </li>
                        <li>
                            {_t(
                                "The <colr>twemoji-colr</colr> font is © <author>Mozilla Foundation</author> " +
                                    "used under the terms of <terms>Apache 2.0</terms>.",
                                {},
                                {
                                    colr: (sub) => (
                                        <ExternalLink
                                            href="https://github.com/matrix-org/twemoji-colr"
                                            rel="noreferrer noopener"
                                            target="_blank"
                                        >
                                            {sub}
                                        </ExternalLink>
                                    ),
                                    author: (sub) => <ExternalLink href="https://mozilla.org">{sub}</ExternalLink>,
                                    terms: (sub) => (
                                        <ExternalLink
                                            href="https://www.apache.org/licenses/LICENSE-2.0"
                                            rel="noreferrer noopener"
                                            target="_blank"
                                        >
                                            {sub}
                                        </ExternalLink>
                                    ),
                                },
                            )}
                        </li>
                        <li>
                            {_t(
                                "The <twemoji>Twemoji</twemoji> emoji art is © " +
                                    "<author>Twitter, Inc and other contributors</author> used under the terms of " +
                                    "<terms>CC-BY 4.0</terms>.",
                                {},
                                {
                                    twemoji: (sub) => (
                                        <ExternalLink href="https://twemoji.twitter.com/">{sub}</ExternalLink>
                                    ),
                                    author: (sub) => (
                                        <ExternalLink href="https://twemoji.twitter.com/">{sub}</ExternalLink>
                                    ),
                                    terms: (sub) => (
                                        <ExternalLink
                                            href="https://creativecommons.org/licenses/by/4.0/"
                                            rel="noreferrer noopener"
                                            target="_blank"
                                        >
                                            {sub}
                                        </ExternalLink>
                                    ),
                                },
                            )}
                        </li>
                    </ul>
                </SettingsSubsectionText>
            </SettingsSubsection>
=======
            <div className="mx_SettingsTab_section">
                <span className="mx_SettingsTab_subheading">{_t("Credits")}</span>
                <ul className="mx_SettingsTab_subsectionText">
                    <li>
                        {_t(
                            "The <photo>default cover photo</photo> is © " +
                                "<author>Jesús Roncero</author> used under the terms of <terms>CC-BY-SA 4.0</terms>.",
                            {},
                            {
                                photo: (sub) => (
                                    <ExternalLink
                                        href="themes/element/img/backgrounds/lake.jpg"
                                        rel="noreferrer noopener"
                                        target="_blank"
                                    >
                                        {sub}
                                    </ExternalLink>
                                ),
                                author: (sub) => (
                                    <ExternalLink
                                        href="https://www.flickr.com/golan"
                                        rel="noreferrer noopener"
                                        target="_blank"
                                    >
                                        {sub}
                                    </ExternalLink>
                                ),
                                terms: (sub) => (
                                    <ExternalLink
                                        href="https://creativecommons.org/licenses/by-sa/4.0/"
                                        rel="noreferrer noopener"
                                        target="_blank"
                                    >
                                        {sub}
                                    </ExternalLink>
                                ),
                            },
                        )}
                    </li>
                    <li>
                        {_t(
                            "The <colr>twemoji-colr</colr> font is © <author>Mozilla Foundation</author> " +
                                "used under the terms of <terms>Apache 2.0</terms>.",
                            {},
                            {
                                colr: (sub) => (
                                    <ExternalLink
                                        href="https://github.com/matrix-org/twemoji-colr"
                                        rel="noreferrer noopener"
                                        target="_blank"
                                    >
                                        {sub}
                                    </ExternalLink>
                                ),
                                author: (sub) => (
                                    <ExternalLink href="https://mozilla.org" rel="noreferrer noopener" target="_blank">
                                        {sub}
                                    </ExternalLink>
                                ),
                                terms: (sub) => (
                                    <ExternalLink
                                        href="https://www.apache.org/licenses/LICENSE-2.0"
                                        rel="noreferrer noopener"
                                        target="_blank"
                                    >
                                        {sub}
                                    </ExternalLink>
                                ),
                            },
                        )}
                    </li>
                    <li>
                        {_t(
                            "The <twemoji>Twemoji</twemoji> emoji art is © " +
                                "<author>Twitter, Inc and other contributors</author> used under the terms of " +
                                "<terms>CC-BY 4.0</terms>.",
                            {},
                            {
                                twemoji: (sub) => (
                                    <ExternalLink
                                        href="https://twemoji.twitter.com/"
                                        rel="noreferrer noopener"
                                        target="_blank"
                                    >
                                        {sub}
                                    </ExternalLink>
                                ),
                                author: (sub) => (
                                    <ExternalLink
                                        href="https://twemoji.twitter.com/"
                                        rel="noreferrer noopener"
                                        target="_blank"
                                    >
                                        {sub}
                                    </ExternalLink>
                                ),
                                terms: (sub) => (
                                    <ExternalLink
                                        href="https://creativecommons.org/licenses/by/4.0/"
                                        rel="noreferrer noopener"
                                        target="_blank"
                                    >
                                        {sub}
                                    </ExternalLink>
                                ),
                            },
                        )}
                    </li>
                </ul>
            </div>
>>>>>>> 7eca36fb
        );
    }

    private getVersionTextToCopy = (): string => {
        const { appVersion, olmVersion } = this.getVersionInfo();
        return `${appVersion}\n${olmVersion}`;
    };

    private onKeyboardShortcutsClicked = (): void => {
        dis.dispatch<OpenToTabPayload>({
            action: Action.ViewUserSettings,
            initialTabId: UserTab.Keyboard,
        });
    };

    public render(): React.ReactNode {
        const brand = SdkConfig.get().brand;

        let faqText = _t(
            "For help with using %(brand)s, click <a>here</a>.",
            {
                brand,
            },
            {
<<<<<<< HEAD
                a: (sub) => <ExternalLink href="https://element.io/help">{sub}</ExternalLink>,
=======
                a: (sub) => (
                    <ExternalLink href="https://element.io/help" rel="noreferrer noopener" target="_blank">
                        {sub}
                    </ExternalLink>
                ),
>>>>>>> 7eca36fb
            },
        );
        if (SdkConfig.get("welcome_user_id") && getCurrentLanguage().startsWith("en")) {
            faqText = (
                <div>
                    {_t(
                        "For help with using %(brand)s, click <a>here</a> or start a chat with our " +
                            "bot using the button below.",
                        {
                            brand,
                        },
                        {
<<<<<<< HEAD
                            a: (sub) => <a href="https://element.io/help">{sub}</a>,
=======
                            a: (sub) => (
                                <ExternalLink href="https://element.io/help" rel="noreferrer noopener" target="_blank">
                                    {sub}
                                </ExternalLink>
                            ),
>>>>>>> 7eca36fb
                        },
                    )}
                    <div>
                        <AccessibleButton onClick={this.onStartBotChat} kind="primary">
                            {_t("Chat with %(brand)s Bot", { brand })}
                        </AccessibleButton>
                    </div>
                </div>
            );
        }

        let updateButton: JSX.Element | undefined;
        if (this.state.canUpdate) {
            updateButton = <UpdateCheckButton />;
        }

        let bugReportingSection;
        if (SdkConfig.get().bug_report_endpoint_url) {
            bugReportingSection = (
                <SettingsSubsection
                    heading={_t("Bug reporting")}
                    description={
                        <>
                            <SettingsSubsectionText>
                                {_t(
                                    "If you've submitted a bug via GitHub, debug logs can help " +
                                        "us track down the problem. ",
                                )}
                            </SettingsSubsectionText>
                            {_t(
                                "Debug logs contain application " +
                                    "usage data including your username, the IDs or aliases of " +
                                    "the rooms you have visited, which UI elements you " +
                                    "last interacted with, and the usernames of other users. " +
                                    "They do not contain messages.",
                            )}
                        </>
                    }
                >
                    <AccessibleButton onClick={this.onBugReport} kind="primary">
                        {_t("Submit debug logs")}
                    </AccessibleButton>
                    <SettingsSubsectionText>
                        {_t(
                            "To report a Matrix-related security issue, please read the Matrix.org " +
                                "<a>Security Disclosure Policy</a>.",
                            {},
                            {
                                a: (sub) => (
<<<<<<< HEAD
                                    <ExternalLink href="https://matrix.org/security-disclosure-policy/">
=======
                                    <ExternalLink
                                        href="https://matrix.org/security-disclosure-policy/"
                                        rel="noreferrer noopener"
                                        target="_blank"
                                    >
>>>>>>> 7eca36fb
                                        {sub}
                                    </ExternalLink>
                                ),
                            },
                        )}
                    </SettingsSubsectionText>
                </SettingsSubsection>
            );
        }

        const { appVersion, olmVersion } = this.getVersionInfo();

        return (
            <SettingsTab>
                <SettingsSection heading={_t("Help & About")}>
                    {bugReportingSection}
                    <SettingsSubsection heading={_t("FAQ")} description={faqText}>
                        <AccessibleButton kind="primary" onClick={this.onKeyboardShortcutsClicked}>
                            {_t("Keyboard Shortcuts")}
                        </AccessibleButton>
                    </SettingsSubsection>
                    <SettingsSubsection heading={_t("Versions")}>
                        <SettingsSubsectionText>
                            <CopyableText getTextToCopy={this.getVersionTextToCopy}>
                                {appVersion}
                                <br />
                                {olmVersion}
                                <br />
                            </CopyableText>
                            {updateButton}
                        </SettingsSubsectionText>
                    </SettingsSubsection>
                    {this.renderLegal()}
                    {this.renderCredits()}
                    <SettingsSubsection heading={_t("Advanced")}>
                        <SettingsSubsectionText>
                            {_t(
                                "Homeserver is <code>%(homeserverUrl)s</code>",
                                {
                                    homeserverUrl: MatrixClientPeg.get().getHomeserverUrl(),
                                },
                                {
                                    code: (sub) => <code>{sub}</code>,
                                },
                            )}
                        </SettingsSubsectionText>
                        {MatrixClientPeg.get().getIdentityServerUrl() && (
                            <SettingsSubsectionText>
                                {_t(
                                    "Identity server is <code>%(identityServerUrl)s</code>",
                                    {
                                        identityServerUrl: MatrixClientPeg.get().getIdentityServerUrl(),
                                    },
                                    {
                                        code: (sub) => <code>{sub}</code>,
                                    },
                                )}
                            </SettingsSubsectionText>
                        )}
                        <SettingsSubsectionText>
                            <details>
                                <summary>{_t("Access Token")}</summary>
                                <b>
                                    {_t(
                                        "Your access token gives full access to your account." +
                                            " Do not share it with anyone.",
                                    )}
                                </b>
                                <CopyableText getTextToCopy={() => MatrixClientPeg.get().getAccessToken()}>
                                    {MatrixClientPeg.get().getAccessToken()}
                                </CopyableText>
                            </details>
                        </SettingsSubsectionText>
                        <AccessibleButton onClick={this.onClearCacheAndReload} kind="danger">
                            {_t("Clear cache and reload")}
                        </AccessibleButton>
                    </SettingsSubsection>
                </SettingsSection>
            </SettingsTab>
        );
    }
}<|MERGE_RESOLUTION|>--- conflicted
+++ resolved
@@ -31,12 +31,9 @@
 import { UserTab } from "../../../dialogs/UserTab";
 import dis from "../../../../../dispatcher/dispatcher";
 import CopyableText from "../../../elements/CopyableText";
-<<<<<<< HEAD
 import SettingsTab from "../SettingsTab";
 import { SettingsSection } from "../../shared/SettingsSection";
 import SettingsSubsection, { SettingsSubsectionText } from "../../shared/SettingsSubsection";
-=======
->>>>>>> 7eca36fb
 import ExternalLink from "../../../elements/ExternalLink";
 
 interface IProps {
@@ -121,13 +118,7 @@
         for (const tocEntry of tocLinks) {
             legalLinks.push(
                 <div key={tocEntry.url}>
-<<<<<<< HEAD
                     <ExternalLink href={tocEntry.url}>{tocEntry.text}</ExternalLink>
-=======
-                    <ExternalLink href={tocEntry.url} rel="noreferrer noopener" target="_blank">
-                        {tocEntry.text}
-                    </ExternalLink>
->>>>>>> 7eca36fb
                 </div>,
             );
         }
@@ -143,7 +134,6 @@
         // Note: This is not translated because it is legal text.
         // Also, &nbsp; is ugly but necessary.
         return (
-<<<<<<< HEAD
             <SettingsSubsection heading={_t("Credits")}>
                 <SettingsSubsectionText>
                     <ul>
@@ -233,118 +223,6 @@
                     </ul>
                 </SettingsSubsectionText>
             </SettingsSubsection>
-=======
-            <div className="mx_SettingsTab_section">
-                <span className="mx_SettingsTab_subheading">{_t("Credits")}</span>
-                <ul className="mx_SettingsTab_subsectionText">
-                    <li>
-                        {_t(
-                            "The <photo>default cover photo</photo> is © " +
-                                "<author>Jesús Roncero</author> used under the terms of <terms>CC-BY-SA 4.0</terms>.",
-                            {},
-                            {
-                                photo: (sub) => (
-                                    <ExternalLink
-                                        href="themes/element/img/backgrounds/lake.jpg"
-                                        rel="noreferrer noopener"
-                                        target="_blank"
-                                    >
-                                        {sub}
-                                    </ExternalLink>
-                                ),
-                                author: (sub) => (
-                                    <ExternalLink
-                                        href="https://www.flickr.com/golan"
-                                        rel="noreferrer noopener"
-                                        target="_blank"
-                                    >
-                                        {sub}
-                                    </ExternalLink>
-                                ),
-                                terms: (sub) => (
-                                    <ExternalLink
-                                        href="https://creativecommons.org/licenses/by-sa/4.0/"
-                                        rel="noreferrer noopener"
-                                        target="_blank"
-                                    >
-                                        {sub}
-                                    </ExternalLink>
-                                ),
-                            },
-                        )}
-                    </li>
-                    <li>
-                        {_t(
-                            "The <colr>twemoji-colr</colr> font is © <author>Mozilla Foundation</author> " +
-                                "used under the terms of <terms>Apache 2.0</terms>.",
-                            {},
-                            {
-                                colr: (sub) => (
-                                    <ExternalLink
-                                        href="https://github.com/matrix-org/twemoji-colr"
-                                        rel="noreferrer noopener"
-                                        target="_blank"
-                                    >
-                                        {sub}
-                                    </ExternalLink>
-                                ),
-                                author: (sub) => (
-                                    <ExternalLink href="https://mozilla.org" rel="noreferrer noopener" target="_blank">
-                                        {sub}
-                                    </ExternalLink>
-                                ),
-                                terms: (sub) => (
-                                    <ExternalLink
-                                        href="https://www.apache.org/licenses/LICENSE-2.0"
-                                        rel="noreferrer noopener"
-                                        target="_blank"
-                                    >
-                                        {sub}
-                                    </ExternalLink>
-                                ),
-                            },
-                        )}
-                    </li>
-                    <li>
-                        {_t(
-                            "The <twemoji>Twemoji</twemoji> emoji art is © " +
-                                "<author>Twitter, Inc and other contributors</author> used under the terms of " +
-                                "<terms>CC-BY 4.0</terms>.",
-                            {},
-                            {
-                                twemoji: (sub) => (
-                                    <ExternalLink
-                                        href="https://twemoji.twitter.com/"
-                                        rel="noreferrer noopener"
-                                        target="_blank"
-                                    >
-                                        {sub}
-                                    </ExternalLink>
-                                ),
-                                author: (sub) => (
-                                    <ExternalLink
-                                        href="https://twemoji.twitter.com/"
-                                        rel="noreferrer noopener"
-                                        target="_blank"
-                                    >
-                                        {sub}
-                                    </ExternalLink>
-                                ),
-                                terms: (sub) => (
-                                    <ExternalLink
-                                        href="https://creativecommons.org/licenses/by/4.0/"
-                                        rel="noreferrer noopener"
-                                        target="_blank"
-                                    >
-                                        {sub}
-                                    </ExternalLink>
-                                ),
-                            },
-                        )}
-                    </li>
-                </ul>
-            </div>
->>>>>>> 7eca36fb
         );
     }
 
@@ -369,15 +247,7 @@
                 brand,
             },
             {
-<<<<<<< HEAD
                 a: (sub) => <ExternalLink href="https://element.io/help">{sub}</ExternalLink>,
-=======
-                a: (sub) => (
-                    <ExternalLink href="https://element.io/help" rel="noreferrer noopener" target="_blank">
-                        {sub}
-                    </ExternalLink>
-                ),
->>>>>>> 7eca36fb
             },
         );
         if (SdkConfig.get("welcome_user_id") && getCurrentLanguage().startsWith("en")) {
@@ -390,15 +260,11 @@
                             brand,
                         },
                         {
-<<<<<<< HEAD
-                            a: (sub) => <a href="https://element.io/help">{sub}</a>,
-=======
                             a: (sub) => (
                                 <ExternalLink href="https://element.io/help" rel="noreferrer noopener" target="_blank">
                                     {sub}
                                 </ExternalLink>
                             ),
->>>>>>> 7eca36fb
                         },
                     )}
                     <div>
@@ -448,15 +314,7 @@
                             {},
                             {
                                 a: (sub) => (
-<<<<<<< HEAD
                                     <ExternalLink href="https://matrix.org/security-disclosure-policy/">
-=======
-                                    <ExternalLink
-                                        href="https://matrix.org/security-disclosure-policy/"
-                                        rel="noreferrer noopener"
-                                        target="_blank"
-                                    >
->>>>>>> 7eca36fb
                                         {sub}
                                     </ExternalLink>
                                 ),
