/*
Copyright 2019 - 2023 The Matrix.org Foundation C.I.C.

Licensed under the Apache License, Version 2.0 (the "License");
you may not use this file except in compliance with the License.
You may obtain a copy of the License at

    http://www.apache.org/licenses/LICENSE-2.0

Unless required by applicable law or agreed to in writing, software
distributed under the License is distributed on an "AS IS" BASIS,
WITHOUT WARRANTIES OR CONDITIONS OF ANY KIND, either express or implied.
See the License for the specific language governing permissions and
limitations under the License.
*/

import React, { ReactNode } from "react";
import { sleep } from "matrix-js-sdk/src/utils";
import { Room, RoomEvent } from "matrix-js-sdk/src/models/room";
import { logger } from "matrix-js-sdk/src/logger";

import { _t } from "../../../../../languageHandler";
import AccessibleButton from "../../../elements/AccessibleButton";
import dis from "../../../../../dispatcher/dispatcher";
import { SettingLevel } from "../../../../../settings/SettingLevel";
import SecureBackupPanel from "../../SecureBackupPanel";
import SettingsStore from "../../../../../settings/SettingsStore";
import { UIFeature } from "../../../../../settings/UIFeature";
import E2eAdvancedPanel, { isE2eAdvancedPanelPossible } from "../../E2eAdvancedPanel";
import { ActionPayload } from "../../../../../dispatcher/payloads";
import CryptographyPanel from "../../CryptographyPanel";
import SettingsFlag from "../../../elements/SettingsFlag";
import CrossSigningPanel from "../../CrossSigningPanel";
import EventIndexPanel from "../../EventIndexPanel";
import InlineSpinner from "../../../elements/InlineSpinner";
import { PosthogAnalytics } from "../../../../../PosthogAnalytics";
import { showDialog as showAnalyticsLearnMoreDialog } from "../../../dialogs/AnalyticsLearnMoreDialog";
import { privateShouldBeEncrypted } from "../../../../../utils/rooms";
import type { IServerVersions } from "matrix-js-sdk/src/matrix";
import SettingsTab from "../SettingsTab";
import { SettingsSection } from "../../shared/SettingsSection";
import SettingsSubsection, { SettingsSubsectionText } from "../../shared/SettingsSubsection";
import MatrixClientContext from "../../../../../contexts/MatrixClientContext";

interface IIgnoredUserProps {
    userId: string;
    onUnignored: (userId: string) => void;
    inProgress: boolean;
}

export class IgnoredUser extends React.Component<IIgnoredUserProps> {
    private onUnignoreClicked = (): void => {
        this.props.onUnignored(this.props.userId);
    };

    public render(): React.ReactNode {
        const id = `mx_SecurityUserSettingsTab_ignoredUser_${this.props.userId}`;
        return (
            <div className="mx_SecurityUserSettingsTab_ignoredUser">
                <AccessibleButton
                    onClick={this.onUnignoreClicked}
                    kind="primary_sm"
                    aria-describedby={id}
                    disabled={this.props.inProgress}
                >
                    {_t("Unignore")}
                </AccessibleButton>
                <span id={id}>{this.props.userId}</span>
            </div>
        );
    }
}

interface IProps {
    closeSettingsFn: () => void;
}

interface IState {
    ignoredUserIds: string[];
    waitingUnignored: string[];
    managingInvites: boolean;
    invitedRoomIds: Set<string>;
    versions?: IServerVersions;
}

export default class SecurityUserSettingsTab extends React.Component<IProps, IState> {
    public static contextType = MatrixClientContext;
    public context!: React.ContextType<typeof MatrixClientContext>;
    private dispatcherRef?: string;

    public constructor(props: IProps, context: React.ContextType<typeof MatrixClientContext>) {
        super(props);
        this.context = context; // otherwise React will only set it prior to render due to type def above

        // Get rooms we're invited to
        const invitedRoomIds = new Set(this.getInvitedRooms().map((room) => room.roomId));

        this.state = {
<<<<<<< HEAD
            ignoredUserIds: this.context.getIgnoredUsers(),
=======
            ignoredUserIds: MatrixClientPeg.safeGet().getIgnoredUsers(),
>>>>>>> 9b5b0531
            waitingUnignored: [],
            managingInvites: false,
            invitedRoomIds,
        };
    }

    private onAction = ({ action }: ActionPayload): void => {
        if (action === "ignore_state_changed") {
<<<<<<< HEAD
            const ignoredUserIds = this.context.getIgnoredUsers();
=======
            const ignoredUserIds = MatrixClientPeg.safeGet().getIgnoredUsers();
>>>>>>> 9b5b0531
            const newWaitingUnignored = this.state.waitingUnignored.filter((e) => ignoredUserIds.includes(e));
            this.setState({ ignoredUserIds, waitingUnignored: newWaitingUnignored });
        }
    };

    public componentDidMount(): void {
        this.dispatcherRef = dis.register(this.onAction);
<<<<<<< HEAD
        this.context.on(RoomEvent.MyMembership, this.onMyMembership);
        this.context.getVersions().then((versions) => this.setState({ versions }));
=======
        MatrixClientPeg.safeGet().on(RoomEvent.MyMembership, this.onMyMembership);
        MatrixClientPeg.safeGet()
            .getVersions()
            .then((versions) => this.setState({ versions }));
>>>>>>> 9b5b0531
    }

    public componentWillUnmount(): void {
        if (this.dispatcherRef) dis.unregister(this.dispatcherRef);
<<<<<<< HEAD
        this.context.removeListener(RoomEvent.MyMembership, this.onMyMembership);
=======
        MatrixClientPeg.safeGet().removeListener(RoomEvent.MyMembership, this.onMyMembership);
>>>>>>> 9b5b0531
    }

    private onMyMembership = (room: Room, membership: string): void => {
        if (room.isSpaceRoom()) {
            return;
        }

        if (membership === "invite") {
            this.addInvitedRoom(room);
        } else if (this.state.invitedRoomIds.has(room.roomId)) {
            // The user isn't invited anymore
            this.removeInvitedRoom(room.roomId);
        }
    };

    private addInvitedRoom = (room: Room): void => {
        this.setState(({ invitedRoomIds }) => ({
            invitedRoomIds: new Set(invitedRoomIds).add(room.roomId),
        }));
    };

    private removeInvitedRoom = (roomId: string): void => {
        this.setState(({ invitedRoomIds }) => {
            const newInvitedRoomIds = new Set(invitedRoomIds);
            newInvitedRoomIds.delete(roomId);

            return {
                invitedRoomIds: newInvitedRoomIds,
            };
        });
    };

    private onUserUnignored = async (userId: string): Promise<void> => {
        const { ignoredUserIds, waitingUnignored } = this.state;
        const currentlyIgnoredUserIds = ignoredUserIds.filter((e) => !waitingUnignored.includes(e));

        const index = currentlyIgnoredUserIds.indexOf(userId);
        if (index !== -1) {
            currentlyIgnoredUserIds.splice(index, 1);
            this.setState(({ waitingUnignored }) => ({ waitingUnignored: [...waitingUnignored, userId] }));
<<<<<<< HEAD
            this.context.setIgnoredUsers(currentlyIgnoredUserIds);
=======
            MatrixClientPeg.safeGet().setIgnoredUsers(currentlyIgnoredUserIds);
>>>>>>> 9b5b0531
        }
    };

    private getInvitedRooms = (): Room[] => {
<<<<<<< HEAD
        const cli = this.context;
        const userId = cli.getSafeUserId();
        return cli.getRooms().filter((r) => r.hasMembershipState(userId, "invite"));
=======
        return MatrixClientPeg.safeGet()
            .getRooms()
            .filter((r) => {
                return r.hasMembershipState(MatrixClientPeg.safeGet().getUserId()!, "invite");
            });
>>>>>>> 9b5b0531
    };

    private manageInvites = async (accept: boolean): Promise<void> => {
        this.setState({
            managingInvites: true,
        });

        // iterate with a normal for loop in order to retry on action failure
        const invitedRoomIdsValues = Array.from(this.state.invitedRoomIds);

        // Execute all acceptances/rejections sequentially
<<<<<<< HEAD
        const cli = this.context;
=======
        const cli = MatrixClientPeg.safeGet();
>>>>>>> 9b5b0531
        const action = accept ? cli.joinRoom.bind(cli) : cli.leave.bind(cli);
        for (let i = 0; i < invitedRoomIdsValues.length; i++) {
            const roomId = invitedRoomIdsValues[i];

            // Accept/reject invite
            await action(roomId).then(
                () => {
                    // No error, update invited rooms button
                    this.removeInvitedRoom(roomId);
                },
                async (e): Promise<void> => {
                    // Action failure
                    if (e.errcode === "M_LIMIT_EXCEEDED") {
                        // Add a delay between each invite change in order to avoid rate
                        // limiting by the server.
                        await sleep(e.retry_after_ms || 2500);

                        // Redo last action
                        i--;
                    } else {
                        // Print out error with joining/leaving room
                        logger.warn(e);
                    }
                },
            );
        }

        this.setState({
            managingInvites: false,
        });
    };

    private onAcceptAllInvitesClicked = (): void => {
        this.manageInvites(true);
    };

    private onRejectAllInvitesClicked = (): void => {
        this.manageInvites(false);
    };

    private renderIgnoredUsers(): JSX.Element {
        const { waitingUnignored, ignoredUserIds } = this.state;

        const userIds = !ignoredUserIds?.length
            ? _t("You have no ignored users.")
            : ignoredUserIds.map((u) => {
                  return (
                      <IgnoredUser
                          userId={u}
                          onUnignored={this.onUserUnignored}
                          key={u}
                          inProgress={waitingUnignored.includes(u)}
                      />
                  );
              });

        return (
            <SettingsSubsection heading={_t("Ignored users")}>
                <SettingsSubsectionText>{userIds}</SettingsSubsectionText>
            </SettingsSubsection>
        );
    }

    private renderManageInvites(): ReactNode {
        const { invitedRoomIds } = this.state;

        if (invitedRoomIds.size === 0) {
            return null;
        }

        return (
            <SettingsSubsection heading={_t("Bulk options")}>
                <div className="mx_SecurityUserSettingsTab_bulkOptions">
                    <AccessibleButton
                        onClick={this.onAcceptAllInvitesClicked}
                        kind="primary"
                        disabled={this.state.managingInvites}
                    >
                        {_t("Accept all %(invitedRooms)s invites", { invitedRooms: invitedRoomIds.size })}
                    </AccessibleButton>
                    <AccessibleButton
                        onClick={this.onRejectAllInvitesClicked}
                        kind="danger"
                        disabled={this.state.managingInvites}
                    >
                        {_t("Reject all %(invitedRooms)s invites", { invitedRooms: invitedRoomIds.size })}
                    </AccessibleButton>
                    {this.state.managingInvites ? <InlineSpinner /> : <div />}
                </div>
            </SettingsSubsection>
        );
    }

    public render(): React.ReactNode {
        const secureBackup = (
            <SettingsSubsection heading={_t("Secure Backup")}>
                <SecureBackupPanel />
            </SettingsSubsection>
        );

        const eventIndex = (
            <SettingsSubsection heading={_t("Message search")}>
                <EventIndexPanel />
            </SettingsSubsection>
        );

        // XXX: There's no such panel in the current cross-signing designs, but
        // it's useful to have for testing the feature. If there's no interest
        // in having advanced details here once all flows are implemented, we
        // can remove this.
        const crossSigning = (
            <SettingsSubsection heading={_t("Cross-signing")}>
                <CrossSigningPanel />
            </SettingsSubsection>
        );

        let warning;
<<<<<<< HEAD
        if (!privateShouldBeEncrypted(this.context)) {
=======
        if (!privateShouldBeEncrypted(MatrixClientPeg.safeGet())) {
>>>>>>> 9b5b0531
            warning = (
                <div className="mx_SecurityUserSettingsTab_warning">
                    {_t(
                        "Your server admin has disabled end-to-end encryption by default " +
                            "in private rooms & Direct Messages.",
                    )}
                </div>
            );
        }

        let privacySection;
        if (PosthogAnalytics.instance.isEnabled()) {
            const onClickAnalyticsLearnMore = (): void => {
                showAnalyticsLearnMoreDialog({
                    primaryButton: _t("OK"),
                    hasCancel: false,
                });
            };
            privacySection = (
                <SettingsSection heading={_t("Privacy")}>
                    <SettingsSubsection
                        heading={_t("Analytics")}
                        description={_t(
                            "Share anonymous data to help us identify issues. Nothing personal. No third parties.",
                        )}
                    >
                        <AccessibleButton kind="link" onClick={onClickAnalyticsLearnMore}>
                            {_t("Learn more")}
                        </AccessibleButton>
                        {PosthogAnalytics.instance.isEnabled() && (
                            <SettingsFlag name="pseudonymousAnalyticsOptIn" level={SettingLevel.ACCOUNT} />
                        )}
                    </SettingsSubsection>
                    <SettingsSubsection heading={_t("Sessions")}>
                        <SettingsFlag name="deviceClientInformationOptIn" level={SettingLevel.ACCOUNT} />
                    </SettingsSubsection>
                </SettingsSection>
            );
        }

        let advancedSection;
        if (SettingsStore.getValue(UIFeature.AdvancedSettings)) {
            const ignoreUsersPanel = this.renderIgnoredUsers();
            const invitesPanel = this.renderManageInvites();
            const e2ePanel = isE2eAdvancedPanelPossible() ? <E2eAdvancedPanel /> : null;
            // only show the section if there's something to show
            if (ignoreUsersPanel || invitesPanel || e2ePanel) {
                advancedSection = (
                    <SettingsSection heading={_t("Advanced")}>
                        {ignoreUsersPanel}
                        {invitesPanel}
                        {e2ePanel}
                    </SettingsSection>
                );
            }
        }

        return (
            <SettingsTab>
                {warning}
                <SettingsSection heading={_t("Encryption")}>
                    {secureBackup}
                    {eventIndex}
                    {crossSigning}
                    <CryptographyPanel />
                </SettingsSection>
                {privacySection}
                {advancedSection}
            </SettingsTab>
        );
    }
}<|MERGE_RESOLUTION|>--- conflicted
+++ resolved
@@ -20,6 +20,7 @@
 import { logger } from "matrix-js-sdk/src/logger";
 
 import { _t } from "../../../../../languageHandler";
+import { MatrixClientPeg } from "../../../../../MatrixClientPeg";
 import AccessibleButton from "../../../elements/AccessibleButton";
 import dis from "../../../../../dispatcher/dispatcher";
 import { SettingLevel } from "../../../../../settings/SettingLevel";
@@ -40,7 +41,6 @@
 import SettingsTab from "../SettingsTab";
 import { SettingsSection } from "../../shared/SettingsSection";
 import SettingsSubsection, { SettingsSubsectionText } from "../../shared/SettingsSubsection";
-import MatrixClientContext from "../../../../../contexts/MatrixClientContext";
 
 interface IIgnoredUserProps {
     userId: string;
@@ -84,23 +84,16 @@
 }
 
 export default class SecurityUserSettingsTab extends React.Component<IProps, IState> {
-    public static contextType = MatrixClientContext;
-    public context!: React.ContextType<typeof MatrixClientContext>;
     private dispatcherRef?: string;
 
-    public constructor(props: IProps, context: React.ContextType<typeof MatrixClientContext>) {
+    public constructor(props: IProps) {
         super(props);
-        this.context = context; // otherwise React will only set it prior to render due to type def above
 
         // Get rooms we're invited to
         const invitedRoomIds = new Set(this.getInvitedRooms().map((room) => room.roomId));
 
         this.state = {
-<<<<<<< HEAD
-            ignoredUserIds: this.context.getIgnoredUsers(),
-=======
             ignoredUserIds: MatrixClientPeg.safeGet().getIgnoredUsers(),
->>>>>>> 9b5b0531
             waitingUnignored: [],
             managingInvites: false,
             invitedRoomIds,
@@ -109,11 +102,7 @@
 
     private onAction = ({ action }: ActionPayload): void => {
         if (action === "ignore_state_changed") {
-<<<<<<< HEAD
-            const ignoredUserIds = this.context.getIgnoredUsers();
-=======
             const ignoredUserIds = MatrixClientPeg.safeGet().getIgnoredUsers();
->>>>>>> 9b5b0531
             const newWaitingUnignored = this.state.waitingUnignored.filter((e) => ignoredUserIds.includes(e));
             this.setState({ ignoredUserIds, waitingUnignored: newWaitingUnignored });
         }
@@ -121,24 +110,15 @@
 
     public componentDidMount(): void {
         this.dispatcherRef = dis.register(this.onAction);
-<<<<<<< HEAD
-        this.context.on(RoomEvent.MyMembership, this.onMyMembership);
-        this.context.getVersions().then((versions) => this.setState({ versions }));
-=======
         MatrixClientPeg.safeGet().on(RoomEvent.MyMembership, this.onMyMembership);
         MatrixClientPeg.safeGet()
             .getVersions()
             .then((versions) => this.setState({ versions }));
->>>>>>> 9b5b0531
     }
 
     public componentWillUnmount(): void {
         if (this.dispatcherRef) dis.unregister(this.dispatcherRef);
-<<<<<<< HEAD
-        this.context.removeListener(RoomEvent.MyMembership, this.onMyMembership);
-=======
         MatrixClientPeg.safeGet().removeListener(RoomEvent.MyMembership, this.onMyMembership);
->>>>>>> 9b5b0531
     }
 
     private onMyMembership = (room: Room, membership: string): void => {
@@ -179,26 +159,16 @@
         if (index !== -1) {
             currentlyIgnoredUserIds.splice(index, 1);
             this.setState(({ waitingUnignored }) => ({ waitingUnignored: [...waitingUnignored, userId] }));
-<<<<<<< HEAD
-            this.context.setIgnoredUsers(currentlyIgnoredUserIds);
-=======
             MatrixClientPeg.safeGet().setIgnoredUsers(currentlyIgnoredUserIds);
->>>>>>> 9b5b0531
         }
     };
 
     private getInvitedRooms = (): Room[] => {
-<<<<<<< HEAD
-        const cli = this.context;
-        const userId = cli.getSafeUserId();
-        return cli.getRooms().filter((r) => r.hasMembershipState(userId, "invite"));
-=======
         return MatrixClientPeg.safeGet()
             .getRooms()
             .filter((r) => {
                 return r.hasMembershipState(MatrixClientPeg.safeGet().getUserId()!, "invite");
             });
->>>>>>> 9b5b0531
     };
 
     private manageInvites = async (accept: boolean): Promise<void> => {
@@ -210,11 +180,7 @@
         const invitedRoomIdsValues = Array.from(this.state.invitedRoomIds);
 
         // Execute all acceptances/rejections sequentially
-<<<<<<< HEAD
-        const cli = this.context;
-=======
         const cli = MatrixClientPeg.safeGet();
->>>>>>> 9b5b0531
         const action = accept ? cli.joinRoom.bind(cli) : cli.leave.bind(cli);
         for (let i = 0; i < invitedRoomIdsValues.length; i++) {
             const roomId = invitedRoomIdsValues[i];
@@ -332,11 +298,7 @@
         );
 
         let warning;
-<<<<<<< HEAD
-        if (!privateShouldBeEncrypted(this.context)) {
-=======
         if (!privateShouldBeEncrypted(MatrixClientPeg.safeGet())) {
->>>>>>> 9b5b0531
             warning = (
                 <div className="mx_SecurityUserSettingsTab_warning">
                     {_t(
