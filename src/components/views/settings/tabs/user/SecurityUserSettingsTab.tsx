/*
Copyright 2019 - 2023 The Matrix.org Foundation C.I.C.

Licensed under the Apache License, Version 2.0 (the "License");
you may not use this file except in compliance with the License.
You may obtain a copy of the License at

    http://www.apache.org/licenses/LICENSE-2.0

Unless required by applicable law or agreed to in writing, software
distributed under the License is distributed on an "AS IS" BASIS,
WITHOUT WARRANTIES OR CONDITIONS OF ANY KIND, either express or implied.
See the License for the specific language governing permissions and
limitations under the License.
*/

import React, { ReactNode } from "react";
import { sleep } from "matrix-js-sdk/src/utils";
import { Room, RoomEvent } from "matrix-js-sdk/src/models/room";
import { logger } from "matrix-js-sdk/src/logger";

import { _t } from "../../../../../languageHandler";
import { MatrixClientPeg } from "../../../../../MatrixClientPeg";
import AccessibleButton from "../../../elements/AccessibleButton";
import dis from "../../../../../dispatcher/dispatcher";
import { SettingLevel } from "../../../../../settings/SettingLevel";
import SecureBackupPanel from "../../SecureBackupPanel";
import SettingsStore from "../../../../../settings/SettingsStore";
import { UIFeature } from "../../../../../settings/UIFeature";
import E2eAdvancedPanel, { isE2eAdvancedPanelPossible } from "../../E2eAdvancedPanel";
import { ActionPayload } from "../../../../../dispatcher/payloads";
import CryptographyPanel from "../../CryptographyPanel";
import DevicesPanel from "../../DevicesPanel";
import SettingsFlag from "../../../elements/SettingsFlag";
import CrossSigningPanel from "../../CrossSigningPanel";
import EventIndexPanel from "../../EventIndexPanel";
import InlineSpinner from "../../../elements/InlineSpinner";
import { PosthogAnalytics } from "../../../../../PosthogAnalytics";
import { showDialog as showAnalyticsLearnMoreDialog } from "../../../dialogs/AnalyticsLearnMoreDialog";
import { privateShouldBeEncrypted } from "../../../../../utils/rooms";
import LoginWithQR, { Mode } from "../../../auth/LoginWithQR";
import LoginWithQRSection from "../../devices/LoginWithQRSection";
import type { IServerVersions } from "matrix-js-sdk/src/matrix";
import SettingsTab from "../SettingsTab";
import { SettingsSection } from "../../shared/SettingsSection";
import SettingsSubsection, { SettingsSubsectionText } from "../../shared/SettingsSubsection";

interface IIgnoredUserProps {
    userId: string;
    onUnignored: (userId: string) => void;
    inProgress: boolean;
}

export class IgnoredUser extends React.Component<IIgnoredUserProps> {
    private onUnignoreClicked = (): void => {
        this.props.onUnignored(this.props.userId);
    };

    public render(): React.ReactNode {
        const id = `mx_SecurityUserSettingsTab_ignoredUser_${this.props.userId}`;
        return (
            <div className="mx_SecurityUserSettingsTab_ignoredUser">
                <AccessibleButton
                    onClick={this.onUnignoreClicked}
                    kind="primary_sm"
                    aria-describedby={id}
                    disabled={this.props.inProgress}
                >
                    {_t("Unignore")}
                </AccessibleButton>
                <span id={id}>{this.props.userId}</span>
            </div>
        );
    }
}

interface IProps {
    closeSettingsFn: () => void;
}

interface IState {
    ignoredUserIds: string[];
    waitingUnignored: string[];
    managingInvites: boolean;
    invitedRoomIds: Set<string>;
    showLoginWithQR: Mode | null;
    versions?: IServerVersions;
    // we can't use the capabilities type from the js-sdk because it isn't exported
    capabilities?: Record<string, any>;
}

export default class SecurityUserSettingsTab extends React.Component<IProps, IState> {
    private dispatcherRef?: string;

    public constructor(props: IProps) {
        super(props);

        // Get rooms we're invited to
        const invitedRoomIds = new Set(this.getInvitedRooms().map((room) => room.roomId));

        this.state = {
            ignoredUserIds: MatrixClientPeg.get().getIgnoredUsers(),
            waitingUnignored: [],
            managingInvites: false,
            invitedRoomIds,
            showLoginWithQR: null,
        };
    }

    private onAction = ({ action }: ActionPayload): void => {
        if (action === "ignore_state_changed") {
            const ignoredUserIds = MatrixClientPeg.get().getIgnoredUsers();
            const newWaitingUnignored = this.state.waitingUnignored.filter((e) => ignoredUserIds.includes(e));
            this.setState({ ignoredUserIds, waitingUnignored: newWaitingUnignored });
        }
    };

    public componentDidMount(): void {
        this.dispatcherRef = dis.register(this.onAction);
        MatrixClientPeg.get().on(RoomEvent.MyMembership, this.onMyMembership);
        MatrixClientPeg.get()
            .getVersions()
            .then((versions) => this.setState({ versions }));
        MatrixClientPeg.get()
            .getCapabilities()
            .then((capabilities) => this.setState({ capabilities }));
    }

    public componentWillUnmount(): void {
        if (this.dispatcherRef) dis.unregister(this.dispatcherRef);
        MatrixClientPeg.get().removeListener(RoomEvent.MyMembership, this.onMyMembership);
    }

    private onMyMembership = (room: Room, membership: string): void => {
        if (room.isSpaceRoom()) {
            return;
        }

        if (membership === "invite") {
            this.addInvitedRoom(room);
        } else if (this.state.invitedRoomIds.has(room.roomId)) {
            // The user isn't invited anymore
            this.removeInvitedRoom(room.roomId);
        }
    };

    private addInvitedRoom = (room: Room): void => {
        this.setState(({ invitedRoomIds }) => ({
            invitedRoomIds: new Set(invitedRoomIds).add(room.roomId),
        }));
    };

    private removeInvitedRoom = (roomId: string): void => {
        this.setState(({ invitedRoomIds }) => {
            const newInvitedRoomIds = new Set(invitedRoomIds);
            newInvitedRoomIds.delete(roomId);

            return {
                invitedRoomIds: newInvitedRoomIds,
            };
        });
    };

    private onUserUnignored = async (userId: string): Promise<void> => {
        const { ignoredUserIds, waitingUnignored } = this.state;
        const currentlyIgnoredUserIds = ignoredUserIds.filter((e) => !waitingUnignored.includes(e));

        const index = currentlyIgnoredUserIds.indexOf(userId);
        if (index !== -1) {
            currentlyIgnoredUserIds.splice(index, 1);
            this.setState(({ waitingUnignored }) => ({ waitingUnignored: [...waitingUnignored, userId] }));
            MatrixClientPeg.get().setIgnoredUsers(currentlyIgnoredUserIds);
        }
    };

    private getInvitedRooms = (): Room[] => {
        return MatrixClientPeg.get()
            .getRooms()
            .filter((r) => {
                return r.hasMembershipState(MatrixClientPeg.get().getUserId()!, "invite");
            });
    };

    private manageInvites = async (accept: boolean): Promise<void> => {
        this.setState({
            managingInvites: true,
        });

        // iterate with a normal for loop in order to retry on action failure
        const invitedRoomIdsValues = Array.from(this.state.invitedRoomIds);

        // Execute all acceptances/rejections sequentially
        const cli = MatrixClientPeg.get();
        const action = accept ? cli.joinRoom.bind(cli) : cli.leave.bind(cli);
        for (let i = 0; i < invitedRoomIdsValues.length; i++) {
            const roomId = invitedRoomIdsValues[i];

            // Accept/reject invite
            await action(roomId).then(
                () => {
                    // No error, update invited rooms button
                    this.removeInvitedRoom(roomId);
                },
                async (e): Promise<void> => {
                    // Action failure
                    if (e.errcode === "M_LIMIT_EXCEEDED") {
                        // Add a delay between each invite change in order to avoid rate
                        // limiting by the server.
                        await sleep(e.retry_after_ms || 2500);

                        // Redo last action
                        i--;
                    } else {
                        // Print out error with joining/leaving room
                        logger.warn(e);
                    }
                },
            );
        }

        this.setState({
            managingInvites: false,
        });
    };

    private onAcceptAllInvitesClicked = (): void => {
        this.manageInvites(true);
    };

    private onRejectAllInvitesClicked = (): void => {
        this.manageInvites(false);
    };

    private renderIgnoredUsers(): JSX.Element {
        const { waitingUnignored, ignoredUserIds } = this.state;

        const userIds = !ignoredUserIds?.length
            ? _t("You have no ignored users.")
            : ignoredUserIds.map((u) => {
                  return (
                      <IgnoredUser
                          userId={u}
                          onUnignored={this.onUserUnignored}
                          key={u}
                          inProgress={waitingUnignored.includes(u)}
                      />
                  );
              });

        return (
            <SettingsSubsection heading={_t("Ignored users")}>
                <SettingsSubsectionText>{userIds}</SettingsSubsectionText>
            </SettingsSubsection>
        );
    }

    private renderManageInvites(): ReactNode {
        const { invitedRoomIds } = this.state;

        if (invitedRoomIds.size === 0) {
            return null;
        }

        return (
            <SettingsSubsection heading={_t("Bulk options")}>
                <div className="mx_SecurityUserSettingsTab_bulkOptions">
                    <AccessibleButton
                        onClick={this.onAcceptAllInvitesClicked}
                        kind="primary"
                        disabled={this.state.managingInvites}
                    >
                        {_t("Accept all %(invitedRooms)s invites", { invitedRooms: invitedRoomIds.size })}
                    </AccessibleButton>
                    <AccessibleButton
                        onClick={this.onRejectAllInvitesClicked}
                        kind="danger"
                        disabled={this.state.managingInvites}
                    >
                        {_t("Reject all %(invitedRooms)s invites", { invitedRooms: invitedRoomIds.size })}
                    </AccessibleButton>
                    {this.state.managingInvites ? <InlineSpinner /> : <div />}
                </div>
            </SettingsSubsection>
        );
    }

    private onShowQRClicked = (): void => {
        this.setState({ showLoginWithQR: Mode.Show });
    };

    private onLoginWithQRFinished = (): void => {
        this.setState({ showLoginWithQR: null });
    };

    public render(): React.ReactNode {
        const secureBackup = (
            <SettingsSubsection heading={_t("Secure Backup")}>
                <SecureBackupPanel />
            </SettingsSubsection>
        );

        const eventIndex = (
            <SettingsSubsection heading={_t("Message search")}>
                <EventIndexPanel />
            </SettingsSubsection>
        );

        // XXX: There's no such panel in the current cross-signing designs, but
        // it's useful to have for testing the feature. If there's no interest
        // in having advanced details here once all flows are implemented, we
        // can remove this.
        const crossSigning = (
            <SettingsSubsection heading={_t("Cross-signing")}>
                <CrossSigningPanel />
            </SettingsSubsection>
        );

        let warning;
        if (!privateShouldBeEncrypted()) {
            warning = (
                <div className="mx_SecurityUserSettingsTab_warning">
                    {_t(
                        "Your server admin has disabled end-to-end encryption by default " +
                            "in private rooms & Direct Messages.",
                    )}
                </div>
            );
        }

        let privacySection;
        if (PosthogAnalytics.instance.isEnabled()) {
            const onClickAnalyticsLearnMore = (): void => {
                showAnalyticsLearnMoreDialog({
                    primaryButton: _t("Okay"),
                    hasCancel: false,
                });
            };
            privacySection = (
                <SettingsSection heading={_t("Privacy")}>
                    <SettingsSubsection
                        heading={_t("Analytics")}
                        description={_t(
<<<<<<< HEAD
                            "Share anonymous data to help us identify issues. Nothing personal. " + "No third parties.",
=======
                            "Share anonymous data to help us identify issues. Nothing personal. No third parties.",
>>>>>>> 55336bf9
                        )}
                    >
                        <AccessibleButton kind="link" onClick={onClickAnalyticsLearnMore}>
                            {_t("Learn more")}
                        </AccessibleButton>
                        {PosthogAnalytics.instance.isEnabled() && (
                            <SettingsFlag name="pseudonymousAnalyticsOptIn" level={SettingLevel.ACCOUNT} />
                        )}
                    </SettingsSubsection>
                    <SettingsSubsection heading={_t("Sessions")}>
                        <SettingsFlag name="deviceClientInformationOptIn" level={SettingLevel.ACCOUNT} />
                    </SettingsSubsection>
                </SettingsSection>
            );
        }

        let advancedSection;
        if (SettingsStore.getValue(UIFeature.AdvancedSettings)) {
            const ignoreUsersPanel = this.renderIgnoredUsers();
            const invitesPanel = this.renderManageInvites();
            const e2ePanel = isE2eAdvancedPanelPossible() ? <E2eAdvancedPanel /> : null;
            // only show the section if there's something to show
            if (ignoreUsersPanel || invitesPanel || e2ePanel) {
                advancedSection = (
                    <SettingsSection heading={_t("Advanced")}>
                        {ignoreUsersPanel}
                        {invitesPanel}
                        {e2ePanel}
                    </SettingsSection>
                );
            }
        }

        const useNewSessionManager = SettingsStore.getValue("feature_new_device_manager");
        const devicesSection = useNewSessionManager ? null : (
            <SettingsSection heading={_t("Where you're signed in")} data-testid="devices-section">
                <SettingsSubsectionText>
                    {_t(
                        "Manage your signed-in devices below. " +
                            "A device's name is visible to people you communicate with.",
                    )}
                </SettingsSubsectionText>
                <DevicesPanel />
                <LoginWithQRSection
                    onShowQr={this.onShowQRClicked}
                    versions={this.state.versions}
                    capabilities={this.state.capabilities}
                />
            </SettingsSection>
        );

        const client = MatrixClientPeg.get();

        if (this.state.showLoginWithQR) {
            return (
                <SettingsTab>
                    <LoginWithQR
                        onFinished={this.onLoginWithQRFinished}
                        mode={this.state.showLoginWithQR}
                        client={client}
                    />
                </SettingsTab>
            );
        }

        return (
<<<<<<< HEAD
            //mx_SecurityUserSettingsTab
=======
>>>>>>> 55336bf9
            <SettingsTab>
                {warning}
                {devicesSection}
                <SettingsSection heading={_t("Encryption")}>
                    {secureBackup}
                    {eventIndex}
                    {crossSigning}
                    <CryptographyPanel />
                </SettingsSection>
                {privacySection}
                {advancedSection}
            </SettingsTab>
        );
    }
}<|MERGE_RESOLUTION|>--- conflicted
+++ resolved
@@ -340,11 +340,7 @@
                     <SettingsSubsection
                         heading={_t("Analytics")}
                         description={_t(
-<<<<<<< HEAD
-                            "Share anonymous data to help us identify issues. Nothing personal. " + "No third parties.",
-=======
                             "Share anonymous data to help us identify issues. Nothing personal. No third parties.",
->>>>>>> 55336bf9
                         )}
                     >
                         <AccessibleButton kind="link" onClick={onClickAnalyticsLearnMore}>
@@ -411,10 +407,6 @@
         }
 
         return (
-<<<<<<< HEAD
-            //mx_SecurityUserSettingsTab
-=======
->>>>>>> 55336bf9
             <SettingsTab>
                 {warning}
                 {devicesSection}
