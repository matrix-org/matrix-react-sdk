--- conflicted
+++ resolved
@@ -340,11 +340,7 @@
                     <SettingsSubsection
                         heading={_t("Analytics")}
                         description={_t(
-<<<<<<< HEAD
-                            "Share anonymous data to help us identify issues. Nothing personal. " + "No third parties.",
-=======
                             "Share anonymous data to help us identify issues. Nothing personal. No third parties.",
->>>>>>> d9a61c09
                         )}
                     >
                         <AccessibleButton kind="link" onClick={onClickAnalyticsLearnMore}>
@@ -411,10 +407,6 @@
         }
 
         return (
-<<<<<<< HEAD
-            //mx_SecurityUserSettingsTab
-=======
->>>>>>> d9a61c09
             <SettingsTab>
                 {warning}
                 {devicesSection}
