--- conflicted
+++ resolved
@@ -28,8 +28,9 @@
 const SessionManagerTab: React.FC = () => {
     const { devices, currentDeviceId, isLoading } = useOwnDevices();
 
-<<<<<<< HEAD
-    const currentDevice = devices[currentDeviceId];
+    const { [currentDeviceId]: currentDevice, ...otherDevices } = devices;
+    const shouldShowOtherSessions = Object.keys(otherDevices).length > 0;
+
     const securityCardProps = currentDevice?.isVerified ? {
         variation: DeviceSecurityVariation.Verified,
         heading: _t('Verified session'),
@@ -39,11 +40,7 @@
         heading: _t('Unverified session'),
         description: _t('Verify or sign out from this session for best security and reliability.'),
     };
-=======
-    const { [currentDeviceId]: currentDevice, ...otherDevices } = devices;
-    const shouldShowOtherSessions = Object.keys(otherDevices).length > 0;
 
->>>>>>> 0be622e7
     return <SettingsTab heading={_t('Sessions')}>
         <SettingsSubsection
             heading={_t('Current session')}
