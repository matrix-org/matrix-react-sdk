--- conflicted
+++ resolved
@@ -173,7 +173,10 @@
         setSelectedDeviceIds([]);
     }, [filter, setSelectedDeviceIds]);
 
-<<<<<<< HEAD
+    const signOutAllOtherSessions = shouldShowOtherSessions ? () => {
+        onSignOutOtherDevices(Object.keys(otherDevices));
+    }: undefined;
+
     const [signInWithQrMode, setSignInWithQrMode] = useState<Mode | null>();
 
     return signInWithQrMode ?
@@ -194,6 +197,7 @@
                 saveDeviceName={(deviceName) => saveDeviceName(currentDeviceId, deviceName)}
                 onVerifyCurrentDevice={onVerifyCurrentDevice}
                 onSignOutCurrentDevice={onSignOutCurrentDevice}
+                signOutAllOtherSessions={signOutAllOtherSessions}
             />
             {
                 shouldShowOtherSessions &&
@@ -216,7 +220,9 @@
                         setSelectedDeviceIds={setSelectedDeviceIds}
                         onFilterChange={setFilter}
                         onDeviceExpandToggle={onDeviceExpandToggle}
-                        onRequestDeviceVerification={requestDeviceVerification ? onTriggerDeviceVerification : undefined}
+                        onRequestDeviceVerification={
+                            requestDeviceVerification ? onTriggerDeviceVerification : undefined
+                        }
                         onSignOutDevices={onSignOutOtherDevices}
                         saveDeviceName={saveDeviceName}
                         setPushNotifications={setPushNotifications}
@@ -225,63 +231,9 @@
                     />
                 </SettingsSubsection>
             }
-            <LoginWithQRSection onScanQr={() => setSignInWithQrMode(Mode.SCAN)} onShowQr={() => setSignInWithQrMode(Mode.SHOW)}/>
+            <LoginWithQRSection onScanQr={() => setSignInWithQrMode(Mode.SCAN)} onShowQr={() => setSignInWithQrMode(Mode.SHOW)} />
         </SettingsTab>
     ;
-=======
-    const signOutAllOtherSessions = shouldShowOtherSessions ? () => {
-        onSignOutOtherDevices(Object.keys(otherDevices));
-    }: undefined;
-
-    return <SettingsTab heading={_t('Sessions')}>
-        <SecurityRecommendations
-            devices={devices}
-            goToFilteredList={onGoToFilteredList}
-            currentDeviceId={currentDeviceId}
-        />
-        <CurrentDeviceSection
-            device={currentDevice}
-            localNotificationSettings={localNotificationSettings.get(currentDeviceId)}
-            setPushNotifications={setPushNotifications}
-            isSigningOut={signingOutDeviceIds.includes(currentDeviceId)}
-            isLoading={isLoadingDeviceList}
-            saveDeviceName={(deviceName) => saveDeviceName(currentDeviceId, deviceName)}
-            onVerifyCurrentDevice={onVerifyCurrentDevice}
-            onSignOutCurrentDevice={onSignOutCurrentDevice}
-            signOutAllOtherSessions={signOutAllOtherSessions}
-        />
-        {
-            shouldShowOtherSessions &&
-            <SettingsSubsection
-                heading={_t('Other sessions')}
-                description={_t(
-                    `For best security, verify your sessions and sign out ` +
-                    `from any session that you don't recognize or use anymore.`,
-                )}
-                data-testid='other-sessions-section'
-            >
-                <FilteredDeviceList
-                    devices={otherDevices}
-                    pushers={pushers}
-                    localNotificationSettings={localNotificationSettings}
-                    filter={filter}
-                    expandedDeviceIds={expandedDeviceIds}
-                    signingOutDeviceIds={signingOutDeviceIds}
-                    selectedDeviceIds={selectedDeviceIds}
-                    setSelectedDeviceIds={setSelectedDeviceIds}
-                    onFilterChange={setFilter}
-                    onDeviceExpandToggle={onDeviceExpandToggle}
-                    onRequestDeviceVerification={requestDeviceVerification ? onTriggerDeviceVerification : undefined}
-                    onSignOutDevices={onSignOutOtherDevices}
-                    saveDeviceName={saveDeviceName}
-                    setPushNotifications={setPushNotifications}
-                    ref={filteredDeviceListRef}
-                    supportsMSC3881={supportsMSC3881}
-                />
-            </SettingsSubsection>
-        }
-    </SettingsTab>;
->>>>>>> 49d9e752
 };
 
 export default SessionManagerTab;