/*
Copyright 2022 The Matrix.org Foundation C.I.C.

Licensed under the Apache License, Version 2.0 (the "License");
you may not use this file except in compliance with the License.
You may obtain a copy of the License at

    http://www.apache.org/licenses/LICENSE-2.0

Unless required by applicable law or agreed to in writing, software
distributed under the License is distributed on an "AS IS" BASIS,
WITHOUT WARRANTIES OR CONDITIONS OF ANY KIND, either express or implied.
See the License for the specific language governing permissions and
limitations under the License.
*/

import React from 'react';

import { _t } from "../../../../../languageHandler";
import Spinner from '../../../elements/Spinner';
import { useOwnDevices } from '../../devices/useOwnDevices';
import DeviceTile from '../../devices/DeviceTile';
import SettingsSubsection from '../../shared/SettingsSubsection';
import SettingsTab from '../SettingsTab';

const SessionManagerTab: React.FC = () => {
    const { devices, currentDeviceId, isLoading } = useOwnDevices();

    const currentDevice = devices[currentDeviceId];
    return <SettingsTab heading={_t('Sessions')}>
        <SettingsSubsection
            heading={_t('Current session')}
<<<<<<< HEAD
        />
=======
            data-testid='current-session-section'
        >
            { isLoading && <Spinner /> }
            { !!currentDevice && <DeviceTile
                device={currentDevice}
            /> }
        </SettingsSubsection>
>>>>>>> 988cd335
    </SettingsTab>;
};

export default SessionManagerTab;<|MERGE_RESOLUTION|>--- conflicted
+++ resolved
@@ -30,9 +30,6 @@
     return <SettingsTab heading={_t('Sessions')}>
         <SettingsSubsection
             heading={_t('Current session')}
-<<<<<<< HEAD
-        />
-=======
             data-testid='current-session-section'
         >
             { isLoading && <Spinner /> }
@@ -40,7 +37,6 @@
                 device={currentDevice}
             /> }
         </SettingsSubsection>
->>>>>>> 988cd335
     </SettingsTab>;
 };
 
