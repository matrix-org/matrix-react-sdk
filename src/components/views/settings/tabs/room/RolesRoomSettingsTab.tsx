/*
Copyright 2019-2021 The Matrix.org Foundation C.I.C.

Licensed under the Apache License, Version 2.0 (the "License");
you may not use this file except in compliance with the License.
You may obtain a copy of the License at

    http://www.apache.org/licenses/LICENSE-2.0

Unless required by applicable law or agreed to in writing, software
distributed under the License is distributed on an "AS IS" BASIS,
WITHOUT WARRANTIES OR CONDITIONS OF ANY KIND, either express or implied.
See the License for the specific language governing permissions and
limitations under the License.
*/

import React from "react";
import { EventType, RoomMember, RoomState, RoomStateEvent, Room, IContent } from "matrix-js-sdk/src/matrix";
import { logger } from "matrix-js-sdk/src/logger";
import { throttle, get } from "lodash";
<<<<<<< HEAD
import { compare } from "matrix-js-sdk/src/utils";
import { RoomPowerLevelsEventContent } from "matrix-js-sdk/src/types";
=======
>>>>>>> 79c50db0

import { _t, _td, TranslationKey } from "../../../../../languageHandler";
import AccessibleButton from "../../../elements/AccessibleButton";
import Modal from "../../../../../Modal";
import ErrorDialog from "../../../dialogs/ErrorDialog";
import PowerSelector from "../../../elements/PowerSelector";
import SettingsFieldset from "../../SettingsFieldset";
import SettingsStore from "../../../../../settings/SettingsStore";
import { VoiceBroadcastInfoEventType } from "../../../../../voice-broadcast";
import { ElementCall } from "../../../../../models/Call";
import SdkConfig, { DEFAULTS } from "../../../../../SdkConfig";
import { AddPrivilegedUsers } from "../../AddPrivilegedUsers";
import SettingsTab from "../SettingsTab";
import { SettingsSection } from "../../shared/SettingsSection";
import MatrixClientContext from "../../../../../contexts/MatrixClientContext";
import { PowerLevelSelector } from "../../PowerLevelSelector";

interface IEventShowOpts {
    isState?: boolean;
    hideForSpace?: boolean;
    hideForRoom?: boolean;
}

interface IPowerLevelDescriptor {
    desc: string;
    defaultValue: number;
    hideForSpace?: boolean;
}

const plEventsToShow: Record<string, IEventShowOpts> = {
    // If an event is listed here, it will be shown in the PL settings. Defaults will be calculated.
    [EventType.RoomAvatar]: { isState: true },
    [EventType.RoomName]: { isState: true },
    [EventType.RoomCanonicalAlias]: { isState: true },
    [EventType.SpaceChild]: { isState: true, hideForRoom: true },
    [EventType.RoomHistoryVisibility]: { isState: true, hideForSpace: true },
    [EventType.RoomPowerLevels]: { isState: true },
    [EventType.RoomTopic]: { isState: true },
    [EventType.RoomTombstone]: { isState: true, hideForSpace: true },
    [EventType.RoomEncryption]: { isState: true, hideForSpace: true },
    [EventType.RoomServerAcl]: { isState: true, hideForSpace: true },
    [EventType.RoomPinnedEvents]: { isState: true, hideForSpace: true },
    [EventType.Reaction]: { isState: false, hideForSpace: true },
    [EventType.RoomRedaction]: { isState: false, hideForSpace: true },

    // MSC3401: Native Group VoIP signaling
    [ElementCall.CALL_EVENT_TYPE.name]: { isState: true, hideForSpace: true },
    [ElementCall.MEMBER_EVENT_TYPE.name]: { isState: true, hideForSpace: true },

    // TODO: Enable support for m.widget event type (https://github.com/vector-im/element-web/issues/13111)
    "im.vector.modular.widgets": { isState: true, hideForSpace: true },
    [VoiceBroadcastInfoEventType]: { isState: true, hideForSpace: true },
};

// parse a string as an integer; if the input is undefined, or cannot be parsed
// as an integer, return a default.
function parseIntWithDefault(val: string, def: number): number {
    const res = parseInt(val);
    return isNaN(res) ? def : res;
}

interface IBannedUserProps {
    canUnban?: boolean;
    member: RoomMember;
    by: string;
    reason?: string;
}

export class BannedUser extends React.Component<IBannedUserProps> {
    public static contextType = MatrixClientContext;
    public context!: React.ContextType<typeof MatrixClientContext>;

    private onUnbanClick = (): void => {
        this.context.unban(this.props.member.roomId, this.props.member.userId).catch((err) => {
            logger.error("Failed to unban: " + err);
            Modal.createDialog(ErrorDialog, {
                title: _t("common|error"),
                description: _t("room_settings|permissions|error_unbanning"),
            });
        });
    };

    public render(): React.ReactNode {
        let unbanButton;

        if (this.props.canUnban) {
            unbanButton = (
                <AccessibleButton
                    className="mx_RolesRoomSettingsTab_unbanBtn"
                    kind="danger_sm"
                    onClick={this.onUnbanClick}
                >
                    {_t("action|unban")}
                </AccessibleButton>
            );
        }

        const userId = this.props.member.name === this.props.member.userId ? null : this.props.member.userId;
        return (
            <li>
                {unbanButton}
                <span title={_t("room_settings|permissions|banned_by", { displayName: this.props.by })}>
                    <strong>{this.props.member.name}</strong> {userId}
                    {this.props.reason
                        ? " " + _t("room_settings|permissions|ban_reason") + ": " + this.props.reason
                        : ""}
                </span>
            </li>
        );
    }
}

interface IProps {
    room: Room;
}

export default class RolesRoomSettingsTab extends React.Component<IProps> {
    public static contextType = MatrixClientContext;
    public context!: React.ContextType<typeof MatrixClientContext>;

    public componentDidMount(): void {
        this.context.on(RoomStateEvent.Update, this.onRoomStateUpdate);
    }

    public componentWillUnmount(): void {
        const client = this.context;
        if (client) {
            client.removeListener(RoomStateEvent.Update, this.onRoomStateUpdate);
        }
    }

    private onRoomStateUpdate = (state: RoomState): void => {
        if (state.roomId !== this.props.room.roomId) return;
        this.onThisRoomMembership();
    };

    private onThisRoomMembership = throttle(
        () => {
            this.forceUpdate();
        },
        200,
        { leading: true, trailing: true },
    );

    private populateDefaultPlEvents(
        eventsSection: Record<string, number>,
        stateLevel: number,
        eventsLevel: number,
    ): void {
        for (const desiredEvent of Object.keys(plEventsToShow)) {
            if (!(desiredEvent in eventsSection)) {
                eventsSection[desiredEvent] = plEventsToShow[desiredEvent].isState ? stateLevel : eventsLevel;
            }
        }
    }

    private onPowerLevelsChanged = async (value: number, powerLevelKey: string): Promise<void> => {
        const client = this.context;
        const room = this.props.room;
        const plEvent = room.currentState.getStateEvents(EventType.RoomPowerLevels, "");
        let plContent = plEvent?.getContent<RoomPowerLevelsEventContent>() ?? {};

        // Clone the power levels just in case
        plContent = Object.assign({}, plContent);

        const eventsLevelPrefix = "event_levels_";

        if (powerLevelKey.startsWith(eventsLevelPrefix)) {
            // deep copy "events" object, Object.assign itself won't deep copy
            plContent["events"] = Object.assign({}, plContent["events"] || {});
            plContent["events"][powerLevelKey.slice(eventsLevelPrefix.length)] = value;
        } else {
            const keyPath = powerLevelKey.split(".");
            let parentObj: IContent = {};
            let currentObj: IContent = plContent;
            for (const key of keyPath) {
                if (!currentObj[key]) {
                    currentObj[key] = {};
                }
                parentObj = currentObj;
                currentObj = currentObj[key];
            }
            parentObj[keyPath[keyPath.length - 1]] = value;
        }

        try {
            await client.sendStateEvent(this.props.room.roomId, EventType.RoomPowerLevels, plContent);
        } catch (e) {
            logger.error(e);

            Modal.createDialog(ErrorDialog, {
                title: _t("room_settings|permissions|error_changing_pl_reqs_title"),
                description: _t("room_settings|permissions|error_changing_pl_reqs_description"),
            });

            // Rethrow so that the PowerSelector can roll back
            throw e;
        }
    };

    private onUserPowerLevelChanged = async (value: number, powerLevelKey: string): Promise<void> => {
        const client = this.context;
        const room = this.props.room;
        const plEvent = room.currentState.getStateEvents(EventType.RoomPowerLevels, "");
        let plContent = plEvent?.getContent<RoomPowerLevelsEventContent>() ?? {};

        // Clone the power levels just in case
        plContent = Object.assign({}, plContent);

        // powerLevelKey should be a user ID
        if (!plContent["users"]) plContent["users"] = {};
        plContent["users"][powerLevelKey] = value;

        try {
            await client.sendStateEvent(this.props.room.roomId, EventType.RoomPowerLevels, plContent);
        } catch (e) {
            logger.error(e);

            Modal.createDialog(ErrorDialog, {
                title: _t("room_settings|permissions|error_changing_pl_title"),
                description: _t("room_settings|permissions|error_changing_pl_description"),
            });
        }
    };

    public render(): React.ReactNode {
        const client = this.context;
        const room = this.props.room;
        const isSpaceRoom = room.isSpaceRoom();

        const plEvent = room.currentState.getStateEvents(EventType.RoomPowerLevels, "");
        const plContent = plEvent ? plEvent.getContent() || {} : {};
        const canChangeLevels = room.currentState.mayClientSendStateEvent(EventType.RoomPowerLevels, client);

        const plEventsToLabels: Record<EventType | string, TranslationKey | null> = {
            // These will be translated for us later.
            [EventType.RoomAvatar]: isSpaceRoom
                ? _td("room_settings|permissions|m.room.avatar_space")
                : _td("room_settings|permissions|m.room.avatar"),
            [EventType.RoomName]: isSpaceRoom
                ? _td("room_settings|permissions|m.room.name_space")
                : _td("room_settings|permissions|m.room.name"),
            [EventType.RoomCanonicalAlias]: isSpaceRoom
                ? _td("room_settings|permissions|m.room.canonical_alias_space")
                : _td("room_settings|permissions|m.room.canonical_alias"),
            [EventType.SpaceChild]: _td("room_settings|permissions|m.space.child"),
            [EventType.RoomHistoryVisibility]: _td("room_settings|permissions|m.room.history_visibility"),
            [EventType.RoomPowerLevels]: _td("room_settings|permissions|m.room.power_levels"),
            [EventType.RoomTopic]: isSpaceRoom
                ? _td("room_settings|permissions|m.room.topic_space")
                : _td("room_settings|permissions|m.room.topic"),
            [EventType.RoomTombstone]: _td("room_settings|permissions|m.room.tombstone"),
            [EventType.RoomEncryption]: _td("room_settings|permissions|m.room.encryption"),
            [EventType.RoomServerAcl]: _td("room_settings|permissions|m.room.server_acl"),
            [EventType.Reaction]: _td("room_settings|permissions|m.reaction"),
            [EventType.RoomRedaction]: _td("room_settings|permissions|m.room.redaction"),

            // TODO: Enable support for m.widget event type (https://github.com/vector-im/element-web/issues/13111)
            "im.vector.modular.widgets": isSpaceRoom ? null : _td("room_settings|permissions|m.widget"),
            [VoiceBroadcastInfoEventType]: _td("room_settings|permissions|io.element.voice_broadcast_info"),
        };

        if (SettingsStore.getValue("feature_pinning")) {
            plEventsToLabels[EventType.RoomPinnedEvents] = _td("room_settings|permissions|m.room.pinned_events");
        }
        // MSC3401: Native Group VoIP signaling
        if (SettingsStore.getValue("feature_group_calls")) {
            plEventsToLabels[ElementCall.CALL_EVENT_TYPE.name] = _td("room_settings|permissions|m.call");
            plEventsToLabels[ElementCall.MEMBER_EVENT_TYPE.name] = _td("room_settings|permissions|m.call.member");
        }

        const powerLevelDescriptors: Record<string, IPowerLevelDescriptor> = {
            "users_default": {
                desc: _t("room_settings|permissions|users_default"),
                defaultValue: 0,
            },
            "events_default": {
                desc: _t("room_settings|permissions|events_default"),
                defaultValue: 0,
                hideForSpace: true,
            },
            "invite": {
                desc: _t("room_settings|permissions|invite"),
                defaultValue: 0,
            },
            "state_default": {
                desc: _t("room_settings|permissions|state_default"),
                defaultValue: 50,
            },
            "kick": {
                desc: _t("room_settings|permissions|kick"),
                defaultValue: 50,
            },
            "ban": {
                desc: _t("room_settings|permissions|ban"),
                defaultValue: 50,
            },
            "redact": {
                desc: _t("room_settings|permissions|redact"),
                defaultValue: 50,
                hideForSpace: true,
            },
            "notifications.room": {
                desc: _t("room_settings|permissions|notifications.room"),
                defaultValue: 50,
                hideForSpace: true,
            },
        };

        const eventsLevels = plContent.events || {};
        const userLevels = plContent.users || {};
        const banLevel = parseIntWithDefault(plContent.ban, powerLevelDescriptors.ban.defaultValue);
        const defaultUserLevel = parseIntWithDefault(
            plContent.users_default,
            powerLevelDescriptors.users_default.defaultValue,
        );

        let currentUserLevel = userLevels[client.getUserId()!];
        if (currentUserLevel === undefined) {
            currentUserLevel = defaultUserLevel;
        }

        this.populateDefaultPlEvents(
            eventsLevels,
            parseIntWithDefault(plContent.state_default, powerLevelDescriptors.state_default.defaultValue),
            parseIntWithDefault(plContent.events_default, powerLevelDescriptors.events_default.defaultValue),
        );

        let privilegedUsersSection = <div>{_t("room_settings|permissions|no_privileged_users")}</div>;
        let mutedUsersSection;
        if (Object.keys(userLevels).length) {
            privilegedUsersSection = (
                <PowerLevelSelector
                    title={_t("room_settings|permissions|privileged_users_section")}
                    userLevels={userLevels}
                    canChangeLevels={canChangeLevels}
                    currentUserLevel={currentUserLevel}
                    onClick={this.onUserPowerLevelChanged}
                    filter={(user) => userLevels[user] > defaultUserLevel}
                >
                    <div>{_t("room_settings|permissions|no_privileged_users")}</div>
                </PowerLevelSelector>
            );

            mutedUsersSection = (
                <PowerLevelSelector
                    title={_t("room_settings|permissions|muted_users_section")}
                    userLevels={userLevels}
                    canChangeLevels={canChangeLevels}
                    currentUserLevel={currentUserLevel}
                    onClick={this.onUserPowerLevelChanged}
                    filter={(user) => userLevels[user] < defaultUserLevel}
                />
            );
        }

        const banned = room.getMembersWithMembership("ban");
        let bannedUsersSection: JSX.Element | undefined;
        if (banned?.length) {
            const canBanUsers = currentUserLevel >= banLevel;
            bannedUsersSection = (
                <SettingsFieldset legend={_t("room_settings|permissions|banned_users_section")}>
                    <ul className="mx_RolesRoomSettingsTab_bannedList">
                        {banned.map((member) => {
                            const banEvent = member.events.member?.getContent();
                            const bannedById = member.events.member?.getSender();
                            const sender = bannedById ? room.getMember(bannedById) : undefined;
                            const bannedBy = sender?.name || bannedById; // fallback to mxid
                            return (
                                <BannedUser
                                    key={member.userId}
                                    canUnban={canBanUsers}
                                    member={member}
                                    reason={banEvent?.reason}
                                    by={bannedBy!}
                                />
                            );
                        })}
                    </ul>
                </SettingsFieldset>
            );
        }

        const powerSelectors = Object.keys(powerLevelDescriptors)
            .map((key, index) => {
                const descriptor = powerLevelDescriptors[key];
                if (isSpaceRoom && descriptor.hideForSpace) {
                    return null;
                }

                const value = parseIntWithDefault(get(plContent, key), descriptor.defaultValue);
                return (
                    <div key={index} className="">
                        <PowerSelector
                            label={descriptor.desc}
                            value={value}
                            usersDefault={defaultUserLevel}
                            disabled={!canChangeLevels || currentUserLevel < value}
                            powerLevelKey={key} // Will be sent as the second parameter to `onChange`
                            onChange={this.onPowerLevelsChanged}
                        />
                    </div>
                );
            })
            .filter(Boolean);

        // hide the power level selector for enabling E2EE if it the room is already encrypted
        if (client.isRoomEncrypted(this.props.room.roomId)) {
            delete eventsLevels[EventType.RoomEncryption];
        }

        const eventPowerSelectors = Object.keys(eventsLevels)
            .map((eventType, i) => {
                if (isSpaceRoom && plEventsToShow[eventType]?.hideForSpace) {
                    return null;
                } else if (!isSpaceRoom && plEventsToShow[eventType]?.hideForRoom) {
                    return null;
                }

                const translationKeyForEvent = plEventsToLabels[eventType];
                let label: string;
                if (translationKeyForEvent) {
                    const brand = SdkConfig.get("element_call").brand ?? DEFAULTS.element_call.brand;
                    label = _t(translationKeyForEvent, { brand });
                } else {
                    label = _t("room_settings|permissions|send_event_type", { eventType });
                }
                return (
                    <div key={eventType}>
                        <PowerSelector
                            label={label}
                            value={eventsLevels[eventType]}
                            usersDefault={defaultUserLevel}
                            disabled={!canChangeLevels || currentUserLevel < eventsLevels[eventType]}
                            powerLevelKey={"event_levels_" + eventType}
                            onChange={this.onPowerLevelsChanged}
                        />
                    </div>
                );
            })
            .filter(Boolean);

        return (
            <SettingsTab>
                <SettingsSection heading={_t("room_settings|permissions|title")}>
                    {privilegedUsersSection}
                    {canChangeLevels && <AddPrivilegedUsers room={room} defaultUserLevel={defaultUserLevel} />}
                    {mutedUsersSection}
                    {bannedUsersSection}
                    <SettingsFieldset
                        legend={_t("room_settings|permissions|permissions_section")}
                        description={
                            isSpaceRoom
                                ? _t("room_settings|permissions|permissions_section_description_space")
                                : _t("room_settings|permissions|permissions_section_description_room")
                        }
                    >
                        {powerSelectors}
                        {eventPowerSelectors}
                    </SettingsFieldset>
                </SettingsSection>
            </SettingsTab>
        );
    }
}<|MERGE_RESOLUTION|>--- conflicted
+++ resolved
@@ -18,11 +18,7 @@
 import { EventType, RoomMember, RoomState, RoomStateEvent, Room, IContent } from "matrix-js-sdk/src/matrix";
 import { logger } from "matrix-js-sdk/src/logger";
 import { throttle, get } from "lodash";
-<<<<<<< HEAD
-import { compare } from "matrix-js-sdk/src/utils";
 import { RoomPowerLevelsEventContent } from "matrix-js-sdk/src/types";
-=======
->>>>>>> 79c50db0
 
 import { _t, _td, TranslationKey } from "../../../../../languageHandler";
 import AccessibleButton from "../../../elements/AccessibleButton";
