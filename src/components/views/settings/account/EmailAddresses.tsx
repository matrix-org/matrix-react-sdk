--- conflicted
+++ resolved
@@ -181,11 +181,7 @@
             return;
         }
 
-<<<<<<< HEAD
-        const task = new AddThreepid(MatrixClientPeg.get());
-=======
         const task = new AddThreepid(MatrixClientPeg.safeGet());
->>>>>>> 44f51fd1
         this.setState({ verifying: true, continueDisabled: true, addTask: task });
 
         task.addEmailAddress(email)
