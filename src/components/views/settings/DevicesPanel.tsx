/*
Copyright 2016 - 2023 The Matrix.org Foundation C.I.C.

Licensed under the Apache License, Version 2.0 (the "License");
you may not use this file except in compliance with the License.
You may obtain a copy of the License at

    http://www.apache.org/licenses/LICENSE-2.0

Unless required by applicable law or agreed to in writing, software
distributed under the License is distributed on an "AS IS" BASIS,
WITHOUT WARRANTIES OR CONDITIONS OF ANY KIND, either express or implied.
See the License for the specific language governing permissions and
limitations under the License.
*/

import React from "react";
import classNames from "classnames";
import { IMyDevice } from "matrix-js-sdk/src/client";
import { logger } from "matrix-js-sdk/src/logger";
import { CryptoEvent } from "matrix-js-sdk/src/crypto";

import { _t } from "../../../languageHandler";
import DevicesPanelEntry from "./DevicesPanelEntry";
import Spinner from "../elements/Spinner";
import AccessibleButton from "../elements/AccessibleButton";
import { deleteDevicesWithInteractiveAuth } from "./devices/deleteDevices";
import MatrixClientContext from "../../../contexts/MatrixClientContext";
import { isDeviceVerified } from "../../../utils/device/isDeviceVerified";

interface IProps {
    className?: string;
}

interface IState {
    devices: IMyDevice[];
    deviceLoadError?: string;
    selectedDevices: string[];
    deleting?: boolean;
}

export default class DevicesPanel extends React.Component<IProps, IState> {
    public static contextType = MatrixClientContext;
    public context!: React.ContextType<typeof MatrixClientContext>;
    private unmounted = false;

    public constructor(props: IProps) {
        super(props);
        this.state = {
            devices: [],
            selectedDevices: [],
        };
        this.loadDevices = this.loadDevices.bind(this);
    }

    public componentDidMount(): void {
        this.context.on(CryptoEvent.DevicesUpdated, this.onDevicesUpdated);
        this.loadDevices();
    }

    public componentWillUnmount(): void {
        this.context.off(CryptoEvent.DevicesUpdated, this.onDevicesUpdated);
        this.unmounted = true;
    }

    private onDevicesUpdated = (users: string[]): void => {
        if (!users.includes(this.context.getUserId()!)) return;
        this.loadDevices();
    };

    private loadDevices(): void {
        const cli = this.context;
        cli.getDevices().then(
            (resp) => {
                if (this.unmounted) {
                    return;
                }

<<<<<<< HEAD
                const crossSigningInfo = cli.getStoredCrossSigningForUser(cli.getUserId()!);
                this.setState((state) => {
=======
                this.setState((state, props) => {
>>>>>>> 8f7f855a
                    const deviceIds = resp.devices.map((device) => device.device_id);
                    const selectedDevices = state.selectedDevices.filter((deviceId) => deviceIds.includes(deviceId));
                    return {
                        devices: resp.devices || [],
                        selectedDevices,
                    };
                });
            },
            (error) => {
                if (this.unmounted) {
                    return;
                }
                let errtxt;
                if (error.httpStatus == 404) {
                    // 404 probably means the HS doesn't yet support the API.
                    errtxt = _t("Your homeserver does not support device management.");
                } else {
                    logger.error("Error loading sessions:", error);
                    errtxt = _t("Unable to load device list");
                }
                this.setState({ deviceLoadError: errtxt });
            },
        );
    }

    /*
     * compare two devices, sorting from most-recently-seen to least-recently-seen
     * (and then, for stability, by device id)
     */
    private deviceCompare(a: IMyDevice, b: IMyDevice): number {
        // return < 0 if a comes before b, > 0 if a comes after b.
        const lastSeenDelta = (b.last_seen_ts || 0) - (a.last_seen_ts || 0);

        if (lastSeenDelta !== 0) {
            return lastSeenDelta;
        }

        const idA = a.device_id;
        const idB = b.device_id;
        return idA < idB ? -1 : idA > idB ? 1 : 0;
    }

    private isDeviceVerified(device: IMyDevice): boolean | null {
<<<<<<< HEAD
        try {
            const cli = this.context;
            const deviceInfo = cli.getStoredDevice(cli.getUserId()!, device.device_id);
            return (
                this.state.crossSigningInfo
                    ?.checkDeviceTrust(this.state.crossSigningInfo, deviceInfo, false, true)
                    .isCrossSigningVerified() ?? null
            );
        } catch (e) {
            console.error("Error getting device cross-signing info", e);
            return null;
        }
=======
        return isDeviceVerified(device, this.context);
>>>>>>> 8f7f855a
    }

    private onDeviceSelectionToggled = (device: IMyDevice): void => {
        if (this.unmounted) {
            return;
        }

        const deviceId = device.device_id;
        this.setState((state, props) => {
            // Make a copy of the selected devices, then add or remove the device
            const selectedDevices = state.selectedDevices.slice();

            const i = selectedDevices.indexOf(deviceId);
            if (i === -1) {
                selectedDevices.push(deviceId);
            } else {
                selectedDevices.splice(i, 1);
            }

            return { selectedDevices };
        });
    };

    private selectAll = (devices: IMyDevice[]): void => {
        this.setState((state, props) => {
            const selectedDevices = state.selectedDevices.slice();

            for (const device of devices) {
                const deviceId = device.device_id;
                if (!selectedDevices.includes(deviceId)) {
                    selectedDevices.push(deviceId);
                }
            }

            return { selectedDevices };
        });
    };

    private deselectAll = (devices: IMyDevice[]): void => {
        this.setState((state, props) => {
            const selectedDevices = state.selectedDevices.slice();

            for (const device of devices) {
                const deviceId = device.device_id;
                const i = selectedDevices.indexOf(deviceId);
                if (i !== -1) {
                    selectedDevices.splice(i, 1);
                }
            }

            return { selectedDevices };
        });
    };

    private onDeleteClick = async (): Promise<void> => {
        if (this.state.selectedDevices.length === 0) {
            return;
        }

        this.setState({
            deleting: true,
        });

        try {
            await deleteDevicesWithInteractiveAuth(this.context, this.state.selectedDevices, (success) => {
                if (success) {
                    // Reset selection to [], update device list
                    this.setState({
                        selectedDevices: [],
                    });
                    this.loadDevices();
                }
                this.setState({
                    deleting: false,
                });
            });
        } catch (error) {
            logger.error("Error deleting sessions", error);
            this.setState({
                deleting: false,
            });
        }
    };

    private renderDevice = (device: IMyDevice): JSX.Element => {
        const myDeviceId = this.context.getDeviceId();
        const myDevice = this.state.devices.find((device) => device.device_id === myDeviceId);

        const isOwnDevice = device.device_id === myDeviceId;

        // If our own device is unverified, it can't verify other
        // devices, it can only request verification for itself
        const canBeVerified = (myDevice && this.isDeviceVerified(myDevice)) || isOwnDevice;

        return (
            <DevicesPanelEntry
                key={device.device_id}
                device={device}
                selected={this.state.selectedDevices.includes(device.device_id)}
                isOwnDevice={isOwnDevice}
                verified={this.isDeviceVerified(device)}
                canBeVerified={canBeVerified}
                onDeviceChange={this.loadDevices}
                onDeviceToggled={this.onDeviceSelectionToggled}
            />
        );
    };

    public render(): React.ReactNode {
        const loadError = <div className={classNames(this.props.className, "error")}>{this.state.deviceLoadError}</div>;

        if (this.state.deviceLoadError !== undefined) {
            return loadError;
        }

        const devices = this.state.devices;
        if (devices === undefined) {
            // still loading
            return <Spinner />;
        }

        const myDeviceId = this.context.getDeviceId();
        const myDevice = devices.find((device) => device.device_id === myDeviceId);

        if (!myDevice) {
            return loadError;
        }

        const otherDevices = devices.filter((device) => device.device_id !== myDeviceId);
        otherDevices.sort(this.deviceCompare);

        const verifiedDevices: IMyDevice[] = [];
        const unverifiedDevices: IMyDevice[] = [];
        const nonCryptoDevices: IMyDevice[] = [];
        for (const device of otherDevices) {
            const verified = this.isDeviceVerified(device);
            if (verified === true) {
                verifiedDevices.push(device);
            } else if (verified === false) {
                unverifiedDevices.push(device);
            } else {
                nonCryptoDevices.push(device);
            }
        }

        const section = (trustIcon: JSX.Element, title: string, deviceList: IMyDevice[]): JSX.Element => {
            if (deviceList.length === 0) {
                return <React.Fragment />;
            }

            let selectButton: JSX.Element | undefined;
            if (deviceList.length > 1) {
                const anySelected = deviceList.some((device) => this.state.selectedDevices.includes(device.device_id));
                const buttonAction = anySelected
                    ? () => {
                          this.deselectAll(deviceList);
                      }
                    : () => {
                          this.selectAll(deviceList);
                      };
                const buttonText = anySelected ? _t("Deselect all") : _t("Select all");
                selectButton = (
                    <div className="mx_DevicesPanel_header_button">
                        <AccessibleButton
                            className="mx_DevicesPanel_selectButton"
                            kind="secondary"
                            onClick={buttonAction}
                        >
                            {buttonText}
                        </AccessibleButton>
                    </div>
                );
            }

            return (
                <React.Fragment>
                    <hr />
                    <div className="mx_DevicesPanel_header">
                        <div className="mx_DevicesPanel_header_trust">{trustIcon}</div>
                        <div className="mx_DevicesPanel_header_title">{title}</div>
                        {selectButton}
                    </div>
                    {deviceList.map(this.renderDevice)}
                </React.Fragment>
            );
        };

        const verifiedDevicesSection = section(
            <span className="mx_DevicesPanel_header_icon mx_E2EIcon mx_E2EIcon_verified" />,
            _t("Verified devices"),
            verifiedDevices,
        );

        const unverifiedDevicesSection = section(
            <span className="mx_DevicesPanel_header_icon mx_E2EIcon mx_E2EIcon_warning" />,
            _t("Unverified devices"),
            unverifiedDevices,
        );

        const nonCryptoDevicesSection = section(
            <React.Fragment />,
            _t("Devices without encryption support"),
            nonCryptoDevices,
        );

        const deleteButton = this.state.deleting ? (
            <Spinner w={22} h={22} />
        ) : (
            <AccessibleButton
                className="mx_DevicesPanel_deleteButton"
                onClick={this.onDeleteClick}
                kind="danger_outline"
                disabled={this.state.selectedDevices.length === 0}
                data-testid="sign-out-devices-btn"
            >
                {_t("Sign out %(count)s selected devices", { count: this.state.selectedDevices.length })}
            </AccessibleButton>
        );

        const otherDevicesSection =
            otherDevices.length > 0 ? (
                <React.Fragment>
                    {verifiedDevicesSection}
                    {unverifiedDevicesSection}
                    {nonCryptoDevicesSection}
                    {deleteButton}
                </React.Fragment>
            ) : (
                <React.Fragment>
                    <hr />
                    <div className="mx_DevicesPanel_noOtherDevices">
                        {_t("You aren't signed into any other devices.")}
                    </div>
                </React.Fragment>
            );

        const classes = classNames(this.props.className, "mx_DevicesPanel");
        return (
            <div className={classes}>
                <div className="mx_DevicesPanel_header">
                    <div className="mx_DevicesPanel_header_title">{_t("This device")}</div>
                </div>
                {this.renderDevice(myDevice)}
                {otherDevicesSection}
            </div>
        );
    }
}<|MERGE_RESOLUTION|>--- conflicted
+++ resolved
@@ -76,12 +76,7 @@
                     return;
                 }
 
-<<<<<<< HEAD
-                const crossSigningInfo = cli.getStoredCrossSigningForUser(cli.getUserId()!);
-                this.setState((state) => {
-=======
                 this.setState((state, props) => {
->>>>>>> 8f7f855a
                     const deviceIds = resp.devices.map((device) => device.device_id);
                     const selectedDevices = state.selectedDevices.filter((deviceId) => deviceIds.includes(deviceId));
                     return {
@@ -125,22 +120,7 @@
     }
 
     private isDeviceVerified(device: IMyDevice): boolean | null {
-<<<<<<< HEAD
-        try {
-            const cli = this.context;
-            const deviceInfo = cli.getStoredDevice(cli.getUserId()!, device.device_id);
-            return (
-                this.state.crossSigningInfo
-                    ?.checkDeviceTrust(this.state.crossSigningInfo, deviceInfo, false, true)
-                    .isCrossSigningVerified() ?? null
-            );
-        } catch (e) {
-            console.error("Error getting device cross-signing info", e);
-            return null;
-        }
-=======
         return isDeviceVerified(device, this.context);
->>>>>>> 8f7f855a
     }
 
     private onDeviceSelectionToggled = (device: IMyDevice): void => {
