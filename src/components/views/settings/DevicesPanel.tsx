/*
Copyright 2016 - 2021 The Matrix.org Foundation C.I.C.

Licensed under the Apache License, Version 2.0 (the "License");
you may not use this file except in compliance with the License.
You may obtain a copy of the License at

    http://www.apache.org/licenses/LICENSE-2.0

Unless required by applicable law or agreed to in writing, software
distributed under the License is distributed on an "AS IS" BASIS,
WITHOUT WARRANTIES OR CONDITIONS OF ANY KIND, either express or implied.
See the License for the specific language governing permissions and
limitations under the License.
*/

import React from 'react';
import classNames from 'classnames';
import { IMyDevice } from "matrix-js-sdk/src/client";

import { MatrixClientPeg } from '../../../MatrixClientPeg';
import { _t } from '../../../languageHandler';
import Modal from '../../../Modal';
import { SSOAuthEntry } from "../auth/InteractiveAuthEntryComponents";
import { replaceableComponent } from "../../../utils/replaceableComponent";
import InteractiveAuthDialog from "../dialogs/InteractiveAuthDialog";
import DevicesPanelEntry from "./DevicesPanelEntry";
import Spinner from "../elements/Spinner";
import AccessibleButton from "../elements/AccessibleButton";
import { CrossSigningInfo } from "matrix-js-sdk/src/crypto/CrossSigning";

import { logger } from "matrix-js-sdk/src/logger";

interface IProps {
    className?: string;
}

interface IState {
    devices: IMyDevice[];
    crossSigningInfo?: CrossSigningInfo;
    deviceLoadError?: string;
    deleting?: boolean;
}

@replaceableComponent("views.settings.DevicesPanel")
export default class DevicesPanel extends React.Component<IProps, IState> {
    private unmounted = false;

    constructor(props: IProps) {
        super(props);
        this.state = {
            devices: [],
        };
        this.loadDevices = this.loadDevices.bind(this);
    }

    public componentDidMount(): void {
        this.loadDevices();
    }

    public componentWillUnmount(): void {
        this.unmounted = true;
    }

    private loadDevices(): void {
        const cli = MatrixClientPeg.get();
        cli.getDevices().then(
            (resp) => {
                if (this.unmounted) { return; }

                const crossSigningInfo = cli.getStoredCrossSigningForUser(cli.getUserId());
                this.setState({
                    devices: resp.devices || [],
                    crossSigningInfo: crossSigningInfo,
                });
                console.log(this.state);
            },
            (error) => {
                if (this.unmounted) { return; }
                let errtxt;
                if (error.httpStatus == 404) {
                    // 404 probably means the HS doesn't yet support the API.
                    errtxt = _t("Your homeserver does not support device management.");
                } else {
<<<<<<< HEAD
                    console.error("Error loading sessions:", error);
                    errtxt = _t("Unable to load device list");
=======
                    logger.error("Error loading sessions:", error);
                    errtxt = _t("Unable to load session list");
>>>>>>> bc32f05f
                }
                this.setState({ deviceLoadError: errtxt });
            },
        );
    }

    /*
     * compare two devices, sorting from most-recently-seen to least-recently-seen
     * (and then, for stability, by device id)
     */
    private deviceCompare(a: IMyDevice, b: IMyDevice): number {
        // return < 0 if a comes before b, > 0 if a comes after b.
        const lastSeenDelta =
              (b.last_seen_ts || 0) - (a.last_seen_ts || 0);

        if (lastSeenDelta !== 0) { return lastSeenDelta; }

        const idA = a.device_id;
        const idB = b.device_id;
        return (idA < idB) ? -1 : (idA > idB) ? 1 : 0;
    }

    private isDeviceVerified(device: IMyDevice): boolean | null {
        try {
            const cli = MatrixClientPeg.get();
            const deviceInfo = cli.getStoredDevice(cli.getUserId(), device.device_id);
            return this.state.crossSigningInfo.checkDeviceTrust(
                this.state.crossSigningInfo,
                deviceInfo,
                false,
                true,
            ).isCrossSigningVerified();
        } catch (e) {
            console.error("Error getting device cross-signing info", e);
            return null;
        }
    }

    private onDeviceSignOut = (device: IMyDevice): void => {
        this.deleteDevices([device]);
    };

    private deleteDevices = (devices: IMyDevice[]): void => {
        this.setState({
            deleting: true,
        });

        const deleteRequest = this.generateDeleteRequest(devices.map((device) => device.device_id));

        deleteRequest(null).catch((error) => {
            if (this.unmounted) { return; }
            if (error.httpStatus !== 401 || !error.data || !error.data.flows) {
                // doesn't look like an interactive-auth failure
                throw error;
            }

            // pop up an interactive auth dialog

            const numDevices = devices.length;
            const dialogAesthetics = {
                [SSOAuthEntry.PHASE_PREAUTH]: {
                    title: _t("Use Single Sign On to continue"),
                    body: _t("Confirm logging out these devices by using Single Sign On to prove your identity.", {
                        count: numDevices,
                    }),
                    continueText: _t("Single Sign On"),
                    continueKind: "primary",
                },
                [SSOAuthEntry.PHASE_POSTAUTH]: {
                    title: _t("Confirm signing out these devices"),
                    body: _t("Click the button below to confirm signing out these devices.", {
                        count: numDevices,
                    }),
                    continueText: _t("Sign out devices", { count: numDevices }),
                    continueKind: "danger",
                },
            };
            Modal.createTrackedDialog('Delete Device Dialog', '', InteractiveAuthDialog, {
                title: _t("Authentication"),
                matrixClient: MatrixClientPeg.get(),
                authData: error.data,
                makeRequest: deleteRequest,
                aestheticsForStagePhases: {
                    [SSOAuthEntry.LOGIN_TYPE]: dialogAesthetics,
                    [SSOAuthEntry.UNSTABLE_LOGIN_TYPE]: dialogAesthetics,
                },
            });
        }).catch((e) => {
            logger.error("Error deleting sessions", e);
            if (this.unmounted) { return; }
        }).finally(() => {
            this.setState({
                deleting: false,
            });
        });
    };

    // TODO: proper typing for auth
    private generateDeleteRequest(devices: string[]): (auth?: any) => Promise<any> {
        return (auth?: any): Promise<any> => {
            return MatrixClientPeg.get().deleteMultipleDevices(devices, auth).then(this.loadDevices);
        };
    }

    private renderDevice = (device: IMyDevice): JSX.Element => {
        const myDeviceId = MatrixClientPeg.get().getDeviceId();
        const myDevice = this.state.devices.find((device) => (device.device_id === myDeviceId));

        const isOwnDevice = device.device_id === myDeviceId;

        // If our own device is unverified, it can't verify other
        // devices, it can only request verification for itself
        const canBeVerified = (myDevice && this.isDeviceVerified(myDevice)) || isOwnDevice;

        return <DevicesPanelEntry
            key={device.device_id}
            device={device}
            isOwnDevice={isOwnDevice}
            verified={this.isDeviceVerified(device)}
            canBeVerified={canBeVerified}
            onDeviceChange={this.loadDevices}
            onDeviceSignOut={this.onDeviceSignOut}
        />;
    };

    public render(): JSX.Element {
        const loadError = (
            <div className={classNames(this.props.className, "error")}>
                { this.state.deviceLoadError }
            </div>
        );

        if (this.state.deviceLoadError !== undefined) {
            return loadError;
        }

        const devices = this.state.devices;
        if (devices === undefined) {
            // still loading
            return <Spinner />;
        }

        const myDeviceId = MatrixClientPeg.get().getDeviceId();
        const myDevice = devices.find((device) => (device.device_id === myDeviceId));
        if (!myDevice) {
            return loadError;
        }

        const otherDevices = devices.filter((device) => (device.device_id !== myDeviceId));
        otherDevices.sort(this.deviceCompare);

        const deleteButton = this.state.deleting ?
            <Spinner w={22} h={22} /> :
            <AccessibleButton className="mx_DevicesPanel_deleteOthersButton" onClick={() => { this.deleteDevices(otherDevices); }} kind="danger_sm">
                { _t("Sign out all other devices") }
            </AccessibleButton>;

        const otherDevicesSection = (otherDevices.length > 0) ?
            <React.Fragment>
                <div className="mx_DevicesPanel_header">{ _t("Other devices") }</div>
                { otherDevices.map(this.renderDevice) }
                { deleteButton }
            </React.Fragment> :
            <div className="mx_DevicesPanel_header">{ _t("No other devices") }</div>;

        const classes = classNames(this.props.className, "mx_DevicesPanel");
        return (
<<<<<<< HEAD
            <div className={classes}>
                <div className="mx_DevicesPanel_header">{ _t("This device") }</div>
                { this.renderDevice(myDevice) }
                { otherDevicesSection }
            </div>
=======
            <table className={classes}>
                <thead className="mx_DevicesPanel_header">
                    <tr>
                        <th className="mx_DevicesPanel_deviceId">{ _t("ID") }</th>
                        <th className="mx_DevicesPanel_deviceName">{ _t("Public Name") }</th>
                        <th className="mx_DevicesPanel_deviceLastSeen">{ _t("Last seen") }</th>
                        <th className="mx_DevicesPanel_deviceButtons">
                            { this.state.selectedDevices.length > 0 ? deleteButton : null }
                        </th>
                    </tr>
                </thead>
                <tbody>
                    { devices.map(this.renderDevice) }
                </tbody>
            </table>
>>>>>>> bc32f05f
        );
    }
}<|MERGE_RESOLUTION|>--- conflicted
+++ resolved
@@ -82,13 +82,8 @@
                     // 404 probably means the HS doesn't yet support the API.
                     errtxt = _t("Your homeserver does not support device management.");
                 } else {
-<<<<<<< HEAD
-                    console.error("Error loading sessions:", error);
+                    logger.error("Error loading sessions:", error);
                     errtxt = _t("Unable to load device list");
-=======
-                    logger.error("Error loading sessions:", error);
-                    errtxt = _t("Unable to load session list");
->>>>>>> bc32f05f
                 }
                 this.setState({ deviceLoadError: errtxt });
             },
@@ -256,29 +251,11 @@
 
         const classes = classNames(this.props.className, "mx_DevicesPanel");
         return (
-<<<<<<< HEAD
             <div className={classes}>
                 <div className="mx_DevicesPanel_header">{ _t("This device") }</div>
                 { this.renderDevice(myDevice) }
                 { otherDevicesSection }
             </div>
-=======
-            <table className={classes}>
-                <thead className="mx_DevicesPanel_header">
-                    <tr>
-                        <th className="mx_DevicesPanel_deviceId">{ _t("ID") }</th>
-                        <th className="mx_DevicesPanel_deviceName">{ _t("Public Name") }</th>
-                        <th className="mx_DevicesPanel_deviceLastSeen">{ _t("Last seen") }</th>
-                        <th className="mx_DevicesPanel_deviceButtons">
-                            { this.state.selectedDevices.length > 0 ? deleteButton : null }
-                        </th>
-                    </tr>
-                </thead>
-                <tbody>
-                    { devices.map(this.renderDevice) }
-                </tbody>
-            </table>
->>>>>>> bc32f05f
         );
     }
 }