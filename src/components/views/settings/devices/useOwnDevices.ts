--- conflicted
+++ resolved
@@ -34,11 +34,7 @@
 import MatrixClientContext from "../../../../contexts/MatrixClientContext";
 import { _t } from "../../../../languageHandler";
 import { getDeviceClientInformation } from "../../../../utils/device/clientInformation";
-<<<<<<< HEAD
-import { DevicesDictionary, ExtendedDevice, ExtendedDeviceClientInfo } from "./types";
-=======
 import { DevicesDictionary, ExtendedDevice, ExtendedDeviceAppInfo } from "./types";
->>>>>>> b8c3ea1e
 import { useEventEmitter } from "../../../../hooks/useEventEmitter";
 
 const isDeviceVerified = (
@@ -67,11 +63,7 @@
     }
 };
 
-<<<<<<< HEAD
-const parseDeviceExtendedInformation = (matrixClient: MatrixClient, device: IMyDevice): ExtendedDeviceClientInfo => {
-=======
 const parseDeviceExtendedInformation = (matrixClient: MatrixClient, device: IMyDevice): ExtendedDeviceAppInfo => {
->>>>>>> b8c3ea1e
     const { name, version, url } = getDeviceClientInformation(matrixClient, device.device_id);
 
     return {
