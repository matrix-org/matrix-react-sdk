--- conflicted
+++ resolved
@@ -24,8 +24,8 @@
 import { mediaFromMxc } from "../../../customisations/Media";
 import { chromeFileInputFix } from "../../../utils/BrowserWorkarounds";
 import { useId } from "../../../utils/useId";
-<<<<<<< HEAD
 import AccessibleButton from "../elements/AccessibleButton";
+import BaseAvatar from "../avatars/BaseAvatar";
 
 interface MenuProps {
     trigger: ReactNode;
@@ -52,9 +52,6 @@
         )}
     </Menu>
 );
-=======
-import BaseAvatar from "../avatars/BaseAvatar";
->>>>>>> 7f08efdb
 
 interface IProps {
     /**
