--- conflicted
+++ resolved
@@ -14,21 +14,14 @@
 limitations under the License.
 */
 
-<<<<<<< HEAD
-import React, { ReactNode, createRef, useCallback, useEffect, useRef, useState } from "react";
-=======
 import React, { createRef, useCallback, useEffect, useState } from "react";
->>>>>>> b2a7f8a4
 
 import { _t } from "../../../languageHandler";
 import AccessibleButton from "../elements/AccessibleButton";
 import { mediaFromMxc } from "../../../customisations/Media";
 import { chromeFileInputFix } from "../../../utils/BrowserWorkarounds";
-<<<<<<< HEAD
+import { useId } from "../../../utils/useId";
 import BaseAvatar from "../avatars/BaseAvatar";
-=======
-import { useId } from "../../../utils/useId";
->>>>>>> b2a7f8a4
 
 interface IProps {
     /**
@@ -116,9 +109,6 @@
         fileInputRef.current?.click();
     }, [fileInputRef]);
 
-<<<<<<< HEAD
-    let avatarElement = <BaseAvatar idName={placeholderId} name={placeholderName} size="90px" />;
-=======
     let avatarElement = (
         <AccessibleButton
             element="div"
@@ -127,9 +117,10 @@
             aria-labelledby={disabled ? undefined : a11yId}
             // Inhibit tab stop as we have explicit upload/remove buttons
             tabIndex={-1}
-        />
+        >
+            <BaseAvatar idName={placeholderId} name={placeholderName} size="90px" />
+        </AccessibleButton>
     );
->>>>>>> b2a7f8a4
     if (avatarURL) {
         avatarElement = (
             <AccessibleButton
