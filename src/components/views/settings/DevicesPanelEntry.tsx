--- conflicted
+++ resolved
@@ -152,7 +152,6 @@
             </React.Fragment>;
 
         return (
-<<<<<<< HEAD
             <div className={"mx_DevicesPanel_device" + myDeviceClass}>
                 <div className="mx_DevicesPanel_deviceTrust">
                     <span className={"mx_DevicesPanel_icon mx_E2EIcon " + iconClass} />
@@ -171,25 +170,6 @@
                     { buttons }
                 </div>
             </div>
-=======
-            <tr className={"mx_DevicesPanel_device" + myDeviceClass}>
-                <td className="mx_DevicesPanel_deviceId">
-                    { device.device_id }
-                </td>
-                <td className="mx_DevicesPanel_deviceName">
-                    <EditableTextContainer initialValue={device.display_name}
-                        onSubmit={this.onDisplayNameChanged}
-                        placeholder={device.device_id}
-                    />
-                </td>
-                <td className="mx_DevicesPanel_lastSeen">
-                    { lastSeen }
-                </td>
-                <td className="mx_DevicesPanel_deviceButtons">
-                    <StyledCheckbox onChange={this.onDeviceToggled} checked={this.props.selected} />
-                </td>
-            </tr>
->>>>>>> bc32f05f
         );
     }
 }