--- conflicted
+++ resolved
@@ -170,13 +170,8 @@
         }
 
         return (
-<<<<<<< HEAD
             <div className="mx_DevicesPanel_device">
-                <SelectableDeviceTile device={this.props.device} onClick={this.onDeviceToggled} isSelected={this.props.selected}>
-=======
-            <div className={"mx_DevicesPanel_device" + myDeviceClass}>
                 <SelectableDeviceTile device={deviceWithVerification} onClick={this.onDeviceToggled} isSelected={this.props.selected}>
->>>>>>> 988cd335
                     { buttons }
                 </SelectableDeviceTile>
             </div>
