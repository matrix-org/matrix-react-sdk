/*
Copyright 2019 Tulir Asokan <tulir@maunium.net>
Copyright 2020 The Matrix.org Foundation C.I.C.

Licensed under the Apache License, Version 2.0 (the "License");
you may not use this file except in compliance with the License.
You may obtain a copy of the License at

    http://www.apache.org/licenses/LICENSE-2.0

Unless required by applicable law or agreed to in writing, software
distributed under the License is distributed on an "AS IS" BASIS,
WITHOUT WARRANTIES OR CONDITIONS OF ANY KIND, either express or implied.
See the License for the specific language governing permissions and
limitations under the License.
*/

import React, { RefObject } from "react";

import { CATEGORY_HEADER_HEIGHT, EMOJI_HEIGHT, EMOJIS_PER_ROW } from "./EmojiPicker";
import LazyRenderList from "../elements/LazyRenderList";
import { DATA_BY_CATEGORY, IEmoji } from "../../../emoji";
import Emoji from "./Emoji";

const OVERFLOW_ROWS = 3;

<<<<<<< HEAD
export type CategoryKey = (keyof typeof DATA_BY_CATEGORY) | "recent" | "custom";
=======
export type CategoryKey = keyof typeof DATA_BY_CATEGORY | "recent";
>>>>>>> cf36acaa

export interface ICategory {
    id: CategoryKey;
    name: string;
    enabled: boolean;
    visible: boolean;
    ref: RefObject<HTMLButtonElement>;
}

interface IProps {
    id: string;
    name: string;
    emojis: IEmoji[];
    selectedEmojis: Set<string>;
    heightBefore: number;
    viewportHeight: number;
    scrollTop: number;
    onClick(emoji: IEmoji): void;
    onMouseEnter(emoji: IEmoji): void;
    onMouseLeave(emoji: IEmoji): void;
    isEmojiDisabled?: (unicode: string) => boolean;
}

class Category extends React.PureComponent<IProps> {
    private renderEmojiRow = (rowIndex: number) => {
        const { onClick, onMouseEnter, onMouseLeave, selectedEmojis, emojis } = this.props;
        const emojisForRow = emojis.slice(rowIndex * 8, (rowIndex + 1) * 8);
        return (
            <div key={rowIndex}>
                {emojisForRow.map((emoji) => (
                    <Emoji
                        key={emoji.hexcode}
                        emoji={emoji}
                        selectedEmojis={selectedEmojis}
                        onClick={onClick}
                        onMouseEnter={onMouseEnter}
                        onMouseLeave={onMouseLeave}
                        disabled={this.props.isEmojiDisabled?.(emoji.unicode)}
                    />
                ))}
            </div>
        );
    };

    render() {
        const { emojis, name, heightBefore, viewportHeight, scrollTop } = this.props;
        if (!emojis || emojis.length === 0) {
            return null;
        }
        const rows = new Array(Math.ceil(emojis.length / EMOJIS_PER_ROW));
        for (let counter = 0; counter < rows.length; ++counter) {
            rows[counter] = counter;
        }

        const viewportTop = scrollTop;
        const viewportBottom = viewportTop + viewportHeight;
        const listTop = heightBefore + CATEGORY_HEADER_HEIGHT;
        const listBottom = listTop + rows.length * EMOJI_HEIGHT;
        const top = Math.max(viewportTop, listTop);
        const bottom = Math.min(viewportBottom, listBottom);
        // the viewport height and scrollTop passed to the LazyRenderList
        // is capped at the intersection with the real viewport, so lists
        // out of view are passed height 0, so they won't render any items.
        const localHeight = Math.max(0, bottom - top);
        const localScrollTop = Math.max(0, scrollTop - listTop);

        return (
            <section
                id={`mx_EmojiPicker_category_${this.props.id}`}
                className="mx_EmojiPicker_category"
                data-category-id={this.props.id}
                role="tabpanel"
                aria-label={name}
            >
                <h2 className="mx_EmojiPicker_category_label">{name}</h2>
                <LazyRenderList
                    element="ul"
                    className="mx_EmojiPicker_list"
                    itemHeight={EMOJI_HEIGHT}
                    items={rows}
                    scrollTop={localScrollTop}
                    height={localHeight}
                    overflowItems={OVERFLOW_ROWS}
                    overflowMargin={0}
                    renderItem={this.renderEmojiRow}
                />
            </section>
        );
    }
}

export default Category;<|MERGE_RESOLUTION|>--- conflicted
+++ resolved
@@ -24,11 +24,7 @@
 
 const OVERFLOW_ROWS = 3;
 
-<<<<<<< HEAD
 export type CategoryKey = (keyof typeof DATA_BY_CATEGORY) | "recent" | "custom";
-=======
-export type CategoryKey = keyof typeof DATA_BY_CATEGORY | "recent";
->>>>>>> cf36acaa
 
 export interface ICategory {
     id: CategoryKey;
