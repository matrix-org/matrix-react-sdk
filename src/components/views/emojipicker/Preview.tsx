--- conflicted
+++ resolved
@@ -25,7 +25,6 @@
 
 class Preview extends React.PureComponent<IProps> {
     render() {
-<<<<<<< HEAD
         const { unicode, label, shortcodes: [shortcode], customComponent } = this.props.emoji;
 
         return (
@@ -33,17 +32,6 @@
                 <div className="mx_EmojiPicker_preview_emoji">
                     { customComponent?customComponent:unicode }
                 </div>
-=======
-        const {
-            unicode,
-            label,
-            shortcodes: [shortcode],
-        } = this.props.emoji;
-
-        return (
-            <div className="mx_EmojiPicker_footer mx_EmojiPicker_preview">
-                <div className="mx_EmojiPicker_preview_emoji">{unicode}</div>
->>>>>>> cf36acaa
                 <div className="mx_EmojiPicker_preview_text">
                     <div className="mx_EmojiPicker_name mx_EmojiPicker_preview_name">{label}</div>
                     <div className="mx_EmojiPicker_shortcode">{shortcode}</div>
