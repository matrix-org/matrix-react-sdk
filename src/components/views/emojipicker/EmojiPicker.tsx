/*
Copyright 2019 Tulir Asokan <tulir@maunium.net>
Copyright 2020 The Matrix.org Foundation C.I.C.

Licensed under the Apache License, Version 2.0 (the "License");
you may not use this file except in compliance with the License.
You may obtain a copy of the License at

    http://www.apache.org/licenses/LICENSE-2.0

Unless required by applicable law or agreed to in writing, software
distributed under the License is distributed on an "AS IS" BASIS,
WITHOUT WARRANTIES OR CONDITIONS OF ANY KIND, either express or implied.
See the License for the specific language governing permissions and
limitations under the License.
*/

<<<<<<< HEAD
import React from 'react';
import { useContext } from "react";
import { _t } from '../../../languageHandler';
import * as recent from '../../../emojipicker/recent';
=======
import React from "react";

import { _t } from "../../../languageHandler";
import * as recent from "../../../emojipicker/recent";
>>>>>>> cf36acaa
import { DATA_BY_CATEGORY, getEmojiFromUnicode, IEmoji } from "../../../emoji";
import AutoHideScrollbar from "../../structures/AutoHideScrollbar";
import Header from "./Header";
import Search from "./Search";
import Preview from "./Preview";
import QuickReactions from "./QuickReactions";
import Category, { ICategory, CategoryKey } from "./Category";
import { Room } from './matrix-js-sdk/src/models/room';
import { MatrixClient } from "matrix-js-sdk/src/client";
import MatrixClientContext from '../../../contexts/MatrixClientContext';
import RoomContext from '../../../contexts/RoomContext';
import { mediaFromMxc } from '../../../customisations/Media';
import { decryptFile } from '../../../utils/DecryptFile';
import { MatrixClientPeg } from '../../../MatrixClientPeg';

export const CATEGORY_HEADER_HEIGHT = 20;
export const EMOJI_HEIGHT = 35;
export const EMOJIS_PER_ROW = 8;

const ZERO_WIDTH_JOINER = "\u200D";

interface IProps {
    selectedEmojis?: Set<string>;
    showQuickReactions?: boolean;
    onChoose(unicode: string): boolean;
    isEmojiDisabled?: (unicode: string) => boolean;
    room?:Room;
}

interface IState {
    filter: string;
    previewEmoji?: IEmoji;
    scrollTop: number;
    // initial estimation of height, dialog is hardcoded to 450px height.
    // should be enough to never have blank rows of emojis as
    // 3 rows of overflow are also rendered. The actual value is updated on scroll.
    viewportHeight: number;
}

class EmojiPicker extends React.Component<IProps, IState> {
    private recentlyUsed: IEmoji[];
    private readonly memoizedDataByCategory: Record<CategoryKey, IEmoji[]>;
    private readonly categories: ICategory[];

    private scrollRef = React.createRef<AutoHideScrollbar<"div">>();

    private emotes: Map<string, React.Component>;
    private emotesPromise: Promise<Map<string, string>>;
    private finalEmotes: IEmoji[];
    private finalEmotesMap:Map<string,IEmoji>;
    constructor(props: IProps) {
        super(props);


        const emotesEvent = props.room?.currentState.getStateEvents("m.room.emotes", "");
        const rawEmotes = emotesEvent ? (emotesEvent.getContent() || {}) : {};
        this.emotesPromise = this.decryptEmotes(rawEmotes, props.room?.roomId);
        this.finalEmotes=[];
        this.finalEmotesMap=new Map<string,IEmoji>();
        this.loadEmotes()

        this.state = {
            filter: "",
            previewEmoji: null,
            scrollTop: 0,
            viewportHeight: 280,
        };

        // Convert recent emoji characters to emoji data, removing unknowns and duplicates
        this.recentlyUsed = Array.from(new Set(recent.get().map(getEmojiFromUnicode).filter(Boolean)));
        this.memoizedDataByCategory = {
            recent: this.recentlyUsed,
            custom: this.finalEmotes,
            ...DATA_BY_CATEGORY,
        };

<<<<<<< HEAD
        this.categories = [{
            id: "recent",
            name: _t("Frequently Used"),
            enabled: true,
            visible: true,
            ref: React.createRef(),
        },{
            id: "custom",
            name: _t("Custom"),
            enabled: true,
            visible: true,
            ref: React.createRef(),
        },{
            id: "people",
            name: _t("Smileys & People"),
            enabled: true,
            visible: true,
            ref: React.createRef(),
        }, {
            id: "nature",
            name: _t("Animals & Nature"),
            enabled: true,
            visible: false,
            ref: React.createRef(),
        }, {
            id: "foods",
            name: _t("Food & Drink"),
            enabled: true,
            visible: false,
            ref: React.createRef(),
        }, {
            id: "activity",
            name: _t("Activities"),
            enabled: true,
            visible: false,
            ref: React.createRef(),
        }, {
            id: "places",
            name: _t("Travel & Places"),
            enabled: true,
            visible: false,
            ref: React.createRef(),
        }, {
            id: "objects",
            name: _t("Objects"),
            enabled: true,
            visible: false,
            ref: React.createRef(),
        }, {
            id: "symbols",
            name: _t("Symbols"),
            enabled: true,
            visible: false,
            ref: React.createRef(),
        }, {
            id: "flags",
            name: _t("Flags"),
            enabled: true,
            visible: false,
            ref: React.createRef(),
        }];
=======
        this.categories = [
            {
                id: "recent",
                name: _t("Frequently Used"),
                enabled: this.recentlyUsed.length > 0,
                visible: this.recentlyUsed.length > 0,
                ref: React.createRef(),
            },
            {
                id: "people",
                name: _t("Smileys & People"),
                enabled: true,
                visible: true,
                ref: React.createRef(),
            },
            {
                id: "nature",
                name: _t("Animals & Nature"),
                enabled: true,
                visible: false,
                ref: React.createRef(),
            },
            {
                id: "foods",
                name: _t("Food & Drink"),
                enabled: true,
                visible: false,
                ref: React.createRef(),
            },
            {
                id: "activity",
                name: _t("Activities"),
                enabled: true,
                visible: false,
                ref: React.createRef(),
            },
            {
                id: "places",
                name: _t("Travel & Places"),
                enabled: true,
                visible: false,
                ref: React.createRef(),
            },
            {
                id: "objects",
                name: _t("Objects"),
                enabled: true,
                visible: false,
                ref: React.createRef(),
            },
            {
                id: "symbols",
                name: _t("Symbols"),
                enabled: true,
                visible: false,
                ref: React.createRef(),
            },
            {
                id: "flags",
                name: _t("Flags"),
                enabled: true,
                visible: false,
                ref: React.createRef(),
            },
        ];
>>>>>>> cf36acaa
    }

    private async loadEmotes(){
        this.emotes=await this.emotesPromise
        for (const key in this.emotes) {
            this.finalEmotes.push(
                {   label: key,
                    shortcodes: [key],
                    hexcode: key,
                    unicode: ":"+key+":",
                    customLabel:key,
                    customComponent:this.emotes[key]
                }
            );
            this.finalEmotesMap.set((":"+key+":").trim(),{   
                label: key,
                shortcodes: [key],
                hexcode: key,
                unicode: ":"+key+":",
                customLabel:key,
                customComponent:this.emotes[key]
            });
        }

        let rec=Array.from(new Set(recent.get()));
        rec.forEach((v,i)=>{
            if(this.finalEmotesMap.get(v as string)){
                if(i>=this.recentlyUsed.length){
                    this.recentlyUsed.push(this.finalEmotesMap.get(v as string))
                }
                else{
                    this.recentlyUsed[i]=this.finalEmotesMap.get(v as string)
                }
                
            } else if(getEmojiFromUnicode(v as string)){
                if(i>=this.recentlyUsed.length){
                    this.recentlyUsed.push(getEmojiFromUnicode(v as string))
                }
                else{
                    this.recentlyUsed[i]=getEmojiFromUnicode(v as string)
                }    
            }
        })
        this.onScroll();  
    }

    private async decryptEmotes(emotes: Object, roomId: string) {
        const decryptede=new Map<string, string>();
        const client = MatrixClientPeg.get();
        let durl = "";
        const isEnc=client.isRoomEncrypted(roomId);
        for (const shortcode in emotes) {
            if (isEnc) {
                const blob = await decryptFile(emotes[shortcode]);
                durl = URL.createObjectURL(blob);
            } else {
                durl = mediaFromMxc(emotes[shortcode]).srcHttp;
            }
            decryptede[shortcode] = <img class='mx_Emote' title={":" + shortcode +":"} src= {durl}/>;
        }
        return decryptede;
    }
    
    private onScroll = () => {
        const body = this.scrollRef.current?.containerRef.current;
        this.setState({
            scrollTop: body.scrollTop,
            viewportHeight: body.clientHeight,
        });
        this.updateVisibility();
    };

    private updateVisibility = () => {
        const body = this.scrollRef.current?.containerRef.current;
        const rect = body.getBoundingClientRect();
        for (const cat of this.categories) {
            const elem = body.querySelector(`[data-category-id="${cat.id}"]`);
            if (!elem) {
                cat.visible = false;
                cat.ref.current.classList.remove("mx_EmojiPicker_anchor_visible");
                continue;
            }
            const elemRect = elem.getBoundingClientRect();
            const y = elemRect.y - rect.y;
            const yEnd = elemRect.y + elemRect.height - rect.y;
            cat.visible = y < rect.height && yEnd > 0;
            // We update this here instead of through React to avoid re-render on scroll.
            if (cat.visible) {
                cat.ref.current.classList.add("mx_EmojiPicker_anchor_visible");
                cat.ref.current.setAttribute("aria-selected", "true");
                cat.ref.current.setAttribute("tabindex", "0");
            } else {
                cat.ref.current.classList.remove("mx_EmojiPicker_anchor_visible");
                cat.ref.current.setAttribute("aria-selected", "false");
                cat.ref.current.setAttribute("tabindex", "-1");
            }
        }
    };

    private scrollToCategory = (category: string) => {
        this.scrollRef.current?.containerRef.current
            ?.querySelector(`[data-category-id="${category}"]`)
            .scrollIntoView();
    };

    private onChangeFilter = (filter: string) => {
        const lcFilter = filter.toLowerCase().trim(); // filter is case insensitive
        for (const cat of this.categories) {
            let emojis;
            // If the new filter string includes the old filter string, we don't have to re-filter the whole dataset.
            if (lcFilter.includes(this.state.filter)) {
                emojis = this.memoizedDataByCategory[cat.id];
            } else {
                
                emojis = cat.id === "recent" ? this.recentlyUsed : DATA_BY_CATEGORY[cat.id];
                if(cat.id==="custom"){
                    emojis=this.finalEmotes
                }
            }
            emojis = emojis.filter((emoji) => this.emojiMatchesFilter(emoji, lcFilter));
            this.memoizedDataByCategory[cat.id] = emojis;
            cat.enabled = emojis.length > 0;
            // The setState below doesn't re-render the header and we already have the refs for updateVisibility, so...
            cat.ref.current.disabled = !cat.enabled;
        }
        this.setState({ filter });
        // Header underlines need to be updated, but updating requires knowing
        // where the categories are, so we wait for a tick.
        window.setTimeout(this.updateVisibility, 0);
    };

    private emojiMatchesFilter = (emoji: IEmoji, filter: string): boolean => {
        return (
            emoji.label.toLowerCase().includes(filter) ||
            (Array.isArray(emoji.emoticon)
                ? emoji.emoticon.some((x) => x.includes(filter))
                : emoji.emoticon?.includes(filter)) ||
            emoji.shortcodes.some((x) => x.toLowerCase().includes(filter)) ||
            emoji.unicode.split(ZERO_WIDTH_JOINER).includes(filter)
        );
    };

    private onEnterFilter = () => {
        const btn =
            this.scrollRef.current?.containerRef.current?.querySelector<HTMLButtonElement>(".mx_EmojiPicker_item");
        if (btn) {
            btn.click();
        }
    };

    private onHoverEmoji = (emoji: IEmoji) => {
        this.setState({
            previewEmoji: emoji,
        });
    };

    private onHoverEmojiEnd = (emoji: IEmoji) => {
        this.setState({
            previewEmoji: null,
        });
    };

    private onClickEmoji = (emoji: IEmoji) => {
        if (this.props.onChoose(emoji.unicode) !== false) {
            recent.add(emoji.unicode);
        }
    };

    private static categoryHeightForEmojiCount(count: number) {
        if (count === 0) {
            return 0;
        }
        return CATEGORY_HEADER_HEIGHT + Math.ceil(count / EMOJIS_PER_ROW) * EMOJI_HEIGHT;
    }

    render() {
        let heightBefore = 0;
        return (
            <div className="mx_EmojiPicker" data-testid="mx_EmojiPicker">
                <Header categories={this.categories} onAnchorClick={this.scrollToCategory} />
                <Search query={this.state.filter} onChange={this.onChangeFilter} onEnter={this.onEnterFilter} />
                <AutoHideScrollbar className="mx_EmojiPicker_body" ref={this.scrollRef} onScroll={this.onScroll}>
                    {this.categories.map((category) => {
                        const emojis = this.memoizedDataByCategory[category.id];
                        const categoryElement = (
                            <Category
                                key={category.id}
                                id={category.id}
                                name={category.name}
                                heightBefore={heightBefore}
                                viewportHeight={this.state.viewportHeight}
                                scrollTop={this.state.scrollTop}
                                emojis={emojis}
                                onClick={this.onClickEmoji}
                                onMouseEnter={this.onHoverEmoji}
                                onMouseLeave={this.onHoverEmojiEnd}
                                isEmojiDisabled={this.props.isEmojiDisabled}
                                selectedEmojis={this.props.selectedEmojis}
                            />
                        );
                        const height = EmojiPicker.categoryHeightForEmojiCount(emojis?.length);
                        heightBefore += height;
                        return categoryElement;
                    })}
                </AutoHideScrollbar>
                {this.state.previewEmoji || !this.props.showQuickReactions ? (
                    <Preview emoji={this.state.previewEmoji} />
                ) : (
                    <QuickReactions onClick={this.onClickEmoji} selectedEmojis={this.props.selectedEmojis} />
                )}
            </div>
        );
    }
}

export default EmojiPicker;<|MERGE_RESOLUTION|>--- conflicted
+++ resolved
@@ -15,17 +15,10 @@
 limitations under the License.
 */
 
-<<<<<<< HEAD
-import React from 'react';
-import { useContext } from "react";
-import { _t } from '../../../languageHandler';
-import * as recent from '../../../emojipicker/recent';
-=======
 import React from "react";
 
 import { _t } from "../../../languageHandler";
 import * as recent from "../../../emojipicker/recent";
->>>>>>> cf36acaa
 import { DATA_BY_CATEGORY, getEmojiFromUnicode, IEmoji } from "../../../emoji";
 import AutoHideScrollbar from "../../structures/AutoHideScrollbar";
 import Header from "./Header";
@@ -102,7 +95,6 @@
             ...DATA_BY_CATEGORY,
         };
 
-<<<<<<< HEAD
         this.categories = [{
             id: "recent",
             name: _t("Frequently Used"),
@@ -164,73 +156,6 @@
             visible: false,
             ref: React.createRef(),
         }];
-=======
-        this.categories = [
-            {
-                id: "recent",
-                name: _t("Frequently Used"),
-                enabled: this.recentlyUsed.length > 0,
-                visible: this.recentlyUsed.length > 0,
-                ref: React.createRef(),
-            },
-            {
-                id: "people",
-                name: _t("Smileys & People"),
-                enabled: true,
-                visible: true,
-                ref: React.createRef(),
-            },
-            {
-                id: "nature",
-                name: _t("Animals & Nature"),
-                enabled: true,
-                visible: false,
-                ref: React.createRef(),
-            },
-            {
-                id: "foods",
-                name: _t("Food & Drink"),
-                enabled: true,
-                visible: false,
-                ref: React.createRef(),
-            },
-            {
-                id: "activity",
-                name: _t("Activities"),
-                enabled: true,
-                visible: false,
-                ref: React.createRef(),
-            },
-            {
-                id: "places",
-                name: _t("Travel & Places"),
-                enabled: true,
-                visible: false,
-                ref: React.createRef(),
-            },
-            {
-                id: "objects",
-                name: _t("Objects"),
-                enabled: true,
-                visible: false,
-                ref: React.createRef(),
-            },
-            {
-                id: "symbols",
-                name: _t("Symbols"),
-                enabled: true,
-                visible: false,
-                ref: React.createRef(),
-            },
-            {
-                id: "flags",
-                name: _t("Flags"),
-                enabled: true,
-                visible: false,
-                ref: React.createRef(),
-            },
-        ];
->>>>>>> cf36acaa
     }
 
     private async loadEmotes(){
