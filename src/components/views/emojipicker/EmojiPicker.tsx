/*
Copyright 2019 Tulir Asokan <tulir@maunium.net>
Copyright 2020 The Matrix.org Foundation C.I.C.

Licensed under the Apache License, Version 2.0 (the "License");
you may not use this file except in compliance with the License.
You may obtain a copy of the License at

    http://www.apache.org/licenses/LICENSE-2.0

Unless required by applicable law or agreed to in writing, software
distributed under the License is distributed on an "AS IS" BASIS,
WITHOUT WARRANTIES OR CONDITIONS OF ANY KIND, either express or implied.
See the License for the specific language governing permissions and
limitations under the License.
*/

import React, { Dispatch } from "react";

import { _t } from "../../../languageHandler";
import * as recent from "../../../emojipicker/recent";
import { DATA_BY_CATEGORY, getEmojiFromUnicode, IEmoji } from "../../../emoji";
import AutoHideScrollbar from "../../structures/AutoHideScrollbar";
import Header from "./Header";
import Search from "./Search";
import Preview from "./Preview";
import QuickReactions from "./QuickReactions";
<<<<<<< HEAD
import Category, { ICategory, CategoryKey } from "./Category";
import AccessibleButton from '../elements/AccessibleButton';
=======
import Category, { CategoryKey, ICategory } from "./Category";
import { filterBoolean } from "../../../utils/arrays";
import {
    IAction as RovingAction,
    IState as RovingState,
    RovingTabIndexProvider,
    Type,
} from "../../../accessibility/RovingTabIndex";
import { Key } from "../../../Keyboard";
import { clamp } from "../../../utils/numbers";
import { ButtonEvent } from "../elements/AccessibleButton";
import { Ref } from "../../../accessibility/roving/types";
>>>>>>> 8570f16e

export const CATEGORY_HEADER_HEIGHT = 20;
export const EMOJI_HEIGHT = 35;
export const EMOJIS_PER_ROW = 8;

const ZERO_WIDTH_JOINER = "\u200D";

interface IProps {
    allowUnlisted?: boolean;
    selectedEmojis?: Set<string>;
    onChoose(unicode: string): boolean;
    onFinished(): void;
    isEmojiDisabled?: (unicode: string) => boolean;
}

interface IState {
    filter: string;
    previewEmoji?: IEmoji;
    scrollTop: number;
    // initial estimation of height, dialog is hardcoded to 450px height.
    // should be enough to never have blank rows of emojis as
    // 3 rows of overflow are also rendered. The actual value is updated on scroll.
    viewportHeight: number;
}

class EmojiPicker extends React.Component<IProps, IState> {
    private readonly recentlyUsed: IEmoji[];
    private readonly memoizedDataByCategory: Record<CategoryKey, IEmoji[]>;
    private readonly categories: ICategory[];

    private scrollRef = React.createRef<AutoHideScrollbar<"div">>();

    public constructor(props: IProps) {
        super(props);

        this.state = {
            filter: "",
            scrollTop: 0,
            viewportHeight: 280,
        };

        // Convert recent emoji characters to emoji data, removing unknowns and duplicates
        this.recentlyUsed = Array.from(new Set(filterBoolean(recent.get().map(getEmojiFromUnicode))));
        this.memoizedDataByCategory = {
            recent: this.recentlyUsed,
            ...DATA_BY_CATEGORY,
        };

        this.categories = [
            {
                id: "recent",
                name: _t("Frequently Used"),
                enabled: this.recentlyUsed.length > 0,
                visible: this.recentlyUsed.length > 0,
                ref: React.createRef(),
            },
            {
                id: "people",
                name: _t("Smileys & People"),
                enabled: true,
                visible: true,
                ref: React.createRef(),
            },
            {
                id: "nature",
                name: _t("Animals & Nature"),
                enabled: true,
                visible: false,
                ref: React.createRef(),
            },
            {
                id: "foods",
                name: _t("Food & Drink"),
                enabled: true,
                visible: false,
                ref: React.createRef(),
            },
            {
                id: "activity",
                name: _t("Activities"),
                enabled: true,
                visible: false,
                ref: React.createRef(),
            },
            {
                id: "places",
                name: _t("Travel & Places"),
                enabled: true,
                visible: false,
                ref: React.createRef(),
            },
            {
                id: "objects",
                name: _t("Objects"),
                enabled: true,
                visible: false,
                ref: React.createRef(),
            },
            {
                id: "symbols",
                name: _t("Symbols"),
                enabled: true,
                visible: false,
                ref: React.createRef(),
            },
            {
                id: "flags",
                name: _t("Flags"),
                enabled: true,
                visible: false,
                ref: React.createRef(),
            },
        ];
    }

    private onScroll = (): void => {
        const body = this.scrollRef.current?.containerRef.current;
        if (!body) return;
        this.setState({
            scrollTop: body.scrollTop,
            viewportHeight: body.clientHeight,
        });
        this.updateVisibility();
    };

<<<<<<< HEAD
=======
    private keyboardNavigation(ev: React.KeyboardEvent, state: RovingState, dispatch: Dispatch<RovingAction>): void {
        const node = state.activeRef?.current;
        const parent = node?.parentElement;
        if (!parent || !state.activeRef) return;
        const rowIndex = Array.from(parent.children).indexOf(node);
        const refIndex = state.refs.indexOf(state.activeRef);

        let focusRef: Ref | undefined;
        let newParent: HTMLElement | undefined;
        switch (ev.key) {
            case Key.ARROW_LEFT:
                focusRef = state.refs[refIndex - 1];
                newParent = focusRef?.current?.parentElement ?? undefined;
                break;

            case Key.ARROW_RIGHT:
                focusRef = state.refs[refIndex + 1];
                newParent = focusRef?.current?.parentElement ?? undefined;
                break;

            case Key.ARROW_UP:
            case Key.ARROW_DOWN: {
                // For up/down we find the prev/next parent by inspecting the refs either side of our row
                const ref =
                    ev.key === Key.ARROW_UP
                        ? state.refs[refIndex - rowIndex - 1]
                        : state.refs[refIndex - rowIndex + EMOJIS_PER_ROW];
                newParent = ref?.current?.parentElement ?? undefined;
                const newTarget = newParent?.children[clamp(rowIndex, 0, newParent.children.length - 1)];
                focusRef = state.refs.find((r) => r.current === newTarget);
                break;
            }
        }

        if (focusRef) {
            dispatch({
                type: Type.SetFocus,
                payload: { ref: focusRef },
            });

            if (parent !== newParent) {
                focusRef.current?.scrollIntoView({
                    behavior: "auto",
                    block: "center",
                    inline: "center",
                });
            }
        }

        ev.preventDefault();
        ev.stopPropagation();
    }

    private onKeyDown = (ev: React.KeyboardEvent, state: RovingState, dispatch: Dispatch<RovingAction>): void => {
        if (
            state.activeRef?.current &&
            [Key.ARROW_DOWN, Key.ARROW_RIGHT, Key.ARROW_LEFT, Key.ARROW_UP].includes(ev.key)
        ) {
            this.keyboardNavigation(ev, state, dispatch);
        }
    };

>>>>>>> 8570f16e
    private updateVisibility = (): void => {
        const body = this.scrollRef.current?.containerRef.current;
        if (!body) return;
        const rect = body.getBoundingClientRect();
        for (const cat of this.categories) {
            const elem = body.querySelector(`[data-category-id="${cat.id}"]`);
            if (!elem) {
                cat.visible = false;
                cat.ref.current?.classList.remove("mx_EmojiPicker_anchor_visible");
                continue;
            }
            const elemRect = elem.getBoundingClientRect();
            const y = elemRect.y - rect.y;
            const yEnd = elemRect.y + elemRect.height - rect.y;
            cat.visible = y < rect.height && yEnd > 0;
            // We update this here instead of through React to avoid re-render on scroll.
            if (!cat.ref.current) continue;
            if (cat.visible) {
                cat.ref.current.classList.add("mx_EmojiPicker_anchor_visible");
                cat.ref.current.setAttribute("aria-selected", "true");
                cat.ref.current.setAttribute("tabindex", "0");
            } else {
                cat.ref.current.classList.remove("mx_EmojiPicker_anchor_visible");
                cat.ref.current.setAttribute("aria-selected", "false");
                cat.ref.current.setAttribute("tabindex", "-1");
            }
        }
    };

    private scrollToCategory = (category: string): void => {
        this.scrollRef.current?.containerRef.current
            ?.querySelector(`[data-category-id="${category}"]`)
            ?.scrollIntoView();
    };

    private onChangeFilter = (filter: string): void => {
        const lcFilter = filter.toLowerCase().trim(); // filter is case insensitive
        for (const cat of this.categories) {
            let emojis: IEmoji[];
            // If the new filter string includes the old filter string, we don't have to re-filter the whole dataset.
            if (lcFilter.includes(this.state.filter)) {
                emojis = this.memoizedDataByCategory[cat.id];
            } else {
                emojis = cat.id === "recent" ? this.recentlyUsed : DATA_BY_CATEGORY[cat.id];
            }

            if (lcFilter !== "") {
                emojis = emojis.filter((emoji) => this.emojiMatchesFilter(emoji, lcFilter));
                // Copy the array to not clobber the original unfiltered sorting
                emojis = [...emojis].sort((a, b) => {
                    const indexA = a.shortcodes[0].indexOf(lcFilter);
                    const indexB = b.shortcodes[0].indexOf(lcFilter);

                    // Prioritize emojis containing the filter in its shortcode
                    if (indexA == -1 || indexB == -1) {
                        return indexB - indexA;
                    }

                    // If both emojis start with the filter
                    // put the shorter emoji first
                    if (indexA == 0 && indexB == 0) {
                        return a.shortcodes[0].length - b.shortcodes[0].length;
                    }

                    // Prioritize emojis starting with the filter
                    return indexA - indexB;
                });
            }

            this.memoizedDataByCategory[cat.id] = emojis;
            cat.enabled = emojis.length > 0;
            // The setState below doesn't re-render the header and we already have the refs for updateVisibility, so...
            if (cat.ref.current) {
                cat.ref.current.disabled = !cat.enabled;
            }
        }
        this.setState({ filter });
        // Header underlines need to be updated, but updating requires knowing
        // where the categories are, so we wait for a tick.
        window.setTimeout(this.updateVisibility, 0);
    };

    private emojiMatchesFilter = (emoji: IEmoji, filter: string): boolean => {
        return (
            emoji.label.toLowerCase().includes(filter) ||
            (Array.isArray(emoji.emoticon)
                ? emoji.emoticon.some((x) => x.includes(filter))
                : emoji.emoticon?.includes(filter)) ||
            emoji.shortcodes.some((x) => x.toLowerCase().includes(filter)) ||
            emoji.unicode.split(ZERO_WIDTH_JOINER).includes(filter)
        );
    };

    private onEnterFilter = (): void => {
<<<<<<< HEAD
        const btn = this.scrollRef.current?.containerRef.current
            ?.querySelector<HTMLButtonElement>(".mx_EmojiPicker_item");
        if (btn) {
            btn.click();
        }
=======
        const btn = this.scrollRef.current?.containerRef.current?.querySelector<HTMLButtonElement>(
            '.mx_EmojiPicker_item_wrapper[tabindex="0"]',
        );
        btn?.click();
        this.props.onFinished();
>>>>>>> 8570f16e
    };

    private onHoverEmoji = (emoji: IEmoji): void => {
        this.setState({
            previewEmoji: emoji,
        });
    };

<<<<<<< HEAD
    private onHoverEmojiEnd = (_emoji: IEmoji): void => {
=======
    private onHoverEmojiEnd = (): void => {
>>>>>>> 8570f16e
        this.setState({
            previewEmoji: undefined,
        });
    };

<<<<<<< HEAD
    private onClickEmoji = (emoji: IEmoji): void => {
=======
    private onClickEmoji = (ev: ButtonEvent, emoji: IEmoji): void => {
>>>>>>> 8570f16e
        if (this.props.onChoose(emoji.unicode) !== false) {
            recent.add(emoji.unicode);
        }
        if ((ev as React.KeyboardEvent).key === Key.ENTER) {
            this.props.onFinished();
        }
    };

<<<<<<< HEAD
    private reactWith = (reaction: string): void => {
        this.props.onChoose(reaction);
    };

=======
>>>>>>> 8570f16e
    private static categoryHeightForEmojiCount(count: number): number {
        if (count === 0) {
            return 0;
        }
        return CATEGORY_HEADER_HEIGHT + Math.ceil(count / EMOJIS_PER_ROW) * EMOJI_HEIGHT;
    }

    public render(): React.ReactNode {
        return (
            <RovingTabIndexProvider onKeyDown={this.onKeyDown}>
                {({ onKeyDownHandler }) => {
                    let heightBefore = 0;
                    return (
                        <div className="mx_EmojiPicker" data-testid="mx_EmojiPicker" onKeyDown={onKeyDownHandler}>
                            <Header categories={this.categories} onAnchorClick={this.scrollToCategory} />
                            <Search
                                query={this.state.filter}
                                onChange={this.onChangeFilter}
                                onEnter={this.onEnterFilter}
                                onKeyDown={onKeyDownHandler}
                            />
<<<<<<< HEAD
                        );
                        const height = EmojiPicker.categoryHeightForEmojiCount(emojis.length);
                        heightBefore += height;
                        return categoryElement;
                    }) }
                </AutoHideScrollbar>
                {
                    (this.props.allowUnlisted && this.state.filter) &&
                        <AccessibleButton
                            kind="link"
                            onClick={() => this.reactWith(this.state.filter)}
                        >
                            { _t('React with "%(reaction)s"', { reaction: this.state.filter }) }
                        </AccessibleButton>
                }
                { this.state.previewEmoji || !this.props.showQuickReactions
                    ? <Preview emoji={this.state.previewEmoji} />
                    : <QuickReactions onClick={this.onClickEmoji} selectedEmojis={this.props.selectedEmojis} /> }
            </div>
=======
                            <AutoHideScrollbar
                                id="mx_EmojiPicker_body"
                                className="mx_EmojiPicker_body"
                                ref={this.scrollRef}
                                onScroll={this.onScroll}
                            >
                                {this.categories.map((category) => {
                                    const emojis = this.memoizedDataByCategory[category.id];
                                    const categoryElement = (
                                        <Category
                                            key={category.id}
                                            id={category.id}
                                            name={category.name}
                                            heightBefore={heightBefore}
                                            viewportHeight={this.state.viewportHeight}
                                            scrollTop={this.state.scrollTop}
                                            emojis={emojis}
                                            onClick={this.onClickEmoji}
                                            onMouseEnter={this.onHoverEmoji}
                                            onMouseLeave={this.onHoverEmojiEnd}
                                            isEmojiDisabled={this.props.isEmojiDisabled}
                                            selectedEmojis={this.props.selectedEmojis}
                                        />
                                    );
                                    const height = EmojiPicker.categoryHeightForEmojiCount(emojis.length);
                                    heightBefore += height;
                                    return categoryElement;
                                })}
                            </AutoHideScrollbar>
                            {this.state.previewEmoji ? (
                                <Preview emoji={this.state.previewEmoji} />
                            ) : (
                                <QuickReactions
                                    onClick={this.onClickEmoji}
                                    selectedEmojis={this.props.selectedEmojis}
                                />
                            )}
                        </div>
                    );
                }}
            </RovingTabIndexProvider>
>>>>>>> 8570f16e
        );
    }
}

export default EmojiPicker;<|MERGE_RESOLUTION|>--- conflicted
+++ resolved
@@ -25,10 +25,7 @@
 import Search from "./Search";
 import Preview from "./Preview";
 import QuickReactions from "./QuickReactions";
-<<<<<<< HEAD
-import Category, { ICategory, CategoryKey } from "./Category";
 import AccessibleButton from '../elements/AccessibleButton';
-=======
 import Category, { CategoryKey, ICategory } from "./Category";
 import { filterBoolean } from "../../../utils/arrays";
 import {
@@ -41,7 +38,6 @@
 import { clamp } from "../../../utils/numbers";
 import { ButtonEvent } from "../elements/AccessibleButton";
 import { Ref } from "../../../accessibility/roving/types";
->>>>>>> 8570f16e
 
 export const CATEGORY_HEADER_HEIGHT = 20;
 export const EMOJI_HEIGHT = 35;
@@ -167,8 +163,6 @@
         this.updateVisibility();
     };
 
-<<<<<<< HEAD
-=======
     private keyboardNavigation(ev: React.KeyboardEvent, state: RovingState, dispatch: Dispatch<RovingAction>): void {
         const node = state.activeRef?.current;
         const parent = node?.parentElement;
@@ -231,7 +225,6 @@
         }
     };
 
->>>>>>> 8570f16e
     private updateVisibility = (): void => {
         const body = this.scrollRef.current?.containerRef.current;
         if (!body) return;
@@ -326,19 +319,11 @@
     };
 
     private onEnterFilter = (): void => {
-<<<<<<< HEAD
-        const btn = this.scrollRef.current?.containerRef.current
-            ?.querySelector<HTMLButtonElement>(".mx_EmojiPicker_item");
-        if (btn) {
-            btn.click();
-        }
-=======
         const btn = this.scrollRef.current?.containerRef.current?.querySelector<HTMLButtonElement>(
             '.mx_EmojiPicker_item_wrapper[tabindex="0"]',
         );
         btn?.click();
         this.props.onFinished();
->>>>>>> 8570f16e
     };
 
     private onHoverEmoji = (emoji: IEmoji): void => {
@@ -347,21 +332,13 @@
         });
     };
 
-<<<<<<< HEAD
-    private onHoverEmojiEnd = (_emoji: IEmoji): void => {
-=======
     private onHoverEmojiEnd = (): void => {
->>>>>>> 8570f16e
         this.setState({
             previewEmoji: undefined,
         });
     };
 
-<<<<<<< HEAD
-    private onClickEmoji = (emoji: IEmoji): void => {
-=======
     private onClickEmoji = (ev: ButtonEvent, emoji: IEmoji): void => {
->>>>>>> 8570f16e
         if (this.props.onChoose(emoji.unicode) !== false) {
             recent.add(emoji.unicode);
         }
@@ -370,13 +347,10 @@
         }
     };
 
-<<<<<<< HEAD
     private reactWith = (reaction: string): void => {
         this.props.onChoose(reaction);
     };
 
-=======
->>>>>>> 8570f16e
     private static categoryHeightForEmojiCount(count: number): number {
         if (count === 0) {
             return 0;
@@ -398,27 +372,6 @@
                                 onEnter={this.onEnterFilter}
                                 onKeyDown={onKeyDownHandler}
                             />
-<<<<<<< HEAD
-                        );
-                        const height = EmojiPicker.categoryHeightForEmojiCount(emojis.length);
-                        heightBefore += height;
-                        return categoryElement;
-                    }) }
-                </AutoHideScrollbar>
-                {
-                    (this.props.allowUnlisted && this.state.filter) &&
-                        <AccessibleButton
-                            kind="link"
-                            onClick={() => this.reactWith(this.state.filter)}
-                        >
-                            { _t('React with "%(reaction)s"', { reaction: this.state.filter }) }
-                        </AccessibleButton>
-                }
-                { this.state.previewEmoji || !this.props.showQuickReactions
-                    ? <Preview emoji={this.state.previewEmoji} />
-                    : <QuickReactions onClick={this.onClickEmoji} selectedEmojis={this.props.selectedEmojis} /> }
-            </div>
-=======
                             <AutoHideScrollbar
                                 id="mx_EmojiPicker_body"
                                 className="mx_EmojiPicker_body"
@@ -448,6 +401,15 @@
                                     return categoryElement;
                                 })}
                             </AutoHideScrollbar>
+                            {
+                                (this.props.allowUnlisted && this.state.filter) &&
+                                    <AccessibleButton
+                                        kind="link"
+                                        onClick={() => this.reactWith(this.state.filter)}
+                                    >
+                                        { _t('React with "%(reaction)s"', { reaction: this.state.filter }) }
+                                    </AccessibleButton>
+                            }
                             {this.state.previewEmoji ? (
                                 <Preview emoji={this.state.previewEmoji} />
                             ) : (
@@ -460,7 +422,6 @@
                     );
                 }}
             </RovingTabIndexProvider>
->>>>>>> 8570f16e
         );
     }
 }
