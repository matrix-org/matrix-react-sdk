/*
Copyright 2016 OpenMarket Ltd
Copyright 2018, 2019 New Vector Ltd

Licensed under the Apache License, Version 2.0 (the "License");
you may not use this file except in compliance with the License.
You may obtain a copy of the License at

    http://www.apache.org/licenses/LICENSE-2.0

Unless required by applicable law or agreed to in writing, software
distributed under the License is distributed on an "AS IS" BASIS,
WITHOUT WARRANTIES OR CONDITIONS OF ANY KIND, either express or implied.
See the License for the specific language governing permissions and
limitations under the License.
*/

import EditableItemList from "../elements/EditableItemList";
import React, {createRef} from 'react';
import PropTypes from 'prop-types';
import {MatrixClientPeg} from "../../../MatrixClientPeg";
import * as sdk from "../../../index";
import { _t } from '../../../languageHandler';
import ErrorDialog from "../dialogs/ErrorDialog";
import AccessibleButton from "../elements/AccessibleButton";
import Modal from "../../../Modal";
<<<<<<< HEAD
import PublishedAliases from "./PublishedAliases";
=======
import RoomPublishSetting from "./RoomPublishSetting";
import {replaceableComponent} from "../../../utils/replaceableComponent";
>>>>>>> b0651427

class EditableAliasesList extends EditableItemList {
    constructor(props) {
        super(props);

        this._aliasField = createRef();
    }

    _onAliasAdded = async () => {
        await this._aliasField.current.validate({ allowEmpty: false });

        if (this._aliasField.current.isValid) {
            if (this.props.onItemAdded) this.props.onItemAdded(this.props.newItem);
            return;
        }

        this._aliasField.current.focus();
        this._aliasField.current.validate({ allowEmpty: false, focused: true });
    };

    _renderNewItemField() {
        // if we don't need the RoomAliasField,
        // we don't need to overriden version of _renderNewItemField
        if (!this.props.domain) {
            return super._renderNewItemField();
        }
        const RoomAliasField = sdk.getComponent('views.elements.RoomAliasField');
        const onChange = (alias) => this._onNewItemChanged({target: {value: alias}});
        return (
            <form
                onSubmit={this._onAliasAdded}
                autoComplete="off"
                noValidate={true}
                className="mx_EditableItemList_newItem"
            >
                <RoomAliasField
                    ref={this._aliasField}
                    onChange={onChange}
                    value={this.props.newItem || ""}
                    domain={this.props.domain} />
                <AccessibleButton onClick={this._onAliasAdded} kind="primary">
                    { _t("Add") }
                </AccessibleButton>
            </form>
        );
    }
}

@replaceableComponent("views.room_settings.AliasSettings")
export default class AliasSettings extends React.Component {
    static propTypes = {
        roomId: PropTypes.string.isRequired,
        canSetCanonicalAlias: PropTypes.bool.isRequired,
        canSetAliases: PropTypes.bool.isRequired,
    };

    static defaultProps = {
        canSetAliases: false,
        canSetCanonicalAlias: false,
        aliasEvents: [],
    };

    constructor(props) {
        super(props);

        const state = {
            localAliases: [], // [ #alias:my-hs.tld, ... ]
            localAliasesLoading: false,
            detailsOpen: false,
        };

        this.state = state;
    }

    componentDidMount() {
        if (this.props.canSetCanonicalAlias) {
            // load local aliases for providing recommendations
            // for the canonical alias and alt_aliases
            this.loadLocalAliases();
        }
    }

    async loadLocalAliases() {
        this.setState({ localAliasesLoading: true });
        try {
            const cli = MatrixClientPeg.get();
            let localAliases = [];
            if (await cli.doesServerSupportUnstableFeature("org.matrix.msc2432")) {
                const response = await cli.unstableGetLocalAliases(this.props.roomId);
                if (Array.isArray(response.aliases)) {
                    localAliases = response.aliases;
                }
            }
            this.setState({ localAliases });
        } finally {
            this.setState({ localAliasesLoading: false });
        }
    }

    onNewAliasChanged = (value) => {
        this.setState({newAlias: value});
    };

    onLocalAliasAdded = (alias) => {
        if (!alias || alias.length === 0) return; // ignore attempts to create blank aliases

        const localDomain = MatrixClientPeg.get().getDomain();
        if (!alias.includes(':')) alias += ':' + localDomain;

        MatrixClientPeg.get().createAlias(alias, this.props.roomId).then(() => {
            this.setState({
                localAliases: this.state.localAliases.concat(alias),
                newAlias: null,
            });
        }).catch((err) => {
            console.error(err);
            Modal.createTrackedDialog('Error creating address', '', ErrorDialog, {
                title: _t("Error creating address"),
                description: _t(
                    "There was an error creating that address. It may not be allowed by the server " +
                    "or a temporary failure occurred.",
                ),
            });
        });
    };

    onLocalAliasDeleted = (index) => {
        const alias = this.state.localAliases[index];
        // TODO: In future, we should probably be making sure that the alias actually belongs
        // to this room. See https://github.com/vector-im/element-web/issues/7353
        MatrixClientPeg.get().deleteAlias(alias).then(() => {
            const localAliases = this.state.localAliases.filter(a => a !== alias);
            this.setState({localAliases});
        }).catch((err) => {
            console.error(err);
            let description;
            if (err.errcode === "M_FORBIDDEN") {
                description = _t("You don't have permission to delete the address.");
            } else {
                description = _t(
                    "There was an error removing that address. It may no longer exist or a temporary " +
                    "error occurred.",
                );
            }
            Modal.createTrackedDialog('Error removing address', '', ErrorDialog, {
                title: _t("Error removing address"),
                description,
            });
        });
    };

    onLocalAliasesToggled = (event) => {
        // expanded
        if (event.target.open) {
            // if local aliases haven't been preloaded yet at component mount
            if (!this.props.canSetCanonicalAlias && this.state.localAliases.length === 0) {
                this.loadLocalAliases();
            }
        }
        this.setState({detailsOpen: event.target.open});
    };

    render() {
        const localDomain = MatrixClientPeg.get().getDomain();

<<<<<<< HEAD
        const room = MatrixClientPeg.get().getRoom(this.props.roomId);
=======
        let found = false;
        const canonicalValue = this.state.canonicalAlias || "";
        const canonicalAliasSection = (
            <Field
                onChange={this.onCanonicalAliasChange}
                value={canonicalValue}
                disabled={this.state.updatingCanonicalAlias || !this.props.canSetCanonicalAlias}
                element='select'
                id='canonicalAlias'
                label={_t('Main address')}
            >
                <option value="" key="unset">{ _t('not specified') }</option>
                {
                    this._getAliases().map((alias, i) => {
                        if (alias === this.state.canonicalAlias) found = true;
                        return (
                            <option value={alias} key={i}>
                                { alias }
                            </option>
                        );
                    })
                }
                {
                    found || !this.state.canonicalAlias ? '' :
                        <option value={ this.state.canonicalAlias } key='arbitrary'>
                            { this.state.canonicalAlias }
                        </option>
                }
            </Field>
        );
>>>>>>> b0651427

        let localAliasesList;
        if (this.state.localAliasesLoading) {
            const Spinner = sdk.getComponent("elements.Spinner");
            localAliasesList = <Spinner />;
        } else {
            localAliasesList = (<EditableAliasesList
                id="roomAliases"
                className={"mx_RoomSettings_localAliases"}
                items={this.state.localAliases}
                newItem={this.state.newAlias}
                onNewItemChanged={this.onNewAliasChanged}
                canRemove={this.props.canSetAliases}
                canEdit={this.props.canSetAliases}
                onItemAdded={this.onLocalAliasAdded}
                onItemRemoved={this.onLocalAliasDeleted}
                noItemsLabel={_t('This room has no local addresses')}
                placeholder={_t('Local address')}
                domain={localDomain}
            />);
        }

        return (
            <div className='mx_AliasSettings'>
                <PublishedAliases room={room} localAliases={this.state.localAliases} />
                <span className='mx_SettingsTab_subheading mx_AliasSettings_localAliasHeader'>{_t("Local Addresses")}</span>
                <p>{_t("Set addresses for this room so users can find this room through your homeserver (%(localDomain)s)", {localDomain})}</p>
                <details onToggle={this.onLocalAliasesToggled}>
                    <summary>{ this.state.detailsOpen ? _t('Show less') : _t("Show more")}</summary>
                    {localAliasesList}
                </details>
            </div>
        );
    }
}<|MERGE_RESOLUTION|>--- conflicted
+++ resolved
@@ -24,12 +24,9 @@
 import ErrorDialog from "../dialogs/ErrorDialog";
 import AccessibleButton from "../elements/AccessibleButton";
 import Modal from "../../../Modal";
-<<<<<<< HEAD
 import PublishedAliases from "./PublishedAliases";
-=======
 import RoomPublishSetting from "./RoomPublishSetting";
 import {replaceableComponent} from "../../../utils/replaceableComponent";
->>>>>>> b0651427
 
 class EditableAliasesList extends EditableItemList {
     constructor(props) {
@@ -195,40 +192,7 @@
     render() {
         const localDomain = MatrixClientPeg.get().getDomain();
 
-<<<<<<< HEAD
         const room = MatrixClientPeg.get().getRoom(this.props.roomId);
-=======
-        let found = false;
-        const canonicalValue = this.state.canonicalAlias || "";
-        const canonicalAliasSection = (
-            <Field
-                onChange={this.onCanonicalAliasChange}
-                value={canonicalValue}
-                disabled={this.state.updatingCanonicalAlias || !this.props.canSetCanonicalAlias}
-                element='select'
-                id='canonicalAlias'
-                label={_t('Main address')}
-            >
-                <option value="" key="unset">{ _t('not specified') }</option>
-                {
-                    this._getAliases().map((alias, i) => {
-                        if (alias === this.state.canonicalAlias) found = true;
-                        return (
-                            <option value={alias} key={i}>
-                                { alias }
-                            </option>
-                        );
-                    })
-                }
-                {
-                    found || !this.state.canonicalAlias ? '' :
-                        <option value={ this.state.canonicalAlias } key='arbitrary'>
-                            { this.state.canonicalAlias }
-                        </option>
-                }
-            </Field>
-        );
->>>>>>> b0651427
 
         let localAliasesList;
         if (this.state.localAliasesLoading) {
