/*
Copyright 2016 OpenMarket Ltd

Licensed under the Apache License, Version 2.0 (the "License");
you may not use this file except in compliance with the License.
You may obtain a copy of the License at

    http://www.apache.org/licenses/LICENSE-2.0

Unless required by applicable law or agreed to in writing, software
distributed under the License is distributed on an "AS IS" BASIS,
WITHOUT WARRANTIES OR CONDITIONS OF ANY KIND, either express or implied.
See the License for the specific language governing permissions and
limitations under the License.
*/
import Promise from 'bluebird';
const React = require('react');

const Tinter = require('../../../Tinter');
const MatrixClientPeg = require("../../../MatrixClientPeg");
const Modal = require("../../../Modal");
import dis from '../../../dispatcher';

const ROOM_COLORS = [
    // magic room default values courtesy of Ribot
<<<<<<< HEAD
    {primary_color: "#76cfa6", secondary_color: "#eaf5f0"},
    {primary_color: "#81bddb", secondary_color: "#eaf1f4"},
    {primary_color: "#bd79cb", secondary_color: "#f3eaf5"},
    {primary_color: "#c65d94", secondary_color: "#f5eaef"},
    {primary_color: "#e55e5e", secondary_color: "#f5eaea"},
    {primary_color: "#eca46f", secondary_color: "#f5eeea"},
    {primary_color: "#dad658", secondary_color: "#f5f4ea"},
    {primary_color: "#80c553", secondary_color: "#eef5ea"},
    {primary_color: "#bb814e", secondary_color: "#eee8e3"},
    {primary_color: "#595959", secondary_color: "#ececec"},
=======
    ["#76cfa6", "#eaf5f0"],
    ["#81bddb", "#eaf1f4"],
    ["#bd79cb", "#f3eaf5"],
    ["#c65d94", "#f5eaef"],
    ["#e55e5e", "#f5eaea"],
    ["#eca46f", "#f5eeea"],
    ["#dad658", "#f5f4ea"],
    ["#80c553", "#eef5ea"],
    ["#bb814e", "#eee8e3"],
    //["#595959", "#ececec"], // Grey makes everything appear disabled, so remove it for now
>>>>>>> 40c68200
];

module.exports = React.createClass({
    displayName: 'ColorSettings',

    propTypes: {
        room: React.PropTypes.object.isRequired,
        forRoomDefaults: React.PropTypes.bool, // whether to manage the personal settings or default settings

        disabled: React.PropTypes.bool,
    },

    getInitialState: function() {
        const data = {
            index: 0,
            primary_color: ROOM_COLORS[0].primary_color,
            secondary_color: ROOM_COLORS[0].secondary_color,
            hasChanged: false,
            usingRoomDefaults: true,
        };

        const defaultEvent = this.props.room.currentState.getStateEvents('im.vector.room.color_scheme', '');
        if (defaultEvent && defaultEvent.getContent()) {
            const defaultScheme = defaultEvent.getContent();
            if (defaultScheme.primary_color) {
                data.primary_color = defaultScheme.primary_color;
                data.secondary_color = defaultScheme.secondary_color;
            }
        }

        if (!this.props.forRoomDefaults) {
            const event = this.props.room.getAccountData("org.matrix.room.color_scheme");
            if (event && event.getContent()) {
                const scheme = event.getContent();
                if (scheme.primary_color) {
                    data.primary_color = scheme.primary_color;
                    data.secondary_color = scheme.secondary_color;
                    data.usingRoomDefaults = false;
                }
            }
        }

        data.index = this._getColorIndex(data);
        if (data.index === -1) {
            // append the unrecognised colours to our palette
            data.index = ROOM_COLORS.length;
            ROOM_COLORS.push({
                primary_color: data.primary_color,
                secondary_color: data.secondary_color,
            });
        }
        return data;
    },

    componentWillMount: function() {
        this.dispatcherRef = dis.register(this.onAction);
    },

    componentWillUnmount: function() {
        dis.unregister(this.dispatcherRef);
    },

    onAction: function(payload) {
        if (payload.action !== "room_default_color_picked") return;

        this._tryUseRoomDefault(payload.chosenColorIndex);
    },

    saveSettings: function() { // : Promise
        if (!this.state.hasChanged) {
            return Promise.resolve(); // They didn't explicitly give a color to save.
        }
        const originalState = this.getInitialState();
        if (originalState.primary_color !== this.state.primary_color ||
                originalState.secondary_color !== this.state.secondary_color) {
            console.log("ColorSettings: Saving new color");
            const content = {
                primary_color: this.state.primary_color,
                secondary_color: this.state.secondary_color,
            };

            if (this.props.forRoomDefaults) {
                return MatrixClientPeg.get().sendStateEvent(this.props.room.roomId, "im.vector.room.color_scheme", content, '');
            } else return MatrixClientPeg.get().setRoomAccountData(this.props.room.roomId, "org.matrix.room.color_scheme", content);
        }
        return Promise.resolve(); // no color diff
    },

    _getColorIndex: function(scheme) {
        if (!scheme || !scheme.primary_color) {
            return -1;
        }

        // XXX: we should validate these values
        for (let i = 0; i < ROOM_COLORS.length; i++) {
            const room_color = ROOM_COLORS[i];
            if (room_color.primary_color.toLowerCase() !== String(scheme.primary_color).toLowerCase()) continue;

            // Secondary color is optional. Only validate it if it is set on either side
            if ((room_color.secondary_color && !scheme.secondary_color) || (!room_color.secondary_color && scheme.secondary_color)) continue;
            if (room_color.secondary_color && room_color.secondary_color.toLowerCase() !== String(scheme.secondary_color).toLowerCase()) continue;

            return i;
        }

        return -1;
    },

    _tryUseRoomDefault: function(index) {
        if (this.props.forRoomDefaults || this.state.hasChanged || !this.state.usingRoomDefaults) return;

        this.setState({
            index: index,
            primary_color: ROOM_COLORS[index].primary_color,
            secondary_color: ROOM_COLORS[index].secondary_color,
            //hasChanged: true, // we're just giving the user a visual indicator
        });
    },

    _onColorSchemeChanged: function(index) {
        // preview what the user just changed the scheme to.
        Tinter.tint(ROOM_COLORS[index].primary_color, ROOM_COLORS[index].secondary_color);
        this.setState({
            index: index,
            primary_color: ROOM_COLORS[index].primary_color,
            secondary_color: ROOM_COLORS[index].secondary_color,
            hasChanged: true,
        });
        if (this.props.forRoomDefaults) {
            dis.dispatch({action: "room_default_color_picked", chosenColorIndex: index});
        }
    },

    render: function() {
        return (
            <div className="mx_RoomSettings_roomColors">
                { ROOM_COLORS.map((room_color, i) => {
                    let selected;
                    if (i === this.state.index) {
                        selected = (
                            <div className="mx_RoomSettings_roomColor_selected">
                                <img src="img/tick.svg" width="17" height="14" alt="./" />
                            </div>
                        );
                    }
                    let boundClick = this._onColorSchemeChanged.bind(this, i);
                    if (this.props.disabled) boundClick = null;
                    return (
                        <div className={"mx_RoomSettings_roomColor" + (this.props.disabled ? ' mx_RoomSettings_roomColor_disabled' : '') }
                              key={"room_color_" + i}
                              style={{ backgroundColor: room_color.secondary_color }}
                              onClick={boundClick}>
                            { selected }
                            <div className="mx_RoomSettings_roomColorPrimary" style={{ backgroundColor: room_color.primary_color }}></div>
                        </div>
                    );
                }) }
            </div>
        );
    },
});<|MERGE_RESOLUTION|>--- conflicted
+++ resolved
@@ -23,7 +23,6 @@
 
 const ROOM_COLORS = [
     // magic room default values courtesy of Ribot
-<<<<<<< HEAD
     {primary_color: "#76cfa6", secondary_color: "#eaf5f0"},
     {primary_color: "#81bddb", secondary_color: "#eaf1f4"},
     {primary_color: "#bd79cb", secondary_color: "#f3eaf5"},
@@ -33,19 +32,7 @@
     {primary_color: "#dad658", secondary_color: "#f5f4ea"},
     {primary_color: "#80c553", secondary_color: "#eef5ea"},
     {primary_color: "#bb814e", secondary_color: "#eee8e3"},
-    {primary_color: "#595959", secondary_color: "#ececec"},
-=======
-    ["#76cfa6", "#eaf5f0"],
-    ["#81bddb", "#eaf1f4"],
-    ["#bd79cb", "#f3eaf5"],
-    ["#c65d94", "#f5eaef"],
-    ["#e55e5e", "#f5eaea"],
-    ["#eca46f", "#f5eeea"],
-    ["#dad658", "#f5f4ea"],
-    ["#80c553", "#eef5ea"],
-    ["#bb814e", "#eee8e3"],
-    //["#595959", "#ececec"], // Grey makes everything appear disabled, so remove it for now
->>>>>>> 40c68200
+    //{primary_color: "#595959", secondary_color: "#ececec"}, // Grey makes everything appear disabled, so remove it for now
 ];
 
 module.exports = React.createClass({
