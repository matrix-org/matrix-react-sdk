/*
Copyright 2015, 2016, 2017, 2019 The Matrix.org Foundation C.I.C.

Licensed under the Apache License, Version 2.0 (the "License");
you may not use this file except in compliance with the License.
You may obtain a copy of the License at

    http://www.apache.org/licenses/LICENSE-2.0

Unless required by applicable law or agreed to in writing, software
distributed under the License is distributed on an "AS IS" BASIS,
WITHOUT WARRANTIES OR CONDITIONS OF ANY KIND, either express or implied.
See the License for the specific language governing permissions and
limitations under the License.
*/

import React, { SyntheticEvent } from "react";
import classNames from "classnames";

import { _t } from "../../../languageHandler";
import SdkConfig from "../../../SdkConfig";
import { ValidatedServerConfig } from "../../../utils/ValidatedServerConfig";
import AccessibleButton, { ButtonEvent } from "../elements/AccessibleButton";
import withValidation, { IFieldState, IValidationResult } from "../elements/Validation";
import Field from "../elements/Field";
import CountryDropdown from "./CountryDropdown";
import EmailField from "./EmailField";
import { PhoneNumberCountryDefinition } from "../../../phonenumber";

// For validating phone numbers without country codes
const PHONE_NUMBER_REGEX = /^[0-9()\-\s]*$/;

interface IProps {
    username: string; // also used for email address
    phoneCountry: string;
    phoneNumber: string;

    serverConfig: ValidatedServerConfig;
    loginIncorrect: boolean;
    disableSubmit?: boolean;
    busy?: boolean;

    onSubmit(username: string, phoneCountry: void, phoneNumber: void, password: string): void;
    onSubmit(username: void, phoneCountry: string, phoneNumber: string, password: string): void;
    onUsernameChanged?(username: string): void;
    onUsernameBlur?(username: string): void;
    onPhoneCountryChanged?(phoneCountry: string): void;
    onPhoneNumberChanged?(phoneNumber: string): void;
    onForgotPasswordClick?(): void;
}

interface IState {
    fieldValid: Partial<Record<LoginField, boolean>>;
    loginType: LoginField.Email | LoginField.MatrixId | LoginField.Phone;
    password: string;
}

const enum LoginField {
    Email = "login_field_email",
    MatrixId = "login_field_mxid",
    Phone = "login_field_phone",
    Password = "login_field_password",
}

/*
 * A pure UI component which displays a username/password form.
 * The email/username/phone fields are fully-controlled, the password field is not.
 */
export default class PasswordLogin extends React.PureComponent<IProps, IState> {
    private [LoginField.Email]: Field | null = null;
    private [LoginField.Phone]: Field | null = null;
    private [LoginField.MatrixId]: Field | null = null;
    private [LoginField.Password]: Field | null = null;

    public static defaultProps = {
        onUsernameChanged: function () {},
        onUsernameBlur: function () {},
        onPhoneCountryChanged: function () {},
        onPhoneNumberChanged: function () {},
        loginIncorrect: false,
        disableSubmit: false,
    };

    public constructor(props: IProps) {
        super(props);
        this.state = {
            // Field error codes by field ID
            fieldValid: {},
            loginType: LoginField.MatrixId,
            password: "",
        };
    }

    private onForgotPasswordClick = (ev: ButtonEvent): void => {
        ev.preventDefault();
        ev.stopPropagation();
        this.props.onForgotPasswordClick?.();
    };

    private onSubmitForm = async (ev: SyntheticEvent): Promise<void> => {
        ev.preventDefault();

        const allFieldsValid = await this.verifyFieldsBeforeSubmit();
        if (!allFieldsValid) {
            return;
        }

        switch (this.state.loginType) {
            case LoginField.Email:
            case LoginField.MatrixId:
                this.props.onSubmit(this.props.username, undefined, undefined, this.state.password);
                break;
            case LoginField.Phone:
                this.props.onSubmit(undefined, this.props.phoneCountry, this.props.phoneNumber, this.state.password);
                break;
        }
    };

    private onUsernameChanged = (ev: React.ChangeEvent<HTMLInputElement>): void => {
        this.props.onUsernameChanged?.(ev.target.value);
    };

    private onUsernameBlur = (ev: React.FocusEvent<HTMLInputElement>): void => {
        this.props.onUsernameBlur?.(ev.target.value);
    };

    private onLoginTypeChange = (ev: React.ChangeEvent<HTMLSelectElement>): void => {
        const loginType = ev.target.value as IState["loginType"];
        this.setState({ loginType });
        this.props.onUsernameChanged?.(""); // Reset because email and username use the same state
    };

    private onPhoneCountryChanged = (country: PhoneNumberCountryDefinition): void => {
        this.props.onPhoneCountryChanged?.(country.iso2);
    };

    private onPhoneNumberChanged = (ev: React.ChangeEvent<HTMLInputElement>): void => {
        this.props.onPhoneNumberChanged?.(ev.target.value);
    };

    private onPasswordChanged = (ev: React.ChangeEvent<HTMLInputElement>): void => {
        this.setState({ password: ev.target.value });
    };

    private async verifyFieldsBeforeSubmit(): Promise<boolean> {
        // Blur the active element if any, so we first run its blur validation,
        // which is less strict than the pass we're about to do below for all fields.
        const activeElement = document.activeElement as HTMLElement;
        if (activeElement) {
            activeElement.blur();
        }

        const fieldIDsInDisplayOrder = [this.state.loginType, LoginField.Password];

        // Run all fields with stricter validation that no longer allows empty
        // values for required fields.
        for (const fieldID of fieldIDsInDisplayOrder) {
            const field = this[fieldID];
            if (!field) {
                continue;
            }
            // We must wait for these validations to finish before queueing
            // up the setState below so our setState goes in the queue after
            // all the setStates from these validate calls (that's how we
            // know they've finished).
            await field.validate({ allowEmpty: false });
        }

        // Validation and state updates are async, so we need to wait for them to complete
        // first. Queue a `setState` callback and wait for it to resolve.
        await new Promise<void>((resolve) => this.setState({}, resolve));

        if (this.allFieldsValid()) {
            return true;
        }

        const invalidField = this.findFirstInvalidField(fieldIDsInDisplayOrder);

        if (!invalidField) {
            return true;
        }

        // Focus the first invalid field and show feedback in the stricter mode
        // that no longer allows empty values for required fields.
        invalidField.focus();
        invalidField.validate({ allowEmpty: false, focused: true });
        return false;
    }

    private allFieldsValid(): boolean {
        return Object.values(this.state.fieldValid).every(Boolean);
    }

    private findFirstInvalidField(fieldIDs: LoginField[]): Field | null {
        for (const fieldID of fieldIDs) {
            if (!this.state.fieldValid[fieldID] && this[fieldID]) {
                return this[fieldID];
            }
        }
        return null;
    }

    private markFieldValid(fieldID: LoginField, valid?: boolean): void {
        const { fieldValid } = this.state;
        fieldValid[fieldID] = valid;
        this.setState({
            fieldValid,
        });
    }

    private validateUsernameRules = withValidation({
        rules: [
            {
                key: "required",
                test({ value, allowEmpty }) {
                    return allowEmpty || !!value;
                },
                invalid: () => _t("auth|username_field_required_invalid"),
            },
        ],
    });

    private onUsernameValidate = async (fieldState: IFieldState): Promise<IValidationResult> => {
        const result = await this.validateUsernameRules(fieldState);
        this.markFieldValid(LoginField.MatrixId, result.valid);
        return result;
    };

    private onEmailValidate = (result: IValidationResult): void => {
        this.markFieldValid(LoginField.Email, result.valid);
    };

    private validatePhoneNumberRules = withValidation({
        rules: [
            {
                key: "required",
                test({ value, allowEmpty }): boolean {
                    return allowEmpty || !!value;
                },
                invalid: (): string => _t("auth|msisdn_field_required_invalid"),
            },
            {
                key: "number",
                test: ({ value }): boolean => !value || PHONE_NUMBER_REGEX.test(value),
                invalid: (): string => _t("auth|msisdn_field_number_invalid"),
            },
        ],
    });

    private onPhoneNumberValidate = async (fieldState: IFieldState): Promise<IValidationResult> => {
        const result = await this.validatePhoneNumberRules(fieldState);
        this.markFieldValid(LoginField.Password, result.valid);
        return result;
    };

    private validatePasswordRules = withValidation({
        rules: [
            {
                key: "required",
                test({ value, allowEmpty }): boolean {
                    return allowEmpty || !!value;
                },
                invalid: (): string => _t("auth|password_field_label"),
            },
        ],
    });

    private onPasswordValidate = async (fieldState: IFieldState): Promise<IValidationResult> => {
        const result = await this.validatePasswordRules(fieldState);
        this.markFieldValid(LoginField.Password, result.valid);
        return result;
    };

    private renderLoginField(loginType: IState["loginType"], autoFocus: boolean): JSX.Element {
        const classes = {
            error: false,
        };

        switch (loginType) {
            case LoginField.Email:
                classes.error = this.props.loginIncorrect && !this.props.username;
                return (
                    <EmailField
                        id="mx_LoginForm_email"
                        className={classNames(classes)}
                        name="username" // make it a little easier for browser's remember-password
                        autoComplete="email"
                        type="email"
                        key="email_input"
                        placeholder="joe@example.com"
                        value={this.props.username}
                        onChange={this.onUsernameChanged}
                        onBlur={this.onUsernameBlur}
                        disabled={this.props.busy}
                        autoFocus={autoFocus}
                        onValidate={this.onEmailValidate}
                        fieldRef={(field): void => {
                            this[LoginField.Email] = field;
                        }}
                    />
                );
            case LoginField.MatrixId:
                classes.error = this.props.loginIncorrect && !this.props.username;
<<<<<<< HEAD
                return <Field
                    id="mx_LoginForm_username"
                    className={classNames(classes)}
                    name="username" // make it a little easier for browser's remember-password
                    autoComplete="username"
                    key="username_input"
                    type="text"
                    label={_t("Username")}
                    placeholder={_t("Username")}
                    value={this.props.username}
                    onChange={this.onUsernameChanged}
                    onBlur={this.onUsernameBlur}
                    disabled={this.props.busy}
                    autoFocus={autoFocus}
                    onValidate={this.onUsernameValidate}
                    ref={field => this[LoginField.MatrixId] = field}
                />;
=======
                return (
                    <Field
                        id="mx_LoginForm_username"
                        className={classNames(classes)}
                        name="username" // make it a little easier for browser's remember-password
                        autoComplete="username"
                        key="username_input"
                        type="text"
                        label={_t("common|username")}
                        placeholder={_t("common|username").toLocaleLowerCase()}
                        value={this.props.username}
                        onChange={this.onUsernameChanged}
                        onBlur={this.onUsernameBlur}
                        disabled={this.props.busy}
                        autoFocus={autoFocus}
                        onValidate={this.onUsernameValidate}
                        ref={(field): void => {
                            this[LoginField.MatrixId] = field;
                        }}
                    />
                );
>>>>>>> 0856c761
            case LoginField.Phone: {
                classes.error = this.props.loginIncorrect && !this.props.phoneNumber;

                const phoneCountry = (
                    <CountryDropdown
                        value={this.props.phoneCountry}
                        isSmall={true}
                        showPrefix={true}
                        onOptionChange={this.onPhoneCountryChanged}
                    />
                );

                return (
                    <Field
                        id="mx_LoginForm_phone"
                        className={classNames(classes)}
                        name="phoneNumber"
                        autoComplete="tel-national"
                        key="phone_input"
                        type="text"
                        label={_t("auth|msisdn_field_label")}
                        value={this.props.phoneNumber}
                        prefixComponent={phoneCountry}
                        onChange={this.onPhoneNumberChanged}
                        disabled={this.props.busy}
                        autoFocus={autoFocus}
                        onValidate={this.onPhoneNumberValidate}
                        ref={(field): void => {
                            this[LoginField.Password] = field;
                        }}
                    />
                );
            }
        }
    }

    private isLoginEmpty(): boolean {
        switch (this.state.loginType) {
            case LoginField.Email:
            case LoginField.MatrixId:
                return !this.props.username;
            case LoginField.Phone:
                return !this.props.phoneCountry || !this.props.phoneNumber;
        }
    }

    public render(): React.ReactNode {
        let forgotPasswordJsx: JSX.Element | undefined;

        if (this.props.onForgotPasswordClick) {
            forgotPasswordJsx = (
                <AccessibleButton
                    className="mx_Login_forgot"
                    disabled={this.props.busy}
                    kind="link"
                    onClick={this.onForgotPasswordClick}
                >
                    {_t("auth|reset_password_button")}
                </AccessibleButton>
            );
        }

        const pwFieldClass = classNames({
            error: this.props.loginIncorrect && !this.isLoginEmpty(), // only error password if error isn't top field
        });

        // If login is empty, autoFocus login, otherwise autoFocus password.
        // this is for when auto server discovery remounts us when the user tries to tab from username to password
        const autoFocusPassword = !this.isLoginEmpty();
        const loginField = this.renderLoginField(this.state.loginType, !autoFocusPassword);

        let loginType;
        if (!SdkConfig.get().disable_3pid_login) {
            loginType = (
                <div className="mx_Login_type_container">
                    <label className="mx_Login_type_label">{_t("auth|identifier_label")}</label>
                    <Field
                        element="select"
                        value={this.state.loginType}
                        onChange={this.onLoginTypeChange}
                        disabled={this.props.busy}
                    >
                        <option key={LoginField.MatrixId} value={LoginField.MatrixId}>
                            {_t("common|username")}
                        </option>
                        <option key={LoginField.Email} value={LoginField.Email}>
                            {_t("common|email_address")}
                        </option>
                        <option key={LoginField.Password} value={LoginField.Password}>
                            {_t("auth|msisdn_field_label")}
                        </option>
                    </Field>
                </div>
            );
        }

        return (
            <div>
                <form onSubmit={this.onSubmitForm}>
                    {loginType}
                    {loginField}
                    <Field
                        id="mx_LoginForm_password"
                        className={pwFieldClass}
                        autoComplete="current-password"
                        type="password"
                        name="password"
                        label={_t("common|password")}
                        value={this.state.password}
                        onChange={this.onPasswordChanged}
                        disabled={this.props.busy}
                        autoFocus={autoFocusPassword}
                        onValidate={this.onPasswordValidate}
                        ref={(field) => (this[LoginField.Password] = field)}
                    />
                    {forgotPasswordJsx}
                    {!this.props.busy && (
                        <input
                            className="mx_Login_submit"
                            type="submit"
                            value={_t("action|sign_in")}
                            disabled={this.props.disableSubmit}
                        />
                    )}
                </form>
            </div>
        );
    }
}<|MERGE_RESOLUTION|>--- conflicted
+++ resolved
@@ -301,25 +301,6 @@
                 );
             case LoginField.MatrixId:
                 classes.error = this.props.loginIncorrect && !this.props.username;
-<<<<<<< HEAD
-                return <Field
-                    id="mx_LoginForm_username"
-                    className={classNames(classes)}
-                    name="username" // make it a little easier for browser's remember-password
-                    autoComplete="username"
-                    key="username_input"
-                    type="text"
-                    label={_t("Username")}
-                    placeholder={_t("Username")}
-                    value={this.props.username}
-                    onChange={this.onUsernameChanged}
-                    onBlur={this.onUsernameBlur}
-                    disabled={this.props.busy}
-                    autoFocus={autoFocus}
-                    onValidate={this.onUsernameValidate}
-                    ref={field => this[LoginField.MatrixId] = field}
-                />;
-=======
                 return (
                     <Field
                         id="mx_LoginForm_username"
@@ -329,7 +310,7 @@
                         key="username_input"
                         type="text"
                         label={_t("common|username")}
-                        placeholder={_t("common|username").toLocaleLowerCase()}
+                        placeholder={_t("common|username")}
                         value={this.props.username}
                         onChange={this.onUsernameChanged}
                         onBlur={this.onUsernameBlur}
@@ -341,7 +322,6 @@
                         }}
                     />
                 );
->>>>>>> 0856c761
             case LoginField.Phone: {
                 classes.error = this.props.loginIncorrect && !this.props.phoneNumber;
 
