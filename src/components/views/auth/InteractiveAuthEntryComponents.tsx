--- conflicted
+++ resolved
@@ -952,15 +952,8 @@
         this.popupWindow = window.open(url, "_blank");
     };
 
-<<<<<<< HEAD
     protected onReceiveMessage = (event: MessageEvent): void => {
-        // We don't check the origin here as we don't trust any incoming data and just use it as a ping to retry the request,
-        // and the HS may delegate the fallback to another origin, due to CORS we cannot inspect the origin of the popupWindow.
-        if (event.data === "authDone") {
-=======
-    private onReceiveMessage = (event: MessageEvent): void => {
         if (event.data === "authDone" && event.source === this.popupWindow) {
->>>>>>> 974f12ac
             this.props.submitAuthDict({});
         }
     };
