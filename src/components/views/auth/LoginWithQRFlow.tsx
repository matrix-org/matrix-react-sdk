--- conflicted
+++ resolved
@@ -16,28 +16,17 @@
 
 import React from "react";
 import { RendezvousFailureReason } from "matrix-js-sdk/src/rendezvous";
-<<<<<<< HEAD
+import { Icon as ChevronLeftIcon } from "@vector-im/compound-design-tokens/icons/chevron-left.svg";
 import { QrReader, OnResultFunction } from "react-qr-reader";
 import { logger } from "matrix-js-sdk/src/logger";
-=======
-import { Icon as ChevronLeftIcon } from "@vector-im/compound-design-tokens/icons/chevron-left.svg";
->>>>>>> 03dc48b9
 
 import { _t } from "../../../languageHandler";
 import AccessibleButton from "../elements/AccessibleButton";
 import QRCode from "../elements/QRCode";
 import Spinner from "../elements/Spinner";
-<<<<<<< HEAD
-import { Icon as BackButtonIcon } from "../../../../res/img/element-icons/back.svg";
-import { Icon as DevicesIcon } from "../../../../res/img/element-icons/devices.svg";
-import { Icon as WarningBadge } from "../../../../res/img/element-icons/warning-badge.svg";
 import { Icon as CheckmarkIcon } from "../../../../res/img/element-icons/check.svg";
-import { Click, Phase } from "./LoginWithQR";
-=======
-import { Icon as InfoIcon } from "../../../../res/img/element-icons/i.svg";
 import { Click, FailureReason, LoginWithQRFailureReason, Phase } from "./LoginWithQR";
 import SdkConfig from "../../../SdkConfig";
->>>>>>> 03dc48b9
 
 interface IProps {
     phase: Phase;
@@ -94,12 +83,7 @@
     }
 
     public render(): React.ReactNode {
-<<<<<<< HEAD
         logger.info(`LoginWithQRFlow render: phase=${this.props.phase}`);
-        let title = "";
-        let titleIcon: JSX.Element | undefined;
-=======
->>>>>>> 03dc48b9
         let main: JSX.Element | undefined;
         let buttons: JSX.Element | undefined;
         let backButton = true;
@@ -156,13 +140,7 @@
                     </>
                 );
                 break;
-<<<<<<< HEAD
             case Phase.OutOfBandConfirmation:
-                title = "Do you see a green checkmark on your other device?";
-                titleIcon = <DevicesIcon className="normal" />;
-=======
-            case Phase.Connected:
->>>>>>> 03dc48b9
                 backButton = false;
                 main = (
                     <>
@@ -206,8 +184,8 @@
                 break;
             case Phase.Continue:
                 // PROTOTYPE: I don't think we would offer the ability to scan from a web browser, so this is really just for the prototype.
-                title = "Go to your account to continue";
-                titleIcon = <DevicesIcon className="normal" />;
+                // title = "Go to your account to continue";
+                // titleIcon = <DevicesIcon className="normal" />;
                 backButton = false;
                 main = (
                     <>
@@ -238,8 +216,6 @@
                 );
                 break;
             case Phase.ShowChannelSecure:
-                title = "Go to your other device";
-                titleIcon = <DevicesIcon className="normal" />;
                 backButton = false;
                 main = (
                     <>
@@ -268,13 +244,6 @@
                     );
                     main = (
                         <>
-<<<<<<< HEAD
-                            <p>Do something:</p>
-                            <ol>
-                                <li>A</li>
-                                <li>B</li>
-                                <li>C</li>
-=======
                             <h1>{_t("auth|qr_code_login|scan_code_instruction")}</h1>
                             {code}
                             <ol>
@@ -290,7 +259,6 @@
                                 </li>
                                 <li>{_t("auth|qr_code_login|point_the_camera")}</li>
                                 <li>{_t("auth|qr_code_login|follow_remaining_instructions")}</li>
->>>>>>> 03dc48b9
                             </ol>
                         </>
                     );
@@ -335,7 +303,6 @@
                 main = this.simpleSpinner(_t("auth|qr_code_login|completing_setup"));
                 break;
             case Phase.ScanningQR:
-                title = _t("settings|sessions|sign_in_with_qr");
                 main = (
                     <>
                         <p>Line up the QR code in the square below:</p>
