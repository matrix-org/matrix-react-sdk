--- conflicted
+++ resolved
@@ -61,6 +61,7 @@
     // This is a function to make the impact of calling SettingsStore slightly less
     hasPermissionToLoad = (props) => {
         if (this._usingLocalWidget()) return true;
+        if (!props.room) return true; // user widgets always have permissions
 
         const currentlyAllowedWidgets = SettingsStore.getValue("allowedWidgets", props.room.roomId);
         if (currentlyAllowedWidgets[props.app.eventId] === undefined) {
@@ -76,18 +77,6 @@
      * @return {Object} Updated component state to be set with setState
      */
     _getNewState(newProps) {
-<<<<<<< HEAD
-        // This is a function to make the impact of calling SettingsStore slightly less
-        const hasPermissionToLoad = () => {
-            if (this._usingLocalWidget()) return true;
-
-            if (!newProps.room) return true; // user widgets always have permissions
-            const currentlyAllowedWidgets = SettingsStore.getValue("allowedWidgets", newProps.room.roomId);
-            return !!currentlyAllowedWidgets[newProps.app.eventId];
-        };
-
-=======
->>>>>>> fb3b5d2f
         return {
             initialising: true, // True while we are mangling the widget URL
             // True while the iframe content is loading
@@ -347,6 +336,7 @@
             </div>
         );
         if (!this.state.hasPermissionToLoad) {
+            // only possible for room widgets, can assert this.props.room here
             const isEncrypted = MatrixClientPeg.get().isRoomEncrypted(this.props.room.roomId);
             appTileBody = (
                 <div className={appTileBodyClass}>
@@ -359,11 +349,6 @@
                     />
                 </div>
             );
-<<<<<<< HEAD
-            if (!this.state.hasPermissionToLoad) {
-                // only possible for room widgets, can assert this.props.room here
-                const isEncrypted = MatrixClientPeg.get().isRoomEncrypted(this.props.room.roomId);
-=======
         } else if (this.state.initialising) {
             appTileBody = (
                 <div className={appTileBodyClass + (this.state.loading ? 'mx_AppLoading' : '')}>
@@ -372,7 +357,6 @@
             );
         } else {
             if (this.isMixedContent()) {
->>>>>>> fb3b5d2f
                 appTileBody = (
                     <div className={appTileBodyClass}>
                         <AppWarning errorMsg="Error - Mixed content" />
