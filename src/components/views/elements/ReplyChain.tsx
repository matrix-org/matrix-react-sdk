--- conflicted
+++ resolved
@@ -201,7 +201,7 @@
         return getUserNameColorClass(ev.getSender()).replace("Username", "ReplyChain");
     }
 
-    render() {
+    public render(): JSX.Element {
         let header = null;
         if (this.state.err) {
             header = <blockquote className="mx_ReplyChain mx_ReplyChain_error">
@@ -210,8 +210,7 @@
                         'it either does not exist or you do not have permission to view it.')
                 }
             </blockquote>;
-<<<<<<< HEAD
-        } else if (this.state.loadedEv) {
+        } else if (this.state.loadedEv && shouldDisplayReply(this.state.events[0])) {
             header = (
                 <blockquote className={`mx_ReplyChain ${this.getReplyChainColorClass(this.state.loadedEv)}`}>
                     <button className="mx_ReplyChain_show" onClick={this.onQuoteClick}>
@@ -219,30 +218,6 @@
                     </button>
                 </blockquote>
             );
-=======
-        } else if (this.state.loadedEv && shouldDisplayReply(this.state.events[0])) {
-            const ev = this.state.loadedEv;
-            const room = this.matrixClient.getRoom(ev.getRoomId());
-            header = <blockquote className={`mx_ReplyChain ${this.getReplyChainColorClass(ev)}`}>
-                {
-                    _t('<a>In reply to</a> <pill>', {}, {
-                        'a': (sub) => (
-                            <button onClick={this.onQuoteClick} className="mx_ReplyChain_show">
-                                { sub }
-                            </button>
-                        ),
-                        'pill': (
-                            <Pill
-                                type={Pill.TYPE_USER_MENTION}
-                                room={room}
-                                url={makeUserPermalink(ev.getSender())}
-                                shouldShowPillAvatar={SettingsStore.getValue("Pill.shouldShowPillAvatar")}
-                            />
-                        ),
-                    })
-                }
-            </blockquote>;
->>>>>>> 6c69f3e3
         } else if (this.props.forExport) {
             const eventId = getParentEventId(this.props.parentEv);
             header = <p className="mx_ReplyChain_Export">
