/*
Copyright 2017 - 2021 The Matrix.org Foundation C.I.C.
Copyright 2019 Michael Telatynski <7t3chguy@gmail.com>

Licensed under the Apache License, Version 2.0 (the "License");
you may not use this file except in compliance with the License.
You may obtain a copy of the License at

    http://www.apache.org/licenses/LICENSE-2.0

Unless required by applicable law or agreed to in writing, software
distributed under the License is distributed on an "AS IS" BASIS,
WITHOUT WARRANTIES OR CONDITIONS OF ANY KIND, either express or implied.
See the License for the specific language governing permissions and
limitations under the License.
*/

import React from 'react';
import classNames from 'classnames';
import { MatrixEvent } from 'matrix-js-sdk/src/models/event';
import escapeHtml from "escape-html";
import sanitizeHtml from "sanitize-html";
import { Room } from 'matrix-js-sdk/src/models/room';
import { RelationType } from 'matrix-js-sdk/src/@types/event';

import { _t } from '../../../languageHandler';
import dis from '../../../dispatcher/dispatcher';
import { makeUserPermalink, RoomPermalinkCreator } from "../../../utils/permalinks/Permalinks";
import SettingsStore from "../../../settings/SettingsStore";
import { Layout } from "../../../settings/enums/Layout";
import MatrixClientContext from "../../../contexts/MatrixClientContext";
import { getUserNameColorClass } from "../../../utils/FormattingUtils";
import { Action } from "../../../dispatcher/actions";
import { PERMITTED_URL_SCHEMES } from "../../../HtmlUtils";
import { replaceableComponent } from "../../../utils/replaceableComponent";
import Spinner from './Spinner';
import ReplyTile from "../rooms/ReplyTile";
<<<<<<< HEAD
import Pill, { PillType } from './Pill';
import { Room } from 'matrix-js-sdk/src/models/room';
import { RelationType } from 'matrix-js-sdk/src/@types/event';
=======
import Pill from './Pill';
>>>>>>> c21895b5

/**
 * This number is based on the previous behavior - if we have message of height
 * over 60px then we want to show button that will allow to expand it.
 */
const SHOW_EXPAND_QUOTE_PIXELS = 60;

interface IProps {
    // the latest event in this chain of replies
    parentEv?: MatrixEvent;
    // called when the ReplyChain contents has changed, including EventTiles thereof
    onHeightChanged: () => void;
    permalinkCreator: RoomPermalinkCreator;
    // Specifies which layout to use.
    layout?: Layout;
    // Whether to always show a timestamp
    alwaysShowTimestamps?: boolean;
    forExport?: boolean;
    isQuoteExpanded?: boolean;
    setQuoteExpanded: (isExpanded: boolean) => void;
}

interface IState {
    // The loaded events to be rendered as linear-replies
    events: MatrixEvent[];
    // The latest loaded event which has not yet been shown
    loadedEv: MatrixEvent;
    // Whether the component is still loading more events
    loading: boolean;
    // Whether as error was encountered fetching a replied to event.
    err: boolean;
}

// This component does no cycle detection, simply because the only way to make such a cycle would be to
// craft event_id's, using a homeserver that generates predictable event IDs; even then the impact would
// be low as each event being loaded (after the first) is triggered by an explicit user action.
@replaceableComponent("views.elements.ReplyChain")
export default class ReplyChain extends React.Component<IProps, IState> {
    static contextType = MatrixClientContext;
    private unmounted = false;
    private room: Room;
    private blockquoteRef = React.createRef<HTMLElement>();

    constructor(props, context) {
        super(props, context);

        this.state = {
            events: [],
            loadedEv: null,
            loading: true,
            err: false,
        };

        this.room = this.context.getRoom(this.props.parentEv.getRoomId());
    }

    public static getParentEventId(ev: MatrixEvent): string | undefined {
        if (!ev || ev.isRedacted()) return;

        // XXX: For newer relations (annotations, replacements, etc.), we now
        // have a `getRelation` helper on the event, and you might assume it
        // could be used here for replies as well... However, the helper
        // currently assumes the relation has a `rel_type`, which older replies
        // do not, so this block is left as-is for now.
        //
        // We're prefer ev.getContent() over ev.getWireContent() to make sure
        // we grab the latest edit with potentially new relations. But we also
        // can't just rely on ev.getContent() by itself because historically we
        // still show the reply from the original message even though the edit
        // event does not include the relation reply.
        const mRelatesTo = ev.getContent()['m.relates_to'] || ev.getWireContent()['m.relates_to'];
        if (mRelatesTo && mRelatesTo['m.in_reply_to']) {
            const mInReplyTo = mRelatesTo['m.in_reply_to'];
            if (mInReplyTo && mInReplyTo['event_id']) return mInReplyTo['event_id'];
        } else if (!SettingsStore.getValue("feature_thread") && ev.isThreadRelation) {
            return ev.threadRootId;
        }
    }

    // Part of Replies fallback support
    public static stripPlainReply(body: string): string {
        // Removes lines beginning with `> ` until you reach one that doesn't.
        const lines = body.split('\n');
        while (lines.length && lines[0].startsWith('> ')) lines.shift();
        // Reply fallback has a blank line after it, so remove it to prevent leading newline
        if (lines[0] === '') lines.shift();
        return lines.join('\n');
    }

    // Part of Replies fallback support
    public static stripHTMLReply(html: string): string {
        // Sanitize the original HTML for inclusion in <mx-reply>.  We allow
        // any HTML, since the original sender could use special tags that we
        // don't recognize, but want to pass along to any recipients who do
        // recognize them -- recipients should be sanitizing before displaying
        // anyways.  However, we sanitize to 1) remove any mx-reply, so that we
        // don't generate a nested mx-reply, and 2) make sure that the HTML is
        // properly formatted (e.g. tags are closed where necessary)
        return sanitizeHtml(
            html,
            {
                allowedTags: false, // false means allow everything
                allowedAttributes: false,
                // we somehow can't allow all schemes, so we allow all that we
                // know of and mxc (for img tags)
                allowedSchemes: [...PERMITTED_URL_SCHEMES, 'mxc'],
                exclusiveFilter: (frame) => frame.tag === "mx-reply",
            },
        );
    }

    // Part of Replies fallback support
    public static getNestedReplyText(
        ev: MatrixEvent,
        permalinkCreator: RoomPermalinkCreator,
    ): { body: string, html: string } | null {
        if (!ev) return null;

        let { body, formatted_body: html } = ev.getContent();
        if (this.getParentEventId(ev)) {
            if (body) body = this.stripPlainReply(body);
        }

        if (!body) body = ""; // Always ensure we have a body, for reasons.

        if (html) {
            // sanitize the HTML before we put it in an <mx-reply>
            html = this.stripHTMLReply(html);
        } else {
            // Escape the body to use as HTML below.
            // We also run a nl2br over the result to fix the fallback representation. We do this
            // after converting the text to safe HTML to avoid user-provided BR's from being converted.
            html = escapeHtml(body).replace(/\n/g, '<br/>');
        }

        // dev note: do not rely on `body` being safe for HTML usage below.

        const evLink = permalinkCreator.forEvent(ev.getId());
        const userLink = makeUserPermalink(ev.getSender());
        const mxid = ev.getSender();

        // This fallback contains text that is explicitly EN.
        switch (ev.getContent().msgtype) {
            case 'm.text':
            case 'm.notice': {
                html = `<mx-reply><blockquote><a href="${evLink}">In reply to</a> <a href="${userLink}">${mxid}</a>`
                    + `<br>${html}</blockquote></mx-reply>`;
                const lines = body.trim().split('\n');
                if (lines.length > 0) {
                    lines[0] = `<${mxid}> ${lines[0]}`;
                    body = lines.map((line) => `> ${line}`).join('\n') + '\n\n';
                }
                break;
            }
            case 'm.image':
                html = `<mx-reply><blockquote><a href="${evLink}">In reply to</a> <a href="${userLink}">${mxid}</a>`
                    + `<br>sent an image.</blockquote></mx-reply>`;
                body = `> <${mxid}> sent an image.\n\n`;
                break;
            case 'm.video':
                html = `<mx-reply><blockquote><a href="${evLink}">In reply to</a> <a href="${userLink}">${mxid}</a>`
                    + `<br>sent a video.</blockquote></mx-reply>`;
                body = `> <${mxid}> sent a video.\n\n`;
                break;
            case 'm.audio':
                html = `<mx-reply><blockquote><a href="${evLink}">In reply to</a> <a href="${userLink}">${mxid}</a>`
                    + `<br>sent an audio file.</blockquote></mx-reply>`;
                body = `> <${mxid}> sent an audio file.\n\n`;
                break;
            case 'm.file':
                html = `<mx-reply><blockquote><a href="${evLink}">In reply to</a> <a href="${userLink}">${mxid}</a>`
                    + `<br>sent a file.</blockquote></mx-reply>`;
                body = `> <${mxid}> sent a file.\n\n`;
                break;
            case 'm.emote': {
                html = `<mx-reply><blockquote><a href="${evLink}">In reply to</a> * `
                    + `<a href="${userLink}">${mxid}</a><br>${html}</blockquote></mx-reply>`;
                const lines = body.trim().split('\n');
                if (lines.length > 0) {
                    lines[0] = `* <${mxid}> ${lines[0]}`;
                    body = lines.map((line) => `> ${line}`).join('\n') + '\n\n';
                }
                break;
            }
            default:
                return null;
        }

        return { body, html };
    }

    public static makeReplyMixIn(ev: MatrixEvent) {
        if (!ev) return {};

        const mixin: any = {
            'm.relates_to': {
                'm.in_reply_to': {
                    'event_id': ev.getId(),
                },
            },
        };

        /**
         * If the event replied is part of a thread
         * Add the `m.thread` relation so that clients
         * that know how to handle that relation will
         * be able to render them more accurately
         */
        if (ev.isThreadRelation) {
            mixin['m.relates_to'] = {
                ...mixin['m.relates_to'],
                rel_type: RelationType.Thread,
                event_id: ev.threadRootId,
            };
        }

        return mixin;
    }

    public static hasReply(event: MatrixEvent) {
        return Boolean(ReplyChain.getParentEventId(event));
    }

    componentDidMount() {
        this.initialize();
        this.trySetExpandableQuotes();
    }

    componentDidUpdate() {
        this.props.onHeightChanged();
        this.trySetExpandableQuotes();
    }

    componentWillUnmount() {
        this.unmounted = true;
    }

    private trySetExpandableQuotes() {
        if (this.props.isQuoteExpanded === undefined && this.blockquoteRef.current) {
            const el: HTMLElement | null = this.blockquoteRef.current.querySelector('.mx_EventTile_body');
            if (el) {
                const code: HTMLElement | null = el.querySelector('code');
                const isCodeEllipsisShown = code ? code.offsetHeight >= SHOW_EXPAND_QUOTE_PIXELS : false;
                const isElipsisShown = el.offsetHeight >= SHOW_EXPAND_QUOTE_PIXELS || isCodeEllipsisShown;
                if (isElipsisShown) {
                    this.props.setQuoteExpanded(false);
                }
            }
        }
    }

    private async initialize(): Promise<void> {
        const { parentEv } = this.props;
        // at time of making this component we checked that props.parentEv has a parentEventId
        const ev = await this.getEvent(ReplyChain.getParentEventId(parentEv));

        if (this.unmounted) return;

        if (ev) {
            const loadedEv = await this.getNextEvent(ev);
            this.setState({
                events: [ev],
                loadedEv,
                loading: false,
            });
        } else {
            this.setState({ err: true });
        }
    }

    private async getNextEvent(ev: MatrixEvent): Promise<MatrixEvent> {
        try {
            const inReplyToEventId = ReplyChain.getParentEventId(ev);
            return await this.getEvent(inReplyToEventId);
        } catch (e) {
            return null;
        }
    }

    private async getEvent(eventId: string): Promise<MatrixEvent> {
        if (!eventId) return null;
        const event = this.room.findEventById(eventId);
        if (event) return event;

        try {
            // ask the client to fetch the event we want using the context API, only interface to do so is to ask
            // for a timeline with that event, but once it is loaded we can use findEventById to look up the ev map
            await this.context.getEventTimeline(this.room.getUnfilteredTimelineSet(), eventId);
        } catch (e) {
            // if it fails catch the error and return early, there's no point trying to find the event in this case.
            // Return null as it is falsey and thus should be treated as an error (as the event cannot be resolved).
            return null;
        }
        return this.room.findEventById(eventId);
    }

    public canCollapse = (): boolean => {
        return this.state.events.length > 1;
    };

    public collapse = (): void => {
        this.initialize();
    };

    private onQuoteClick = async (event: React.MouseEvent<HTMLAnchorElement, MouseEvent>): Promise<void> => {
        const events = [this.state.loadedEv, ...this.state.events];

        let loadedEv = null;
        if (events.length > 0) {
            loadedEv = await this.getNextEvent(events[0]);
        }

        this.setState({
            loadedEv,
            events,
        });

        dis.fire(Action.FocusSendMessageComposer);
    };

    private getReplyChainColorClass(ev: MatrixEvent): string {
        return getUserNameColorClass(ev.getSender()).replace("Username", "ReplyChain");
    }

    render() {
        let header = null;

        if (this.state.err) {
            header = <blockquote className="mx_ReplyChain mx_ReplyChain_error">
                {
                    _t('Unable to load event that was replied to, ' +
                        'it either does not exist or you do not have permission to view it.')
                }
            </blockquote>;
        } else if (this.state.loadedEv) {
            const ev = this.state.loadedEv;
            const room = this.context.getRoom(ev.getRoomId());
            header = <blockquote className={`mx_ReplyChain ${this.getReplyChainColorClass(ev)}`}>
                {
                    _t('<a>In reply to</a> <pill>', {}, {
                        'a': (sub) => <a onClick={this.onQuoteClick} className="mx_ReplyChain_show">{ sub }</a>,
                        'pill': (
                            <Pill
                                type={PillType.UserMention}
                                room={room}
                                url={makeUserPermalink(ev.getSender())}
                                shouldShowPillAvatar={SettingsStore.getValue("Pill.shouldShowPillAvatar")}
                            />
                        ),
                    })
                }
            </blockquote>;
        } else if (this.props.forExport) {
            const eventId = ReplyChain.getParentEventId(this.props.parentEv);
            header = <p className="mx_ReplyChain_Export">
                { _t("In reply to <a>this message</a>",
                    {},
                    { a: (sub) => (
                        <a className="mx_reply_anchor" href={`#${eventId}`} scroll-to={eventId}> { sub } </a>
                    ),
                    })
                }
            </p>;
        } else if (this.state.loading) {
            header = <Spinner w={16} h={16} />;
        }

        const { isQuoteExpanded } = this.props;
        const evTiles = this.state.events.map((ev) => {
            const classname = classNames({
                'mx_ReplyChain': true,
                [this.getReplyChainColorClass(ev)]: true,
                // We don't want to add the class if it's undefined, it should only be expanded/collapsed when it's true/false
                'mx_ReplyChain--expanded': isQuoteExpanded === true,
                // We don't want to add the class if it's undefined, it should only be expanded/collapsed when it's true/false
                'mx_ReplyChain--collapsed': isQuoteExpanded === false,
            });
            return (
                <blockquote ref={this.blockquoteRef} className={classname} key={ev.getId()}>
                    <ReplyTile
                        mxEvent={ev}
                        onHeightChanged={this.props.onHeightChanged}
                        permalinkCreator={this.props.permalinkCreator}
                        toggleExpandedQuote={() => this.props.setQuoteExpanded(!this.props.isQuoteExpanded)}
                    />
                </blockquote>
            );
        });

        return <div className="mx_ReplyChain_wrapper">
            <div>{ header }</div>
            <div>{ evTiles }</div>
        </div>;
    }
}<|MERGE_RESOLUTION|>--- conflicted
+++ resolved
@@ -35,13 +35,7 @@
 import { replaceableComponent } from "../../../utils/replaceableComponent";
 import Spinner from './Spinner';
 import ReplyTile from "../rooms/ReplyTile";
-<<<<<<< HEAD
 import Pill, { PillType } from './Pill';
-import { Room } from 'matrix-js-sdk/src/models/room';
-import { RelationType } from 'matrix-js-sdk/src/@types/event';
-=======
-import Pill from './Pill';
->>>>>>> c21895b5
 
 /**
  * This number is based on the previous behavior - if we have message of height
