/*
Copyright 2021 - 2022 The Matrix.org Foundation C.I.C.

Licensed under the Apache License, Version 2.0 (the "License");
you may not use this file except in compliance with the License.
You may obtain a copy of the License at

    http://www.apache.org/licenses/LICENSE-2.0

Unless required by applicable law or agreed to in writing, software
distributed under the License is distributed on an "AS IS" BASIS,
WITHOUT WARRANTIES OR CONDITIONS OF ANY KIND, either express or implied.
See the License for the specific language governing permissions and
limitations under the License.
*/

import React, { ChangeEvent, createRef } from "react";
import { Room } from "matrix-js-sdk/src/models/room";
import {
    IPartialEvent,
    KNOWN_POLL_KIND,
    M_POLL_KIND_DISCLOSED,
    M_POLL_KIND_UNDISCLOSED,
    M_POLL_START,
    PollStartEvent,
} from "matrix-events-sdk";
import { MatrixEvent } from "matrix-js-sdk/src/models/event";

import ScrollableBaseModal, { IScrollableBaseState } from "../dialogs/ScrollableBaseModal";
import { IDialogProps } from "../dialogs/IDialogProps";
import QuestionDialog from "../dialogs/QuestionDialog";
import Modal from '../../../Modal';
import { _t } from "../../../languageHandler";
import { arrayFastClone, arraySeed } from "../../../utils/arrays";
import Field from "./Field";
import AccessibleButton from "./AccessibleButton";
import Spinner from "./Spinner";
import { doMaybeLocalRoomAction } from "../../../utils/local-room";

interface IProps extends IDialogProps {
    room: Room;
    threadId?: string;
    editingMxEvent?: MatrixEvent;  // Truthy if we are editing an existing poll
}

enum FocusTarget {
    Topic,
    NewOption,
}
interface IState extends IScrollableBaseState {
    question: string;
    options: string[];
    busy: boolean;
    kind: KNOWN_POLL_KIND;
    autoFocusTarget: FocusTarget;
}

const MIN_OPTIONS = 2;
const MAX_OPTIONS = 20;
const DEFAULT_NUM_OPTIONS = 2;
const MAX_QUESTION_LENGTH = 340;
const MAX_OPTION_LENGTH = 340;

function creatingInitialState(): IState {
    return {
        title: _t("Create poll"),
        actionLabel: _t("Create Poll"),
        canSubmit: false, // need to add a question and at least one option first
        question: "",
        options: arraySeed("", DEFAULT_NUM_OPTIONS),
        busy: false,
        kind: M_POLL_KIND_DISCLOSED,
        autoFocusTarget: FocusTarget.Topic,
    };
}

function editingInitialState(editingMxEvent: MatrixEvent): IState {
    const poll = editingMxEvent.unstableExtensibleEvent as PollStartEvent;
    if (!poll?.isEquivalentTo(M_POLL_START)) return creatingInitialState();

    return {
        title: _t("Edit poll"),
        actionLabel: _t("Done"),
        canSubmit: true,
        question: poll.question.text,
        options: poll.answers.map(ans => ans.text),
        busy: false,
        kind: poll.kind,
        autoFocusTarget: FocusTarget.Topic,
    };
}

export default class PollCreateDialog extends ScrollableBaseModal<IProps, IState> {
    private addOptionRef = createRef<HTMLDivElement>();

    public constructor(props: IProps) {
        super(props);

        this.state = (
            props.editingMxEvent
                ? editingInitialState(props.editingMxEvent)
                : creatingInitialState()
        );
    }

    private checkCanSubmit() {
        this.setState({
            canSubmit:
                !this.state.busy &&
                this.state.question.trim().length > 0 &&
                this.state.options.filter(op => op.trim().length > 0).length >= MIN_OPTIONS,
        });
    }

    private onQuestionChange = (e: ChangeEvent<HTMLInputElement>) => {
        this.setState({ question: e.target.value }, () => this.checkCanSubmit());
    };

    private onOptionChange = (i: number, e: ChangeEvent<HTMLInputElement>) => {
        const newOptions = arrayFastClone(this.state.options);
        newOptions[i] = e.target.value;
        this.setState({ options: newOptions }, () => this.checkCanSubmit());
    };

    private onOptionRemove = (i: number) => {
        const newOptions = arrayFastClone(this.state.options);
        newOptions.splice(i, 1);
        this.setState({ options: newOptions }, () => this.checkCanSubmit());
    };

    private onOptionAdd = () => {
        const newOptions = arrayFastClone(this.state.options);
        newOptions.push("");
        this.setState({ options: newOptions, autoFocusTarget: FocusTarget.NewOption }, () => {
            // Scroll the button into view after the state update to ensure we don't experience
            // a pop-in effect, and to avoid the button getting cut off due to a mid-scroll render.
            this.addOptionRef.current?.scrollIntoView?.();
        });
    };

    private createEvent(): IPartialEvent<object> {
        const pollStart = PollStartEvent.from(
            this.state.question.trim(),
            this.state.options.map(a => a.trim()).filter(a => !!a),
            this.state.kind,
        ).serialize();

        if (!this.props.editingMxEvent) {
            return pollStart;
        } else {
            return {
                "content": {
                    "m.new_content": pollStart.content,
                    "m.relates_to": {
                        "rel_type": "m.replace",
                        "event_id": this.props.editingMxEvent.getId(),
                    },
                },
                "type": pollStart.type,
            };
        }
    }

    protected submit(): void {
        this.setState({ busy: true, canSubmit: false });
        const pollEvent = this.createEvent();
<<<<<<< HEAD

=======
>>>>>>> 3be20cf4
        doMaybeLocalRoomAction(
            this.props.room.roomId,
            (actualRoomId: string) => this.matrixClient.sendEvent(
                actualRoomId,
                this.props.threadId,
                pollEvent.type,
                pollEvent.content,
            ),
            this.matrixClient,
        ).then(
            () => this.props.onFinished(true),
        ).catch(e => {
            console.error("Failed to post poll:", e);
            Modal.createDialog(QuestionDialog, {
                title: _t("Failed to post poll"),
                description: _t(
                    "Sorry, the poll you tried to create was not posted."),
                button: _t('Try again'),
                cancelButton: _t('Cancel'),
                onFinished: (tryAgain: boolean) => {
                    if (!tryAgain) {
                        this.cancel();
                    } else {
                        this.setState({ busy: false, canSubmit: true });
                    }
                },
            });
        });
    }

    protected cancel(): void {
        this.props.onFinished(false);
    }

    protected renderContent(): React.ReactNode {
        return <div className="mx_PollCreateDialog">
            <h2>{ _t("Poll type") }</h2>
            <Field
                element="select"
                value={this.state.kind.name}
                onChange={this.onPollTypeChange}
            >
                <option
                    key={M_POLL_KIND_DISCLOSED.name}
                    value={M_POLL_KIND_DISCLOSED.name}
                >
                    { _t("Open poll") }
                </option>
                <option
                    key={M_POLL_KIND_UNDISCLOSED.name}
                    value={M_POLL_KIND_UNDISCLOSED.name}
                >
                    { _t("Closed poll") }
                </option>
            </Field>
            <p>{ pollTypeNotes(this.state.kind) }</p>
            <h2>{ _t("What is your poll question or topic?") }</h2>
            <Field
                id='poll-topic-input'
                value={this.state.question}
                maxLength={MAX_QUESTION_LENGTH}
                label={_t("Question or topic")}
                placeholder={_t("Write something...")}
                onChange={this.onQuestionChange}
                usePlaceholderAsHint={true}
                disabled={this.state.busy}
                autoFocus={this.state.autoFocusTarget === FocusTarget.Topic}
            />
            <h2>{ _t("Create options") }</h2>
            {
                this.state.options.map((op, i) => <div key={`option_${i}`} className="mx_PollCreateDialog_option">
                    <Field
                        id={`pollcreate_option_${i}`}
                        value={op}
                        maxLength={MAX_OPTION_LENGTH}
                        label={_t("Option %(number)s", { number: i + 1 })}
                        placeholder={_t("Write an option")}
                        onChange={
                            (e: ChangeEvent<HTMLInputElement>) =>
                                this.onOptionChange(i, e)
                        }
                        usePlaceholderAsHint={true}
                        disabled={this.state.busy}
                        autoFocus={
                            this.state.autoFocusTarget === FocusTarget.NewOption &&
                            i === this.state.options.length - 1
                        }
                    />
                    <AccessibleButton
                        onClick={() => this.onOptionRemove(i)}
                        className="mx_PollCreateDialog_removeOption"
                        disabled={this.state.busy}
                    />
                </div>)
            }
            <AccessibleButton
                onClick={this.onOptionAdd}
                disabled={this.state.busy || this.state.options.length >= MAX_OPTIONS}
                kind="secondary"
                className="mx_PollCreateDialog_addOption"
                inputRef={this.addOptionRef}
            >{ _t("Add option") }</AccessibleButton>
            {
                this.state.busy &&
                    <div className="mx_PollCreateDialog_busy"><Spinner /></div>
            }
        </div>;
    }

    onPollTypeChange = (e: ChangeEvent<HTMLSelectElement>) => {
        this.setState({
            kind: (
                M_POLL_KIND_DISCLOSED.matches(e.target.value)
                    ? M_POLL_KIND_DISCLOSED
                    : M_POLL_KIND_UNDISCLOSED
            ),
        });
    };
}

function pollTypeNotes(kind: KNOWN_POLL_KIND): string {
    if (M_POLL_KIND_DISCLOSED.matches(kind.name)) {
        return _t("Voters see results as soon as they have voted");
    } else {
        return _t("Results are only revealed when you end the poll");
    }
}<|MERGE_RESOLUTION|>--- conflicted
+++ resolved
@@ -164,10 +164,6 @@
     protected submit(): void {
         this.setState({ busy: true, canSubmit: false });
         const pollEvent = this.createEvent();
-<<<<<<< HEAD
-
-=======
->>>>>>> 3be20cf4
         doMaybeLocalRoomAction(
             this.props.room.roomId,
             (actualRoomId: string) => this.matrixClient.sendEvent(
