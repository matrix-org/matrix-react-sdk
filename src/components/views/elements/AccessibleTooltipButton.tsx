--- conflicted
+++ resolved
@@ -15,9 +15,9 @@
 limitations under the License.
 */
 
-import React, { SyntheticEvent, FocusEvent, forwardRef, useEffect, Ref, useState } from "react";
+import React, { SyntheticEvent, FocusEvent, forwardRef, useEffect, Ref, useState, ComponentProps } from "react";
 
-import AccessibleButton, { Props as AccessibleButtonProps } from "./AccessibleButton";
+import AccessibleButton from "./AccessibleButton";
 import Tooltip, { Alignment } from "./Tooltip";
 
 /**
@@ -25,11 +25,7 @@
  *
  * Extends that of {@link AccessibleButton}.
  */
-<<<<<<< HEAD
-export type Props<T extends keyof JSX.IntrinsicElements> = AccessibleButtonProps<T> & {
-=======
-type Props<T extends keyof JSX.IntrinsicElements> = React.ComponentProps<typeof AccessibleButton<T>> & {
->>>>>>> af319658
+type Props<T extends keyof JSX.IntrinsicElements> = ComponentProps<typeof AccessibleButton<T>> & {
     /**
      * Title to show in the tooltip and use as aria-label
      */
@@ -64,27 +60,14 @@
     onHideTooltip?(ev: SyntheticEvent): void;
 };
 
-<<<<<<< HEAD
 const AccessibleTooltipButton = forwardRef(function <T extends keyof JSX.IntrinsicElements>(
     { title, tooltip, children, forceHide, alignment, onHideTooltip, tooltipClassName, ...props }: Props<T>,
     ref: Ref<HTMLElement>,
 ) {
-=======
-function AccessibleTooltipButton<T extends keyof JSX.IntrinsicElements>({
-    title,
-    tooltip,
-    children,
-    forceHide,
-    alignment,
-    onHideTooltip,
-    tooltipClassName,
-    ...props
-}: Props<T>): JSX.Element {
->>>>>>> af319658
     const [hover, setHover] = useState(false);
 
     useEffect(() => {
-        // If forceHide is set then force hover to off
+        // If forceHide is set then force hover to off to hide the tooltip
         if (forceHide && hover) {
             setHover(false);
         }
