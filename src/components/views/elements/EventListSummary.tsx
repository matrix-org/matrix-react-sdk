/*
Copyright 2016 OpenMarket Ltd
Copyright 2019, 2020 The Matrix.org Foundation C.I.C.
Copyright 2019 Michael Telatynski <7t3chguy@gmail.com>

Licensed under the Apache License, Version 2.0 (the "License");
you may not use this file except in compliance with the License.
You may obtain a copy of the License at

    http://www.apache.org/licenses/LICENSE-2.0

Unless required by applicable law or agreed to in writing, software
distributed under the License is distributed on an "AS IS" BASIS,
WITHOUT WARRANTIES OR CONDITIONS OF ANY KIND, either express or implied.
See the License for the specific language governing permissions and
limitations under the License.
*/

import React, { ComponentProps, ReactNode } from "react";
import { MatrixEvent } from "matrix-js-sdk/src/models/event";
import { RoomMember } from "matrix-js-sdk/src/models/room-member";
import { EventType } from "matrix-js-sdk/src/@types/event";

import { _t } from "../../../languageHandler";
import { formatCommaSeparatedList } from "../../../utils/FormattingUtils";
import { isValid3pidInvite } from "../../../RoomInvite";
import GenericEventListSummary from "./GenericEventListSummary";
import { RightPanelPhases } from "../../../stores/right-panel/RightPanelStorePhases";
import { jsxJoin } from "../../../utils/ReactUtils";
import { Layout } from "../../../settings/enums/Layout";
import RightPanelStore from "../../../stores/right-panel/RightPanelStore";
import AccessibleButton from "./AccessibleButton";
import RoomContext from "../../../contexts/RoomContext";

const onPinnedMessagesClick = (): void => {
    RightPanelStore.instance.setCard({ phase: RightPanelPhases.PinnedMessages }, false);
};

const TARGET_AS_DISPLAY_NAME_EVENTS = [EventType.RoomMember];

interface IProps extends Omit<ComponentProps<typeof GenericEventListSummary>, "summaryText" | "summaryMembers"> {
    // The maximum number of names to show in either each summary e.g. 2 would result "A, B and 234 others left"
    summaryLength?: number;
    // The maximum number of avatars to display in the summary
    avatarsMaxLength?: number;
    // The currently selected layout
    layout: Layout;
}

interface IUserEvents {
    // The original event
    mxEvent: MatrixEvent;
    // The display name of the user (if not, then user ID)
    displayName: string;
    // The original index of the event in this.props.events
    index: number;
}

enum TransitionType {
    Joined = "joined",
    Left = "left",
    JoinedAndLeft = "joined_and_left",
    LeftAndJoined = "left_and_joined",
    InviteReject = "invite_reject",
    InviteWithdrawal = "invite_withdrawal",
    Invited = "invited",
    Banned = "banned",
    Unbanned = "unbanned",
    Kicked = "kicked",
    ChangedName = "changed_name",
    ChangedAvatar = "changed_avatar",
    NoChange = "no_change",
    ServerAcl = "server_acl",
    ChangedPins = "pinned_messages",
    MessageRemoved = "message_removed",
    HiddenEvent = "hidden_event",
}

const SEP = ",";

export default class EventListSummary extends React.Component<
    IProps & Required<Pick<IProps, "summaryLength" | "threshold" | "avatarsMaxLength" | "layout">>
> {
    public static contextType = RoomContext;
    public context!: React.ContextType<typeof RoomContext>;

    public static defaultProps = {
        summaryLength: 1,
        threshold: 3,
        avatarsMaxLength: 5,
        layout: Layout.Group,
    };

    public shouldComponentUpdate(nextProps: IProps): boolean {
        // Update if
        //  - The number of summarised events has changed
        //  - or if the summary is about to toggle to become collapsed
        //  - or if there are fewEvents, meaning the child eventTiles are shown as-is
        return (
            nextProps.events.length !== this.props.events.length ||
            nextProps.events.length < this.props.threshold ||
            nextProps.layout !== this.props.layout
        );
    }

    /**
     * Generate the text for users aggregated by their transition sequences (`eventAggregates`) where
     * the sequences are ordered by `orderedTransitionSequences`.
     * @param {object} eventAggregates a map of transition sequence to array of user display names
     * or user IDs.
     * @param {string[]} orderedTransitionSequences an array which is some ordering of
     * `Object.keys(eventAggregates)`.
     * @returns {string} the textual summary of the aggregated events that occurred.
     */
    private generateSummary(
        eventAggregates: Record<string, string[]>,
        orderedTransitionSequences: string[],
    ): ReactNode {
        const summaries = orderedTransitionSequences.map((transitions) => {
            const userNames = eventAggregates[transitions];
            const nameList = this.renderNameList(userNames);

            const splitTransitions = transitions.split(SEP) as TransitionType[];

            // Some neighbouring transitions are common, so canonicalise some into "pair"
            // transitions
            const canonicalTransitions = EventListSummary.getCanonicalTransitions(splitTransitions);
            // Transform into consecutive repetitions of the same transition (like 5
            // consecutive 'joined_and_left's)
            const coalescedTransitions = EventListSummary.coalesceRepeatedTransitions(canonicalTransitions);

            const descs = coalescedTransitions.map((t) => {
                return EventListSummary.getDescriptionForTransition(t.transitionType, userNames.length, t.repeats);
            });

            const desc = formatCommaSeparatedList(descs);

            return _t("%(nameList)s %(transitionList)s", { nameList, transitionList: desc });
        });

        if (!summaries) {
            return null;
        }

        return jsxJoin(summaries, ", ");
    }

    /**
     * @param {string[]} users an array of user display names or user IDs.
     * @returns {string} a comma-separated list that ends with "and [n] others" if there are
     * more items in `users` than `this.props.summaryLength`, which is the number of names
     * included before "and [n] others".
     */
    private renderNameList(users: string[]): string {
        return formatCommaSeparatedList(users, this.props.summaryLength);
    }

    /**
     * Canonicalise an array of transitions such that some pairs of transitions become
     * single transitions. For example an input ['joined','left'] would result in an output
     * ['joined_and_left'].
     * @param {string[]} transitions an array of transitions.
     * @returns {string[]} an array of transitions.
     */
    private static getCanonicalTransitions(transitions: TransitionType[]): TransitionType[] {
        const modMap: Partial<
            Record<
                TransitionType,
                {
                    after: TransitionType;
                    newTransition: TransitionType;
                }
            >
        > = {
            [TransitionType.Joined]: {
                after: TransitionType.Left,
                newTransition: TransitionType.JoinedAndLeft,
            },
            [TransitionType.Left]: {
                after: TransitionType.Joined,
                newTransition: TransitionType.LeftAndJoined,
            },
        };
        const res: TransitionType[] = [];

        for (let i = 0; i < transitions.length; i++) {
            const t = transitions[i];
            const t2 = transitions[i + 1];

            let transition = t;

            if (i < transitions.length - 1 && modMap[t] && modMap[t]!.after === t2) {
                transition = modMap[t]!.newTransition;
                i++;
            }

            res.push(transition);
        }
        return res;
    }

    /**
     * Transform an array of transitions into an array of transitions and how many times
     * they are repeated consecutively.
     *
     * An array of 123 "joined_and_left" transitions, would result in:
     * ```
     * [{
     *   transitionType: "joined_and_left"
     *   repeats: 123
     * }]
     * ```
     * @param {string[]} transitions the array of transitions to transform.
     * @returns {object[]} an array of coalesced transitions.
     */
    private static coalesceRepeatedTransitions(transitions: TransitionType[]): {
        transitionType: TransitionType;
        repeats: number;
    }[] {
        const res: {
            transitionType: TransitionType;
            repeats: number;
        }[] = [];

        for (const transition of transitions) {
            if (res.length > 0 && res[res.length - 1].transitionType === transition) {
                res[res.length - 1].repeats += 1;
            } else {
                res.push({
                    transitionType: transition,
                    repeats: 1,
                });
            }
        }
        return res;
    }

    /**
     * For a certain transition, t, describe what happened to the users that
     * underwent the transition.
     * @param {string} t the transition type.
     * @param {number} userCount number of usernames
     * @param {number} repeats the number of times the transition was repeated in a row.
     * @returns {string} the written Human Readable equivalent of the transition.
     */
    private static getDescriptionForTransition(t: TransitionType, userCount: number, count: number): ReactNode | null {
        // The empty interpolations 'severalUsers' and 'oneUser'
        // are there only to show translators to non-English languages
        // that the verb is conjugated to plural or singular Subject.
        let res: ReactNode | undefined;
        switch (t) {
            case TransitionType.Joined:
                res =
                    userCount > 1
                        ? _t("%(severalUsers)sjoined %(count)s times", { severalUsers: "", count })
                        : _t("%(oneUser)sjoined %(count)s times", { oneUser: "", count });
                break;
            case TransitionType.Left:
                res =
                    userCount > 1
                        ? _t("%(severalUsers)sleft %(count)s times", { severalUsers: "", count })
                        : _t("%(oneUser)sleft %(count)s times", { oneUser: "", count });
                break;
            case TransitionType.JoinedAndLeft:
                res =
                    userCount > 1
                        ? _t("%(severalUsers)sjoined and left %(count)s times", { severalUsers: "", count })
                        : _t("%(oneUser)sjoined and left %(count)s times", { oneUser: "", count });
                break;
            case TransitionType.LeftAndJoined:
                res =
                    userCount > 1
                        ? _t("%(severalUsers)sleft and rejoined %(count)s times", { severalUsers: "", count })
                        : _t("%(oneUser)sleft and rejoined %(count)s times", { oneUser: "", count });
                break;
            case TransitionType.InviteReject:
                res =
                    userCount > 1
                        ? _t("%(severalUsers)srejected their invitations %(count)s times", {
                              severalUsers: "",
                              count,
                          })
                        : _t("%(oneUser)srejected their invitation %(count)s times", { oneUser: "", count });
                break;
            case TransitionType.InviteWithdrawal:
                res =
                    userCount > 1
                        ? _t("%(severalUsers)shad their invitations withdrawn %(count)s times", {
                              severalUsers: "",
                              count,
                          })
                        : _t("%(oneUser)shad their invitation withdrawn %(count)s times", { oneUser: "", count });
                break;
            case TransitionType.Invited:
                res =
                    userCount > 1
                        ? _t("were invited %(count)s times", { count })
                        : _t("was invited %(count)s times", { count });
                break;
            case TransitionType.Banned:
                res =
                    userCount > 1
                        ? _t("were banned %(count)s times", { count })
                        : _t("was banned %(count)s times", { count });
                break;
            case TransitionType.Unbanned:
                res =
                    userCount > 1
                        ? _t("were unbanned %(count)s times", { count })
                        : _t("was unbanned %(count)s times", { count });
                break;
            case TransitionType.Kicked:
                res =
                    userCount > 1
                        ? _t("were removed %(count)s times", { count })
                        : _t("was removed %(count)s times", { count });
                break;
            case TransitionType.ChangedName:
                res =
                    userCount > 1
                        ? _t("%(severalUsers)schanged their name %(count)s times", { severalUsers: "", count })
                        : _t("%(oneUser)schanged their name %(count)s times", { oneUser: "", count });
                break;
            case TransitionType.ChangedAvatar:
<<<<<<< HEAD
                res = (userCount > 1)
                    ? _t("%(severalUsers)schanged their profile picture %(count)s times", { severalUsers: "", count })
                    : _t("%(oneUser)schanged their profile picture %(count)s times", { oneUser: "", count });
=======
                res =
                    userCount > 1
                        ? _t("%(severalUsers)schanged their avatar %(count)s times", { severalUsers: "", count })
                        : _t("%(oneUser)schanged their avatar %(count)s times", { oneUser: "", count });
>>>>>>> c153a4d3
                break;
            case TransitionType.NoChange:
                res =
                    userCount > 1
                        ? _t("%(severalUsers)smade no changes %(count)s times", { severalUsers: "", count })
                        : _t("%(oneUser)smade no changes %(count)s times", { oneUser: "", count });
                break;
            case TransitionType.ServerAcl:
                res =
                    userCount > 1
                        ? _t("%(severalUsers)schanged the server ACLs %(count)s times", { severalUsers: "", count })
                        : _t("%(oneUser)schanged the server ACLs %(count)s times", { oneUser: "", count });
                break;
            case TransitionType.ChangedPins:
                res =
                    userCount > 1
                        ? _t(
                              "%(severalUsers)schanged the <a>pinned messages</a> for the room %(count)s times",
                              { severalUsers: "", count },
                              {
                                  a: (sub) => (
                                      <AccessibleButton kind="link_inline" onClick={onPinnedMessagesClick}>
                                          {sub}
                                      </AccessibleButton>
                                  ),
                              },
                          )
                        : _t(
                              "%(oneUser)schanged the <a>pinned messages</a> for the room %(count)s times",
                              { oneUser: "", count },
                              {
                                  a: (sub) => (
                                      <AccessibleButton kind="link_inline" onClick={onPinnedMessagesClick}>
                                          {sub}
                                      </AccessibleButton>
                                  ),
                              },
                          );
                break;
            case TransitionType.MessageRemoved:
                res =
                    userCount > 1
                        ? _t("%(severalUsers)sremoved a message %(count)s times", { severalUsers: "", count })
                        : _t("%(oneUser)sremoved a message %(count)s times", { oneUser: "", count });
                break;
            case TransitionType.HiddenEvent:
                res =
                    userCount > 1
                        ? _t("%(severalUsers)ssent %(count)s hidden messages", { severalUsers: "", count })
                        : _t("%(oneUser)ssent %(count)s hidden messages", { oneUser: "", count });
                break;
        }

        return res ?? null;
    }

    private static getTransitionSequence(events: IUserEvents[]): Array<TransitionType | null> {
        return events.map(EventListSummary.getTransition);
    }

    /**
     * Label a given membership event, `e`, where `getContent().membership` has
     * changed for each transition allowed by the Matrix protocol. This attempts to
     * label the membership changes that occur in `../../../TextForEvent.js`.
     * @param {MatrixEvent} e the membership change event to label.
     * @returns {string?} the transition type given to this event. This defaults to `null`
     * if a transition is not recognised.
     */
    private static getTransition(e: IUserEvents): TransitionType | null {
        if (e.mxEvent.isRedacted()) {
            return TransitionType.MessageRemoved;
        }

        switch (e.mxEvent.getType()) {
            case EventType.RoomThirdPartyInvite:
                // Handle 3pid invites the same as invites so they get bundled together
                if (!isValid3pidInvite(e.mxEvent)) {
                    return TransitionType.InviteWithdrawal;
                }
                return TransitionType.Invited;

            case EventType.RoomServerAcl:
                return TransitionType.ServerAcl;

            case EventType.RoomPinnedEvents:
                return TransitionType.ChangedPins;

            case EventType.RoomMember:
                switch (e.mxEvent.getContent().membership) {
                    case "invite":
                        return TransitionType.Invited;
                    case "ban":
                        return TransitionType.Banned;
                    case "join":
                        if (e.mxEvent.getPrevContent().membership === "join") {
                            if (e.mxEvent.getContent().displayname !== e.mxEvent.getPrevContent().displayname) {
                                return TransitionType.ChangedName;
                            } else if (e.mxEvent.getContent().avatar_url !== e.mxEvent.getPrevContent().avatar_url) {
                                return TransitionType.ChangedAvatar;
                            }
                            return TransitionType.NoChange;
                        } else {
                            return TransitionType.Joined;
                        }
                    case "leave":
                        if (e.mxEvent.getSender() === e.mxEvent.getStateKey()) {
                            if (e.mxEvent.getPrevContent().membership === "invite") {
                                return TransitionType.InviteReject;
                            }
                            return TransitionType.Left;
                        }
                        switch (e.mxEvent.getPrevContent().membership) {
                            case "invite":
                                return TransitionType.InviteWithdrawal;
                            case "ban":
                                return TransitionType.Unbanned;
                            // sender is not target and made the target leave, if not from invite/ban then this is a kick
                            default:
                                return TransitionType.Kicked;
                        }
                    default:
                        return null;
                }

            default:
                // otherwise, assume this is a hidden event
                return TransitionType.HiddenEvent;
        }
    }

    public getAggregate(userEvents: Record<string, IUserEvents[]>): {
        names: Record<string, string[]>;
        indices: Record<string, number>;
    } {
        // A map of aggregate type to arrays of display names. Each aggregate type
        // is a comma-delimited string of transitions, e.g. "joined,left,kicked".
        // The array of display names is the array of users who went through that
        // sequence during eventsToRender.
        const aggregate: Record<string, string[]> = {
            // $aggregateType : []:string
        };
        // A map of aggregate types to the indices that order them (the index of
        // the first event for a given transition sequence)
        const aggregateIndices: Record<string, number> = {
            // $aggregateType : int
        };

        const users = Object.keys(userEvents);
        users.forEach((userId) => {
            const firstEvent = userEvents[userId][0];
            const displayName = firstEvent.displayName;

            const seq = EventListSummary.getTransitionSequence(userEvents[userId]).join(SEP);
            if (!aggregate[seq]) {
                aggregate[seq] = [];
                aggregateIndices[seq] = -1;
            }

            aggregate[seq].push(displayName);

            if (aggregateIndices[seq] === -1 || firstEvent.index < aggregateIndices[seq]) {
                aggregateIndices[seq] = firstEvent.index;
            }
        });

        return {
            names: aggregate,
            indices: aggregateIndices,
        };
    }

    public render(): React.ReactNode {
        const eventsToRender = this.props.events;

        // Map user IDs to latest Avatar Member. ES6 Maps are ordered by when the key was created,
        // so this works perfectly for us to match event order whilst storing the latest Avatar Member
        const latestUserAvatarMember = new Map<string, RoomMember>();

        // Object mapping user IDs to an array of IUserEvents
        const userEvents: Record<string, IUserEvents[]> = {};
        eventsToRender.forEach((e, index) => {
            const type = e.getType();

            let userKey = e.getSender()!;
            if (e.isState() && type === EventType.RoomThirdPartyInvite) {
                userKey = e.getContent().display_name;
            } else if (e.isState() && type === EventType.RoomMember) {
                userKey = e.getStateKey()!;
            } else if (e.isRedacted() && e.getUnsigned()?.redacted_because) {
                userKey = e.getUnsigned().redacted_because!.sender;
            }

            // Initialise a user's events
            if (!userEvents[userKey]) {
                userEvents[userKey] = [];
            }

            let displayName = userKey;
            if (e.isRedacted()) {
                const sender = this.context?.room?.getMember(userKey);
                if (sender) {
                    displayName = sender.name;
                    latestUserAvatarMember.set(userKey, sender);
                }
            } else if (e.target && TARGET_AS_DISPLAY_NAME_EVENTS.includes(type as EventType)) {
                displayName = e.target.name;
                latestUserAvatarMember.set(userKey, e.target);
            } else if (e.sender && type !== EventType.RoomThirdPartyInvite) {
                displayName = e.sender.name;
                latestUserAvatarMember.set(userKey, e.sender);
            }

            userEvents[userKey].push({
                mxEvent: e,
                displayName,
                index: index,
            });
        });

        const aggregate = this.getAggregate(userEvents);

        // Sort types by order of lowest event index within sequence
        const orderedTransitionSequences = Object.keys(aggregate.names).sort(
            (seq1, seq2) => aggregate.indices[seq1] - aggregate.indices[seq2],
        );

        return (
            <GenericEventListSummary
                data-testid={this.props["data-testid"]}
                events={this.props.events}
                threshold={this.props.threshold}
                onToggle={this.props.onToggle}
                startExpanded={this.props.startExpanded}
                children={this.props.children}
                summaryMembers={[...latestUserAvatarMember.values()]}
                layout={this.props.layout}
                summaryText={this.generateSummary(aggregate.names, orderedTransitionSequences)}
            />
        );
    }
}<|MERGE_RESOLUTION|>--- conflicted
+++ resolved
@@ -322,16 +322,10 @@
                         : _t("%(oneUser)schanged their name %(count)s times", { oneUser: "", count });
                 break;
             case TransitionType.ChangedAvatar:
-<<<<<<< HEAD
-                res = (userCount > 1)
-                    ? _t("%(severalUsers)schanged their profile picture %(count)s times", { severalUsers: "", count })
-                    : _t("%(oneUser)schanged their profile picture %(count)s times", { oneUser: "", count });
-=======
-                res =
-                    userCount > 1
-                        ? _t("%(severalUsers)schanged their avatar %(count)s times", { severalUsers: "", count })
-                        : _t("%(oneUser)schanged their avatar %(count)s times", { oneUser: "", count });
->>>>>>> c153a4d3
+                res =
+                    userCount > 1
+                        ? _t("%(severalUsers)schanged their profile picture %(count)s times", { severalUsers: "", count })
+                        : _t("%(oneUser)schanged their profile picture %(count)s times", { oneUser: "", count });
                 break;
             case TransitionType.NoChange:
                 res =
