/*
Copyright 2015, 2016 OpenMarket Ltd
Copyright 2019 Michael Telatynski <7t3chguy@gmail.com>
Copyright 2020, 2021 Šimon Brandner <simon.bra.ag@gmail.com>

Licensed under the Apache License, Version 2.0 (the "License");
you may not use this file except in compliance with the License.
You may obtain a copy of the License at

    http://www.apache.org/licenses/LICENSE-2.0

Unless required by applicable law or agreed to in writing, software
distributed under the License is distributed on an "AS IS" BASIS,
WITHOUT WARRANTIES OR CONDITIONS OF ANY KIND, either express or implied.
See the License for the specific language governing permissions and
limitations under the License.
*/

import React, { createRef } from 'react';
import FocusLock from "react-focus-lock";
import { MatrixEvent } from "matrix-js-sdk/src/models/event";

import { _t } from '../../../languageHandler';
import AccessibleTooltipButton from "./AccessibleTooltipButton";
import MemberAvatar from "../avatars/MemberAvatar";
import { ContextMenuTooltipButton } from "../../../accessibility/context_menu/ContextMenuTooltipButton";
import MessageContextMenu from "../context_menus/MessageContextMenu";
import { aboveLeftOf } from '../../structures/ContextMenu';
import MessageTimestamp from "../messages/MessageTimestamp";
import SettingsStore from "../../../settings/SettingsStore";
import { formatFullDate } from "../../../DateUtils";
import dis from '../../../dispatcher/dispatcher';
import { Action } from '../../../dispatcher/actions';
import { RoomPermalinkCreator } from "../../../utils/permalinks/Permalinks";
import { normalizeWheelEvent } from "../../../utils/Mouse";
import { IDialogProps } from '../dialogs/IDialogProps';
import UIStore from '../../../stores/UIStore';
import { ViewRoomPayload } from "../../../dispatcher/payloads/ViewRoomPayload";
import { KeyBindingAction } from "../../../accessibility/KeyboardShortcuts";
import { getKeyBindingsManager } from "../../../KeyBindingsManager";
import { presentableTextForFile } from "../../../utils/FileUtils";

// Max scale to keep gaps around the image
const MAX_SCALE = 0.95;
// This is used for the buttons
const ZOOM_STEP = 0.10;
// This is used for mouse wheel events
const ZOOM_COEFFICIENT = 0.0025;
// If we have moved only this much we can zoom
const ZOOM_DISTANCE = 10;

// Height of mx_ImageView_panel
const getPanelHeight = (): number => {
    const value = getComputedStyle(document.documentElement).getPropertyValue("--image-view-panel-height");
    // Return the value as a number without the unit
    return parseInt(value.slice(0, value.length - 2));
};

interface IProps extends IDialogProps {
    src: string; // the source of the image being displayed
    name?: string; // the main title ('name') for the image
    link?: string; // the link (if any) applied to the name of the image
    width?: number; // width of the image src in pixels
    height?: number; // height of the image src in pixels
    fileSize?: number; // size of the image src in bytes

    // the event (if any) that the Image is displaying. Used for event-specific stuff like
    // redactions, senders, timestamps etc.  Other descriptors are taken from the explicit
    // properties above, which let us use lightboxes to display images which aren't associated
    // with events.
    mxEvent?: MatrixEvent;
    permalinkCreator?: RoomPermalinkCreator;

    thumbnailInfo?: {
        positionX: number;
        positionY: number;
        width: number;
        height: number;
    };
}

interface IState {
    zoom: number;
    minZoom: number;
    maxZoom: number;
    rotation: number;
    translationX: number;
    translationY: number;
    moving: boolean;
    contextMenuDisplayed: boolean;
}

export default class ImageView extends React.Component<IProps, IState> {
    constructor(props) {
        super(props);

        const { thumbnailInfo } = this.props;

        this.state = {
            zoom: 0, // We default to 0 and override this in imageLoaded once we have naturalSize
            minZoom: MAX_SCALE,
            maxZoom: MAX_SCALE,
            rotation: 0,
            translationX: (
                thumbnailInfo?.positionX +
                (thumbnailInfo?.width / 2) -
                (UIStore.instance.windowWidth / 2)
            ) ?? 0,
            translationY: (
                thumbnailInfo?.positionY +
                (thumbnailInfo?.height / 2) -
                (UIStore.instance.windowHeight / 2) -
                (getPanelHeight() / 2)
            ) ?? 0,
            moving: false,
            contextMenuDisplayed: false,
        };
    }

    // XXX: Refs to functional components
    private contextMenuButton = createRef<any>();
    private focusLock = createRef<any>();
    private imageWrapper = createRef<HTMLDivElement>();
    private image = createRef<HTMLImageElement>();

    private initX = 0;
    private initY = 0;
    private previousX = 0;
    private previousY = 0;

    private animatingLoading = false;
    private imageIsLoaded = false;

    componentDidMount() {
        // We have to use addEventListener() because the listener
        // needs to be passive in order to work with Chromium
        this.focusLock.current.addEventListener('wheel', this.onWheel, { passive: false });
        // We want to recalculate zoom whenever the window's size changes
        window.addEventListener("resize", this.recalculateZoom);
        // After the image loads for the first time we want to calculate the zoom
        this.image.current.addEventListener("load", this.imageLoaded);
    }

    componentWillUnmount() {
        this.focusLock.current.removeEventListener('wheel', this.onWheel);
<<<<<<< HEAD
        window.removeEventListener("resize", this.calculateZoom);
        this.image.current.removeEventListener("load", this.calculateZoom);
=======
        window.removeEventListener("resize", this.recalculateZoom);
        this.image.current.removeEventListener("load", this.imageLoaded);
>>>>>>> 787ace9d
    }

    private imageLoaded = () => {
        // First, we calculate the zoom, so that the image has the same size as
        // the thumbnail
        const { thumbnailInfo } = this.props;
        if (thumbnailInfo?.width) {
            this.setState({ zoom: thumbnailInfo.width / this.image.current.naturalWidth });
        }

        // Once the zoom is set, we the image is considered loaded and we can
        // start animating it into the center of the screen
        this.imageIsLoaded = true;
        this.animatingLoading = true;
        this.setZoomAndRotation();
        this.setState({
            translationX: 0,
            translationY: 0,
        });

        // Once the position is set, there is no need to animate anymore
        this.animatingLoading = false;
    };

    private recalculateZoom = () => {
        this.setZoomAndRotation();
    };

    private setZoomAndRotation = (inputRotation?: number) => {
        const image = this.image.current;
        const imageWrapper = this.imageWrapper.current;

        const rotation = inputRotation ?? this.state.rotation;

        const imageIsNotFlipped = rotation % 180 === 0;

        // If the image is rotated take it into account
        const width = imageIsNotFlipped ? image.naturalWidth : image.naturalHeight;
        const height = imageIsNotFlipped ? image.naturalHeight : image.naturalWidth;

        const zoomX = imageWrapper.clientWidth / width;
        const zoomY = imageWrapper.clientHeight / height;

        // If the image is smaller in both dimensions set its the zoom to 1 to
        // display it in its original size
        if (zoomX >= 1 && zoomY >= 1) {
            this.setState({
                zoom: 1,
                minZoom: 1,
                maxZoom: 1,
                rotation: rotation,
            });
            return;
        }
        // We set minZoom to the min of the zoomX and zoomY to avoid overflow in
        // any direction. We also multiply by MAX_SCALE to get a gap around the
        // image by default
        const minZoom = Math.min(zoomX, zoomY) * MAX_SCALE;

        // If zoom is smaller than minZoom don't go below that value
        const zoom = (this.state.zoom <= this.state.minZoom) ? minZoom : this.state.zoom;

        this.setState({
            minZoom: minZoom,
            maxZoom: 1,
            rotation: rotation,
            zoom: zoom,
        });
    };

    private zoomDelta(delta: number, anchorX?: number, anchorY?: number) {
        this.zoom(this.state.zoom + delta, anchorX, anchorY);
    }

<<<<<<< HEAD
    private zoom(delta: number) {
        const newZoom = this.state.zoom + delta;
        // Compute the maxZoom based on the image size
        const maxZoom = this.state.maxZoom === this.state.minZoom ? 2 * this.state.maxZoom : this.state.maxZoom;
=======
    private zoom(zoomLevel: number, anchorX?: number, anchorY?: number) {
        const oldZoom = this.state.zoom;
        const newZoom = Math.min(zoomLevel, this.state.maxZoom);

>>>>>>> 787ace9d
        if (newZoom <= this.state.minZoom) {
            // Zoom out fully
            this.setState({
                zoom: this.state.minZoom,
                translationX: 0,
                translationY: 0,
            });
<<<<<<< HEAD
            return;
        }
        if (newZoom >= maxZoom) {
            this.setState({zoom: maxZoom});
            return;
        }
=======
        } else if (typeof anchorX !== "number" && typeof anchorY !== "number") {
            // Zoom relative to the center of the view
            this.setState({
                zoom: newZoom,
                translationX: this.state.translationX * newZoom / oldZoom,
                translationY: this.state.translationY * newZoom / oldZoom,
            });
        } else {
            // Zoom relative to the given point on the image.
            // First we need to figure out the offset of the anchor point
            // relative to the center of the image, accounting for rotation.
            let offsetX;
            let offsetY;
            // The modulo operator can return negative values for some
            // rotations, so we have to do some extra work to normalize it
            switch (((this.state.rotation % 360) + 360) % 360) {
                case 0:
                    offsetX = this.image.current.clientWidth / 2 - anchorX;
                    offsetY = this.image.current.clientHeight / 2 - anchorY;
                    break;
                case 90:
                    offsetX = anchorY - this.image.current.clientHeight / 2;
                    offsetY = this.image.current.clientWidth / 2 - anchorX;
                    break;
                case 180:
                    offsetX = anchorX - this.image.current.clientWidth / 2;
                    offsetY = anchorY - this.image.current.clientHeight / 2;
                    break;
                case 270:
                    offsetX = this.image.current.clientHeight / 2 - anchorY;
                    offsetY = anchorX - this.image.current.clientWidth / 2;
            }
>>>>>>> 787ace9d

            // Apply the zoom and offset
            this.setState({
                zoom: newZoom,
                translationX: this.state.translationX + (newZoom - oldZoom) * offsetX,
                translationY: this.state.translationY + (newZoom - oldZoom) * offsetY,
            });
        }
    }

    private onWheel = (ev: WheelEvent) => {
        if (ev.target === this.image.current) {
            ev.stopPropagation();
            ev.preventDefault();

            const { deltaY } = normalizeWheelEvent(ev);
            // Zoom in on the point on the image targeted by the cursor
            this.zoomDelta(-deltaY * ZOOM_COEFFICIENT, ev.offsetX, ev.offsetY);
        }
    };

    private onZoomInClick = () => {
        this.zoomDelta(ZOOM_STEP);
    };

    private onZoomOutClick = () => {
        this.zoomDelta(-ZOOM_STEP);
    };

    private onKeyDown = (ev: KeyboardEvent) => {
        const action = getKeyBindingsManager().getAccessibilityAction(ev);
        switch (action) {
            case KeyBindingAction.Escape:
                ev.stopPropagation();
                ev.preventDefault();
                this.props.onFinished();
                break;
        }
    };

    private onRotateCounterClockwiseClick = () => {
        const cur = this.state.rotation;
        this.setZoomAndRotation(cur - 90);
    };

    private onRotateClockwiseClick = () => {
        const cur = this.state.rotation;
        this.setZoomAndRotation(cur + 90);
    };

    private onDownloadClick = () => {
        const a = document.createElement("a");
        a.href = this.props.src;
        a.download = this.props.name;
        a.target = "_blank";
        a.rel = "noreferrer noopener";
        a.click();
    };

    private onOpenContextMenu = () => {
        this.setState({
            contextMenuDisplayed: true,
        });
    };

    private onCloseContextMenu = () => {
        this.setState({
            contextMenuDisplayed: false,
        });
    };

    private onPermalinkClicked = (ev: React.MouseEvent) => {
        // This allows the permalink to be opened in a new tab/window or copied as
        // matrix.to, but also for it to enable routing within Element when clicked.
        ev.preventDefault();
        dis.dispatch<ViewRoomPayload>({
            action: Action.ViewRoom,
            event_id: this.props.mxEvent.getId(),
            highlighted: true,
            room_id: this.props.mxEvent.getRoomId(),
            metricsTrigger: undefined, // room doesn't change
        });
        this.props.onFinished();
    };

    private onStartMoving = (ev: React.MouseEvent) => {
        ev.stopPropagation();
        ev.preventDefault();

        // Don't do anything if we pressed any
        // other button than the left one
        if (ev.button !== 0) return;

        // Zoom in if we are completely zoomed out and increase the zoom factor for images
        // smaller than the viewport size
        if (this.state.zoom === this.state.minZoom) {
<<<<<<< HEAD
            this.setState({zoom: this.state.maxZoom === this.state.minZoom
                ? 2 * this.state.maxZoom
                : this.state.maxZoom,
            });
=======
            this.zoom(this.state.maxZoom, ev.nativeEvent.offsetX, ev.nativeEvent.offsetY);
>>>>>>> 787ace9d
            return;
        }

        this.setState({ moving: true });
        this.previousX = this.state.translationX;
        this.previousY = this.state.translationY;
        this.initX = ev.pageX - this.state.translationX;
        this.initY = ev.pageY - this.state.translationY;
    };

    private onMoving = (ev: React.MouseEvent) => {
        ev.stopPropagation();
        ev.preventDefault();

        if (!this.state.moving) return;

        this.setState({
            translationX: ev.pageX - this.initX,
            translationY: ev.pageY - this.initY,
        });
    };

    private onEndMoving = () => {
        // Zoom out if we haven't moved much
        if (
            this.state.moving === true &&
            Math.abs(this.state.translationX - this.previousX) < ZOOM_DISTANCE &&
            Math.abs(this.state.translationY - this.previousY) < ZOOM_DISTANCE
        ) {
            this.zoom(this.state.minZoom);
            this.initX = 0;
            this.initY = 0;
        }
        this.setState({ moving: false });
    };

    private renderContextMenu() {
        let contextMenu = null;
        if (this.state.contextMenuDisplayed) {
            contextMenu = (
                <MessageContextMenu
                    {...aboveLeftOf(this.contextMenuButton.current.getBoundingClientRect())}
                    mxEvent={this.props.mxEvent}
                    permalinkCreator={this.props.permalinkCreator}
                    onFinished={this.onCloseContextMenu}
                    onCloseDialog={this.props.onFinished}
                />
            );
        }

        return (
            <React.Fragment>
                { contextMenu }
            </React.Fragment>
        );
    }

    render() {
        const showEventMeta = !!this.props.mxEvent;
<<<<<<< HEAD
        let cursor;
        if (this.state.moving) {
            cursor= "grabbing";
        } else if (this.state.zoom === this.state.minZoom) {
            cursor = "zoom-in";
        } else {
            cursor = "zoom-out";
        }
=======
        const zoomingDisabled = this.state.maxZoom === this.state.minZoom;

        let transitionClassName;
        if (this.animatingLoading) transitionClassName = "mx_ImageView_image_animatingLoading";
        else if (this.state.moving || !this.imageIsLoaded) transitionClassName = "";
        else transitionClassName = "mx_ImageView_image_animating";

        let cursor;
        if (this.state.moving) cursor = "grabbing";
        else if (zoomingDisabled) cursor = "default";
        else if (this.state.zoom === this.state.minZoom) cursor = "zoom-in";
        else cursor = "zoom-out";

>>>>>>> 787ace9d
        const rotationDegrees = this.state.rotation + "deg";
        const zoom = this.state.zoom;
        const translatePixelsX = this.state.translationX + "px";
        const translatePixelsY = this.state.translationY + "px";
        // The order of the values is important!
        // First, we translate and only then we rotate, otherwise
        // we would apply the translation to an already rotated
        // image causing it translate in the wrong direction.
        const style = {
            cursor: cursor,
            transform: `translateX(${translatePixelsX})
                        translateY(${translatePixelsY})
                        scale(${zoom})
                        rotate(${rotationDegrees})`,
        };

        let info;
        if (showEventMeta) {
            const mxEvent = this.props.mxEvent;
            const showTwelveHour = SettingsStore.getValue("showTwelveHourTimestamps");
            let permalink = "#";
            if (this.props.permalinkCreator) {
                permalink = this.props.permalinkCreator.forEvent(this.props.mxEvent.getId());
            }

            const senderName = mxEvent.sender ? mxEvent.sender.name : mxEvent.getSender();
            const sender = (
                <div className="mx_ImageView_info_sender">
                    { senderName }
                </div>
            );
            const messageTimestamp = (
                <a
                    href={permalink}
                    onClick={this.onPermalinkClicked}
                    aria-label={formatFullDate(new Date(this.props.mxEvent.getTs()), showTwelveHour, false)}
                >
                    <MessageTimestamp
                        showFullDate={true}
                        showTwelveHour={showTwelveHour}
                        ts={mxEvent.getTs()}
                        showSeconds={false}
                    />
                </a>
            );
            const avatar = (
                <MemberAvatar
                    member={mxEvent.sender}
                    fallbackUserId={mxEvent.getSender()}
                    width={32}
                    height={32}
                    viewUserOnClick={true}
                />
            );

            info = (
                <div className="mx_ImageView_info_wrapper">
                    { avatar }
                    <div className="mx_ImageView_info">
                        { sender }
                        { messageTimestamp }
                    </div>
                </div>
            );
        } else {
            // If there is no event - we're viewing an avatar, we set
            // an empty div here, since the panel uses space-between
            // and we want the same placement of elements
            info = (
                <div />
            );
        }

        let contextMenuButton;
        if (this.props.mxEvent) {
            contextMenuButton = (
                <ContextMenuTooltipButton
                    className="mx_ImageView_button mx_ImageView_button_more"
                    title={_t("Options")}
                    onClick={this.onOpenContextMenu}
                    inputRef={this.contextMenuButton}
                    isExpanded={this.state.contextMenuDisplayed}
                />
            );
        }

<<<<<<< HEAD

        const zoomOutButton = (
            <AccessibleTooltipButton
                className="mx_ImageView_button mx_ImageView_button_zoomOut"
                title={_t("Zoom out")}
                onClick={this.onZoomOutClick}>
            </AccessibleTooltipButton>
        );
        const zoomInButton = (
            <AccessibleTooltipButton
                className="mx_ImageView_button mx_ImageView_button_zoomIn"
                title={_t("Zoom in")}
                onClick={ this.onZoomInClick }>
            </AccessibleTooltipButton>
        );
=======
        let zoomOutButton;
        let zoomInButton;
        if (!zoomingDisabled) {
            zoomOutButton = (
                <AccessibleTooltipButton
                    className="mx_ImageView_button mx_ImageView_button_zoomOut"
                    title={_t("Zoom out")}
                    onClick={this.onZoomOutClick}
                />
            );
            zoomInButton = (
                <AccessibleTooltipButton
                    className="mx_ImageView_button mx_ImageView_button_zoomIn"
                    title={_t("Zoom in")}
                    onClick={this.onZoomInClick}
                />
            );
        }

        let title: JSX.Element;
        if (this.props.mxEvent?.getContent()) {
            title = (
                <div className="mx_ImageView_title">
                    { presentableTextForFile(this.props.mxEvent?.getContent(), _t("Image"), true) }
                </div>
            );
        }
>>>>>>> 787ace9d

        return (
            <FocusLock
                returnFocus={true}
                lockProps={{
                    onKeyDown: this.onKeyDown,
                    role: "dialog",
                }}
                className="mx_ImageView"
                ref={this.focusLock}
            >
                <div className="mx_ImageView_panel">
                    { info }
                    { title }
                    <div className="mx_ImageView_toolbar">
                        { zoomOutButton }
                        { zoomInButton }
                        <AccessibleTooltipButton
                            className="mx_ImageView_button mx_ImageView_button_rotateCCW"
                            title={_t("Rotate Left")}
                            onClick={this.onRotateCounterClockwiseClick}
                        />
                        <AccessibleTooltipButton
                            className="mx_ImageView_button mx_ImageView_button_rotateCW"
                            title={_t("Rotate Right")}
                            onClick={this.onRotateClockwiseClick}
                        />
                        <AccessibleTooltipButton
                            className="mx_ImageView_button mx_ImageView_button_download"
                            title={_t("Download")}
                            onClick={this.onDownloadClick}
                        />
                        { contextMenuButton }
                        <AccessibleTooltipButton
                            className="mx_ImageView_button mx_ImageView_button_close"
                            title={_t("Close")}
                            onClick={this.props.onFinished}
                        />
                        { this.renderContextMenu() }
                    </div>
                </div>
                <div
                    className="mx_ImageView_image_wrapper"
                    ref={this.imageWrapper}
                    onMouseDown={this.props.onFinished}
                    onMouseMove={this.onMoving}
                    onMouseUp={this.onEndMoving}
                    onMouseLeave={this.onEndMoving}
                >
                    <img
                        src={this.props.src}
                        style={style}
                        alt={this.props.name}
                        ref={this.image}
                        className={`mx_ImageView_image ${transitionClassName}`}
                        draggable={true}
                        onMouseDown={this.onStartMoving}
                    />
                </div>
            </FocusLock>
        );
    }
}<|MERGE_RESOLUTION|>--- conflicted
+++ resolved
@@ -143,13 +143,8 @@
 
     componentWillUnmount() {
         this.focusLock.current.removeEventListener('wheel', this.onWheel);
-<<<<<<< HEAD
-        window.removeEventListener("resize", this.calculateZoom);
-        this.image.current.removeEventListener("load", this.calculateZoom);
-=======
         window.removeEventListener("resize", this.recalculateZoom);
         this.image.current.removeEventListener("load", this.imageLoaded);
->>>>>>> 787ace9d
     }
 
     private imageLoaded = () => {
@@ -224,17 +219,10 @@
         this.zoom(this.state.zoom + delta, anchorX, anchorY);
     }
 
-<<<<<<< HEAD
-    private zoom(delta: number) {
-        const newZoom = this.state.zoom + delta;
-        // Compute the maxZoom based on the image size
-        const maxZoom = this.state.maxZoom === this.state.minZoom ? 2 * this.state.maxZoom : this.state.maxZoom;
-=======
     private zoom(zoomLevel: number, anchorX?: number, anchorY?: number) {
         const oldZoom = this.state.zoom;
-        const newZoom = Math.min(zoomLevel, this.state.maxZoom);
-
->>>>>>> 787ace9d
+        const maxZoom = this.state.maxZoom === this.state.minZoom ? 2 * this.state.maxZoom : this.state.maxZoom;
+        const newZoom = Math.min(zoomLevel, maxZoom);
         if (newZoom <= this.state.minZoom) {
             // Zoom out fully
             this.setState({
@@ -242,14 +230,6 @@
                 translationX: 0,
                 translationY: 0,
             });
-<<<<<<< HEAD
-            return;
-        }
-        if (newZoom >= maxZoom) {
-            this.setState({zoom: maxZoom});
-            return;
-        }
-=======
         } else if (typeof anchorX !== "number" && typeof anchorY !== "number") {
             // Zoom relative to the center of the view
             this.setState({
@@ -282,7 +262,6 @@
                     offsetX = this.image.current.clientHeight / 2 - anchorY;
                     offsetY = anchorX - this.image.current.clientWidth / 2;
             }
->>>>>>> 787ace9d
 
             // Apply the zoom and offset
             this.setState({
@@ -379,14 +358,9 @@
         // Zoom in if we are completely zoomed out and increase the zoom factor for images
         // smaller than the viewport size
         if (this.state.zoom === this.state.minZoom) {
-<<<<<<< HEAD
-            this.setState({zoom: this.state.maxZoom === this.state.minZoom
+            this.zoom(this.state.maxZoom === this.state.minZoom
                 ? 2 * this.state.maxZoom
-                : this.state.maxZoom,
-            });
-=======
-            this.zoom(this.state.maxZoom, ev.nativeEvent.offsetX, ev.nativeEvent.offsetY);
->>>>>>> 787ace9d
+                : this.state.maxZoom, ev.nativeEvent.offsetX, ev.nativeEvent.offsetY);
             return;
         }
 
@@ -446,17 +420,6 @@
 
     render() {
         const showEventMeta = !!this.props.mxEvent;
-<<<<<<< HEAD
-        let cursor;
-        if (this.state.moving) {
-            cursor= "grabbing";
-        } else if (this.state.zoom === this.state.minZoom) {
-            cursor = "zoom-in";
-        } else {
-            cursor = "zoom-out";
-        }
-=======
-        const zoomingDisabled = this.state.maxZoom === this.state.minZoom;
 
         let transitionClassName;
         if (this.animatingLoading) transitionClassName = "mx_ImageView_image_animatingLoading";
@@ -465,11 +428,9 @@
 
         let cursor;
         if (this.state.moving) cursor = "grabbing";
-        else if (zoomingDisabled) cursor = "default";
         else if (this.state.zoom === this.state.minZoom) cursor = "zoom-in";
         else cursor = "zoom-out";
 
->>>>>>> 787ace9d
         const rotationDegrees = this.state.rotation + "deg";
         const zoom = this.state.zoom;
         const translatePixelsX = this.state.translationX + "px";
@@ -556,41 +517,20 @@
             );
         }
 
-<<<<<<< HEAD
-
         const zoomOutButton = (
-            <AccessibleTooltipButton
-                className="mx_ImageView_button mx_ImageView_button_zoomOut"
-                title={_t("Zoom out")}
-                onClick={this.onZoomOutClick}>
-            </AccessibleTooltipButton>
-        );
-        const zoomInButton = (
-            <AccessibleTooltipButton
-                className="mx_ImageView_button mx_ImageView_button_zoomIn"
-                title={_t("Zoom in")}
-                onClick={ this.onZoomInClick }>
-            </AccessibleTooltipButton>
-        );
-=======
-        let zoomOutButton;
-        let zoomInButton;
-        if (!zoomingDisabled) {
-            zoomOutButton = (
                 <AccessibleTooltipButton
                     className="mx_ImageView_button mx_ImageView_button_zoomOut"
                     title={_t("Zoom out")}
                     onClick={this.onZoomOutClick}
                 />
             );
-            zoomInButton = (
+        const zoomInButton = (
                 <AccessibleTooltipButton
                     className="mx_ImageView_button mx_ImageView_button_zoomIn"
                     title={_t("Zoom in")}
                     onClick={this.onZoomInClick}
                 />
             );
-        }
 
         let title: JSX.Element;
         if (this.props.mxEvent?.getContent()) {
@@ -600,7 +540,6 @@
                 </div>
             );
         }
->>>>>>> 787ace9d
 
         return (
             <FocusLock
