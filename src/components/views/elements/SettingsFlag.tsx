--- conflicted
+++ resolved
@@ -33,11 +33,8 @@
     // XXX: once design replaces all toggles make this the default
     useCheckbox?: boolean;
     disabled?: boolean;
-<<<<<<< HEAD
     disabledTooltipText?: string;
-=======
     hideIfCannotSet?: boolean;
->>>>>>> dfdba46d
     onChange?(checked: boolean): void;
 }
 
