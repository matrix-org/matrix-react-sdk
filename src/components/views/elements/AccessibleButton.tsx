/*
 Copyright 2016 Jani Mustonen

 Licensed under the Apache License, Version 2.0 (the "License");
 you may not use this file except in compliance with the License.
 You may obtain a copy of the License at

 http://www.apache.org/licenses/LICENSE-2.0

 Unless required by applicable law or agreed to in writing, software
 distributed under the License is distributed on an "AS IS" BASIS,
 WITHOUT WARRANTIES OR CONDITIONS OF ANY KIND, either express or implied.
 See the License for the specific language governing permissions and
 limitations under the License.
 */

import React, { ComponentProps, forwardRef, FunctionComponent, HTMLAttributes, InputHTMLAttributes, Ref } from "react";
import classnames from "classnames";
import { Tooltip } from "@vector-im/compound-web";

import { getKeyBindingsManager } from "../../../KeyBindingsManager";
import { KeyBindingAction } from "../../../accessibility/KeyboardShortcuts";

export type ButtonEvent = React.MouseEvent<Element> | React.KeyboardEvent<Element> | React.FormEvent<Element>;

/**
 * The kind of button, similar to how Bootstrap works.
 */
export type AccessibleButtonKind =
    | "primary"
    | "primary_outline"
    | "primary_sm"
    | "secondary"
    | "secondary_content"
    | "content_inline"
    | "danger"
    | "danger_outline"
    | "danger_sm"
    | "danger_inline"
    | "link"
    | "link_inline"
    | "link_sm"
    | "confirm_sm"
    | "cancel_sm"
    | "icon"
    | "icon_primary"
    | "icon_primary_outline";

/**
 * This type construct allows us to specifically pass those props down to the element we’re creating that the element
 * actually supports.
 *
 * e.g., if element is set to "a", we’ll support href and target, if it’s set to "input", we support type.
 *
 * To remain compatible with existing code, we’ll continue to support InputHTMLAttributes<Element>
 */
type DynamicHtmlElementProps<T extends keyof JSX.IntrinsicElements> =
    JSX.IntrinsicElements[T] extends HTMLAttributes<{}> ? DynamicElementProps<T> : DynamicElementProps<"div">;
type DynamicElementProps<T extends keyof JSX.IntrinsicElements> = Partial<
    Omit<JSX.IntrinsicElements[T], "ref" | "onClick" | "onMouseDown" | "onKeyUp" | "onKeyDown">
> &
    Omit<InputHTMLAttributes<Element>, "onClick">;

type TooltipProps = ComponentProps<typeof Tooltip>;

/**
 * Type of props accepted by {@link AccessibleButton}.
 *
 * Extends props accepted by the underlying element specified using the `element` prop.
 */
type Props<T extends keyof JSX.IntrinsicElements> = DynamicHtmlElementProps<T> & {
    /**
     * The base element type. "div" by default.
     */
    element?: T;
    /**
     * The kind of button, similar to how Bootstrap works.
     */
    kind?: AccessibleButtonKind;
    /**
     * Whether the button should be disabled.
     */
    disabled?: boolean;
    /**
     * Whether the button should trigger on mousedown event instead of on click event. Defaults to false (click event).
     */
    triggerOnMouseDown?: boolean;
    /**
     * Event handler for button activation. Should be implemented exactly like a normal `onClick` handler.
     */
    onClick: ((e: ButtonEvent) => void | Promise<void>) | null;
    /**
     * The tooltip to show on hover or focus.
     */
    title?: string;
    /**
     * The caption is a secondary text displayed under the `title` of the tooltip.
     * Only valid when used in conjunction with `title`.
     */
    caption?: string;
    /**
     * The placement of the tooltip.
     */
    placement?: TooltipProps["placement"];
    /**
     * Callback for when the tooltip is opened or closed.
     */
<<<<<<< HEAD
    onOpenChange?: TooltipProps["onOpenChange"];
=======
    onTooltipOpenChange?: TooltipProps["onOpenChange"];
>>>>>>> 45132ec6
};

/**
 * Type of the props passed to the element that is rendered by AccessibleButton.
 */
interface RenderedElementProps extends React.InputHTMLAttributes<Element> {
    ref?: React.Ref<Element>;
}

/**
 * AccessibleButton is a generic wrapper for any element that should be treated
 * as a button.  Identifies the element as a button, setting proper tab
 * indexing and keyboard activation behavior.
 *
 * If a ref is passed, it will be forwarded to the rendered element as specified using the `element` prop.
 *
 * @param {Object} props  react element properties
 * @returns {Object} rendered react
 */
const AccessibleButton = forwardRef(function <T extends keyof JSX.IntrinsicElements>(
    {
        element = "div" as T,
        onClick,
        children,
        kind,
        disabled,
        className,
        onKeyDown,
        onKeyUp,
        triggerOnMouseDown,
        title,
        caption,
        placement,
<<<<<<< HEAD
        onOpenChange,
=======
        onTooltipOpenChange,
>>>>>>> 45132ec6
        ...restProps
    }: Props<T>,
    ref: Ref<HTMLElement>,
): JSX.Element {
    const newProps: RenderedElementProps = restProps;
    newProps["aria-label"] = newProps["aria-label"] ?? title;
    if (disabled) {
        newProps["aria-disabled"] = true;
        newProps["disabled"] = true;
    } else {
        if (triggerOnMouseDown) {
            newProps.onMouseDown = onClick ?? undefined;
        } else {
            newProps.onClick = onClick ?? undefined;
        }
        // We need to consume enter onKeyDown and space onKeyUp
        // otherwise we are risking also activating other keyboard focusable elements
        // that might receive focus as a result of the AccessibleButtonClick action
        // It's because we are using html buttons at a few places e.g. inside dialogs
        // And divs which we report as role button to assistive technologies.
        // Browsers handle space and enter key presses differently and we are only adjusting to the
        // inconsistencies here
        newProps.onKeyDown = (e) => {
            const action = getKeyBindingsManager().getAccessibilityAction(e);

            switch (action) {
                case KeyBindingAction.Enter:
                    e.stopPropagation();
                    e.preventDefault();
                    return onClick?.(e);
                case KeyBindingAction.Space:
                    e.stopPropagation();
                    e.preventDefault();
                    break;
                default:
                    onKeyDown?.(e);
            }
        };
        newProps.onKeyUp = (e) => {
            const action = getKeyBindingsManager().getAccessibilityAction(e);

            switch (action) {
                case KeyBindingAction.Enter:
                    e.stopPropagation();
                    e.preventDefault();
                    break;
                case KeyBindingAction.Space:
                    e.stopPropagation();
                    e.preventDefault();
                    return onClick?.(e);
                default:
                    onKeyUp?.(e);
                    break;
            }
        };
    }

    // Pass through the ref - used for keyboard shortcut access to some buttons
    newProps.ref = ref;

    newProps.className = classnames("mx_AccessibleButton", className, {
        mx_AccessibleButton_hasKind: kind,
        [`mx_AccessibleButton_kind_${kind}`]: kind,
        mx_AccessibleButton_disabled: disabled,
    });

    // React.createElement expects InputHTMLAttributes
    const button = React.createElement(element, newProps, children);

    if (title) {
        return (
            <Tooltip
                label={title}
                caption={caption}
<<<<<<< HEAD
                isTriggerInteractive={!disabled}
                placement={placement}
                onOpenChange={onOpenChange}
=======
                isTriggerInteractive={true}
                placement={placement}
                onOpenChange={onTooltipOpenChange}
>>>>>>> 45132ec6
            >
                {button}
            </Tooltip>
        );
    }
    return button;
});

// Type assertion required due to forwardRef type workaround in react.d.ts
(AccessibleButton as FunctionComponent).defaultProps = {
    role: "button",
    tabIndex: 0,
};
(AccessibleButton as FunctionComponent).displayName = "AccessibleButton";

export default AccessibleButton;<|MERGE_RESOLUTION|>--- conflicted
+++ resolved
@@ -105,11 +105,7 @@
     /**
      * Callback for when the tooltip is opened or closed.
      */
-<<<<<<< HEAD
-    onOpenChange?: TooltipProps["onOpenChange"];
-=======
     onTooltipOpenChange?: TooltipProps["onOpenChange"];
->>>>>>> 45132ec6
 };
 
 /**
@@ -143,11 +139,7 @@
         title,
         caption,
         placement,
-<<<<<<< HEAD
-        onOpenChange,
-=======
         onTooltipOpenChange,
->>>>>>> 45132ec6
         ...restProps
     }: Props<T>,
     ref: Ref<HTMLElement>,
@@ -222,15 +214,9 @@
             <Tooltip
                 label={title}
                 caption={caption}
-<<<<<<< HEAD
-                isTriggerInteractive={!disabled}
-                placement={placement}
-                onOpenChange={onOpenChange}
-=======
                 isTriggerInteractive={true}
                 placement={placement}
                 onOpenChange={onTooltipOpenChange}
->>>>>>> 45132ec6
             >
                 {button}
             </Tooltip>
