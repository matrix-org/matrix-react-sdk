--- conflicted
+++ resolved
@@ -79,7 +79,7 @@
      */
     disabled?: boolean;
     /**
-     * Whether the button should trigger on mousedown event instead of on click event.
+     * Whether the button should trigger on mousedown event instead of on click event. Defaults to false (click event).
      */
     triggerOnMouseDown?: boolean;
     /**
@@ -88,14 +88,10 @@
     onClick: ((e: ButtonEvent) => void | Promise<void>) | null;
 };
 
-<<<<<<< HEAD
-interface IAccessibleButtonProps extends React.InputHTMLAttributes<Element> {
-=======
 /**
  * Type of the props passed to the element that is rendered by AccessibleButton.
  */
 interface RenderedElementProps extends React.InputHTMLAttributes<Element> {
->>>>>>> af319658
     ref?: React.Ref<Element>;
 }
 
@@ -107,7 +103,6 @@
  * @param {Object} props  react element properties
  * @returns {Object} rendered react
  */
-<<<<<<< HEAD
 const AccessibleButton = forwardRef(function <T extends keyof JSX.IntrinsicElements>(
     {
         element = "div" as T,
@@ -123,24 +118,7 @@
     }: Props<T>,
     ref: Ref<HTMLElement>,
 ): JSX.Element {
-    const newProps: IAccessibleButtonProps = restProps;
-
-=======
-export default function AccessibleButton<T extends keyof JSX.IntrinsicElements>({
-    element = "div" as T,
-    onClick,
-    children,
-    kind,
-    disabled,
-    inputRef,
-    className,
-    onKeyDown,
-    onKeyUp,
-    triggerOnMouseDown,
-    ...restProps
-}: Props<T>): JSX.Element {
     const newProps: RenderedElementProps = restProps;
->>>>>>> af319658
     if (disabled) {
         newProps["aria-disabled"] = true;
         newProps["disabled"] = true;
