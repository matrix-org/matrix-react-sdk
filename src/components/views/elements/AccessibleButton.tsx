/*
 Copyright 2016 Jani Mustonen

 Licensed under the Apache License, Version 2.0 (the "License");
 you may not use this file except in compliance with the License.
 You may obtain a copy of the License at

 http://www.apache.org/licenses/LICENSE-2.0

 Unless required by applicable law or agreed to in writing, software
 distributed under the License is distributed on an "AS IS" BASIS,
 WITHOUT WARRANTIES OR CONDITIONS OF ANY KIND, either express or implied.
 See the License for the specific language governing permissions and
 limitations under the License.
 */

import React, { ComponentProps, forwardRef, FunctionComponent, HTMLAttributes, InputHTMLAttributes, Ref } from "react";
import classnames from "classnames";
import { Tooltip } from "@vector-im/compound-web";

import { getKeyBindingsManager } from "../../../KeyBindingsManager";
import { KeyBindingAction } from "../../../accessibility/KeyboardShortcuts";

export type ButtonEvent = React.MouseEvent<Element> | React.KeyboardEvent<Element> | React.FormEvent<Element>;

/**
 * The kind of button, similar to how Bootstrap works.
 */
export type AccessibleButtonKind =
    | "primary"
    | "primary_outline"
    | "primary_sm"
    | "secondary"
    | "secondary_content"
    | "content_inline"
    | "danger"
    | "danger_outline"
    | "danger_sm"
    | "danger_inline"
    | "link"
    | "link_inline"
    | "link_sm"
    | "confirm_sm"
    | "cancel_sm"
    | "icon"
    | "icon_primary"
    | "icon_primary_outline";

/**
 * This type construct allows us to specifically pass those props down to the element we’re creating that the element
 * actually supports.
 *
 * e.g., if element is set to "a", we’ll support href and target, if it’s set to "input", we support type.
 *
 * To remain compatible with existing code, we’ll continue to support InputHTMLAttributes<Element>
 */
type DynamicHtmlElementProps<T extends keyof JSX.IntrinsicElements> =
    JSX.IntrinsicElements[T] extends HTMLAttributes<{}> ? DynamicElementProps<T> : DynamicElementProps<"div">;
type DynamicElementProps<T extends keyof JSX.IntrinsicElements> = Partial<
    Omit<JSX.IntrinsicElements[T], "ref" | "onClick" | "onMouseDown" | "onKeyUp" | "onKeyDown">
> &
    Omit<InputHTMLAttributes<Element>, "onClick">;

type TooltipProps = ComponentProps<typeof Tooltip>;

/**
 * Type of props accepted by {@link AccessibleButton}.
 *
 * Extends props accepted by the underlying element specified using the `element` prop.
 */
type Props<T extends keyof JSX.IntrinsicElements> = DynamicHtmlElementProps<T> & {
    /**
     * The base element type. "div" by default.
     */
    element?: T;
    /**
     * The kind of button, similar to how Bootstrap works.
     */
    kind?: AccessibleButtonKind;
    /**
     * Whether the button should be disabled.
     */
    disabled?: boolean;
    /**
     * Whether the button should trigger on mousedown event instead of on click event. Defaults to false (click event).
     */
    triggerOnMouseDown?: boolean;
    /**
     * Event handler for button activation. Should be implemented exactly like a normal `onClick` handler.
     */
    onClick: ((e: ButtonEvent) => void | Promise<void>) | null;
    /**
     * The tooltip to show on hover or focus.
     */
    title?: string;
    /**
     * The caption is a secondary text displayed under the `title` of the tooltip.
     * Only valid when used in conjunction with `title`.
     */
    caption?: string;
    /**
     * The placement of the tooltip.
     */
    placement?: TooltipProps["placement"];
<<<<<<< HEAD
=======
    /**
     * Callback for when the tooltip is opened or closed.
     */
    onTooltipOpenChange?: TooltipProps["onOpenChange"];
>>>>>>> 264e202c
};

/**
 * Type of the props passed to the element that is rendered by AccessibleButton.
 */
interface RenderedElementProps extends React.InputHTMLAttributes<Element> {
    ref?: React.Ref<Element>;
}

/**
 * AccessibleButton is a generic wrapper for any element that should be treated
 * as a button.  Identifies the element as a button, setting proper tab
 * indexing and keyboard activation behavior.
 *
 * If a ref is passed, it will be forwarded to the rendered element as specified using the `element` prop.
 *
 * @param {Object} props  react element properties
 * @returns {Object} rendered react
 */
const AccessibleButton = forwardRef(function <T extends keyof JSX.IntrinsicElements>(
    {
        element = "div" as T,
        onClick,
        children,
        kind,
        disabled,
        className,
        onKeyDown,
        onKeyUp,
        triggerOnMouseDown,
        title,
        caption,
        placement,
<<<<<<< HEAD
=======
        onTooltipOpenChange,
>>>>>>> 264e202c
        ...restProps
    }: Props<T>,
    ref: Ref<HTMLElement>,
): JSX.Element {
    const newProps: RenderedElementProps = restProps;
    newProps["aria-label"] = newProps["aria-label"] ?? title;
    if (disabled) {
        newProps["aria-disabled"] = true;
        newProps["disabled"] = true;
    } else {
        if (triggerOnMouseDown) {
            newProps.onMouseDown = onClick ?? undefined;
        } else {
            newProps.onClick = onClick ?? undefined;
        }
        // We need to consume enter onKeyDown and space onKeyUp
        // otherwise we are risking also activating other keyboard focusable elements
        // that might receive focus as a result of the AccessibleButtonClick action
        // It's because we are using html buttons at a few places e.g. inside dialogs
        // And divs which we report as role button to assistive technologies.
        // Browsers handle space and enter key presses differently and we are only adjusting to the
        // inconsistencies here
        newProps.onKeyDown = (e) => {
            const action = getKeyBindingsManager().getAccessibilityAction(e);

            switch (action) {
                case KeyBindingAction.Enter:
                    e.stopPropagation();
                    e.preventDefault();
                    return onClick?.(e);
                case KeyBindingAction.Space:
                    e.stopPropagation();
                    e.preventDefault();
                    break;
                default:
                    onKeyDown?.(e);
            }
        };
        newProps.onKeyUp = (e) => {
            const action = getKeyBindingsManager().getAccessibilityAction(e);

            switch (action) {
                case KeyBindingAction.Enter:
                    e.stopPropagation();
                    e.preventDefault();
                    break;
                case KeyBindingAction.Space:
                    e.stopPropagation();
                    e.preventDefault();
                    return onClick?.(e);
                default:
                    onKeyUp?.(e);
                    break;
            }
        };
    }

    // Pass through the ref - used for keyboard shortcut access to some buttons
    newProps.ref = ref;

    newProps.className = classnames("mx_AccessibleButton", className, {
        mx_AccessibleButton_hasKind: kind,
        [`mx_AccessibleButton_kind_${kind}`]: kind,
        mx_AccessibleButton_disabled: disabled,
    });

    // React.createElement expects InputHTMLAttributes
    const button = React.createElement(element, newProps, children);

    if (title) {
        return (
<<<<<<< HEAD
            <Tooltip label={title} caption={caption} isTriggerInteractive={true} placement={placement}>
=======
            <Tooltip
                label={title}
                caption={caption}
                isTriggerInteractive={true}
                placement={placement}
                onOpenChange={onTooltipOpenChange}
            >
>>>>>>> 264e202c
                {button}
            </Tooltip>
        );
    }
    return button;
});

// Type assertion required due to forwardRef type workaround in react.d.ts
(AccessibleButton as FunctionComponent).defaultProps = {
    role: "button",
    tabIndex: 0,
};
(AccessibleButton as FunctionComponent).displayName = "AccessibleButton";

export default AccessibleButton;<|MERGE_RESOLUTION|>--- conflicted
+++ resolved
@@ -102,13 +102,10 @@
      * The placement of the tooltip.
      */
     placement?: TooltipProps["placement"];
-<<<<<<< HEAD
-=======
     /**
      * Callback for when the tooltip is opened or closed.
      */
     onTooltipOpenChange?: TooltipProps["onOpenChange"];
->>>>>>> 264e202c
 };
 
 /**
@@ -142,10 +139,7 @@
         title,
         caption,
         placement,
-<<<<<<< HEAD
-=======
         onTooltipOpenChange,
->>>>>>> 264e202c
         ...restProps
     }: Props<T>,
     ref: Ref<HTMLElement>,
@@ -217,9 +211,6 @@
 
     if (title) {
         return (
-<<<<<<< HEAD
-            <Tooltip label={title} caption={caption} isTriggerInteractive={true} placement={placement}>
-=======
             <Tooltip
                 label={title}
                 caption={caption}
@@ -227,7 +218,6 @@
                 placement={placement}
                 onOpenChange={onTooltipOpenChange}
             >
->>>>>>> 264e202c
                 {button}
             </Tooltip>
         );
