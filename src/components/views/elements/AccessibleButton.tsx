/*
 Copyright 2016 Jani Mustonen

 Licensed under the Apache License, Version 2.0 (the "License");
 you may not use this file except in compliance with the License.
 You may obtain a copy of the License at

 http://www.apache.org/licenses/LICENSE-2.0

 Unless required by applicable law or agreed to in writing, software
 distributed under the License is distributed on an "AS IS" BASIS,
 WITHOUT WARRANTIES OR CONDITIONS OF ANY KIND, either express or implied.
 See the License for the specific language governing permissions and
 limitations under the License.
 */

import React, { ReactHTML } from 'react';

import { Key } from '../../../Keyboard';
import classnames from 'classnames';

export type ButtonEvent = React.MouseEvent<Element> | React.KeyboardEvent<Element> | React.FormEvent<Element>;

/**
 * children: React's magic prop. Represents all children given to the element.
 * element:  (optional) The base element type. "div" by default.
 * onClick:  (required) Event handler for button activation. Should be
 *           implemented exactly like a normal onClick handler.
 */
interface IProps extends React.AllHTMLAttributes<Element> {
    inputRef?: React.Ref<Element>;
    element?: keyof ReactHTML;
    // The kind of button, similar to how Bootstrap works.
    // See available classes for AccessibleButton for options.
    kind?: string;
    // The ARIA role
    role?: string;
    // The tabIndex
    tabIndex?: number;
    disabled?: boolean;
    className?: string;
<<<<<<< HEAD
    triggerOnMouseDown?: boolean;
    onClick(e?: ButtonEvent): void;
=======
    onClick(e?: ButtonEvent): void | Promise<void>;
>>>>>>> 4fb0d021
}

interface IAccessibleButtonProps extends React.InputHTMLAttributes<Element> {
    ref?: React.Ref<Element>;
}

/**
 * AccessibleButton is a generic wrapper for any element that should be treated
 * as a button.  Identifies the element as a button, setting proper tab
 * indexing and keyboard activation behavior.
 *
 * @param {Object} props  react element properties
 * @returns {Object} rendered react
 */
export default function AccessibleButton({
    element,
    onClick,
    children,
    kind,
    disabled,
    inputRef,
    className,
    onKeyDown,
    onKeyUp,
    triggerOnMouseDown,
    ...restProps
}: IProps) {
    const newProps: IAccessibleButtonProps = restProps;
<<<<<<< HEAD
    if (!disabled) {
        if (triggerOnMouseDown) {
            newProps.onMouseDown = onClick;
        } else {
            newProps.onClick = onClick;
        }
=======
    if (disabled) {
        newProps["aria-disabled"] = true;
    } else {
        newProps.onClick = onClick;
>>>>>>> 4fb0d021
        // We need to consume enter onKeyDown and space onKeyUp
        // otherwise we are risking also activating other keyboard focusable elements
        // that might receive focus as a result of the AccessibleButtonClick action
        // It's because we are using html buttons at a few places e.g. inside dialogs
        // And divs which we report as role button to assistive technologies.
        // Browsers handle space and enter keypresses differently and we are only adjusting to the
        // inconsistencies here
        newProps.onKeyDown = (e) => {
            if (e.key === Key.ENTER) {
                e.stopPropagation();
                e.preventDefault();
                return onClick(e);
            }
            if (e.key === Key.SPACE) {
                e.stopPropagation();
                e.preventDefault();
            } else {
                onKeyDown?.(e);
            }
        };
        newProps.onKeyUp = (e) => {
            if (e.key === Key.SPACE) {
                e.stopPropagation();
                e.preventDefault();
                return onClick(e);
            }
            if (e.key === Key.ENTER) {
                e.stopPropagation();
                e.preventDefault();
            } else {
                onKeyUp?.(e);
            }
        };
    }

    // Pass through the ref - used for keyboard shortcut access to some buttons
    newProps.ref = inputRef;

    newProps.className = classnames(
        "mx_AccessibleButton",
        className,
        {
            "mx_AccessibleButton_hasKind": kind,
            [`mx_AccessibleButton_kind_${kind}`]: kind,
            "mx_AccessibleButton_disabled": disabled,
        },
    );

    // React.createElement expects InputHTMLAttributes
    return React.createElement(element, newProps, children);
}

AccessibleButton.defaultProps = {
    element: 'div' as keyof ReactHTML,
    role: 'button',
    tabIndex: 0,
};

AccessibleButton.displayName = "AccessibleButton";<|MERGE_RESOLUTION|>--- conflicted
+++ resolved
@@ -39,12 +39,8 @@
     tabIndex?: number;
     disabled?: boolean;
     className?: string;
-<<<<<<< HEAD
     triggerOnMouseDown?: boolean;
-    onClick(e?: ButtonEvent): void;
-=======
     onClick(e?: ButtonEvent): void | Promise<void>;
->>>>>>> 4fb0d021
 }
 
 interface IAccessibleButtonProps extends React.InputHTMLAttributes<Element> {
@@ -73,19 +69,14 @@
     ...restProps
 }: IProps) {
     const newProps: IAccessibleButtonProps = restProps;
-<<<<<<< HEAD
-    if (!disabled) {
+    if (disabled) {
+        newProps["aria-disabled"] = true;
+    } else {
         if (triggerOnMouseDown) {
             newProps.onMouseDown = onClick;
         } else {
             newProps.onClick = onClick;
         }
-=======
-    if (disabled) {
-        newProps["aria-disabled"] = true;
-    } else {
-        newProps.onClick = onClick;
->>>>>>> 4fb0d021
         // We need to consume enter onKeyDown and space onKeyUp
         // otherwise we are risking also activating other keyboard focusable elements
         // that might receive focus as a result of the AccessibleButtonClick action
