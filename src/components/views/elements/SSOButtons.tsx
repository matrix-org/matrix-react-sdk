/*
Copyright 2020 The Matrix.org Foundation C.I.C.

Licensed under the Apache License, Version 2.0 (the "License");
you may not use this file except in compliance with the License.
You may obtain a copy of the License at

    http://www.apache.org/licenses/LICENSE-2.0

Unless required by applicable law or agreed to in writing, software
distributed under the License is distributed on an "AS IS" BASIS,
WITHOUT WARRANTIES OR CONDITIONS OF ANY KIND, either express or implied.
See the License for the specific language governing permissions and
limitations under the License.
*/

import React from "react";
import { chunk } from "lodash";
import classNames from "classnames";
import {
    MatrixClient,
    IdentityProviderBrand,
    SSOFlow,
    SSOAction,
    IIdentityProvider,
    DELEGATED_OIDC_COMPATIBILITY,
} from "matrix-js-sdk/src/matrix";
import { Signup } from "@matrix-org/analytics-events/types/typescript/Signup";

import PlatformPeg from "../../../PlatformPeg";
import AccessibleButton from "./AccessibleButton";
import { _t } from "../../../languageHandler";
import { mediaFromMxc } from "../../../customisations/Media";
import { PosthogAnalytics } from "../../../PosthogAnalytics";

interface ISSOButtonProps extends IProps {
    idp?: IIdentityProvider;
    mini?: boolean;
    action?: SSOAction;
}

const getIcon = (brand: IdentityProviderBrand | string): string | null => {
    switch (brand) {
        case IdentityProviderBrand.Apple:
            return require(`../../../../res/img/element-icons/brands/apple.svg`).default;
        case IdentityProviderBrand.Facebook:
            return require(`../../../../res/img/element-icons/brands/facebook.svg`).default;
        case IdentityProviderBrand.Github:
            return require(`../../../../res/img/element-icons/brands/github.svg`).default;
        case IdentityProviderBrand.Gitlab:
            return require(`../../../../res/img/element-icons/brands/gitlab.svg`).default;
        case IdentityProviderBrand.Google:
            return require(`../../../../res/img/element-icons/brands/google.svg`).default;
        case IdentityProviderBrand.Twitter:
            return require(`../../../../res/img/element-icons/brands/twitter.svg`).default;
        default:
            return null;
    }
};

const getAuthenticationType = (brand: IdentityProviderBrand | string): Signup["authenticationType"] => {
    switch (brand) {
        case IdentityProviderBrand.Apple:
            return "Apple";
        case IdentityProviderBrand.Facebook:
            return "Facebook";
        case IdentityProviderBrand.Github:
            return "GitHub";
        case IdentityProviderBrand.Gitlab:
            return "GitLab";
        case IdentityProviderBrand.Google:
            return "Google";
        // Not supported on the analytics SDK at the moment.
        // case IdentityProviderBrand.Twitter:
        //     return "Twitter";
        default:
            return "SSO";
    }
};

const SSOButton: React.FC<ISSOButtonProps> = ({
    matrixClient,
    loginType,
    fragmentAfterLogin,
    idp,
    primary,
    mini,
    action,
    flow,
    ...props
}) => {
    let label: string;
    if (idp) {
        label = _t("auth|continue_with_idp", { provider: idp.name });
    } else if (DELEGATED_OIDC_COMPATIBILITY.findIn<boolean>(flow)) {
        label = _t("action|continue");
    } else {
        label = _t("auth|sign_in_with_sso");
    }

    const onClick = (): void => {
        const authenticationType = getAuthenticationType(idp?.brand ?? "");
        PosthogAnalytics.instance.setAuthenticationType(authenticationType);
        PlatformPeg.get()?.startSingleSignOn(matrixClient, loginType, fragmentAfterLogin, idp?.id, action);
    };

    let icon: JSX.Element | undefined;
    let brandClass: string | undefined;
    const brandIcon = idp?.brand ? getIcon(idp.brand) : null;
    if (idp?.brand && brandIcon) {
        const brandName = idp.brand.split(".").pop();
        brandClass = `mx_SSOButton_brand_${brandName}`;
        icon = <img src={brandIcon} height="24" width="24" alt={brandName} />;
    } else if (typeof idp?.icon === "string" && idp.icon.startsWith("mxc://")) {
        const src = mediaFromMxc(idp.icon, matrixClient).getSquareThumbnailHttp(24) ?? undefined;
        icon = <img src={src} height="24" width="24" alt={idp.name} />;
    }

    const brandPart = brandClass ? { [brandClass]: brandClass } : undefined;
    const classes = classNames(
        "mx_SSOButton",
        {
            mx_SSOButton_mini: mini,
            mx_SSOButton_default: !idp,
            mx_SSOButton_primary: primary,
        },
        brandPart,
    );

    if (mini) {
        // TODO fallback icon
        return (
<<<<<<< HEAD
            <AccessibleButton {...props} title={label} className={classes} onClick={onClick} placement="right">
=======
            <AccessibleButton {...props} title={label} className={classes} onClick={onClick}>
>>>>>>> f648f007
                {icon}
            </AccessibleButton>
        );
    }

    return (
        <AccessibleButton {...props} className={classes} onClick={onClick}>
            {icon}
            {label}
        </AccessibleButton>
    );
};

interface IProps {
    matrixClient: MatrixClient;
    flow: SSOFlow;
    loginType: "sso" | "cas";
    fragmentAfterLogin?: string;
    primary?: boolean;
    action?: SSOAction;
}

const MAX_PER_ROW = 6;

const SSOButtons: React.FC<IProps> = ({ matrixClient, flow, loginType, fragmentAfterLogin, primary, action }) => {
    const providers = flow.identity_providers || [];
    if (providers.length < 2) {
        return (
            <div className="mx_SSOButtons">
                <SSOButton
                    matrixClient={matrixClient}
                    loginType={loginType}
                    fragmentAfterLogin={fragmentAfterLogin}
                    idp={providers[0]}
                    primary={primary}
                    action={action}
                    flow={flow}
                />
            </div>
        );
    }

    const rows = Math.ceil(providers.length / MAX_PER_ROW);
    const size = Math.ceil(providers.length / rows);

    return (
        <div className="mx_SSOButtons">
            {chunk(providers, size).map((chunk) => (
                <div key={chunk[0].id} className="mx_SSOButtons_row">
                    {chunk.map((idp) => (
                        <SSOButton
                            key={idp.id}
                            matrixClient={matrixClient}
                            loginType={loginType}
                            fragmentAfterLogin={fragmentAfterLogin}
                            idp={idp}
                            mini={true}
                            primary={primary}
                            action={action}
                            flow={flow}
                        />
                    ))}
                </div>
            ))}
        </div>
    );
};

export default SSOButtons;<|MERGE_RESOLUTION|>--- conflicted
+++ resolved
@@ -130,11 +130,7 @@
     if (mini) {
         // TODO fallback icon
         return (
-<<<<<<< HEAD
-            <AccessibleButton {...props} title={label} className={classes} onClick={onClick} placement="right">
-=======
             <AccessibleButton {...props} title={label} className={classes} onClick={onClick}>
->>>>>>> f648f007
                 {icon}
             </AccessibleButton>
         );
