/*
Copyright 2017 Vector Creations Ltd
Copyright 2018 New Vector Ltd
Copyright 2019 Michael Telatynski <7t3chguy@gmail.com>
Copyright 2020 The Matrix.org Foundation C.I.C.

Licensed under the Apache License, Version 2.0 (the "License");
you may not use this file except in compliance with the License.
You may obtain a copy of the License at

    http://www.apache.org/licenses/LICENSE-2.0

Unless required by applicable law or agreed to in writing, software
distributed under the License is distributed on an "AS IS" BASIS,
WITHOUT WARRANTIES OR CONDITIONS OF ANY KIND, either express or implied.
See the License for the specific language governing permissions and
limitations under the License.
*/

import url from 'url';
import React, { createRef } from 'react';
import classNames from 'classnames';
import { MatrixCapabilities } from "matrix-widget-api";
import { Room } from "matrix-js-sdk/src/models/room";
import { logger } from "matrix-js-sdk/src/logger";
import { EventSubscription } from 'fbemitter';

import { MatrixClientPeg } from '../../../MatrixClientPeg';
import AccessibleButton from './AccessibleButton';
import { _t } from '../../../languageHandler';
import AppPermission from './AppPermission';
import AppWarning from './AppWarning';
import Spinner from './Spinner';
import dis from '../../../dispatcher/dispatcher';
import ActiveWidgetStore from '../../../stores/ActiveWidgetStore';
import SettingsStore from "../../../settings/SettingsStore";
import { aboveLeftOf, ContextMenuButton } from "../../structures/ContextMenu";
import PersistedElement, { getPersistKey } from "./PersistedElement";
import { WidgetType } from "../../../widgets/WidgetType";
import { StopGapWidget } from "../../../stores/widgets/StopGapWidget";
import { ElementWidgetActions } from "../../../stores/widgets/ElementWidgetActions";
import RoomWidgetContextMenu from "../context_menus/WidgetContextMenu";
import WidgetAvatar from "../avatars/WidgetAvatar";
import { replaceableComponent } from "../../../utils/replaceableComponent";
import CallHandler from '../../../CallHandler';
import { IApp } from "../../../stores/WidgetStore";
import { WidgetLayoutStore, Container } from "../../../stores/widgets/WidgetLayoutStore";
import { OwnProfileStore } from '../../../stores/OwnProfileStore';
import { UPDATE_EVENT } from '../../../stores/AsyncStore';
<<<<<<< HEAD
import RoomViewStore from '../../../stores/RoomViewStore';
=======
import WidgetUtils from '../../../utils/WidgetUtils';
>>>>>>> 26e1570d

interface IProps {
    app: IApp;
    // If room is not specified then it is an account level widget
    // which bypasses permission prompts as it was added explicitly by that user
    room: Room;
    threadId?: string | null;
    // Specifying 'fullWidth' as true will render the app tile to fill the width of the app drawer continer.
    // This should be set to true when there is only one widget in the app drawer, otherwise it should be false.
    fullWidth?: boolean;
    // Optional. If set, renders a smaller view of the widget
    miniMode?: boolean;
    // UserId of the current user
    userId: string;
    // UserId of the entity that added / modified the widget
    creatorUserId: string;
    waitForIframeLoad: boolean;
    showMenubar?: boolean;
    // Optional onEditClickHandler (overrides default behaviour)
    onEditClick?: () => void;
    // Optional onDeleteClickHandler (overrides default behaviour)
    onDeleteClick?: () => void;
    // Optionally hide the tile title
    showTitle?: boolean;
    // Optionally handle minimise button pointer events (default false)
    handleMinimisePointerEvents?: boolean;
    // Optionally hide the popout widget icon
    showPopout?: boolean;
    // Is this an instance of a user widget
    userWidget: boolean;
    // sets the pointer-events property on the iframe
    pointerEvents?: string;
    widgetPageTitle?: string;
    hideMaximiseButton?: boolean;
}

interface IState {
    initialising: boolean; // True while we are mangling the widget URL
    // True while the iframe content is loading
    loading: boolean;
    // Assume that widget has permission to load if we are the user who
    // added it to the room, or if explicitly granted by the user
    hasPermissionToLoad: boolean;
    // Wait for user profile load to display correct name
    isUserProfileReady: boolean;
    error: Error;
    menuDisplayed: boolean;
    widgetPageTitle: string;
    requiresClient: boolean;
}

@replaceableComponent("views.elements.AppTile")
export default class AppTile extends React.Component<IProps, IState> {
    public static defaultProps: Partial<IProps> = {
        waitForIframeLoad: true,
        showMenubar: true,
        showTitle: true,
        showPopout: true,
        handleMinimisePointerEvents: false,
        userWidget: false,
        miniMode: false,
        threadId: null,
    };

    private contextMenuButton = createRef<any>();
    private iframe: HTMLIFrameElement; // ref to the iframe (callback style)
    private allowedWidgetsWatchRef: string;
    private persistKey: string;
    private sgWidget: StopGapWidget;
    private dispatcherRef: string;
    private roomStoreToken: EventSubscription;

    constructor(props: IProps) {
        super(props);

        // The key used for PersistedElement
        this.persistKey = getPersistKey(this.props.app.id);
        try {
            this.sgWidget = new StopGapWidget(this.props);
            this.sgWidget.on("preparing", this.onWidgetPreparing);
            this.sgWidget.on("ready", this.onWidgetReady);
            // emits when the capabilites have been setup or changed
            this.sgWidget.on("capabilitiesNotified", this.onWidgetCapabilitiesNotified);
        } catch (e) {
            logger.log("Failed to construct widget", e);
            this.sgWidget = null;
        }

        this.state = this.getNewState(props);
    }

    private watchUserReady = () => {
        if (OwnProfileStore.instance.isProfileInfoFetched) {
            return;
        }
        OwnProfileStore.instance.once(UPDATE_EVENT, this.onUserReady);
    };

    private onUserReady = (): void => {
        this.setState({ isUserProfileReady: true });
    };

    // This is a function to make the impact of calling SettingsStore slightly less
    private hasPermissionToLoad = (props: IProps): boolean => {
        if (this.usingLocalWidget()) return true;
        if (!props.room) return true; // user widgets always have permissions

        const currentlyAllowedWidgets = SettingsStore.getValue("allowedWidgets", props.room.roomId);
        if (currentlyAllowedWidgets[props.app.eventId] === undefined) {
            return props.userId === props.creatorUserId;
        }
        return !!currentlyAllowedWidgets[props.app.eventId];
    };

    private onWidgetLayoutChange = () => {
        const room = MatrixClientPeg.get().getRoom(this.props.room.roomId);
        const app = this.props.app;
        const isActiveWidget = ActiveWidgetStore.instance.getWidgetPersistence(app.id);
        const isVisibleOnScreen = WidgetLayoutStore.instance.isVisibleOnScreen(room, app.id);
        if (!isVisibleOnScreen && !isActiveWidget) {
            ActiveWidgetStore.instance.destroyPersistentWidget(app.id);
            PersistedElement.destroyElement(this.persistKey);
            this.sgWidget?.stopMessaging();
        }
    };

    private onRoomViewStoreUpdate = () => {
        if (this.props.room.roomId == RoomViewStore.getRoomId()) return;
        const app = this.props.app;
        const isActiveWidget = ActiveWidgetStore.instance.getWidgetPersistence(app.id);
        if (!isActiveWidget) {
            ActiveWidgetStore.instance.destroyPersistentWidget(app.id);
            PersistedElement.destroyElement(this.persistKey);
            this.sgWidget?.stopMessaging();
        }
    };

    /**
     * Set initial component state when the App wUrl (widget URL) is being updated.
     * Component props *must* be passed (rather than relying on this.props).
     * @param  {Object} newProps The new properties of the component
     * @return {Object} Updated component state to be set with setState
     */
    private getNewState(newProps: IProps): IState {
        return {
            initialising: true, // True while we are mangling the widget URL
            // True while the iframe content is loading
            loading: this.props.waitForIframeLoad && !PersistedElement.isMounted(this.persistKey),
            // Assume that widget has permission to load if we are the user who
            // added it to the room, or if explicitly granted by the user
            hasPermissionToLoad: this.hasPermissionToLoad(newProps),
            isUserProfileReady: OwnProfileStore.instance.isProfileInfoFetched,
            error: null,
            menuDisplayed: false,
            widgetPageTitle: this.props.widgetPageTitle,
            // requiresClient is initially set to true. This avoids the broken state of the popout
            // button being visible (for an instance) and then disappearing when the widget is loaded.
            // requiresClient <-> hide the popout button
            requiresClient: true,
        };
    }

    private onAllowedWidgetsChange = (): void => {
        const hasPermissionToLoad = this.hasPermissionToLoad(this.props);

        if (this.state.hasPermissionToLoad && !hasPermissionToLoad) {
            // Force the widget to be non-persistent (able to be deleted/forgotten)
            ActiveWidgetStore.instance.destroyPersistentWidget(this.props.app.id);
            PersistedElement.destroyElement(this.persistKey);
            this.sgWidget?.stopMessaging();
        }

        this.setState({ hasPermissionToLoad });
    };

    private isMixedContent(): boolean {
        const parentContentProtocol = window.location.protocol;
        const u = url.parse(this.props.app.url);
        const childContentProtocol = u.protocol;
        if (parentContentProtocol === 'https:' && childContentProtocol !== 'https:') {
            logger.warn("Refusing to load mixed-content app:",
                parentContentProtocol, childContentProtocol, window.location, this.props.app.url);
            return true;
        }
        return false;
    }

    public componentDidMount(): void {
        // Only fetch IM token on mount if we're showing and have permission to load
        if (this.sgWidget && this.state.hasPermissionToLoad) {
            this.startWidget();
        }
        this.watchUserReady();

        WidgetLayoutStore.instance.on(WidgetLayoutStore.emissionForRoom(this.props.room), this.onWidgetLayoutChange);
        this.roomStoreToken = RoomViewStore.addListener(this.onRoomViewStoreUpdate);
        this.allowedWidgetsWatchRef = SettingsStore.watchSetting("allowedWidgets", null, this.onAllowedWidgetsChange);
        // Widget action listeners
        this.dispatcherRef = dis.register(this.onAction);
    }

    public componentWillUnmount(): void {
        // Widget action listeners
        if (this.dispatcherRef) dis.unregister(this.dispatcherRef);

        WidgetLayoutStore.instance.off(WidgetLayoutStore.emissionForRoom(this.props.room), this.onWidgetLayoutChange);
        this.roomStoreToken?.remove();
        SettingsStore.unwatchSetting(this.allowedWidgetsWatchRef);
        OwnProfileStore.instance.removeListener(UPDATE_EVENT, this.onUserReady);
    }

    private resetWidget(newProps: IProps): void {
        this.sgWidget?.stopMessaging();
        try {
            this.sgWidget = new StopGapWidget(newProps);
            this.sgWidget.on("preparing", this.onWidgetPreparing);
            this.sgWidget.on("ready", this.onWidgetReady);
            this.startWidget();
        } catch (e) {
            logger.error("Failed to construct widget", e);
            this.sgWidget = null;
        }
    }

    private startWidget(): void {
        this.sgWidget.prepare().then(() => {
            this.setState({ initialising: false });
        });
    }

    private iframeRefChange = (ref: HTMLIFrameElement): void => {
        this.iframe = ref;
        if (ref) {
            try {
                this.sgWidget?.startMessaging(ref);
            } catch (e) {
                logger.error("Failed to start widget", e);
            }
        } else {
            this.resetWidget(this.props);
        }
    };

    // TODO: [REACT-WARNING] Replace with appropriate lifecycle event
    // eslint-disable-next-line @typescript-eslint/naming-convention
    public UNSAFE_componentWillReceiveProps(nextProps: IProps): void { // eslint-disable-line camelcase
        if (nextProps.app.url !== this.props.app.url) {
            this.getNewState(nextProps);
            if (this.state.hasPermissionToLoad) {
                this.resetWidget(nextProps);
            }
        }

        if (nextProps.widgetPageTitle !== this.props.widgetPageTitle) {
            this.setState({
                widgetPageTitle: nextProps.widgetPageTitle,
            });
        }
    }

    /**
     * Ends all widget interaction, such as cancelling calls and disabling webcams.
     * @private
     * @returns {Promise<*>} Resolves when the widget is terminated, or timeout passed.
     */
    private async endWidgetActions(): Promise<void> { // widget migration dev note: async to maintain signature
        // HACK: This is a really dirty way to ensure that Jitsi cleans up
        // its hold on the webcam. Without this, the widget holds a media
        // stream open, even after death. See https://github.com/vector-im/element-web/issues/7351
        if (this.iframe) {
            // In practice we could just do `+= ''` to trick the browser
            // into thinking the URL changed, however I can foresee this
            // being optimized out by a browser. Instead, we'll just point
            // the iframe at a page that is reasonably safe to use in the
            // event the iframe doesn't wink away.
            // This is relative to where the Element instance is located.
            this.iframe.src = 'about:blank';
        }

        if (WidgetType.JITSI.matches(this.props.app.type)) {
            CallHandler.instance.hangupCallApp(this.props.room.roomId);
        }

        // Delete the widget from the persisted store for good measure.
        PersistedElement.destroyElement(this.persistKey);
        ActiveWidgetStore.instance.destroyPersistentWidget(this.props.app.id);

        this.sgWidget?.stopMessaging({ forceDestroy: true });
    }

    private onWidgetPreparing = (): void => {
        this.setState({ loading: false });
    };

    private onWidgetReady = (): void => {
        if (WidgetType.JITSI.matches(this.props.app.type)) {
            this.sgWidget.widgetApi.transport.send(ElementWidgetActions.ClientReady, {});
        }
    };

    private onWidgetCapabilitiesNotified = (): void => {
        this.setState({
            requiresClient: this.sgWidget.widgetApi.hasCapability(MatrixCapabilities.RequiresClient),
        });
    };

    private onAction = (payload): void => {
        if (payload.widgetId === this.props.app.id) {
            switch (payload.action) {
                case 'm.sticker':
                    if (this.sgWidget.widgetApi.hasCapability(MatrixCapabilities.StickerSending)) {
                        dis.dispatch({
                            action: 'post_sticker_message',
                            data: {
                                ...payload.data,
                                threadId: this.props.threadId,
                            },
                        });
                        dis.dispatch({ action: 'stickerpicker_close' });
                    } else {
                        logger.warn('Ignoring sticker message. Invalid capability');
                    }
                    break;
            }
        }
    };

    private grantWidgetPermission = (): void => {
        const roomId = this.props.room.roomId;
        logger.info("Granting permission for widget to load: " + this.props.app.eventId);
        const current = SettingsStore.getValue("allowedWidgets", roomId);
        current[this.props.app.eventId] = true;
        const level = SettingsStore.firstSupportedLevel("allowedWidgets");
        SettingsStore.setValue("allowedWidgets", roomId, level, current).then(() => {
            this.setState({ hasPermissionToLoad: true });

            // Fetch a token for the integration manager, now that we're allowed to
            this.startWidget();
        }).catch(err => {
            logger.error(err);
            // We don't really need to do anything about this - the user will just hit the button again.
        });
    };

    private formatAppTileName(): string {
        let appTileName = "No name";
        if (this.props.app.name && this.props.app.name.trim()) {
            appTileName = this.props.app.name.trim();
        }
        return appTileName;
    }

    /**
     * Whether we're using a local version of the widget rather than loading the
     * actual widget URL
     * @returns {bool} true If using a local version of the widget
     */
    private usingLocalWidget(): boolean {
        return WidgetType.JITSI.matches(this.props.app.type);
    }

    private getTileTitle(): JSX.Element {
        const name = this.formatAppTileName();
        const titleSpacer = <span>&nbsp;-&nbsp;</span>;
        let title = '';
        if (this.state.widgetPageTitle && this.state.widgetPageTitle !== this.formatAppTileName()) {
            title = this.state.widgetPageTitle;
        }

        return (
            <span>
                <WidgetAvatar app={this.props.app} />
                <b>{ name }</b>
                <span>{ title ? titleSpacer : '' }{ title }</span>
            </span>
        );
    }

    // TODO replace with full screen interactions
    private onPopoutWidgetClick = (): void => {
        // Ensure Jitsi conferences are closed on pop-out, to not confuse the user to join them
        // twice from the same computer, which Jitsi can have problems with (audio echo/gain-loop).
        if (WidgetType.JITSI.matches(this.props.app.type)) {
            this.endWidgetActions().then(() => {
                if (this.iframe) {
                    // Reload iframe
                    this.iframe.src = this.sgWidget.embedUrl;
                }
            });
        }
        // Using Object.assign workaround as the following opens in a new window instead of a new tab.
        // window.open(this._getPopoutUrl(), '_blank', 'noopener=yes');
        Object.assign(document.createElement('a'),
            { target: '_blank', href: this.sgWidget.popoutUrl, rel: 'noreferrer noopener' }).click();
    };

    private onMaxMinWidgetClick = (): void => {
        const targetContainer =
            WidgetLayoutStore.instance.isInContainer(this.props.room, this.props.app, Container.Center)
                ? Container.Right
                : Container.Center;
        WidgetLayoutStore.instance.moveToContainer(this.props.room, this.props.app, targetContainer);
    };

    private onContextMenuClick = (): void => {
        this.setState({ menuDisplayed: true });
    };

    private closeContextMenu = (): void => {
        this.setState({ menuDisplayed: false });
    };

    public render(): JSX.Element {
        let appTileBody;

        // Note that there is advice saying allow-scripts shouldn't be used with allow-same-origin
        // because that would allow the iframe to programmatically remove the sandbox attribute, but
        // this would only be for content hosted on the same origin as the element client: anything
        // hosted on the same origin as the client will get the same access as if you clicked
        // a link to it.
        const sandboxFlags = "allow-forms allow-popups allow-popups-to-escape-sandbox " +
            "allow-same-origin allow-scripts allow-presentation allow-downloads";

        // Additional iframe feature pemissions
        // (see - https://sites.google.com/a/chromium.org/dev/Home/chromium-security/deprecating-permissions-in-cross-origin-iframes and https://wicg.github.io/feature-policy/)
        const iframeFeatures = "microphone; camera; encrypted-media; autoplay; display-capture; clipboard-write;";

        const appTileBodyClass = 'mx_AppTileBody' + (this.props.miniMode ? '_mini  ' : ' ');
        const appTileBodyStyles = {};
        if (this.props.pointerEvents) {
            appTileBodyStyles['pointerEvents'] = this.props.pointerEvents;
        }

        const loadingElement = (
            <div className="mx_AppLoading_spinner_fadeIn">
                <Spinner message={_t("Loading...")} />
            </div>
        );

        const widgetTitle = WidgetUtils.getWidgetName(this.props.app);

        if (this.sgWidget === null) {
            appTileBody = (
                <div className={appTileBodyClass} style={appTileBodyStyles}>
                    <AppWarning errorMsg={_t("Error loading Widget")} />
                </div>
            );
        } else if (!this.state.hasPermissionToLoad) {
            // only possible for room widgets, can assert this.props.room here
            const isEncrypted = MatrixClientPeg.get().isRoomEncrypted(this.props.room.roomId);
            appTileBody = (
                <div className={appTileBodyClass} style={appTileBodyStyles}>
                    <AppPermission
                        roomId={this.props.room.roomId}
                        creatorUserId={this.props.creatorUserId}
                        url={this.sgWidget.embedUrl}
                        isRoomEncrypted={isEncrypted}
                        onPermissionGranted={this.grantWidgetPermission}
                    />
                </div>
            );
        } else if (this.state.initialising || !this.state.isUserProfileReady) {
            appTileBody = (
                <div className={appTileBodyClass + (this.state.loading ? 'mx_AppLoading' : '')} style={appTileBodyStyles}>
                    { loadingElement }
                </div>
            );
        } else {
            if (this.isMixedContent()) {
                appTileBody = (
                    <div className={appTileBodyClass} style={appTileBodyStyles}>
                        <AppWarning errorMsg={_t("Error - Mixed content")} />
                    </div>
                );
            } else {
                appTileBody = (
                    <div className={appTileBodyClass + (this.state.loading ? 'mx_AppLoading' : '')} style={appTileBodyStyles}>
                        { this.state.loading && loadingElement }
                        <iframe
                            title={widgetTitle}
                            allow={iframeFeatures}
                            ref={this.iframeRefChange}
                            src={this.sgWidget.embedUrl}
                            allowFullScreen={true}
                            sandbox={sandboxFlags}
                        />
                    </div>
                );

                if (!this.props.userWidget) {
                    // All room widgets can theoretically be allowed to remain on screen, so we
                    // wrap them all in a PersistedElement from the get-go. If we wait, the iframe
                    // will be re-mounted later, which means the widget has to start over, which is
                    // bad.

                    // Also wrap the PersistedElement in a div to fix the height, otherwise
                    // AppTile's border is in the wrong place

                    // For persisted apps in PiP we want the zIndex to be higher then for other persisted apps (100)
                    // otherwise there are issues that the PiP view is drawn UNDER another widget (Persistent app) when dragged around.
                    const zIndexAboveOtherPersistentElements = 101;

                    appTileBody = <div className="mx_AppTile_persistedWrapper">
                        <PersistedElement zIndex={this.props.miniMode ? zIndexAboveOtherPersistentElements : 9} persistKey={this.persistKey}>
                            { appTileBody }
                        </PersistedElement>
                    </div>;
                }
            }
        }

        let appTileClasses;
        if (this.props.miniMode) {
            appTileClasses = { mx_AppTile_mini: true };
        } else if (this.props.fullWidth) {
            appTileClasses = { mx_AppTileFullWidth: true };
        } else {
            appTileClasses = { mx_AppTile: true };
        }
        appTileClasses = classNames(appTileClasses);

        let contextMenu;
        if (this.state.menuDisplayed) {
            contextMenu = (
                <RoomWidgetContextMenu
                    {...aboveLeftOf(this.contextMenuButton.current.getBoundingClientRect(), null)}
                    app={this.props.app}
                    onFinished={this.closeContextMenu}
                    showUnpin={!this.props.userWidget}
                    userWidget={this.props.userWidget}
                    onEditClick={this.props.onEditClick}
                    onDeleteClick={this.props.onDeleteClick}
                />
            );
        }

        let maxMinButton;
        if (!this.props.hideMaximiseButton) {
            const widgetIsMaximised = WidgetLayoutStore.instance.
                isInContainer(this.props.room, this.props.app, Container.Center);
            const className = classNames({
                "mx_AppTileMenuBar_iconButton": true,
                "mx_AppTileMenuBar_iconButton_minWidget": widgetIsMaximised,
                "mx_AppTileMenuBar_iconButton_maxWidget": !widgetIsMaximised,
            });
            maxMinButton = <AccessibleButton
                className={className}
                title={
                    widgetIsMaximised ? _t('Close') : _t('Maximise widget')
                }
                onClick={this.onMaxMinWidgetClick}
            />;
        }

        return <React.Fragment>
            <div className={appTileClasses} id={this.props.app.id}>
                { this.props.showMenubar &&
                    <div className="mx_AppTileMenuBar">
                        <span className="mx_AppTileMenuBarTitle" style={{ pointerEvents: (this.props.handleMinimisePointerEvents ? 'all' : "none") }}>
                            { this.props.showTitle && this.getTileTitle() }
                        </span>
                        <span className="mx_AppTileMenuBarWidgets">
                            { maxMinButton }
                            { (this.props.showPopout && !this.state.requiresClient) && <AccessibleButton
                                className="mx_AppTileMenuBar_iconButton mx_AppTileMenuBar_iconButton_popout"
                                title={_t('Popout widget')}
                                onClick={this.onPopoutWidgetClick}
                            /> }
                            <ContextMenuButton
                                className="mx_AppTileMenuBar_iconButton mx_AppTileMenuBar_iconButton_menu"
                                label={_t("Options")}
                                isExpanded={this.state.menuDisplayed}
                                inputRef={this.contextMenuButton}
                                onClick={this.onContextMenuClick}
                            />
                        </span>
                    </div> }
                { appTileBody }
            </div>

            { contextMenu }
        </React.Fragment>;
    }
}<|MERGE_RESOLUTION|>--- conflicted
+++ resolved
@@ -47,11 +47,8 @@
 import { WidgetLayoutStore, Container } from "../../../stores/widgets/WidgetLayoutStore";
 import { OwnProfileStore } from '../../../stores/OwnProfileStore';
 import { UPDATE_EVENT } from '../../../stores/AsyncStore';
-<<<<<<< HEAD
 import RoomViewStore from '../../../stores/RoomViewStore';
-=======
 import WidgetUtils from '../../../utils/WidgetUtils';
->>>>>>> 26e1570d
 
 interface IProps {
     app: IApp;
