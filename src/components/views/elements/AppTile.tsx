/*
Copyright 2017 Vector Creations Ltd
Copyright 2018 New Vector Ltd
Copyright 2019 Michael Telatynski <7t3chguy@gmail.com>
Copyright 2020 - 2022 The Matrix.org Foundation C.I.C.

Licensed under the Apache License, Version 2.0 (the "License");
you may not use this file except in compliance with the License.
You may obtain a copy of the License at

    http://www.apache.org/licenses/LICENSE-2.0

Unless required by applicable law or agreed to in writing, software
distributed under the License is distributed on an "AS IS" BASIS,
WITHOUT WARRANTIES OR CONDITIONS OF ANY KIND, either express or implied.
See the License for the specific language governing permissions and
limitations under the License.
*/

import url from 'url';
import React, { ContextType, createRef } from 'react';
import classNames from 'classnames';
import { MatrixCapabilities } from "matrix-widget-api";
import { Room, RoomEvent } from "matrix-js-sdk/src/models/room";
import { logger } from "matrix-js-sdk/src/logger";

import AccessibleButton from './AccessibleButton';
import { _t } from '../../../languageHandler';
import AppPermission from './AppPermission';
import AppWarning from './AppWarning';
import Spinner from './Spinner';
import dis from '../../../dispatcher/dispatcher';
import ActiveWidgetStore from '../../../stores/ActiveWidgetStore';
import SettingsStore from "../../../settings/SettingsStore";
import { aboveLeftOf, ContextMenuButton } from "../../structures/ContextMenu";
import PersistedElement, { getPersistKey } from "./PersistedElement";
import { WidgetType } from "../../../widgets/WidgetType";
import { StopGapWidget } from "../../../stores/widgets/StopGapWidget";
import { ElementWidgetActions } from "../../../stores/widgets/ElementWidgetActions";
import WidgetContextMenu from "../context_menus/WidgetContextMenu";
import WidgetAvatar from "../avatars/WidgetAvatar";
import { replaceableComponent } from "../../../utils/replaceableComponent";
import CallHandler from '../../../CallHandler';
import { IApp } from "../../../stores/WidgetStore";
import { Container, WidgetLayoutStore } from "../../../stores/widgets/WidgetLayoutStore";
import { OwnProfileStore } from '../../../stores/OwnProfileStore';
import { UPDATE_EVENT } from '../../../stores/AsyncStore';
import RoomViewStore from '../../../stores/RoomViewStore';
import WidgetUtils from '../../../utils/WidgetUtils';
import MatrixClientContext from "../../../contexts/MatrixClientContext";
import { ActionPayload } from "../../../dispatcher/payloads";
import { Action } from '../../../dispatcher/actions';

interface IProps {
    app: IApp;
    // If room is not specified then it is an account level widget
    // which bypasses permission prompts as it was added explicitly by that user
    room?: Room;
    threadId?: string | null;
    // Specifying 'fullWidth' as true will render the app tile to fill the width of the app drawer continer.
    // This should be set to true when there is only one widget in the app drawer, otherwise it should be false.
    fullWidth?: boolean;
    // Optional. If set, renders a smaller view of the widget
    miniMode?: boolean;
    // UserId of the current user
    userId: string;
    // UserId of the entity that added / modified the widget
    creatorUserId: string;
    waitForIframeLoad: boolean;
    showMenubar?: boolean;
    // Optional onEditClickHandler (overrides default behaviour)
    onEditClick?: () => void;
    // Optional onDeleteClickHandler (overrides default behaviour)
    onDeleteClick?: () => void;
    // Optionally hide the tile title
    showTitle?: boolean;
    // Optionally handle minimise button pointer events (default false)
    handleMinimisePointerEvents?: boolean;
    // Optionally hide the popout widget icon
    showPopout?: boolean;
    // Is this an instance of a user widget
    userWidget: boolean;
    // sets the pointer-events property on the iframe
    pointerEvents?: string;
    widgetPageTitle?: string;
    showLayoutButtons?: boolean;
}

interface IState {
    initialising: boolean; // True while we are mangling the widget URL
    // True while the iframe content is loading
    loading: boolean;
    // Assume that widget has permission to load if we are the user who
    // added it to the room, or if explicitly granted by the user
    hasPermissionToLoad: boolean;
    // Wait for user profile load to display correct name
    isUserProfileReady: boolean;
    error: Error;
    menuDisplayed: boolean;
    widgetPageTitle: string;
    requiresClient: boolean;
}

@replaceableComponent("views.elements.AppTile")
export default class AppTile extends React.Component<IProps, IState> {
    public static contextType = MatrixClientContext;
    context: ContextType<typeof MatrixClientContext>;

    public static defaultProps: Partial<IProps> = {
        waitForIframeLoad: true,
        showMenubar: true,
        showTitle: true,
        showPopout: true,
        handleMinimisePointerEvents: false,
        userWidget: false,
        miniMode: false,
        threadId: null,
        showLayoutButtons: true,
    };

    // We track a count of all "live" `AppTile`s for a given widget ID.
    // For this purpose, an `AppTile` is considered live from the time it is
    // constructed until it is unmounted. This is used to aid logic around when
    // to tear down the widget iframe. See `componentWillUnmount` for details.
    private static liveTilesById: { [key: string]: number } = {};

    public static addLiveTile(widgetId: string): void {
        const refs = this.liveTilesById[widgetId] || 0;
        this.liveTilesById[widgetId] = refs + 1;
    }

    public static removeLiveTile(widgetId: string): void {
        const refs = this.liveTilesById[widgetId] || 0;
        this.liveTilesById[widgetId] = refs - 1;
    }

    public static isLive(widgetId: string): boolean {
        const refs = this.liveTilesById[widgetId] || 0;
        return refs > 0;
    }

    private contextMenuButton = createRef<any>();
    private iframe: HTMLIFrameElement; // ref to the iframe (callback style)
    private allowedWidgetsWatchRef: string;
    private persistKey: string;
    private sgWidget: StopGapWidget;
    private dispatcherRef: string;
    private unmounted: boolean;

    constructor(props: IProps) {
        super(props);

        AppTile.addLiveTile(this.props.app.id);

        // The key used for PersistedElement
        this.persistKey = getPersistKey(this.props.app.id);
        try {
            this.sgWidget = new StopGapWidget(this.props);
            this.setupSgListeners();
        } catch (e) {
            logger.log("Failed to construct widget", e);
            this.sgWidget = null;
        }

        this.state = this.getNewState(props);
    }

    private watchUserReady = () => {
        if (OwnProfileStore.instance.isProfileInfoFetched) {
            return;
        }
        OwnProfileStore.instance.once(UPDATE_EVENT, this.onUserReady);
    };

    private onUserReady = (): void => {
        this.setState({ isUserProfileReady: true });
    };

    // This is a function to make the impact of calling SettingsStore slightly less
    private hasPermissionToLoad = (props: IProps): boolean => {
        if (this.usingLocalWidget()) return true;
        if (!props.room) return true; // user widgets always have permissions

        const currentlyAllowedWidgets = SettingsStore.getValue("allowedWidgets", props.room.roomId);
        if (currentlyAllowedWidgets[props.app.eventId] === undefined) {
            return props.userId === props.creatorUserId;
        }
        return !!currentlyAllowedWidgets[props.app.eventId];
    };

    private onUserLeftRoom() {
        const isActiveWidget = ActiveWidgetStore.instance.getWidgetPersistence(this.props.app.id);
        if (isActiveWidget) {
            // We just left the room that the active widget was from.
            if (this.props.room && RoomViewStore.getRoomId() !== this.props.room.roomId) {
                // If we are not actively looking at the room then destroy this widget entirely.
                this.endWidgetActions();
            } else if (WidgetType.JITSI.matches(this.props.app.type)) {
                // If this was a Jitsi then reload to end call.
                this.reload();
            } else {
                // Otherwise just cancel its persistence.
                ActiveWidgetStore.instance.destroyPersistentWidget(this.props.app.id);
            }
        }
    }

    private onMyMembership = (room: Room, membership: string): void => {
        if (membership === "leave" && room.roomId === this.props.room?.roomId) {
            this.onUserLeftRoom();
        }
    };

    /**
     * Set initial component state when the App wUrl (widget URL) is being updated.
     * Component props *must* be passed (rather than relying on this.props).
     * @param  {Object} newProps The new properties of the component
     * @return {Object} Updated component state to be set with setState
     */
    private getNewState(newProps: IProps): IState {
        return {
            initialising: true, // True while we are mangling the widget URL
            // True while the iframe content is loading
            loading: this.props.waitForIframeLoad && !PersistedElement.isMounted(this.persistKey),
            // Assume that widget has permission to load if we are the user who
            // added it to the room, or if explicitly granted by the user
            hasPermissionToLoad: this.hasPermissionToLoad(newProps),
            isUserProfileReady: OwnProfileStore.instance.isProfileInfoFetched,
            error: null,
            menuDisplayed: false,
            widgetPageTitle: this.props.widgetPageTitle,
            // requiresClient is initially set to true. This avoids the broken state of the popout
            // button being visible (for an instance) and then disappearing when the widget is loaded.
            // requiresClient <-> hide the popout button
            requiresClient: true,
        };
    }

    private onAllowedWidgetsChange = (): void => {
        const hasPermissionToLoad = this.hasPermissionToLoad(this.props);

        if (this.state.hasPermissionToLoad && !hasPermissionToLoad) {
            // Force the widget to be non-persistent (able to be deleted/forgotten)
            ActiveWidgetStore.instance.destroyPersistentWidget(this.props.app.id);
            PersistedElement.destroyElement(this.persistKey);
            this.sgWidget?.stopMessaging();
        }

        this.setState({ hasPermissionToLoad });
    };

    private isMixedContent(): boolean {
        const parentContentProtocol = window.location.protocol;
        const u = url.parse(this.props.app.url);
        const childContentProtocol = u.protocol;
        if (parentContentProtocol === 'https:' && childContentProtocol !== 'https:') {
            logger.warn("Refusing to load mixed-content app:",
                parentContentProtocol, childContentProtocol, window.location, this.props.app.url);
            return true;
        }
        return false;
    }

    public componentDidMount(): void {
        // Only fetch IM token on mount if we're showing and have permission to load
        if (this.sgWidget && this.state.hasPermissionToLoad) {
            this.startWidget();
        }
        this.watchUserReady();

        if (this.props.room) {
<<<<<<< HEAD
            const emitEvent = WidgetLayoutStore.emissionForRoom(this.props.room);
            WidgetLayoutStore.instance.on(emitEvent, this.onWidgetLayoutChange);
            this.context.on(RoomEvent.MyMembership, this.onMyMembership);
=======
            this.context.on("Room.myMembership", this.onMyMembership);
>>>>>>> 8fccef86
        }

        this.allowedWidgetsWatchRef = SettingsStore.watchSetting("allowedWidgets", null, this.onAllowedWidgetsChange);
        // Widget action listeners
        this.dispatcherRef = dis.register(this.onAction);
    }

    public componentWillUnmount(): void {
        this.unmounted = true;

        // It might seem simplest to always tear down the widget itself here,
        // and indeed that would be a bit easier to reason about... however, we
        // support moving widgets between containers (e.g. top <-> center).
        // During such a move, this component will unmount from the old
        // container and remount in the new container. By keeping the widget
        // iframe loaded across this transition, the widget doesn't notice that
        // anything happened, which improves overall widget UX. During this kind
        // of movement between containers, the new `AppTile` for the new
        // container is constructed before the old one unmounts. By counting the
        // mounted `AppTile`s for each widget, we know to only tear down the
        // widget iframe when the last the `AppTile` unmounts.
        AppTile.removeLiveTile(this.props.app.id);

        // We also support a separate "persistence" mode where a single widget
        // can request to be "sticky" and follow you across rooms in a PIP
        // container.
        const isActiveWidget = ActiveWidgetStore.instance.getWidgetPersistence(this.props.app.id);

        if (!AppTile.isLive(this.props.app.id) && !isActiveWidget) {
            this.endWidgetActions();
        }

        // Widget action listeners
        if (this.dispatcherRef) dis.unregister(this.dispatcherRef);

        if (this.props.room) {
<<<<<<< HEAD
            const emitEvent = WidgetLayoutStore.emissionForRoom(this.props.room);
            WidgetLayoutStore.instance.off(emitEvent, this.onWidgetLayoutChange);
            this.context.off(RoomEvent.MyMembership, this.onMyMembership);
=======
            this.context.off("Room.myMembership", this.onMyMembership);
>>>>>>> 8fccef86
        }

        SettingsStore.unwatchSetting(this.allowedWidgetsWatchRef);
        OwnProfileStore.instance.removeListener(UPDATE_EVENT, this.onUserReady);
    }

    private setupSgListeners() {
        this.sgWidget.on("preparing", this.onWidgetPreparing);
        this.sgWidget.on("ready", this.onWidgetReady);
        // emits when the capabilites have been setup or changed
        this.sgWidget.on("capabilitiesNotified", this.onWidgetCapabilitiesNotified);
    }

    private stopSgListeners() {
        if (!this.sgWidget) return;
        this.sgWidget.off("preparing", this.onWidgetPreparing);
        this.sgWidget.off("ready", this.onWidgetReady);
        this.sgWidget.off("capabilitiesNotified", this.onWidgetCapabilitiesNotified);
    }

    private resetWidget(newProps: IProps): void {
        this.sgWidget?.stopMessaging();
        this.stopSgListeners();

        try {
            this.sgWidget = new StopGapWidget(newProps);
            this.setupSgListeners();
            this.startWidget();
        } catch (e) {
            logger.error("Failed to construct widget", e);
            this.sgWidget = null;
        }
    }

    private startWidget(): void {
        this.sgWidget.prepare().then(() => {
            if (this.unmounted) return;
            this.setState({ initialising: false });
        });
    }

    private startMessaging() {
        try {
            this.sgWidget?.startMessaging(this.iframe);
        } catch (e) {
            logger.error("Failed to start widget", e);
        }
    }

    private iframeRefChange = (ref: HTMLIFrameElement): void => {
        this.iframe = ref;
        if (this.unmounted) return;
        if (ref) {
            this.startMessaging();
        } else {
            this.resetWidget(this.props);
        }
    };

    // TODO: [REACT-WARNING] Replace with appropriate lifecycle event
    // eslint-disable-next-line @typescript-eslint/naming-convention
    public UNSAFE_componentWillReceiveProps(nextProps: IProps): void { // eslint-disable-line camelcase
        if (nextProps.app.url !== this.props.app.url) {
            this.getNewState(nextProps);
            if (this.state.hasPermissionToLoad) {
                this.resetWidget(nextProps);
            }
        }

        if (nextProps.widgetPageTitle !== this.props.widgetPageTitle) {
            this.setState({
                widgetPageTitle: nextProps.widgetPageTitle,
            });
        }
    }

    /**
     * Ends all widget interaction, such as cancelling calls and disabling webcams.
     * @private
     * @returns {Promise<*>} Resolves when the widget is terminated, or timeout passed.
     */
    private async endWidgetActions(): Promise<void> { // widget migration dev note: async to maintain signature
        // HACK: This is a really dirty way to ensure that Jitsi cleans up
        // its hold on the webcam. Without this, the widget holds a media
        // stream open, even after death. See https://github.com/vector-im/element-web/issues/7351
        if (this.iframe) {
            // In practice we could just do `+= ''` to trick the browser
            // into thinking the URL changed, however I can foresee this
            // being optimized out by a browser. Instead, we'll just point
            // the iframe at a page that is reasonably safe to use in the
            // event the iframe doesn't wink away.
            // This is relative to where the Element instance is located.
            this.iframe.src = 'about:blank';
        }

        if (WidgetType.JITSI.matches(this.props.app.type) && this.props.room) {
            CallHandler.instance.hangupCallApp(this.props.room.roomId);
        }

        // Delete the widget from the persisted store for good measure.
        PersistedElement.destroyElement(this.persistKey);
        ActiveWidgetStore.instance.destroyPersistentWidget(this.props.app.id);

        this.sgWidget?.stopMessaging({ forceDestroy: true });
    }

    private onWidgetPreparing = (): void => {
        this.setState({ loading: false });
    };

    private onWidgetReady = (): void => {
        if (WidgetType.JITSI.matches(this.props.app.type)) {
            this.sgWidget.widgetApi.transport.send(ElementWidgetActions.ClientReady, {});
        }
    };

    private onWidgetCapabilitiesNotified = (): void => {
        this.setState({
            requiresClient: this.sgWidget.widgetApi.hasCapability(MatrixCapabilities.RequiresClient),
        });
    };

    private onAction = (payload: ActionPayload): void => {
        switch (payload.action) {
            case 'm.sticker':
                if (payload.widgetId === this.props.app.id &&
                    this.sgWidget.widgetApi.hasCapability(MatrixCapabilities.StickerSending)
                ) {
                    dis.dispatch({
                        action: 'post_sticker_message',
                        data: {
                            ...payload.data,
                            threadId: this.props.threadId,
                        },
                    });
                    dis.dispatch({ action: 'stickerpicker_close' });
                } else {
                    logger.warn('Ignoring sticker message. Invalid capability');
                }
                break;

            case Action.AfterLeaveRoom:
                if (payload.room_id === this.props.room?.roomId) {
                    // call this before we get it echoed down /sync, so it doesn't hang around as long and look jarring
                    this.onUserLeftRoom();
                }
                break;
        }
    };

    private grantWidgetPermission = (): void => {
        const roomId = this.props.room?.roomId;
        logger.info("Granting permission for widget to load: " + this.props.app.eventId);
        const current = SettingsStore.getValue("allowedWidgets", roomId);
        current[this.props.app.eventId] = true;
        const level = SettingsStore.firstSupportedLevel("allowedWidgets");
        SettingsStore.setValue("allowedWidgets", roomId, level, current).then(() => {
            this.setState({ hasPermissionToLoad: true });

            // Fetch a token for the integration manager, now that we're allowed to
            this.startWidget();
        }).catch(err => {
            logger.error(err);
            // We don't really need to do anything about this - the user will just hit the button again.
        });
    };

    private formatAppTileName(): string {
        let appTileName = "No name";
        if (this.props.app.name && this.props.app.name.trim()) {
            appTileName = this.props.app.name.trim();
        }
        return appTileName;
    }

    /**
     * Whether we're using a local version of the widget rather than loading the
     * actual widget URL
     * @returns {bool} true If using a local version of the widget
     */
    private usingLocalWidget(): boolean {
        return WidgetType.JITSI.matches(this.props.app.type);
    }

    private getTileTitle(): JSX.Element {
        const name = this.formatAppTileName();
        const titleSpacer = <span>&nbsp;-&nbsp;</span>;
        let title = '';
        if (this.state.widgetPageTitle && this.state.widgetPageTitle !== this.formatAppTileName()) {
            title = this.state.widgetPageTitle;
        }

        return (
            <span>
                <WidgetAvatar app={this.props.app} />
                <b>{ name }</b>
                <span>{ title ? titleSpacer : '' }{ title }</span>
            </span>
        );
    }

    private reload() {
        this.endWidgetActions().then(() => {
            // reset messaging
            this.resetWidget(this.props);
            this.startMessaging();

            if (this.iframe) {
                // Reload iframe
                this.iframe.src = this.sgWidget.embedUrl;
            }
        });
    }

    // TODO replace with full screen interactions
    private onPopoutWidgetClick = (): void => {
        // Ensure Jitsi conferences are closed on pop-out, to not confuse the user to join them
        // twice from the same computer, which Jitsi can have problems with (audio echo/gain-loop).
        if (WidgetType.JITSI.matches(this.props.app.type)) {
            this.reload();
        }
        // Using Object.assign workaround as the following opens in a new window instead of a new tab.
        // window.open(this._getPopoutUrl(), '_blank', 'noopener=yes');
        Object.assign(document.createElement('a'),
            { target: '_blank', href: this.sgWidget.popoutUrl, rel: 'noreferrer noopener' }).click();
    };

    private onToggleMaximisedClick = (): void => {
        if (!this.props.room) return; // ignore action - it shouldn't even be visible
        const targetContainer =
            WidgetLayoutStore.instance.isInContainer(this.props.room, this.props.app, Container.Center)
                ? Container.Right
                : Container.Center;
        WidgetLayoutStore.instance.moveToContainer(this.props.room, this.props.app, targetContainer);
    };

    private onTogglePinnedClick = (): void => {
        if (!this.props.room) return; // ignore action - it shouldn't even be visible
        const targetContainer =
            WidgetLayoutStore.instance.isInContainer(this.props.room, this.props.app, Container.Top)
                ? Container.Right
                : Container.Top;
        WidgetLayoutStore.instance.moveToContainer(this.props.room, this.props.app, targetContainer);
    };

    private onContextMenuClick = (): void => {
        this.setState({ menuDisplayed: true });
    };

    private closeContextMenu = (): void => {
        this.setState({ menuDisplayed: false });
    };

    public render(): JSX.Element {
        let appTileBody;

        // Note that there is advice saying allow-scripts shouldn't be used with allow-same-origin
        // because that would allow the iframe to programmatically remove the sandbox attribute, but
        // this would only be for content hosted on the same origin as the element client: anything
        // hosted on the same origin as the client will get the same access as if you clicked
        // a link to it.
        const sandboxFlags = "allow-forms allow-popups allow-popups-to-escape-sandbox " +
            "allow-same-origin allow-scripts allow-presentation allow-downloads";

        // Additional iframe feature pemissions
        // (see - https://sites.google.com/a/chromium.org/dev/Home/chromium-security/deprecating-permissions-in-cross-origin-iframes and https://wicg.github.io/feature-policy/)
        const iframeFeatures = "microphone; camera; encrypted-media; autoplay; display-capture; clipboard-write;";

        const appTileBodyClass = 'mx_AppTileBody' + (this.props.miniMode ? '_mini  ' : ' ');
        const appTileBodyStyles = {};
        if (this.props.pointerEvents) {
            appTileBodyStyles['pointerEvents'] = this.props.pointerEvents;
        }

        const loadingElement = (
            <div className="mx_AppLoading_spinner_fadeIn">
                <Spinner message={_t("Loading...")} />
            </div>
        );

        const widgetTitle = WidgetUtils.getWidgetName(this.props.app);

        if (this.sgWidget === null) {
            appTileBody = (
                <div className={appTileBodyClass} style={appTileBodyStyles}>
                    <AppWarning errorMsg={_t("Error loading Widget")} />
                </div>
            );
        } else if (!this.state.hasPermissionToLoad) {
            // only possible for room widgets, can assert this.props.room here
            const isEncrypted = this.context.isRoomEncrypted(this.props.room.roomId);
            appTileBody = (
                <div className={appTileBodyClass} style={appTileBodyStyles}>
                    <AppPermission
                        roomId={this.props.room.roomId}
                        creatorUserId={this.props.creatorUserId}
                        url={this.sgWidget.embedUrl}
                        isRoomEncrypted={isEncrypted}
                        onPermissionGranted={this.grantWidgetPermission}
                    />
                </div>
            );
        } else if (this.state.initialising || !this.state.isUserProfileReady) {
            appTileBody = (
                <div className={appTileBodyClass + (this.state.loading ? 'mx_AppLoading' : '')} style={appTileBodyStyles}>
                    { loadingElement }
                </div>
            );
        } else {
            if (this.isMixedContent()) {
                appTileBody = (
                    <div className={appTileBodyClass} style={appTileBodyStyles}>
                        <AppWarning errorMsg={_t("Error - Mixed content")} />
                    </div>
                );
            } else {
                appTileBody = (
                    <div className={appTileBodyClass + (this.state.loading ? 'mx_AppLoading' : '')} style={appTileBodyStyles}>
                        { this.state.loading && loadingElement }
                        <iframe
                            title={widgetTitle}
                            allow={iframeFeatures}
                            ref={this.iframeRefChange}
                            src={this.sgWidget.embedUrl}
                            allowFullScreen={true}
                            sandbox={sandboxFlags}
                        />
                    </div>
                );

                if (!this.props.userWidget) {
                    // All room widgets can theoretically be allowed to remain on screen, so we
                    // wrap them all in a PersistedElement from the get-go. If we wait, the iframe
                    // will be re-mounted later, which means the widget has to start over, which is
                    // bad.

                    // Also wrap the PersistedElement in a div to fix the height, otherwise
                    // AppTile's border is in the wrong place

                    // For persisted apps in PiP we want the zIndex to be higher then for other persisted apps (100)
                    // otherwise there are issues that the PiP view is drawn UNDER another widget (Persistent app) when dragged around.
                    const zIndexAboveOtherPersistentElements = 101;

                    appTileBody = <div className="mx_AppTile_persistedWrapper">
                        <PersistedElement zIndex={this.props.miniMode ? zIndexAboveOtherPersistentElements : 9} persistKey={this.persistKey}>
                            { appTileBody }
                        </PersistedElement>
                    </div>;
                }
            }
        }

        let appTileClasses;
        if (this.props.miniMode) {
            appTileClasses = { mx_AppTile_mini: true };
        } else if (this.props.fullWidth) {
            appTileClasses = { mx_AppTileFullWidth: true };
        } else {
            appTileClasses = { mx_AppTile: true };
        }
        appTileClasses = classNames(appTileClasses);

        let contextMenu;
        if (this.state.menuDisplayed) {
            contextMenu = (
                <WidgetContextMenu
                    {...aboveLeftOf(this.contextMenuButton.current.getBoundingClientRect(), null)}
                    app={this.props.app}
                    onFinished={this.closeContextMenu}
                    showUnpin={!this.props.userWidget}
                    userWidget={this.props.userWidget}
                    onEditClick={this.props.onEditClick}
                    onDeleteClick={this.props.onDeleteClick}
                />
            );
        }

        const layoutButtons: React.ReactNodeArray = [];
        if (this.props.showLayoutButtons) {
            const isMaximised = WidgetLayoutStore.instance.
                isInContainer(this.props.room, this.props.app, Container.Center);
            const maximisedClasses = classNames({
                "mx_AppTileMenuBar_iconButton": true,
                "mx_AppTileMenuBar_iconButton_close": isMaximised,
                "mx_AppTileMenuBar_iconButton_maximise": !isMaximised,
            });
            layoutButtons.push(<AccessibleButton
                key="toggleMaximised"
                className={maximisedClasses}
                title={
                    isMaximised ? _t("Close") : _t("Maximise")
                }
                onClick={this.onToggleMaximisedClick}
            />);

            const isPinned = WidgetLayoutStore.instance.
                isInContainer(this.props.room, this.props.app, Container.Top);
            const pinnedClasses = classNames({
                "mx_AppTileMenuBar_iconButton": true,
                "mx_AppTileMenuBar_iconButton_unpin": isPinned,
                "mx_AppTileMenuBar_iconButton_pin": !isPinned,
            });
            layoutButtons.push(<AccessibleButton
                key="togglePinned"
                className={pinnedClasses}
                title={
                    isPinned ? _t("Unpin") : _t("Pin")
                }
                onClick={this.onTogglePinnedClick}
            />);
        }

        return <React.Fragment>
            <div className={appTileClasses} id={this.props.app.id}>
                { this.props.showMenubar &&
                    <div className="mx_AppTileMenuBar">
                        <span className="mx_AppTileMenuBarTitle" style={{ pointerEvents: (this.props.handleMinimisePointerEvents ? 'all' : "none") }}>
                            { this.props.showTitle && this.getTileTitle() }
                        </span>
                        <span className="mx_AppTileMenuBarWidgets">
                            { layoutButtons }
                            { (this.props.showPopout && !this.state.requiresClient) && <AccessibleButton
                                className="mx_AppTileMenuBar_iconButton mx_AppTileMenuBar_iconButton_popout"
                                title={_t('Popout widget')}
                                onClick={this.onPopoutWidgetClick}
                            /> }
                            <ContextMenuButton
                                className="mx_AppTileMenuBar_iconButton mx_AppTileMenuBar_iconButton_menu"
                                label={_t("Options")}
                                isExpanded={this.state.menuDisplayed}
                                inputRef={this.contextMenuButton}
                                onClick={this.onContextMenuClick}
                            />
                        </span>
                    </div> }
                { appTileBody }
            </div>

            { contextMenu }
        </React.Fragment>;
    }
}<|MERGE_RESOLUTION|>--- conflicted
+++ resolved
@@ -269,13 +269,7 @@
         this.watchUserReady();
 
         if (this.props.room) {
-<<<<<<< HEAD
-            const emitEvent = WidgetLayoutStore.emissionForRoom(this.props.room);
-            WidgetLayoutStore.instance.on(emitEvent, this.onWidgetLayoutChange);
             this.context.on(RoomEvent.MyMembership, this.onMyMembership);
-=======
-            this.context.on("Room.myMembership", this.onMyMembership);
->>>>>>> 8fccef86
         }
 
         this.allowedWidgetsWatchRef = SettingsStore.watchSetting("allowedWidgets", null, this.onAllowedWidgetsChange);
@@ -312,13 +306,7 @@
         if (this.dispatcherRef) dis.unregister(this.dispatcherRef);
 
         if (this.props.room) {
-<<<<<<< HEAD
-            const emitEvent = WidgetLayoutStore.emissionForRoom(this.props.room);
-            WidgetLayoutStore.instance.off(emitEvent, this.onWidgetLayoutChange);
             this.context.off(RoomEvent.MyMembership, this.onMyMembership);
-=======
-            this.context.off("Room.myMembership", this.onMyMembership);
->>>>>>> 8fccef86
         }
 
         SettingsStore.unwatchSetting(this.allowedWidgetsWatchRef);
