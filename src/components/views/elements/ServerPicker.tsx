/*
Copyright 2020-2021 The Matrix.org Foundation C.I.C.

Licensed under the Apache License, Version 2.0 (the "License");
you may not use this file except in compliance with the License.
You may obtain a copy of the License at

    http://www.apache.org/licenses/LICENSE-2.0

Unless required by applicable law or agreed to in writing, software
distributed under the License is distributed on an "AS IS" BASIS,
WITHOUT WARRANTIES OR CONDITIONS OF ANY KIND, either express or implied.
See the License for the specific language governing permissions and
limitations under the License.
*/

import React from "react";

import AccessibleButton from "./AccessibleButton";
import { ValidatedServerConfig } from "../../../utils/ValidatedServerConfig";
import { _t } from "../../../languageHandler";
import TextWithTooltip from "./TextWithTooltip";
import SdkConfig from "../../../SdkConfig";
import Modal from "../../../Modal";
import ServerPickerDialog from "../dialogs/ServerPickerDialog";
import InfoDialog from "../dialogs/InfoDialog";

interface IProps {
    title?: string;
    dialogTitle?: string;
    serverConfig: ValidatedServerConfig;
    onServerConfigChange?(config: ValidatedServerConfig): void;
}

const showPickerDialog = (
    title: string | undefined,
    serverConfig: ValidatedServerConfig,
    onFinished: (config: ValidatedServerConfig) => void,
): void => {
    Modal.createDialog(ServerPickerDialog, { title, serverConfig, onFinished });
};

const onHelpClick = (): void => {
    const brand = SdkConfig.get().brand;
    Modal.createDialog(
        InfoDialog,
        {
            title: _t("auth|server_picker_title_default"),
            description: _t("auth|server_picker_description", { brand }),
            button: _t("action|dismiss"),
            hasCloseButton: false,
            fixedWidth: false,
        },
        "mx_ServerPicker_helpDialog",
    );
};

const ServerPicker: React.FC<IProps> = ({ title, dialogTitle, serverConfig, onServerConfigChange }) => {
    const disableCustomUrls = SdkConfig.get("disable_custom_urls");

    let editBtn;
    if (!disableCustomUrls && onServerConfigChange) {
        const onClick = (): void => {
            showPickerDialog(dialogTitle, serverConfig, (config?: ValidatedServerConfig) => {
                if (config) {
                    onServerConfigChange(config);
                }
            });
        };
        editBtn = (
            <AccessibleButton className="mx_ServerPicker_change" kind="link" onClick={onClick}>
                {_t("action|edit")}
            </AccessibleButton>
        );
    }

    let serverName: React.ReactNode = serverConfig.isNameResolvable ? serverConfig.hsName : serverConfig.hsUrl;
    if (serverConfig.hsNameIsDifferent) {
        serverName = (
            <TextWithTooltip className="mx_Login_underlinedServerName" tooltip={serverConfig.hsUrl}>
                {serverConfig.hsName}
            </TextWithTooltip>
        );
    }

    let desc;
    if (serverConfig.hsName === "matrix.org") {
<<<<<<< HEAD
        desc = (
            <span className="mx_ServerPicker_desc">{_t("Join millions for free on the largest public server")}</span>
        );
    } else if (serverConfig.hsName === "attendees.fosdem.org" && onServerConfigChange) {
        desc = <span className="mx_ServerPicker_desc">
            Please change your homeserver to "fosdem.org" if you registered your account for FOSDEM 2021
        </span>;
=======
        desc = <span className="mx_ServerPicker_desc">{_t("auth|server_picker_description_matrix.org")}</span>;
>>>>>>> 4681bbbf
    }

    return (
        <div className="mx_ServerPicker">
            <h2>{title || _t("common|homeserver")}</h2>
            {!disableCustomUrls ? (
                <AccessibleButton
                    className="mx_ServerPicker_help"
                    onClick={onHelpClick}
                    aria-label={_t("common|help")}
                />
            ) : null}
            <span className="mx_ServerPicker_server" title={typeof serverName === "string" ? serverName : undefined}>
                {serverName}
            </span>
            {editBtn}
            {desc}
        </div>
    );
};

export default ServerPicker;<|MERGE_RESOLUTION|>--- conflicted
+++ resolved
@@ -85,17 +85,11 @@
 
     let desc;
     if (serverConfig.hsName === "matrix.org") {
-<<<<<<< HEAD
-        desc = (
-            <span className="mx_ServerPicker_desc">{_t("Join millions for free on the largest public server")}</span>
-        );
+        desc = <span className="mx_ServerPicker_desc">{_t("auth|server_picker_description_matrix.org")}</span>;
     } else if (serverConfig.hsName === "attendees.fosdem.org" && onServerConfigChange) {
         desc = <span className="mx_ServerPicker_desc">
             Please change your homeserver to "fosdem.org" if you registered your account for FOSDEM 2021
         </span>;
-=======
-        desc = <span className="mx_ServerPicker_desc">{_t("auth|server_picker_description_matrix.org")}</span>;
->>>>>>> 4681bbbf
     }
 
     return (
