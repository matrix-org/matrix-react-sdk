--- conflicted
+++ resolved
@@ -203,11 +203,7 @@
 
     private getDevice(): DeviceInfo | null {
         const deviceId = this.props.request?.otherDeviceId;
-<<<<<<< HEAD
-        const userId = MatrixClientPeg.get()?.getUserId();
-=======
         const userId = MatrixClientPeg.safeGet().getUserId();
->>>>>>> 9b5b0531
         if (deviceId && userId) {
             return MatrixClientPeg.safeGet().getStoredDevice(userId, deviceId);
         } else {
