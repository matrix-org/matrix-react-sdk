--- conflicted
+++ resolved
@@ -606,25 +606,10 @@
         const room = cli.getRoom(member.roomId);
         if (!room) return;
 
-<<<<<<< HEAD
         Modal.createTrackedDialog("Bulk Redact Dialog", "", BulkRedactDialog, {
             matrixClient: cli,
             room, member,
         });
-=======
-            logger.info(`Started redacting recent ${count} messages for ${user} in ${roomId}`);
-            await Promise.all(eventsToRedact.map(async event => {
-                try {
-                    await cli.redactEvent(roomId, event.getId());
-                } catch (err) {
-                    // log and swallow errors
-                    logger.error("Could not redact", event.getId());
-                    logger.error(err);
-                }
-            }));
-            logger.info(`Finished redacting recent ${count} messages for ${user} in ${roomId}`);
-        }
->>>>>>> 9fefeefc
     };
 
     return <AccessibleButton className="mx_UserInfo_field mx_UserInfo_destructive" onClick={onRedactAllMessages}>
