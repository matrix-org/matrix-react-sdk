/*
Copyright 2015, 2016 OpenMarket Ltd
Copyright 2017, 2018 Vector Creations Ltd
Copyright 2019 Michael Telatynski <7t3chguy@gmail.com>
Copyright 2019, 2020 The Matrix.org Foundation C.I.C.

Licensed under the Apache License, Version 2.0 (the "License");
you may not use this file except in compliance with the License.
You may obtain a copy of the License at

    http://www.apache.org/licenses/LICENSE-2.0

Unless required by applicable law or agreed to in writing, software
distributed under the License is distributed on an "AS IS" BASIS,
WITHOUT WARRANTIES OR CONDITIONS OF ANY KIND, either express or implied.
See the License for the specific language governing permissions and
limitations under the License.
*/

import React, { ReactNode, useCallback, useContext, useEffect, useMemo, useState } from "react";
import classNames from "classnames";
import { ClientEvent, MatrixClient } from "matrix-js-sdk/src/client";
import { RoomMember } from "matrix-js-sdk/src/models/room-member";
import { User } from "matrix-js-sdk/src/models/user";
import { Room } from "matrix-js-sdk/src/models/room";
import { MatrixEvent } from "matrix-js-sdk/src/models/event";
import { VerificationRequest } from "matrix-js-sdk/src/crypto/verification/request/VerificationRequest";
import { EventType } from "matrix-js-sdk/src/@types/event";
import { logger } from "matrix-js-sdk/src/logger";
import { CryptoEvent } from "matrix-js-sdk/src/crypto";
import { RoomStateEvent } from "matrix-js-sdk/src/models/room-state";
import { UserTrustLevel } from "matrix-js-sdk/src/crypto/CrossSigning";
import { DeviceInfo } from "matrix-js-sdk/src/crypto/deviceinfo";

import dis from "../../../dispatcher/dispatcher";
import Modal from "../../../Modal";
import { _t } from "../../../languageHandler";
import DMRoomMap from "../../../utils/DMRoomMap";
import AccessibleButton, { ButtonEvent } from "../elements/AccessibleButton";
import SdkConfig from "../../../SdkConfig";
import MultiInviter from "../../../utils/MultiInviter";
import { MatrixClientPeg } from "../../../MatrixClientPeg";
import E2EIcon from "../rooms/E2EIcon";
import { useTypedEventEmitter } from "../../../hooks/useEventEmitter";
import { textualPowerLevel } from "../../../Roles";
import MatrixClientContext from "../../../contexts/MatrixClientContext";
import { RightPanelPhases } from "../../../stores/right-panel/RightPanelStorePhases";
import EncryptionPanel from "./EncryptionPanel";
import { useAsyncMemo } from "../../../hooks/useAsyncMemo";
import { legacyVerifyUser, verifyDevice, verifyUser } from "../../../verification";
import { Action } from "../../../dispatcher/actions";
import { useIsEncrypted } from "../../../hooks/useIsEncrypted";
import BaseCard from "./BaseCard";
import { E2EStatus } from "../../../utils/ShieldUtils";
import ImageView from "../elements/ImageView";
import Spinner from "../elements/Spinner";
import PowerSelector from "../elements/PowerSelector";
import MemberAvatar from "../avatars/MemberAvatar";
import PresenceLabel from "../rooms/PresenceLabel";
import BulkRedactDialog from "../dialogs/BulkRedactDialog";
import ShareDialog from "../dialogs/ShareDialog";
import ErrorDialog from "../dialogs/ErrorDialog";
import QuestionDialog from "../dialogs/QuestionDialog";
import ConfirmUserActionDialog from "../dialogs/ConfirmUserActionDialog";
import RoomAvatar from "../avatars/RoomAvatar";
import RoomName from "../elements/RoomName";
import { mediaFromMxc } from "../../../customisations/Media";
import UIStore from "../../../stores/UIStore";
import { ComposerInsertPayload } from "../../../dispatcher/payloads/ComposerInsertPayload";
import ConfirmSpaceUserActionDialog from "../dialogs/ConfirmSpaceUserActionDialog";
import { bulkSpaceBehaviour } from "../../../utils/space";
import { shouldShowComponent } from "../../../customisations/helpers/UIComponents";
import { UIComponent } from "../../../settings/UIFeature";
import { TimelineRenderingType } from "../../../contexts/RoomContext";
import RightPanelStore from "../../../stores/right-panel/RightPanelStore";
import { IRightPanelCardState } from "../../../stores/right-panel/RightPanelStoreIPanelState";
import UserIdentifierCustomisations from "../../../customisations/UserIdentifier";
import PosthogTrackers from "../../../PosthogTrackers";
import { ViewRoomPayload } from "../../../dispatcher/payloads/ViewRoomPayload";
import { DirectoryMember, startDmOnFirstMessage } from "../../../utils/direct-messages";
import { SdkContextClass } from "../../../contexts/SDKContext";

export interface IDevice extends DeviceInfo {
    ambiguous?: boolean;
}

export const disambiguateDevices = (devices: IDevice[]): void => {
    const names = Object.create(null);
    for (let i = 0; i < devices.length; i++) {
        const name = devices[i].getDisplayName() ?? "";
        const indexList = names[name] || [];
        indexList.push(i);
        names[name] = indexList;
    }
    for (const name in names) {
        if (names[name].length > 1) {
            names[name].forEach((j: number) => {
                devices[j].ambiguous = true;
            });
        }
    }
};

export const getE2EStatus = (cli: MatrixClient, userId: string, devices: IDevice[]): E2EStatus => {
    const isMe = userId === cli.getUserId();
    const userTrust = cli.checkUserTrust(userId);
    if (!userTrust.isCrossSigningVerified()) {
        return userTrust.wasCrossSigningVerified() ? E2EStatus.Warning : E2EStatus.Normal;
    }

    const anyDeviceUnverified = devices.some((device) => {
        const { deviceId } = device;
        // For your own devices, we use the stricter check of cross-signing
        // verification to encourage everyone to trust their own devices via
        // cross-signing so that other users can then safely trust you.
        // For other people's devices, the more general verified check that
        // includes locally verified devices can be used.
        const deviceTrust = cli.checkDeviceTrust(userId, deviceId);
        return isMe ? !deviceTrust.isCrossSigningVerified() : !deviceTrust.isVerified();
    });
    return anyDeviceUnverified ? E2EStatus.Warning : E2EStatus.Verified;
};

/**
 * Converts the member to a DirectoryMember and starts a DM with them.
 */
async function openDmForUser(matrixClient: MatrixClient, user: Member): Promise<void> {
    const avatarUrl = user instanceof User ? user.avatarUrl : user.getMxcAvatarUrl();
    const startDmUser = new DirectoryMember({
        user_id: user.userId,
        display_name: user.rawDisplayName,
        avatar_url: avatarUrl,
    });
    await startDmOnFirstMessage(matrixClient, [startDmUser]);
}

type SetUpdating = (updating: boolean) => void;

function useHasCrossSigningKeys(
    cli: MatrixClient,
    member: User,
    canVerify: boolean,
    setUpdating: SetUpdating,
): boolean | undefined {
    return useAsyncMemo(async () => {
        if (!canVerify) {
            return undefined;
        }
        setUpdating(true);
        try {
            await cli.downloadKeys([member.userId]);
            const xsi = cli.getStoredCrossSigningForUser(member.userId);
            const key = xsi && xsi.getId();
            return !!key;
        } finally {
            setUpdating(false);
        }
    }, [cli, member, canVerify]);
}

export function DeviceItem({ userId, device }: { userId: string; device: IDevice }): JSX.Element {
    const cli = useContext(MatrixClientContext);
    const isMe = userId === cli.getUserId();
    const deviceTrust = cli.checkDeviceTrust(userId, device.deviceId);
    const userTrust = cli.checkUserTrust(userId);
    // For your own devices, we use the stricter check of cross-signing
    // verification to encourage everyone to trust their own devices via
    // cross-signing so that other users can then safely trust you.
    // For other people's devices, the more general verified check that
    // includes locally verified devices can be used.
    const isVerified = isMe ? deviceTrust.isCrossSigningVerified() : deviceTrust.isVerified();

    const classes = classNames("mx_UserInfo_device", {
        mx_UserInfo_device_verified: isVerified,
        mx_UserInfo_device_unverified: !isVerified,
    });
    const iconClasses = classNames("mx_E2EIcon", {
        mx_E2EIcon_normal: !userTrust.isVerified(),
        mx_E2EIcon_verified: isVerified,
        mx_E2EIcon_warning: userTrust.isVerified() && !isVerified,
    });

    const onDeviceClick = (): void => {
        const user = cli.getUser(userId);
        if (user) {
            verifyDevice(user, device);
        }
    };

    let deviceName;
    if (!device.getDisplayName()?.trim()) {
        deviceName = device.deviceId;
    } else {
        deviceName = device.ambiguous
            ? device.getDisplayName() + " (" + device.deviceId + ")"
            : device.getDisplayName();
    }

    let trustedLabel: string | undefined;
    if (userTrust.isVerified()) trustedLabel = isVerified ? _t("Trusted") : _t("Not trusted");

    if (isVerified) {
        return (
            <div className={classes} title={device.deviceId}>
                <div className={iconClasses} />
                <div className="mx_UserInfo_device_name">{deviceName}</div>
                <div className="mx_UserInfo_device_trusted">{trustedLabel}</div>
            </div>
        );
    } else {
        return (
            <AccessibleButton className={classes} title={device.deviceId} onClick={onDeviceClick}>
                <div className={iconClasses} />
                <div className="mx_UserInfo_device_name">{deviceName}</div>
                <div className="mx_UserInfo_device_trusted">{trustedLabel}</div>
            </AccessibleButton>
        );
    }
}

function DevicesSection({
    devices,
    userId,
    loading,
}: {
    devices: IDevice[];
    userId: string;
    loading: boolean;
}): JSX.Element {
    const cli = useContext(MatrixClientContext);
    const userTrust = cli.checkUserTrust(userId);

    const [isExpanded, setExpanded] = useState(false);

    if (loading) {
        // still loading
        return <Spinner />;
    }
    if (devices === null) {
        return <p>{_t("Unable to load session list")}</p>;
    }
    const isMe = userId === cli.getUserId();
    const deviceTrusts = devices.map((d) => cli.checkDeviceTrust(userId, d.deviceId));

    let expandSectionDevices: IDevice[] = [];
    const unverifiedDevices: IDevice[] = [];

    let expandCountCaption;
    let expandHideCaption;
    let expandIconClasses = "mx_E2EIcon";

    if (userTrust.isVerified()) {
        for (let i = 0; i < devices.length; ++i) {
            const device = devices[i];
            const deviceTrust = deviceTrusts[i];
            // For your own devices, we use the stricter check of cross-signing
            // verification to encourage everyone to trust their own devices via
            // cross-signing so that other users can then safely trust you.
            // For other people's devices, the more general verified check that
            // includes locally verified devices can be used.
            const isVerified = isMe ? deviceTrust.isCrossSigningVerified() : deviceTrust.isVerified();

            if (isVerified) {
                expandSectionDevices.push(device);
            } else {
                unverifiedDevices.push(device);
            }
        }
        expandCountCaption = _t("%(count)s verified sessions", { count: expandSectionDevices.length });
        expandHideCaption = _t("Hide verified sessions");
        expandIconClasses += " mx_E2EIcon_verified";
    } else {
        expandSectionDevices = devices;
        expandCountCaption = _t("%(count)s sessions", { count: devices.length });
        expandHideCaption = _t("Hide sessions");
        expandIconClasses += " mx_E2EIcon_normal";
    }

    let expandButton;
    if (expandSectionDevices.length) {
        if (isExpanded) {
            expandButton = (
                <AccessibleButton kind="link" className="mx_UserInfo_expand" onClick={() => setExpanded(false)}>
                    <div>{expandHideCaption}</div>
                </AccessibleButton>
            );
        } else {
            expandButton = (
                <AccessibleButton kind="link" className="mx_UserInfo_expand" onClick={() => setExpanded(true)}>
                    <div className={expandIconClasses} />
                    <div>{expandCountCaption}</div>
                </AccessibleButton>
            );
        }
    }

    let deviceList = unverifiedDevices.map((device, i) => {
        return <DeviceItem key={i} userId={userId} device={device} />;
    });
    if (isExpanded) {
        const keyStart = unverifiedDevices.length;
        deviceList = deviceList.concat(
            expandSectionDevices.map((device, i) => {
                return <DeviceItem key={i + keyStart} userId={userId} device={device} />;
            }),
        );
    }

    return (
        <div className="mx_UserInfo_devices">
            <div>{deviceList}</div>
            <div>{expandButton}</div>
        </div>
    );
}

const MessageButton = ({ member }: { member: Member }): JSX.Element => {
    const cli = useContext(MatrixClientContext);
    const [busy, setBusy] = useState(false);

    return (
        <AccessibleButton
            kind="link"
            onClick={async () => {
                if (busy) return;
                setBusy(true);
                await openDmForUser(cli, member);
                setBusy(false);
            }}
            className="mx_UserInfo_field"
            disabled={busy}
        >
            {_t("Message")}
        </AccessibleButton>
    );
};

export const UserOptionsSection: React.FC<{
    member: Member;
    isIgnored: boolean;
    canInvite: boolean;
    isSpace?: boolean;
}> = ({ member, isIgnored, canInvite, isSpace }) => {
    const cli = useContext(MatrixClientContext);

    let ignoreButton: JSX.Element | undefined;
    let insertPillButton: JSX.Element | undefined;
    let inviteUserButton: JSX.Element | undefined;
    let readReceiptButton: JSX.Element | undefined;

    const isMe = member.userId === cli.getUserId();
    const onShareUserClick = (): void => {
        Modal.createDialog(ShareDialog, {
            target: member,
        });
    };

    const unignore = useCallback(() => {
        const ignoredUsers = cli.getIgnoredUsers();
        const index = ignoredUsers.indexOf(member.userId);
        if (index !== -1) ignoredUsers.splice(index, 1);
        cli.setIgnoredUsers(ignoredUsers);
    }, [cli, member]);

    const ignore = useCallback(async () => {
        const name = (member instanceof User ? member.displayName : member.name) || member.userId;
        const { finished } = Modal.createDialog(QuestionDialog, {
            title: _t("Ignore %(user)s", { user: name }),
            description: (
                <div>
                    {_t(
                        "All messages and invites from this user will be hidden. " +
                            "Are you sure you want to ignore them?",
                    )}
                </div>
            ),
            button: _t("Ignore"),
        });
        const [confirmed] = await finished;

        if (confirmed) {
            const ignoredUsers = cli.getIgnoredUsers();
            ignoredUsers.push(member.userId);
            cli.setIgnoredUsers(ignoredUsers);
        }
    }, [cli, member]);

    // Only allow the user to ignore the user if its not ourselves
    // same goes for jumping to read receipt
    if (!isMe) {
        ignoreButton = (
            <AccessibleButton
                onClick={isIgnored ? unignore : ignore}
                kind="link"
                className={classNames("mx_UserInfo_field", { mx_UserInfo_destructive: !isIgnored })}
            >
                {isIgnored ? _t("Unignore") : _t("Ignore")}
            </AccessibleButton>
        );

        if (member instanceof RoomMember && member.roomId && !isSpace) {
            const onReadReceiptButton = function (): void {
                const room = cli.getRoom(member.roomId);
                dis.dispatch<ViewRoomPayload>({
                    action: Action.ViewRoom,
                    highlighted: true,
                    // this could return null, the default prevents a type error
                    event_id: room?.getEventReadUpTo(member.userId) || undefined,
                    room_id: member.roomId,
                    metricsTrigger: undefined, // room doesn't change
                });
            };

            const onInsertPillButton = function (): void {
                dis.dispatch<ComposerInsertPayload>({
                    action: Action.ComposerInsert,
                    userId: member.userId,
                    timelineRenderingType: TimelineRenderingType.Room,
                });
            };

            const room = member instanceof RoomMember ? cli.getRoom(member.roomId) : undefined;
            if (room?.getEventReadUpTo(member.userId)) {
                readReceiptButton = (
                    <AccessibleButton kind="link" onClick={onReadReceiptButton} className="mx_UserInfo_field">
                        {_t("Jump to read receipt")}
                    </AccessibleButton>
                );
            }

            insertPillButton = (
                <AccessibleButton kind="link" onClick={onInsertPillButton} className="mx_UserInfo_field">
                    {_t("Mention")}
                </AccessibleButton>
            );
        }

        if (
            member instanceof RoomMember &&
            canInvite &&
            (member?.membership ?? "leave") === "leave" &&
            shouldShowComponent(UIComponent.InviteUsers)
        ) {
            const roomId = member && member.roomId ? member.roomId : SdkContextClass.instance.roomViewStore.getRoomId();
            const onInviteUserButton = async (ev: ButtonEvent): Promise<void> => {
                try {
                    // We use a MultiInviter to re-use the invite logic, even though we're only inviting one user.
                    const inviter = new MultiInviter(roomId || "");
                    await inviter.invite([member.userId]).then(() => {
                        if (inviter.getCompletionState(member.userId) !== "invited") {
<<<<<<< HEAD
                            throw new Error(
                                inviter.getErrorText(member.userId) ||
                                    `User (${member.userId}) did not end up as invited but no error was given from the inviter utility`,
                            );
=======
                            throw new Error(inviter.getErrorText(member.userId) ?? undefined);
>>>>>>> d821323e
                        }
                    });
                } catch (err) {
                    const description = err instanceof Error ? err.message : _t("Operation failed");

                    Modal.createDialog(ErrorDialog, {
                        title: _t("Failed to invite"),
                        description,
                    });
                }

                PosthogTrackers.trackInteraction("WebRightPanelRoomUserInfoInviteButton", ev);
            };

            inviteUserButton = (
                <AccessibleButton kind="link" onClick={onInviteUserButton} className="mx_UserInfo_field">
                    {_t("Invite")}
                </AccessibleButton>
            );
        }
    }

    const shareUserButton = (
        <AccessibleButton kind="link" onClick={onShareUserClick} className="mx_UserInfo_field">
            {_t("Share Link to User")}
        </AccessibleButton>
    );

    const directMessageButton = isMe ? null : <MessageButton member={member} />;

    return (
        <div className="mx_UserInfo_container">
            <h3>{_t("Options")}</h3>
            <div>
                {directMessageButton}
                {readReceiptButton}
                {shareUserButton}
                {insertPillButton}
                {inviteUserButton}
                {ignoreButton}
            </div>
        </div>
    );
};

const warnSelfDemote = async (isSpace: boolean): Promise<boolean> => {
    const { finished } = Modal.createDialog(QuestionDialog, {
        title: _t("Demote yourself?"),
        description: (
            <div>
                {isSpace
                    ? _t(
                          "You will not be able to undo this change as you are demoting yourself, " +
                              "if you are the last privileged user in the space it will be impossible " +
                              "to regain privileges.",
                      )
                    : _t(
                          "You will not be able to undo this change as you are demoting yourself, " +
                              "if you are the last privileged user in the room it will be impossible " +
                              "to regain privileges.",
                      )}
            </div>
        ),
        button: _t("Demote"),
    });

    const [confirmed] = await finished;
    return !!confirmed;
};

const GenericAdminToolsContainer: React.FC<{
    children: ReactNode;
}> = ({ children }) => {
    return (
        <div className="mx_UserInfo_container">
            <h3>{_t("Admin Tools")}</h3>
            <div className="mx_UserInfo_buttons">{children}</div>
        </div>
    );
};

interface IPowerLevelsContent {
    events?: Record<string, number>;
    // eslint-disable-next-line camelcase
    users_default?: number;
    // eslint-disable-next-line camelcase
    events_default?: number;
    // eslint-disable-next-line camelcase
    state_default?: number;
    ban?: number;
    kick?: number;
    redact?: number;
}

export const isMuted = (member: RoomMember, powerLevelContent: IPowerLevelsContent): boolean => {
    if (!powerLevelContent || !member) return false;

    const levelToSend =
        (powerLevelContent.events ? powerLevelContent.events["m.room.message"] : null) ||
        powerLevelContent.events_default;

    // levelToSend could be undefined as .events_default is optional. Coercing in this case using
    // Number() would always return false, so this preserves behaviour
    // FIXME: per the spec, if `events_default` is unset, it defaults to zero. If
    //   the member has a negative powerlevel, this will give an incorrect result.
    if (levelToSend === undefined) return false;

    return member.powerLevel < levelToSend;
};

export const getPowerLevels = (room: Room): IPowerLevelsContent =>
    room?.currentState?.getStateEvents(EventType.RoomPowerLevels, "")?.getContent() || {};

export const useRoomPowerLevels = (cli: MatrixClient, room: Room): IPowerLevelsContent => {
    const [powerLevels, setPowerLevels] = useState<IPowerLevelsContent>(getPowerLevels(room));

    const update = useCallback(
        (ev?: MatrixEvent) => {
            if (!room) return;
            if (ev && ev.getType() !== EventType.RoomPowerLevels) return;
            setPowerLevels(getPowerLevels(room));
        },
        [room],
    );

    useTypedEventEmitter(cli, RoomStateEvent.Events, update);
    useEffect(() => {
        update();
        return () => {
            setPowerLevels({});
        };
    }, [update]);
    return powerLevels;
};

interface IBaseProps {
    member: RoomMember;
    startUpdating(): void;
    stopUpdating(): void;
}

export const RoomKickButton = ({
    room,
    member,
    startUpdating,
    stopUpdating,
}: Omit<IBaseRoomProps, "powerLevels">): JSX.Element | null => {
    const cli = useContext(MatrixClientContext);

    // check if user can be kicked/disinvited
    if (member.membership !== "invite" && member.membership !== "join") return <></>;

    const onKick = async (): Promise<void> => {
        const commonProps = {
            member,
            action: room.isSpaceRoom()
                ? member.membership === "invite"
                    ? _t("Disinvite from space")
                    : _t("Remove from space")
                : member.membership === "invite"
                ? _t("Disinvite from room")
                : _t("Remove from room"),
            title:
                member.membership === "invite"
                    ? _t("Disinvite from %(roomName)s", { roomName: room.name })
                    : _t("Remove from %(roomName)s", { roomName: room.name }),
            askReason: member.membership === "join",
            danger: true,
        };

        let finished: Promise<[success?: boolean, reason?: string, rooms?: Room[]]>;

        if (room.isSpaceRoom()) {
            ({ finished } = Modal.createDialog(
                ConfirmSpaceUserActionDialog,
                {
                    ...commonProps,
                    space: room,
                    spaceChildFilter: (child: Room) => {
                        // Return true if the target member is not banned and we have sufficient PL to ban them
                        const myMember = child.getMember(cli.credentials.userId || "");
                        const theirMember = child.getMember(member.userId);
                        return (
                            !!myMember &&
                            !!theirMember &&
                            theirMember.membership === member.membership &&
                            myMember.powerLevel > theirMember.powerLevel &&
                            child.currentState.hasSufficientPowerLevelFor("kick", myMember.powerLevel)
                        );
                    },
                    allLabel: _t("Remove them from everything I'm able to"),
                    specificLabel: _t("Remove them from specific things I'm able to"),
                    warningMessage: _t("They'll still be able to access whatever you're not an admin of."),
                },
                "mx_ConfirmSpaceUserActionDialog_wrapper",
            ));
        } else {
            ({ finished } = Modal.createDialog(ConfirmUserActionDialog, commonProps));
        }

        const [proceed, reason, rooms = []] = await finished;
        if (!proceed) return;

        startUpdating();

        bulkSpaceBehaviour(room, rooms, (room) => cli.kick(room.roomId, member.userId, reason || undefined))
            .then(
                () => {
                    // NO-OP; rely on the m.room.member event coming down else we could
                    // get out of sync if we force setState here!
                    logger.log("Kick success");
                },
                function (err) {
                    logger.error("Kick error: " + err);
                    Modal.createDialog(ErrorDialog, {
                        title: _t("Failed to remove user"),
                        description: err && err.message ? err.message : "Operation failed",
                    });
                },
            )
            .finally(() => {
                stopUpdating();
            });
    };

    const kickLabel = room.isSpaceRoom()
        ? member.membership === "invite"
            ? _t("Disinvite from space")
            : _t("Remove from space")
        : member.membership === "invite"
        ? _t("Disinvite from room")
        : _t("Remove from room");

    return (
        <AccessibleButton kind="link" className="mx_UserInfo_field mx_UserInfo_destructive" onClick={onKick}>
            {kickLabel}
        </AccessibleButton>
    );
};

const RedactMessagesButton: React.FC<IBaseProps> = ({ member }) => {
    const cli = useContext(MatrixClientContext);

    const onRedactAllMessages = (): void => {
        const room = cli.getRoom(member.roomId);
        if (!room) return;

        Modal.createDialog(BulkRedactDialog, {
            matrixClient: cli,
            room,
            member,
        });
    };

    return (
        <AccessibleButton
            kind="link"
            className="mx_UserInfo_field mx_UserInfo_destructive"
            onClick={onRedactAllMessages}
        >
            {_t("Remove recent messages")}
        </AccessibleButton>
    );
};

export const BanToggleButton = ({
    room,
    member,
    startUpdating,
    stopUpdating,
}: Omit<IBaseRoomProps, "powerLevels">): JSX.Element => {
    const cli = useContext(MatrixClientContext);

    const isBanned = member.membership === "ban";
    const onBanOrUnban = async (): Promise<void> => {
        const commonProps = {
            member,
            action: room.isSpaceRoom()
                ? isBanned
                    ? _t("Unban from space")
                    : _t("Ban from space")
                : isBanned
                ? _t("Unban from room")
                : _t("Ban from room"),
            title: isBanned
                ? _t("Unban from %(roomName)s", { roomName: room.name })
                : _t("Ban from %(roomName)s", { roomName: room.name }),
            askReason: !isBanned,
            danger: !isBanned,
        };

        let finished: Promise<[success?: boolean, reason?: string, rooms?: Room[]]>;

        if (room.isSpaceRoom()) {
            ({ finished } = Modal.createDialog(
                ConfirmSpaceUserActionDialog,
                {
                    ...commonProps,
                    space: room,
                    spaceChildFilter: isBanned
                        ? (child: Room) => {
                              // Return true if the target member is banned and we have sufficient PL to unban
                              const myMember = child.getMember(cli.credentials.userId || "");
                              const theirMember = child.getMember(member.userId);
                              return (
                                  !!myMember &&
                                  !!theirMember &&
                                  theirMember.membership === "ban" &&
                                  myMember.powerLevel > theirMember.powerLevel &&
                                  child.currentState.hasSufficientPowerLevelFor("ban", myMember.powerLevel)
                              );
                          }
                        : (child: Room) => {
                              // Return true if the target member isn't banned and we have sufficient PL to ban
                              const myMember = child.getMember(cli.credentials.userId || "");
                              const theirMember = child.getMember(member.userId);
                              return (
                                  !!myMember &&
                                  !!theirMember &&
                                  theirMember.membership !== "ban" &&
                                  myMember.powerLevel > theirMember.powerLevel &&
                                  child.currentState.hasSufficientPowerLevelFor("ban", myMember.powerLevel)
                              );
                          },
                    allLabel: isBanned
                        ? _t("Unban them from everything I'm able to")
                        : _t("Ban them from everything I'm able to"),
                    specificLabel: isBanned
                        ? _t("Unban them from specific things I'm able to")
                        : _t("Ban them from specific things I'm able to"),
                    warningMessage: isBanned
                        ? _t("They won't be able to access whatever you're not an admin of.")
                        : _t("They'll still be able to access whatever you're not an admin of."),
                },
                "mx_ConfirmSpaceUserActionDialog_wrapper",
            ));
        } else {
            ({ finished } = Modal.createDialog(ConfirmUserActionDialog, commonProps));
        }

        const [proceed, reason, rooms = []] = await finished;
        if (!proceed) return;

        startUpdating();

        const fn = (roomId: string): Promise<unknown> => {
            if (isBanned) {
                return cli.unban(roomId, member.userId);
            } else {
                return cli.ban(roomId, member.userId, reason || undefined);
            }
        };

        bulkSpaceBehaviour(room, rooms, (room) => fn(room.roomId))
            .then(
                () => {
                    // NO-OP; rely on the m.room.member event coming down else we could
                    // get out of sync if we force setState here!
                    logger.log("Ban success");
                },
                function (err) {
                    logger.error("Ban error: " + err);
                    Modal.createDialog(ErrorDialog, {
                        title: _t("Error"),
                        description: _t("Failed to ban user"),
                    });
                },
            )
            .finally(() => {
                stopUpdating();
            });
    };

    let label = room.isSpaceRoom() ? _t("Ban from space") : _t("Ban from room");
    if (isBanned) {
        label = room.isSpaceRoom() ? _t("Unban from space") : _t("Unban from room");
    }

    const classes = classNames("mx_UserInfo_field", {
        mx_UserInfo_destructive: !isBanned,
    });

    return (
        <AccessibleButton kind="link" className={classes} onClick={onBanOrUnban}>
            {label}
        </AccessibleButton>
    );
};

interface IBaseRoomProps extends IBaseProps {
    room: Room;
    powerLevels: IPowerLevelsContent;
    children?: ReactNode;
}

const MuteToggleButton: React.FC<IBaseRoomProps> = ({ member, room, powerLevels, startUpdating, stopUpdating }) => {
    const cli = useContext(MatrixClientContext);

    // Don't show the mute/unmute option if the user is not in the room
    if (member.membership !== "join") return null;

    const muted = isMuted(member, powerLevels);
    const onMuteToggle = async (): Promise<void> => {
        const roomId = member.roomId;
        const target = member.userId;

        // if muting self, warn as it may be irreversible
        if (target === cli.getUserId()) {
            try {
                if (!(await warnSelfDemote(room?.isSpaceRoom()))) return;
            } catch (e) {
                logger.error("Failed to warn about self demotion: ", e);
                return;
            }
        }

        const powerLevelEvent = room.currentState.getStateEvents("m.room.power_levels", "");
        if (!powerLevelEvent) return;

        const powerLevels = powerLevelEvent.getContent();
        const levelToSend =
            (powerLevels.events ? powerLevels.events["m.room.message"] : null) || powerLevels.events_default;
        let level;
        if (muted) {
            // unmute
            level = levelToSend;
        } else {
            // mute
            level = levelToSend - 1;
        }
        level = parseInt(level);

        if (!isNaN(level)) {
            startUpdating();
            cli.setPowerLevel(roomId, target, level, powerLevelEvent)
                .then(
                    () => {
                        // NO-OP; rely on the m.room.member event coming down else we could
                        // get out of sync if we force setState here!
                        logger.log("Mute toggle success");
                    },
                    function (err) {
                        logger.error("Mute error: " + err);
                        Modal.createDialog(ErrorDialog, {
                            title: _t("Error"),
                            description: _t("Failed to mute user"),
                        });
                    },
                )
                .finally(() => {
                    stopUpdating();
                });
        }
    };

    const classes = classNames("mx_UserInfo_field", {
        mx_UserInfo_destructive: !muted,
    });

    const muteLabel = muted ? _t("Unmute") : _t("Mute");
    return (
        <AccessibleButton kind="link" className={classes} onClick={onMuteToggle}>
            {muteLabel}
        </AccessibleButton>
    );
};

export const RoomAdminToolsContainer: React.FC<IBaseRoomProps> = ({
    room,
    children,
    member,
    startUpdating,
    stopUpdating,
    powerLevels,
}) => {
    const cli = useContext(MatrixClientContext);
    let kickButton;
    let banButton;
    let muteButton;
    let redactButton;

    const editPowerLevel =
        (powerLevels.events ? powerLevels.events["m.room.power_levels"] : null) || powerLevels.state_default;

    // if these do not exist in the event then they should default to 50 as per the spec
    const { ban: banPowerLevel = 50, kick: kickPowerLevel = 50, redact: redactPowerLevel = 50 } = powerLevels;

    const me = room.getMember(cli.getUserId() || "");
    if (!me) {
        // we aren't in the room, so return no admin tooling
        return <div />;
    }

    const isMe = me.userId === member.userId;
    const canAffectUser = member.powerLevel < me.powerLevel || isMe;

    if (!isMe && canAffectUser && me.powerLevel >= kickPowerLevel) {
        kickButton = (
            <RoomKickButton room={room} member={member} startUpdating={startUpdating} stopUpdating={stopUpdating} />
        );
    }
    if (me.powerLevel >= redactPowerLevel && !room.isSpaceRoom()) {
        redactButton = (
            <RedactMessagesButton member={member} startUpdating={startUpdating} stopUpdating={stopUpdating} />
        );
    }
    if (!isMe && canAffectUser && me.powerLevel >= banPowerLevel) {
        banButton = (
            <BanToggleButton room={room} member={member} startUpdating={startUpdating} stopUpdating={stopUpdating} />
        );
    }
    if (!isMe && canAffectUser && me.powerLevel >= Number(editPowerLevel) && !room.isSpaceRoom()) {
        muteButton = (
            <MuteToggleButton
                member={member}
                room={room}
                powerLevels={powerLevels}
                startUpdating={startUpdating}
                stopUpdating={stopUpdating}
            />
        );
    }

    if (kickButton || banButton || muteButton || redactButton || children) {
        return (
            <GenericAdminToolsContainer>
                {muteButton}
                {kickButton}
                {banButton}
                {redactButton}
                {children}
            </GenericAdminToolsContainer>
        );
    }

    return <div />;
};

const useIsSynapseAdmin = (cli: MatrixClient): boolean => {
    const [isAdmin, setIsAdmin] = useState(false);
    useEffect(() => {
        cli.isSynapseAdministrator().then(
            (isAdmin) => {
                setIsAdmin(isAdmin);
            },
            () => {
                setIsAdmin(false);
            },
        );
    }, [cli]);
    return isAdmin;
};

const useHomeserverSupportsCrossSigning = (cli: MatrixClient): boolean => {
    return useAsyncMemo<boolean>(
        async () => {
            return cli.doesServerSupportUnstableFeature("org.matrix.e2e_cross_signing");
        },
        [cli],
        false,
    );
};

interface IRoomPermissions {
    modifyLevelMax: number;
    canEdit: boolean;
    canInvite: boolean;
}

function useRoomPermissions(cli: MatrixClient, room: Room, user: RoomMember): IRoomPermissions {
    const [roomPermissions, setRoomPermissions] = useState<IRoomPermissions>({
        // modifyLevelMax is the max PL we can set this user to, typically min(their PL, our PL) && canSetPL
        modifyLevelMax: -1,
        canEdit: false,
        canInvite: false,
    });

    const updateRoomPermissions = useCallback(() => {
        const powerLevels = room?.currentState.getStateEvents(EventType.RoomPowerLevels, "")?.getContent();
        if (!powerLevels) return;

        const me = room.getMember(cli.getUserId() || "");
        if (!me) return;

        const them = user;
        const isMe = me.userId === them.userId;
        const canAffectUser = them.powerLevel < me.powerLevel || isMe;

        let modifyLevelMax = -1;
        if (canAffectUser) {
            const editPowerLevel = powerLevels.events?.[EventType.RoomPowerLevels] ?? powerLevels.state_default ?? 50;
            if (me.powerLevel >= editPowerLevel) {
                modifyLevelMax = me.powerLevel;
            }
        }

        setRoomPermissions({
            canInvite: me.powerLevel >= (powerLevels.invite ?? 0),
            canEdit: modifyLevelMax >= 0,
            modifyLevelMax,
        });
    }, [cli, user, room]);

    useTypedEventEmitter(cli, RoomStateEvent.Update, updateRoomPermissions);
    useEffect(() => {
        updateRoomPermissions();
        return () => {
            setRoomPermissions({
                modifyLevelMax: -1,
                canEdit: false,
                canInvite: false,
            });
        };
    }, [updateRoomPermissions]);

    return roomPermissions;
}

const PowerLevelSection: React.FC<{
    user: RoomMember;
    room: Room;
    roomPermissions: IRoomPermissions;
    powerLevels: IPowerLevelsContent;
}> = ({ user, room, roomPermissions, powerLevels }) => {
    if (roomPermissions.canEdit) {
        return <PowerLevelEditor user={user} room={room} roomPermissions={roomPermissions} />;
    } else {
        const powerLevelUsersDefault = powerLevels.users_default || 0;
        const powerLevel = user.powerLevel;
        const role = textualPowerLevel(powerLevel, powerLevelUsersDefault);
        return (
            <div className="mx_UserInfo_profileField">
                <div className="mx_UserInfo_roleDescription">{role}</div>
            </div>
        );
    }
};

export const PowerLevelEditor: React.FC<{
    user: RoomMember;
    room: Room;
    roomPermissions: IRoomPermissions;
}> = ({ user, room, roomPermissions }) => {
    const cli = useContext(MatrixClientContext);

    const [selectedPowerLevel, setSelectedPowerLevel] = useState(user.powerLevel);
    useEffect(() => {
        setSelectedPowerLevel(user.powerLevel);
    }, [user]);

    const onPowerChange = useCallback(
        async (powerLevel: number) => {
            setSelectedPowerLevel(powerLevel);

            const applyPowerChange = (
                roomId: string,
                target: string,
                powerLevel: number,
                powerLevelEvent: MatrixEvent,
            ): Promise<unknown> => {
                return cli.setPowerLevel(roomId, target, powerLevel, powerLevelEvent).then(
                    function () {
                        // NO-OP; rely on the m.room.member event coming down else we could
                        // get out of sync if we force setState here!
                        logger.log("Power change success");
                    },
                    function (err) {
                        logger.error("Failed to change power level " + err);
                        Modal.createDialog(ErrorDialog, {
                            title: _t("Error"),
                            description: _t("Failed to change power level"),
                        });
                    },
                );
            };

            const roomId = user.roomId;
            const target = user.userId;

            const powerLevelEvent = room.currentState.getStateEvents("m.room.power_levels", "");
            if (!powerLevelEvent) return;

            const myUserId = cli.getUserId();
            const myPower = powerLevelEvent.getContent().users[myUserId || ""];
            if (myPower && parseInt(myPower) <= powerLevel && myUserId !== target) {
                const { finished } = Modal.createDialog(QuestionDialog, {
                    title: _t("Warning!"),
                    description: (
                        <div>
                            {_t(
                                "You will not be able to undo this change as you are promoting the user " +
                                    "to have the same power level as yourself.",
                            )}
                            <br />
                            {_t("Are you sure?")}
                        </div>
                    ),
                    button: _t("Continue"),
                });

                const [confirmed] = await finished;
                if (!confirmed) return;
            } else if (myUserId === target && myPower && parseInt(myPower) > powerLevel) {
                // If we are changing our own PL it can only ever be decreasing, which we cannot reverse.
                try {
                    if (!(await warnSelfDemote(room?.isSpaceRoom()))) return;
                } catch (e) {
                    logger.error("Failed to warn about self demotion: ", e);
                }
            }

            await applyPowerChange(roomId, target, powerLevel, powerLevelEvent);
        },
        [user.roomId, user.userId, cli, room],
    );

    const powerLevelEvent = room.currentState.getStateEvents("m.room.power_levels", "");
    const powerLevelUsersDefault = powerLevelEvent ? powerLevelEvent.getContent().users_default : 0;

    return (
        <div className="mx_UserInfo_profileField">
            <PowerSelector
                label={undefined}
                value={selectedPowerLevel}
                maxValue={roomPermissions.modifyLevelMax}
                usersDefault={powerLevelUsersDefault}
                onChange={onPowerChange}
            />
        </div>
    );
};

export const useDevices = (userId: string): IDevice[] | undefined | null => {
    const cli = useContext(MatrixClientContext);

    // undefined means yet to be loaded, null means failed to load, otherwise list of devices
    const [devices, setDevices] = useState<undefined | null | IDevice[]>(undefined);
    // Download device lists
    useEffect(() => {
        setDevices(undefined);

        let cancelled = false;

        async function downloadDeviceList(): Promise<void> {
            try {
                await cli.downloadKeys([userId], true);
                const devices = cli.getStoredDevicesForUser(userId);

                if (cancelled) {
                    // we got cancelled - presumably a different user now
                    return;
                }

                disambiguateDevices(devices);
                setDevices(devices);
            } catch (err) {
                setDevices(null);
            }
        }
        downloadDeviceList();

        // Handle being unmounted
        return () => {
            cancelled = true;
        };
    }, [cli, userId]);

    // Listen to changes
    useEffect(() => {
        let cancel = false;
        const updateDevices = async (): Promise<void> => {
            const newDevices = cli.getStoredDevicesForUser(userId);
            if (cancel) return;
            setDevices(newDevices);
        };
        const onDevicesUpdated = (users: string[]): void => {
            if (!users.includes(userId)) return;
            updateDevices();
        };
        const onDeviceVerificationChanged = (_userId: string, deviceId: string): void => {
            if (_userId !== userId) return;
            updateDevices();
        };
        const onUserTrustStatusChanged = (_userId: string, trustLevel: UserTrustLevel): void => {
            if (_userId !== userId) return;
            updateDevices();
        };
        cli.on(CryptoEvent.DevicesUpdated, onDevicesUpdated);
        cli.on(CryptoEvent.DeviceVerificationChanged, onDeviceVerificationChanged);
        cli.on(CryptoEvent.UserTrustStatusChanged, onUserTrustStatusChanged);
        // Handle being unmounted
        return () => {
            cancel = true;
            cli.removeListener(CryptoEvent.DevicesUpdated, onDevicesUpdated);
            cli.removeListener(CryptoEvent.DeviceVerificationChanged, onDeviceVerificationChanged);
            cli.removeListener(CryptoEvent.UserTrustStatusChanged, onUserTrustStatusChanged);
        };
    }, [cli, userId]);

    return devices;
};

const BasicUserInfo: React.FC<{
    room: Room;
    member: User | RoomMember;
    devices: IDevice[];
    isRoomEncrypted: boolean;
}> = ({ room, member, devices, isRoomEncrypted }) => {
    const cli = useContext(MatrixClientContext);

    const powerLevels = useRoomPowerLevels(cli, room);
    // Load whether or not we are a Synapse Admin
    const isSynapseAdmin = useIsSynapseAdmin(cli);

    // Check whether the user is ignored
    const [isIgnored, setIsIgnored] = useState(cli.isUserIgnored(member.userId));
    // Recheck if the user or client changes
    useEffect(() => {
        setIsIgnored(cli.isUserIgnored(member.userId));
    }, [cli, member.userId]);
    // Recheck also if we receive new accountData m.ignored_user_list
    const accountDataHandler = useCallback(
        (ev) => {
            if (ev.getType() === "m.ignored_user_list") {
                setIsIgnored(cli.isUserIgnored(member.userId));
            }
        },
        [cli, member.userId],
    );
    useTypedEventEmitter(cli, ClientEvent.AccountData, accountDataHandler);

    // Count of how many operations are currently in progress, if > 0 then show a Spinner
    const [pendingUpdateCount, setPendingUpdateCount] = useState(0);
    const startUpdating = useCallback(() => {
        setPendingUpdateCount(pendingUpdateCount + 1);
    }, [pendingUpdateCount]);
    const stopUpdating = useCallback(() => {
        setPendingUpdateCount(pendingUpdateCount - 1);
    }, [pendingUpdateCount]);

    const roomPermissions = useRoomPermissions(cli, room, member as RoomMember);

    const onSynapseDeactivate = useCallback(async () => {
        const { finished } = Modal.createDialog(QuestionDialog, {
            title: _t("Deactivate user?"),
            description: (
                <div>
                    {_t(
                        "Deactivating this user will log them out and prevent them from logging back in. Additionally, " +
                            "they will leave all the rooms they are in. This action cannot be reversed. Are you sure you " +
                            "want to deactivate this user?",
                    )}
                </div>
            ),
            button: _t("Deactivate user"),
            danger: true,
        });

        const [accepted] = await finished;
        if (!accepted) return;
        try {
            await cli.deactivateSynapseUser(member.userId);
        } catch (err) {
            logger.error("Failed to deactivate user");
            logger.error(err);

            const description = err instanceof Error ? err.message : _t("Operation failed");

            Modal.createDialog(ErrorDialog, {
                title: _t("Failed to deactivate user"),
                description,
            });
        }
    }, [cli, member.userId]);

    let synapseDeactivateButton;
    let spinner;

    // We don't need a perfect check here, just something to pass as "probably not our homeserver". If
    // someone does figure out how to bypass this check the worst that happens is an error.
    // FIXME this should be using cli instead of MatrixClientPeg.matrixClient
    if (isSynapseAdmin && member.userId.endsWith(`:${MatrixClientPeg.getHomeserverName()}`)) {
        synapseDeactivateButton = (
            <AccessibleButton
                kind="link"
                className="mx_UserInfo_field mx_UserInfo_destructive"
                onClick={onSynapseDeactivate}
            >
                {_t("Deactivate user")}
            </AccessibleButton>
        );
    }

    let memberDetails;
    let adminToolsContainer;
    if (room && (member as RoomMember).roomId) {
        // hide the Roles section for DMs as it doesn't make sense there
        if (!DMRoomMap.shared().getUserIdForRoomId((member as RoomMember).roomId)) {
            memberDetails = (
                <div className="mx_UserInfo_container">
                    <h3>
                        {_t(
                            "Role in <RoomName/>",
                            {},
                            {
                                RoomName: () => <b>{room.name}</b>,
                            },
                        )}
                    </h3>
                    <PowerLevelSection
                        powerLevels={powerLevels}
                        user={member as RoomMember}
                        room={room}
                        roomPermissions={roomPermissions}
                    />
                </div>
            );
        }

        adminToolsContainer = (
            <RoomAdminToolsContainer
                powerLevels={powerLevels}
                member={member as RoomMember}
                room={room}
                startUpdating={startUpdating}
                stopUpdating={stopUpdating}
            >
                {synapseDeactivateButton}
            </RoomAdminToolsContainer>
        );
    } else if (synapseDeactivateButton) {
        adminToolsContainer = <GenericAdminToolsContainer>{synapseDeactivateButton}</GenericAdminToolsContainer>;
    }

    if (pendingUpdateCount > 0) {
        spinner = <Spinner />;
    }

    // only display the devices list if our client supports E2E
    const cryptoEnabled = cli.isCryptoEnabled();

    let text;
    if (!isRoomEncrypted) {
        if (!cryptoEnabled) {
            text = _t("This client does not support end-to-end encryption.");
        } else if (room && !room.isSpaceRoom()) {
            text = _t("Messages in this room are not end-to-end encrypted.");
        }
    } else if (!room.isSpaceRoom()) {
        text = _t("Messages in this room are end-to-end encrypted.");
    }

    let verifyButton;
    const homeserverSupportsCrossSigning = useHomeserverSupportsCrossSigning(cli);

    const userTrust = cryptoEnabled && cli.checkUserTrust(member.userId);
    const userVerified = cryptoEnabled && userTrust && userTrust.isCrossSigningVerified();
    const isMe = member.userId === cli.getUserId();
    const canVerify =
        cryptoEnabled && homeserverSupportsCrossSigning && !userVerified && !isMe && devices && devices.length > 0;

    const setUpdating: SetUpdating = (updating) => {
        setPendingUpdateCount((count) => count + (updating ? 1 : -1));
    };
    const hasCrossSigningKeys = useHasCrossSigningKeys(cli, member as User, canVerify, setUpdating);

    const showDeviceListSpinner = devices === undefined;
    if (canVerify) {
        if (hasCrossSigningKeys !== undefined) {
            // Note: mx_UserInfo_verifyButton is for the end-to-end tests
            verifyButton = (
                <div className="mx_UserInfo_container_verifyButton">
                    <AccessibleButton
                        kind="link"
                        className="mx_UserInfo_field mx_UserInfo_verifyButton"
                        onClick={() => {
                            if (hasCrossSigningKeys) {
                                verifyUser(member as User);
                            } else {
                                legacyVerifyUser(member as User);
                            }
                        }}
                    >
                        {_t("Verify")}
                    </AccessibleButton>
                </div>
            );
        } else if (!showDeviceListSpinner) {
            // HACK: only show a spinner if the device section spinner is not shown,
            // to avoid showing a double spinner
            // We should ask for a design that includes all the different loading states here
            verifyButton = <Spinner />;
        }
    }

    let editDevices;
    if (member.userId == cli.getUserId()) {
        editDevices = (
            <div>
                <AccessibleButton
                    kind="link"
                    className="mx_UserInfo_field"
                    onClick={() => {
                        dis.dispatch({
                            action: Action.ViewUserDeviceSettings,
                        });
                    }}
                >
                    {_t("Edit devices")}
                </AccessibleButton>
            </div>
        );
    }

    const securitySection = (
        <div className="mx_UserInfo_container">
            <h3>{_t("Security")}</h3>
            <p>{text}</p>
            {verifyButton}
            {cryptoEnabled && (
                <DevicesSection loading={showDeviceListSpinner} devices={devices} userId={member.userId} />
            )}
            {editDevices}
        </div>
    );

    return (
        <React.Fragment>
            {memberDetails}

            {securitySection}
            <UserOptionsSection
                canInvite={roomPermissions.canInvite}
                isIgnored={isIgnored}
                member={member as RoomMember}
                isSpace={room?.isSpaceRoom()}
            />

            {adminToolsContainer}

            {spinner}
        </React.Fragment>
    );
};

export type Member = User | RoomMember;

export const UserInfoHeader: React.FC<{
    member: Member;
    e2eStatus?: E2EStatus;
    roomId?: string;
}> = ({ member, e2eStatus, roomId }) => {
    const cli = useContext(MatrixClientContext);

    const onMemberAvatarClick = useCallback(() => {
        const avatarUrl = (member as RoomMember).getMxcAvatarUrl
            ? (member as RoomMember).getMxcAvatarUrl()
            : (member as User).avatarUrl;
        if (!avatarUrl) return;

        const httpUrl = mediaFromMxc(avatarUrl).srcHttp;
        const params = {
            src: httpUrl,
            name: (member as RoomMember).name || (member as User).displayName,
        };

        Modal.createDialog(ImageView, params, "mx_Dialog_lightbox", undefined, true);
    }, [member]);

    const avatarUrl = (member as User).avatarUrl;

    const avatarElement = (
        <div className="mx_UserInfo_avatar">
            <div className="mx_UserInfo_avatar_transition">
                <div className="mx_UserInfo_avatar_transition_child">
                    <MemberAvatar
                        key={member.userId} // to instantly blank the avatar when UserInfo changes members
                        member={member as RoomMember}
                        width={2 * 0.3 * UIStore.instance.windowHeight} // 2x@30vh
                        height={2 * 0.3 * UIStore.instance.windowHeight} // 2x@30vh
                        resizeMethod="scale"
                        fallbackUserId={member.userId}
                        onClick={onMemberAvatarClick}
                        urls={avatarUrl ? [avatarUrl] : undefined}
                    />
                </div>
            </div>
        </div>
    );

    let presenceState;
    let presenceLastActiveAgo;
    let presenceCurrentlyActive;
    if (member instanceof RoomMember && member.user) {
        presenceState = member.user.presence;
        presenceLastActiveAgo = member.user.lastActiveAgo;
        presenceCurrentlyActive = member.user.currentlyActive;
    }

    const enablePresenceByHsUrl = SdkConfig.get("enable_presence_by_hs_url");
    let showPresence = true;
    if (enablePresenceByHsUrl && enablePresenceByHsUrl[cli.baseUrl] !== undefined) {
        showPresence = enablePresenceByHsUrl[cli.baseUrl];
    }

    let presenceLabel: JSX.Element | undefined;
    if (showPresence) {
        presenceLabel = (
            <PresenceLabel
                activeAgo={presenceLastActiveAgo}
                currentlyActive={presenceCurrentlyActive}
                presenceState={presenceState}
            />
        );
    }

    const e2eIcon = e2eStatus ? <E2EIcon size={18} status={e2eStatus} isUser={true} /> : null;

    const displayName = (member as RoomMember).rawDisplayName;
    return (
        <React.Fragment>
            {avatarElement}

            <div className="mx_UserInfo_container mx_UserInfo_separator">
                <div className="mx_UserInfo_profile">
                    <div>
                        <h2>
                            {e2eIcon}
                            <span title={displayName} aria-label={displayName} dir="auto">
                                {displayName}
                            </span>
                        </h2>
                    </div>
                    <div className="mx_UserInfo_profile_mxid">
                        {UserIdentifierCustomisations.getDisplayUserIdentifier?.(member.userId, {
                            roomId,
                            withDisplayName: true,
                        })}
                    </div>
                    <div className="mx_UserInfo_profileStatus">{presenceLabel}</div>
                </div>
            </div>
        </React.Fragment>
    );
};

interface IProps {
    user: Member;
    room?: Room;
    phase: RightPanelPhases.RoomMemberInfo | RightPanelPhases.SpaceMemberInfo | RightPanelPhases.EncryptionPanel;
    onClose(): void;
    verificationRequest?: VerificationRequest;
    verificationRequestPromise?: Promise<VerificationRequest>;
}

const UserInfo: React.FC<IProps> = ({ user, room, onClose, phase = RightPanelPhases.RoomMemberInfo, ...props }) => {
    const cli = useContext(MatrixClientContext);

    // fetch latest room member if we have a room, so we don't show historical information, falling back to user
    const member = useMemo(() => (room ? room.getMember(user.userId) || user : user), [room, user]);

    const isRoomEncrypted = useIsEncrypted(cli, room);
    const devices = useDevices(user.userId) ?? [];

    let e2eStatus: E2EStatus | undefined;
    if (isRoomEncrypted && devices) {
        e2eStatus = getE2EStatus(cli, user.userId, devices);
    }

    const classes = ["mx_UserInfo"];

    let cardState: IRightPanelCardState = {};
    // We have no previousPhase for when viewing a UserInfo without a Room at this time
    if (room && phase === RightPanelPhases.EncryptionPanel) {
        cardState = { member };
    } else if (room?.isSpaceRoom()) {
        cardState = { spaceId: room.roomId };
    }

    const onEncryptionPanelClose = (): void => {
        RightPanelStore.instance.popCard();
    };

    let content: JSX.Element | undefined;
    switch (phase) {
        case RightPanelPhases.RoomMemberInfo:
        case RightPanelPhases.SpaceMemberInfo:
            content = (
                <BasicUserInfo
                    room={room as Room}
                    member={member as User}
                    devices={devices}
                    isRoomEncrypted={Boolean(isRoomEncrypted)}
                />
            );
            break;
        case RightPanelPhases.EncryptionPanel:
            classes.push("mx_UserInfo_smallAvatar");
            content = (
                <EncryptionPanel
                    {...(props as React.ComponentProps<typeof EncryptionPanel>)}
                    member={member as User | RoomMember}
                    onClose={onEncryptionPanelClose}
                    isRoomEncrypted={Boolean(isRoomEncrypted)}
                />
            );
            break;
    }

    let closeLabel: string | undefined;
    if (phase === RightPanelPhases.EncryptionPanel) {
        const verificationRequest = (props as React.ComponentProps<typeof EncryptionPanel>).verificationRequest;
        if (verificationRequest && verificationRequest.pending) {
            closeLabel = _t("Cancel");
        }
    }

    let scopeHeader;
    if (room?.isSpaceRoom()) {
        scopeHeader = (
            <div data-testid="space-header" className="mx_RightPanel_scopeHeader">
                <RoomAvatar room={room} height={32} width={32} />
                <RoomName room={room} />
            </div>
        );
    }

    const header = (
        <>
            {scopeHeader}
            <UserInfoHeader member={member} e2eStatus={e2eStatus} roomId={room?.roomId} />
        </>
    );
    return (
        <BaseCard
            className={classes.join(" ")}
            header={header}
            onClose={onClose}
            closeLabel={closeLabel}
            cardState={cardState}
            onBack={(ev: ButtonEvent) => {
                if (RightPanelStore.instance.previousCard.phase === RightPanelPhases.RoomMemberList) {
                    PosthogTrackers.trackInteraction("WebRightPanelRoomUserInfoBackButton", ev);
                }
            }}
        >
            {content}
        </BaseCard>
    );
};

export default UserInfo;<|MERGE_RESOLUTION|>--- conflicted
+++ resolved
@@ -448,14 +448,10 @@
                     const inviter = new MultiInviter(roomId || "");
                     await inviter.invite([member.userId]).then(() => {
                         if (inviter.getCompletionState(member.userId) !== "invited") {
-<<<<<<< HEAD
                             throw new Error(
                                 inviter.getErrorText(member.userId) ||
                                     `User (${member.userId}) did not end up as invited but no error was given from the inviter utility`,
                             );
-=======
-                            throw new Error(inviter.getErrorText(member.userId) ?? undefined);
->>>>>>> d821323e
                         }
                     });
                 } catch (err) {
