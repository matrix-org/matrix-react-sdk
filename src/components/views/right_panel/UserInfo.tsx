/*
Copyright 2015, 2016 OpenMarket Ltd
Copyright 2017, 2018 Vector Creations Ltd
Copyright 2019 Michael Telatynski <7t3chguy@gmail.com>
Copyright 2019, 2020 The Matrix.org Foundation C.I.C.

Licensed under the Apache License, Version 2.0 (the "License");
you may not use this file except in compliance with the License.
You may obtain a copy of the License at

    http://www.apache.org/licenses/LICENSE-2.0

Unless required by applicable law or agreed to in writing, software
distributed under the License is distributed on an "AS IS" BASIS,
WITHOUT WARRANTIES OR CONDITIONS OF ANY KIND, either express or implied.
See the License for the specific language governing permissions and
limitations under the License.
*/

import React, { useCallback, useContext, useEffect, useMemo, useState } from 'react';
import classNames from 'classnames';
import { MatrixClient } from 'matrix-js-sdk/src/client';
import { RoomMember } from 'matrix-js-sdk/src/models/room-member';
import { User } from 'matrix-js-sdk/src/models/user';
import { Room } from 'matrix-js-sdk/src/models/room';
import { MatrixEvent } from 'matrix-js-sdk/src/models/event';
import { VerificationRequest } from "matrix-js-sdk/src/crypto/verification/request/VerificationRequest";

import dis from '../../../dispatcher/dispatcher';
import Modal from '../../../Modal';
import { _t } from '../../../languageHandler';
import createRoom, { findDMForUser, privateShouldBeEncrypted } from '../../../createRoom';
import DMRoomMap from '../../../utils/DMRoomMap';
import AccessibleButton from '../elements/AccessibleButton';
import SdkConfig from '../../../SdkConfig';
import SettingsStore from "../../../settings/SettingsStore";
import RoomViewStore from "../../../stores/RoomViewStore";
import MultiInviter from "../../../utils/MultiInviter";
import GroupStore from "../../../stores/GroupStore";
import { MatrixClientPeg } from "../../../MatrixClientPeg";
import E2EIcon from "../rooms/E2EIcon";
import { useEventEmitter } from "../../../hooks/useEventEmitter";
import { textualPowerLevel } from '../../../Roles';
import MatrixClientContext from "../../../contexts/MatrixClientContext";
import { RightPanelPhases } from "../../../stores/RightPanelStorePhases";
import EncryptionPanel from "./EncryptionPanel";
import { useAsyncMemo } from '../../../hooks/useAsyncMemo';
import { legacyVerifyUser, verifyDevice, verifyUser } from '../../../verification';
import { Action } from "../../../dispatcher/actions";
import { UserTab } from "../dialogs/UserSettingsDialog";
import { useIsEncrypted } from "../../../hooks/useIsEncrypted";
import BaseCard from "./BaseCard";
import { E2EStatus } from "../../../utils/ShieldUtils";
import ImageView from "../elements/ImageView";
import Spinner from "../elements/Spinner";
import PowerSelector from "../elements/PowerSelector";
import MemberAvatar from "../avatars/MemberAvatar";
import PresenceLabel from "../rooms/PresenceLabel";
import BulkRedactDialog from "../dialogs/BulkRedactDialog";
import ShareDialog from "../dialogs/ShareDialog";
import ErrorDialog from "../dialogs/ErrorDialog";
import QuestionDialog from "../dialogs/QuestionDialog";
import ConfirmUserActionDialog from "../dialogs/ConfirmUserActionDialog";
import { EventType } from "matrix-js-sdk/src/@types/event";
import { SetRightPanelPhasePayload } from "../../../dispatcher/payloads/SetRightPanelPhasePayload";
import RoomAvatar from "../avatars/RoomAvatar";
import RoomName from "../elements/RoomName";
import { mediaFromMxc } from "../../../customisations/Media";
import UIStore from "../../../stores/UIStore";
import { ComposerInsertPayload } from "../../../dispatcher/payloads/ComposerInsertPayload";

export interface IDevice {
    deviceId: string;
    ambiguous?: boolean;
    getDisplayName(): string;
}

const disambiguateDevices = (devices: IDevice[]) => {
    const names = Object.create(null);
    for (let i = 0; i < devices.length; i++) {
        const name = devices[i].getDisplayName();
        const indexList = names[name] || [];
        indexList.push(i);
        names[name] = indexList;
    }
    for (const name in names) {
        if (names[name].length > 1) {
            names[name].forEach((j)=>{
                devices[j].ambiguous = true;
            });
        }
    }
};

export const getE2EStatus = (cli: MatrixClient, userId: string, devices: IDevice[]): E2EStatus => {
    const isMe = userId === cli.getUserId();
    const userTrust = cli.checkUserTrust(userId);
    if (!userTrust.isCrossSigningVerified()) {
        return userTrust.wasCrossSigningVerified() ? E2EStatus.Warning : E2EStatus.Normal;
    }

    const anyDeviceUnverified = devices.some(device => {
        const { deviceId } = device;
        // For your own devices, we use the stricter check of cross-signing
        // verification to encourage everyone to trust their own devices via
        // cross-signing so that other users can then safely trust you.
        // For other people's devices, the more general verified check that
        // includes locally verified devices can be used.
        const deviceTrust = cli.checkDeviceTrust(userId, deviceId);
        return isMe ? !deviceTrust.isCrossSigningVerified() : !deviceTrust.isVerified();
    });
    return anyDeviceUnverified ? E2EStatus.Warning : E2EStatus.Verified;
};

async function openDMForUser(matrixClient: MatrixClient, userId: string) {
    const lastActiveRoom = findDMForUser(matrixClient, userId);

    if (lastActiveRoom) {
        dis.dispatch({
            action: 'view_room',
            room_id: lastActiveRoom.roomId,
        });
        return;
    }

    const createRoomOptions = {
        dmUserId: userId,
        encryption: undefined,
    };

    if (privateShouldBeEncrypted()) {
        // Check whether all users have uploaded device keys before.
        // If so, enable encryption in the new room.
        const usersToDevicesMap = await matrixClient.downloadKeys([userId]);
        const allHaveDeviceKeys = Object.values(usersToDevicesMap).every(devices => {
            // `devices` is an object of the form { deviceId: deviceInfo, ... }.
            return Object.keys(devices).length > 0;
        });
        if (allHaveDeviceKeys) {
            createRoomOptions.encryption = true;
        }
    }

    return createRoom(createRoomOptions);
}

type SetUpdating = (updating: boolean) => void;

function useHasCrossSigningKeys(cli: MatrixClient, member: User, canVerify: boolean, setUpdating: SetUpdating) {
    return useAsyncMemo(async () => {
        if (!canVerify) {
            return undefined;
        }
        setUpdating(true);
        try {
            await cli.downloadKeys([member.userId]);
            const xsi = cli.getStoredCrossSigningForUser(member.userId);
            const key = xsi && xsi.getId();
            return !!key;
        } finally {
            setUpdating(false);
        }
    }, [cli, member, canVerify], undefined);
}

function DeviceItem({ userId, device }: {userId: string, device: IDevice}) {
    const cli = useContext(MatrixClientContext);
    const isMe = userId === cli.getUserId();
    const deviceTrust = cli.checkDeviceTrust(userId, device.deviceId);
    const userTrust = cli.checkUserTrust(userId);
    // For your own devices, we use the stricter check of cross-signing
    // verification to encourage everyone to trust their own devices via
    // cross-signing so that other users can then safely trust you.
    // For other people's devices, the more general verified check that
    // includes locally verified devices can be used.
    const isVerified = isMe ? deviceTrust.isCrossSigningVerified() : deviceTrust.isVerified();

    const classes = classNames("mx_UserInfo_device", {
        mx_UserInfo_device_verified: isVerified,
        mx_UserInfo_device_unverified: !isVerified,
    });
    const iconClasses = classNames("mx_E2EIcon", {
        mx_E2EIcon_normal: !userTrust.isVerified(),
        mx_E2EIcon_verified: isVerified,
        mx_E2EIcon_warning: userTrust.isVerified() && !isVerified,
    });

    const onDeviceClick = () => {
        verifyDevice(cli.getUser(userId), device);
    };

    let deviceName;
    if (!device.getDisplayName()?.trim()) {
        deviceName = device.deviceId;
    } else {
        deviceName = device.ambiguous ?
            device.getDisplayName() + " (" + device.deviceId + ")" :
            device.getDisplayName();
    }

    let trustedLabel = null;
    if (userTrust.isVerified()) trustedLabel = isVerified ? _t("Trusted") : _t("Not trusted");

    if (isVerified) {
        return (
            <div className={classes} title={device.deviceId} >
                <div className={iconClasses} />
                <div className="mx_UserInfo_device_name">{deviceName}</div>
                <div className="mx_UserInfo_device_trusted">{trustedLabel}</div>
            </div>
        );
    } else {
        return (
            <AccessibleButton
                className={classes}
                title={device.deviceId}
                onClick={onDeviceClick}
            >
                <div className={iconClasses} />
                <div className="mx_UserInfo_device_name">{deviceName}</div>
                <div className="mx_UserInfo_device_trusted">{trustedLabel}</div>
            </AccessibleButton>
        );
    }
}

function DevicesSection({ devices, userId, loading }: {devices: IDevice[], userId: string, loading: boolean}) {
    const cli = useContext(MatrixClientContext);
    const userTrust = cli.checkUserTrust(userId);

    const [isExpanded, setExpanded] = useState(false);

    if (loading) {
        // still loading
        return <Spinner />;
    }
    if (devices === null) {
        return <>{_t("Unable to load session list")}</>;
    }
    const isMe = userId === cli.getUserId();
    const deviceTrusts = devices.map(d => cli.checkDeviceTrust(userId, d.deviceId));

    let expandSectionDevices = [];
    const unverifiedDevices = [];

    let expandCountCaption;
    let expandHideCaption;
    let expandIconClasses = "mx_E2EIcon";

    if (userTrust.isVerified()) {
        for (let i = 0; i < devices.length; ++i) {
            const device = devices[i];
            const deviceTrust = deviceTrusts[i];
            // For your own devices, we use the stricter check of cross-signing
            // verification to encourage everyone to trust their own devices via
            // cross-signing so that other users can then safely trust you.
            // For other people's devices, the more general verified check that
            // includes locally verified devices can be used.
            const isVerified = isMe ? deviceTrust.isCrossSigningVerified() : deviceTrust.isVerified();

            if (isVerified) {
                expandSectionDevices.push(device);
            } else {
                unverifiedDevices.push(device);
            }
        }
        expandCountCaption = _t("%(count)s verified sessions", { count: expandSectionDevices.length });
        expandHideCaption = _t("Hide verified sessions");
        expandIconClasses += " mx_E2EIcon_verified";
    } else {
        expandSectionDevices = devices;
        expandCountCaption = _t("%(count)s sessions", { count: devices.length });
        expandHideCaption = _t("Hide sessions");
        expandIconClasses += " mx_E2EIcon_normal";
    }

    let expandButton;
    if (expandSectionDevices.length) {
        if (isExpanded) {
            expandButton = (<AccessibleButton className="mx_UserInfo_expand mx_linkButton"
                onClick={() => setExpanded(false)}
            >
                <div>{expandHideCaption}</div>
            </AccessibleButton>);
        } else {
            expandButton = (<AccessibleButton className="mx_UserInfo_expand mx_linkButton"
                onClick={() => setExpanded(true)}
            >
                <div className={expandIconClasses} />
                <div>{expandCountCaption}</div>
            </AccessibleButton>);
        }
    }

    let deviceList = unverifiedDevices.map((device, i) => {
        return (<DeviceItem key={i} userId={userId} device={device} />);
    });
    if (isExpanded) {
        const keyStart = unverifiedDevices.length;
        deviceList = deviceList.concat(expandSectionDevices.map((device, i) => {
            return (<DeviceItem key={i + keyStart} userId={userId} device={device} />);
        }));
    }

    return (
        <div className="mx_UserInfo_devices">
            <div>{deviceList}</div>
            <div>{expandButton}</div>
        </div>
    );
}

const UserOptionsSection: React.FC<{
    member: RoomMember;
    isIgnored: boolean;
    canInvite: boolean;
    isSpace?: boolean;
}> = ({ member, isIgnored, canInvite, isSpace }) => {
    const cli = useContext(MatrixClientContext);

    let ignoreButton = null;
    let insertPillButton = null;
    let inviteUserButton = null;
    let readReceiptButton = null;

    const isMe = member.userId === cli.getUserId();

    const onShareUserClick = () => {
        Modal.createTrackedDialog('share room member dialog', '', ShareDialog, {
            target: member,
        });
    };

    // Only allow the user to ignore the user if its not ourselves
    // same goes for jumping to read receipt
    if (!isMe) {
        const onIgnoreToggle = () => {
            const ignoredUsers = cli.getIgnoredUsers();
            if (isIgnored) {
                const index = ignoredUsers.indexOf(member.userId);
                if (index !== -1) ignoredUsers.splice(index, 1);
            } else {
                ignoredUsers.push(member.userId);
            }

            cli.setIgnoredUsers(ignoredUsers);
        };

        ignoreButton = (
            <AccessibleButton
                onClick={onIgnoreToggle}
                className={classNames("mx_UserInfo_field", { mx_UserInfo_destructive: !isIgnored })}
            >
                { isIgnored ? _t("Unignore") : _t("Ignore") }
            </AccessibleButton>
        );

        if (member.roomId && !isSpace) {
            const onReadReceiptButton = function() {
                const room = cli.getRoom(member.roomId);
                dis.dispatch({
                    action: 'view_room',
                    highlighted: true,
                    event_id: room.getEventReadUpTo(member.userId),
                    room_id: member.roomId,
                });
            };

            const onInsertPillButton = function() {
                dis.dispatch<ComposerInsertPayload>({
                    action: Action.ComposerInsert,
                    userId: member.userId,
                });
            };

            const room = cli.getRoom(member.roomId);
            if (room?.getEventReadUpTo(member.userId)) {
                readReceiptButton = (
                    <AccessibleButton onClick={onReadReceiptButton} className="mx_UserInfo_field">
                        { _t('Jump to read receipt') }
                    </AccessibleButton>
                );
            }

            insertPillButton = (
                <AccessibleButton onClick={onInsertPillButton} className={"mx_UserInfo_field"}>
                    { _t('Mention') }
                </AccessibleButton>
            );
        }

        if (canInvite && (!member || !member.membership || member.membership === 'leave')) {
            const roomId = member && member.roomId ? member.roomId : RoomViewStore.getRoomId();
            const onInviteUserButton = async () => {
                try {
                    // We use a MultiInviter to re-use the invite logic, even though
                    // we're only inviting one user.
                    const inviter = new MultiInviter(roomId);
                    await inviter.invite([member.userId]).then(() => {
                        if (inviter.getCompletionState(member.userId) !== "invited") {
                            throw new Error(inviter.getErrorText(member.userId));
                        }
                    });
                } catch (err) {
                    Modal.createTrackedDialog('Failed to invite', '', ErrorDialog, {
                        title: _t('Failed to invite'),
                        description: ((err && err.message) ? err.message : _t("Operation failed")),
                    });
                }
            };

            inviteUserButton = (
                <AccessibleButton onClick={onInviteUserButton} className="mx_UserInfo_field">
                    { _t('Invite') }
                </AccessibleButton>
            );
        }
    }

    const shareUserButton = (
        <AccessibleButton onClick={onShareUserClick} className="mx_UserInfo_field">
            { _t('Share Link to User') }
        </AccessibleButton>
    );

    let directMessageButton;
    if (!isMe) {
        directMessageButton = (
            <AccessibleButton onClick={() => openDMForUser(cli, member.userId)} className="mx_UserInfo_field">
                { _t('Direct message') }
            </AccessibleButton>
        );
    }

    return (
        <div className="mx_UserInfo_container">
            <h3>{ _t("Options") }</h3>
            <div>
                { directMessageButton }
                { readReceiptButton }
                { shareUserButton }
                { insertPillButton }
                { inviteUserButton }
                { ignoreButton }
            </div>
        </div>
    );
};

const warnSelfDemote = async (isSpace: boolean) => {
    const { finished } = Modal.createTrackedDialog('Demoting Self', '', QuestionDialog, {
        title: _t("Demote yourself?"),
        description:
            <div>
                { isSpace
                    ? _t("You will not be able to undo this change as you are demoting yourself, " +
                        "if you are the last privileged user in the space it will be impossible " +
                        "to regain privileges.")
                    : _t("You will not be able to undo this change as you are demoting yourself, " +
                        "if you are the last privileged user in the room it will be impossible " +
                        "to regain privileges.") }
            </div>,
        button: _t("Demote"),
    });

    const [confirmed] = await finished;
    return confirmed;
};

const GenericAdminToolsContainer: React.FC<{}> = ({ children }) => {
    return (
        <div className="mx_UserInfo_container">
            <h3>{ _t("Admin Tools") }</h3>
            <div className="mx_UserInfo_buttons">
                { children }
            </div>
        </div>
    );
};

interface IPowerLevelsContent {
    events?: Record<string, number>;
    // eslint-disable-next-line camelcase
    users_default?: number;
    // eslint-disable-next-line camelcase
    events_default?: number;
    // eslint-disable-next-line camelcase
    state_default?: number;
    ban?: number;
    kick?: number;
    redact?: number;
}

const isMuted = (member: RoomMember, powerLevelContent: IPowerLevelsContent) => {
    if (!powerLevelContent || !member) return false;

    const levelToSend = (
        (powerLevelContent.events ? powerLevelContent.events["m.room.message"] : null) ||
        powerLevelContent.events_default
    );
    return member.powerLevel < levelToSend;
};

const getPowerLevels = room => room?.currentState?.getStateEvents(EventType.RoomPowerLevels, "")?.getContent() || {};

export const useRoomPowerLevels = (cli: MatrixClient, room: Room) => {
    const [powerLevels, setPowerLevels] = useState<IPowerLevelsContent>(getPowerLevels(room));

    const update = useCallback((ev?: MatrixEvent) => {
        if (!room) return;
        if (ev && ev.getType() !== EventType.RoomPowerLevels) return;
        setPowerLevels(getPowerLevels(room));
    }, [room]);

    useEventEmitter(cli, "RoomState.events", update);
    useEffect(() => {
        update();
        return () => {
            setPowerLevels({});
        };
    }, [update]);
    return powerLevels;
};

interface IBaseProps {
    member: RoomMember;
    startUpdating(): void;
    stopUpdating(): void;
}

const RoomKickButton: React.FC<IBaseProps> = ({ member, startUpdating, stopUpdating }) => {
    const cli = useContext(MatrixClientContext);

    // check if user can be kicked/disinvited
    if (member.membership !== "invite" && member.membership !== "join") return null;

    const onKick = async () => {
        const { finished } = Modal.createTrackedDialog(
            'Confirm User Action Dialog',
            'onKick',
            ConfirmUserActionDialog,
            {
                member,
                action: member.membership === "invite" ? _t("Disinvite") : _t("Kick"),
                title: member.membership === "invite" ? _t("Disinvite this user?") : _t("Kick this user?"),
                askReason: member.membership === "join",
                danger: true,
            },
        );

        const [proceed, reason] = await finished;
        if (!proceed) return;

        startUpdating();
        cli.kick(member.roomId, member.userId, reason || undefined).then(() => {
            // NO-OP; rely on the m.room.member event coming down else we could
            // get out of sync if we force setState here!
            console.log("Kick success");
        }, function(err) {
            console.error("Kick error: " + err);
            Modal.createTrackedDialog('Failed to kick', '', ErrorDialog, {
                title: _t("Failed to kick"),
                description: ((err && err.message) ? err.message : "Operation failed"),
            });
        }).finally(() => {
            stopUpdating();
        });
    };

    const kickLabel = member.membership === "invite" ? _t("Disinvite") : _t("Kick");
    return <AccessibleButton className="mx_UserInfo_field mx_UserInfo_destructive" onClick={onKick}>
        { kickLabel }
    </AccessibleButton>;
};

const RedactMessagesButton: React.FC<IBaseProps> = ({ member }) => {
    const cli = useContext(MatrixClientContext);

<<<<<<< HEAD
    const onRedactAllMessages = () => {
        const room = cli.getRoom(member.roomId);
        if (!room) return;
=======
    const onRedactAllMessages = async () => {
        const { roomId, userId } = member;
        const room = cli.getRoom(roomId);
        if (!room) {
            return;
        }
        let timeline = room.getLiveTimeline();
        let eventsToRedact = [];
        while (timeline) {
            eventsToRedact = timeline.getEvents().reduce((events, event) => {
                if (event.getSender() === userId && !event.isRedacted() && !event.isRedaction() &&
                    event.getType() !== EventType.RoomCreate &&
                    // Don't redact ACLs because that'll obliterate the room
                    // See https://github.com/matrix-org/synapse/issues/4042 for details.
                    event.getType() !== EventType.RoomServerAcl
                ) {
                    return events.concat(event);
                } else {
                    return events;
                }
            }, eventsToRedact);
            timeline = timeline.getNeighbouringTimeline(EventTimeline.BACKWARDS);
        }

        const count = eventsToRedact.length;
        const user = member.name;

        if (count === 0) {
            Modal.createTrackedDialog('No user messages found to remove', '', InfoDialog, {
                title: _t("No recent messages by %(user)s found", { user }),
                description:
                    <div>
                        <p>{ _t("Try scrolling up in the timeline to see if there are any earlier ones.") }</p>
                    </div>,
            });
        } else {
            const { finished } = Modal.createTrackedDialog('Remove recent messages by user', '', QuestionDialog, {
                title: _t("Remove recent messages by %(user)s", { user }),
                description:
                    <div>
                        <p>{ _t("You are about to remove %(count)s messages by %(user)s. " +
                            "This cannot be undone. Do you wish to continue?", { count, user }) }</p>
                        <p>{ _t("For a large amount of messages, this might take some time. " +
                            "Please don't refresh your client in the meantime.") }</p>
                    </div>,
                button: _t("Remove %(count)s messages", { count }),
            });

            const [confirmed] = await finished;
            if (!confirmed) {
                return;
            }

            // Submitting a large number of redactions freezes the UI,
            // so first yield to allow to rerender after closing the dialog.
            await Promise.resolve();
>>>>>>> 829169ec

        Modal.createTrackedDialog("Bulk Redact Dialog", "", BulkRedactDialog, {
            matrixClient: cli,
            room, member,
        });
    };

    return <AccessibleButton className="mx_UserInfo_field mx_UserInfo_destructive" onClick={onRedactAllMessages}>
        { _t("Remove recent messages") }
    </AccessibleButton>;
};

const BanToggleButton: React.FC<IBaseProps> = ({ member, startUpdating, stopUpdating }) => {
    const cli = useContext(MatrixClientContext);

    const onBanOrUnban = async () => {
        const { finished } = Modal.createTrackedDialog(
            'Confirm User Action Dialog',
            'onBanOrUnban',
            ConfirmUserActionDialog,
            {
                member,
                action: member.membership === 'ban' ? _t("Unban") : _t("Ban"),
                title: member.membership === 'ban' ? _t("Unban this user?") : _t("Ban this user?"),
                askReason: member.membership !== 'ban',
                danger: member.membership !== 'ban',
            },
        );

        const [proceed, reason] = await finished;
        if (!proceed) return;

        startUpdating();
        let promise;
        if (member.membership === 'ban') {
            promise = cli.unban(member.roomId, member.userId);
        } else {
            promise = cli.ban(member.roomId, member.userId, reason || undefined);
        }
        promise.then(() => {
            // NO-OP; rely on the m.room.member event coming down else we could
            // get out of sync if we force setState here!
            console.log("Ban success");
        }, function(err) {
            console.error("Ban error: " + err);
            Modal.createTrackedDialog('Failed to ban user', '', ErrorDialog, {
                title: _t("Error"),
                description: _t("Failed to ban user"),
            });
        }).finally(() => {
            stopUpdating();
        });
    };

    let label = _t("Ban");
    if (member.membership === 'ban') {
        label = _t("Unban");
    }

    const classes = classNames("mx_UserInfo_field", {
        mx_UserInfo_destructive: member.membership !== 'ban',
    });

    return <AccessibleButton className={classes} onClick={onBanOrUnban}>
        { label }
    </AccessibleButton>;
};

interface IBaseRoomProps extends IBaseProps {
    room: Room;
    powerLevels: IPowerLevelsContent;
}

const MuteToggleButton: React.FC<IBaseRoomProps> = ({ member, room, powerLevels, startUpdating, stopUpdating }) => {
    const cli = useContext(MatrixClientContext);

    // Don't show the mute/unmute option if the user is not in the room
    if (member.membership !== "join") return null;

    const muted = isMuted(member, powerLevels);
    const onMuteToggle = async () => {
        const roomId = member.roomId;
        const target = member.userId;

        // if muting self, warn as it may be irreversible
        if (target === cli.getUserId()) {
            try {
                if (!(await warnSelfDemote(SettingsStore.getValue("feature_spaces") && room?.isSpaceRoom()))) return;
            } catch (e) {
                console.error("Failed to warn about self demotion: ", e);
                return;
            }
        }

        const powerLevelEvent = room.currentState.getStateEvents("m.room.power_levels", "");
        if (!powerLevelEvent) return;

        const powerLevels = powerLevelEvent.getContent();
        const levelToSend = (
            (powerLevels.events ? powerLevels.events["m.room.message"] : null) ||
            powerLevels.events_default
        );
        let level;
        if (muted) { // unmute
            level = levelToSend;
        } else { // mute
            level = levelToSend - 1;
        }
        level = parseInt(level);

        if (!isNaN(level)) {
            startUpdating();
            cli.setPowerLevel(roomId, target, level, powerLevelEvent).then(() => {
                // NO-OP; rely on the m.room.member event coming down else we could
                // get out of sync if we force setState here!
                console.log("Mute toggle success");
            }, function(err) {
                console.error("Mute error: " + err);
                Modal.createTrackedDialog('Failed to mute user', '', ErrorDialog, {
                    title: _t("Error"),
                    description: _t("Failed to mute user"),
                });
            }).finally(() => {
                stopUpdating();
            });
        }
    };

    const classes = classNames("mx_UserInfo_field", {
        mx_UserInfo_destructive: !muted,
    });

    const muteLabel = muted ? _t("Unmute") : _t("Mute");
    return <AccessibleButton className={classes} onClick={onMuteToggle}>
        { muteLabel }
    </AccessibleButton>;
};

const RoomAdminToolsContainer: React.FC<IBaseRoomProps> = ({
    room,
    children,
    member,
    startUpdating,
    stopUpdating,
    powerLevels,
}) => {
    const cli = useContext(MatrixClientContext);
    let kickButton;
    let banButton;
    let muteButton;
    let redactButton;

    const editPowerLevel = (
        (powerLevels.events ? powerLevels.events["m.room.power_levels"] : null) ||
        powerLevels.state_default
    );

    // if these do not exist in the event then they should default to 50 as per the spec
    const {
        ban: banPowerLevel = 50,
        kick: kickPowerLevel = 50,
        redact: redactPowerLevel = 50,
    } = powerLevels;

    const me = room.getMember(cli.getUserId());
    if (!me) {
        // we aren't in the room, so return no admin tooling
        return <div />;
    }

    const isMe = me.userId === member.userId;
    const canAffectUser = member.powerLevel < me.powerLevel || isMe;

    if (canAffectUser && me.powerLevel >= kickPowerLevel) {
        kickButton = <RoomKickButton member={member} startUpdating={startUpdating} stopUpdating={stopUpdating} />;
    }
    if (me.powerLevel >= redactPowerLevel && (!SettingsStore.getValue("feature_spaces") || !room.isSpaceRoom())) {
        redactButton = (
            <RedactMessagesButton member={member} startUpdating={startUpdating} stopUpdating={stopUpdating} />
        );
    }
    if (canAffectUser && me.powerLevel >= banPowerLevel) {
        banButton = <BanToggleButton member={member} startUpdating={startUpdating} stopUpdating={stopUpdating} />;
    }
    if (canAffectUser && me.powerLevel >= editPowerLevel) {
        muteButton = (
            <MuteToggleButton
                member={member}
                room={room}
                powerLevels={powerLevels}
                startUpdating={startUpdating}
                stopUpdating={stopUpdating}
            />
        );
    }

    if (kickButton || banButton || muteButton || redactButton || children) {
        return <GenericAdminToolsContainer>
            { muteButton }
            { kickButton }
            { banButton }
            { redactButton }
            { children }
        </GenericAdminToolsContainer>;
    }

    return <div />;
};

interface GroupMember {
    userId: string;
    displayname?: string; // XXX: GroupMember objects are inconsistent :((
    avatarUrl?: string;
}

const GroupAdminToolsSection: React.FC<{
    groupId: string;
    groupMember: GroupMember;
    startUpdating(): void;
    stopUpdating(): void;
}> = ({ children, groupId, groupMember, startUpdating, stopUpdating }) => {
    const cli = useContext(MatrixClientContext);

    const [isPrivileged, setIsPrivileged] = useState(false);
    const [isInvited, setIsInvited] = useState(false);

    // Listen to group store changes
    useEffect(() => {
        let unmounted = false;

        const onGroupStoreUpdated = () => {
            if (unmounted) return;
            setIsPrivileged(GroupStore.isUserPrivileged(groupId));
            setIsInvited(GroupStore.getGroupInvitedMembers(groupId).some(
                (m) => m.userId === groupMember.userId,
            ));
        };

        GroupStore.registerListener(groupId, onGroupStoreUpdated);
        onGroupStoreUpdated();
        // Handle unmount
        return () => {
            unmounted = true;
            GroupStore.unregisterListener(onGroupStoreUpdated);
        };
    }, [groupId, groupMember.userId]);

    if (isPrivileged) {
        const onKick = async () => {
            const { finished } = Modal.createDialog(ConfirmUserActionDialog, {
                matrixClient: cli,
                groupMember,
                action: isInvited ? _t('Disinvite') : _t('Remove from community'),
                title: isInvited ? _t('Disinvite this user from community?')
                    : _t('Remove this user from community?'),
                danger: true,
            });

            const [proceed] = await finished;
            if (!proceed) return;

            startUpdating();
            cli.removeUserFromGroup(groupId, groupMember.userId).then(() => {
                // return to the user list
                dis.dispatch({
                    action: Action.ViewUser,
                    member: null,
                });
            }).catch((e) => {
                Modal.createTrackedDialog('Failed to remove user from group', '', ErrorDialog, {
                    title: _t('Error'),
                    description: isInvited ?
                        _t('Failed to withdraw invitation') :
                        _t('Failed to remove user from community'),
                });
                console.log(e);
            }).finally(() => {
                stopUpdating();
            });
        };

        const kickButton = (
            <AccessibleButton className="mx_UserInfo_field mx_UserInfo_destructive" onClick={onKick}>
                { isInvited ? _t('Disinvite') : _t('Remove from community') }
            </AccessibleButton>
        );

        // No make/revoke admin API yet
        /*const opLabel = this.state.isTargetMod ? _t("Revoke Moderator") : _t("Make Moderator");
        giveModButton = <AccessibleButton className="mx_UserInfo_field" onClick={this.onModToggle}>
            {giveOpLabel}
        </AccessibleButton>;*/

        return <GenericAdminToolsContainer>
            { kickButton }
            { children }
        </GenericAdminToolsContainer>;
    }

    return <div />;
};

const useIsSynapseAdmin = (cli: MatrixClient) => {
    const [isAdmin, setIsAdmin] = useState(false);
    useEffect(() => {
        cli.isSynapseAdministrator().then((isAdmin) => {
            setIsAdmin(isAdmin);
        }, () => {
            setIsAdmin(false);
        });
    }, [cli]);
    return isAdmin;
};

const useHomeserverSupportsCrossSigning = (cli: MatrixClient) => {
    return useAsyncMemo<boolean>(async () => {
        return cli.doesServerSupportUnstableFeature("org.matrix.e2e_cross_signing");
    }, [cli], false);
};

interface IRoomPermissions {
    modifyLevelMax: number;
    canEdit: boolean;
    canInvite: boolean;
}

function useRoomPermissions(cli: MatrixClient, room: Room, user: RoomMember): IRoomPermissions {
    const [roomPermissions, setRoomPermissions] = useState<IRoomPermissions>({
        // modifyLevelMax is the max PL we can set this user to, typically min(their PL, our PL) && canSetPL
        modifyLevelMax: -1,
        canEdit: false,
        canInvite: false,
    });
    const updateRoomPermissions = useCallback(() => {
        if (!room) {
            return;
        }

        const powerLevelEvent = room.currentState.getStateEvents("m.room.power_levels", "");
        if (!powerLevelEvent) return;
        const powerLevels = powerLevelEvent.getContent();
        if (!powerLevels) return;

        const me = room.getMember(cli.getUserId());
        if (!me) return;

        const them = user;
        const isMe = me.userId === them.userId;
        const canAffectUser = them.powerLevel < me.powerLevel || isMe;

        let modifyLevelMax = -1;
        if (canAffectUser) {
            const editPowerLevel = (
                (powerLevels.events ? powerLevels.events["m.room.power_levels"] : null) ||
                powerLevels.state_default
            );
            if (me.powerLevel >= editPowerLevel && (isMe || me.powerLevel > them.powerLevel)) {
                modifyLevelMax = me.powerLevel;
            }
        }

        setRoomPermissions({
            canInvite: me.powerLevel >= powerLevels.invite,
            canEdit: modifyLevelMax >= 0,
            modifyLevelMax,
        });
    }, [cli, user, room]);
    useEventEmitter(cli, "RoomState.members", updateRoomPermissions);
    useEffect(() => {
        updateRoomPermissions();
        return () => {
            setRoomPermissions({
                modifyLevelMax: -1,
                canEdit: false,
                canInvite: false,
            });
        };
    }, [updateRoomPermissions]);

    return roomPermissions;
}

const PowerLevelSection: React.FC<{
    user: RoomMember;
    room: Room;
    roomPermissions: IRoomPermissions;
    powerLevels: IPowerLevelsContent;
}> = ({ user, room, roomPermissions, powerLevels }) => {
    if (roomPermissions.canEdit) {
        return (<PowerLevelEditor user={user} room={room} roomPermissions={roomPermissions} />);
    } else {
        const powerLevelUsersDefault = powerLevels.users_default || 0;
        const powerLevel = user.powerLevel;
        const role = textualPowerLevel(powerLevel, powerLevelUsersDefault);
        return (
            <div className="mx_UserInfo_profileField">
                <div className="mx_UserInfo_roleDescription">{role}</div>
            </div>
        );
    }
};

const PowerLevelEditor: React.FC<{
    user: RoomMember;
    room: Room;
    roomPermissions: IRoomPermissions;
}> = ({ user, room, roomPermissions }) => {
    const cli = useContext(MatrixClientContext);

    const [selectedPowerLevel, setSelectedPowerLevel] = useState(user.powerLevel);
    const onPowerChange = useCallback(async (powerLevelStr: string) => {
        const powerLevel = parseInt(powerLevelStr, 10);
        setSelectedPowerLevel(powerLevel);

        const applyPowerChange = (roomId, target, powerLevel, powerLevelEvent) => {
            return cli.setPowerLevel(roomId, target, parseInt(powerLevel), powerLevelEvent).then(
                function() {
                    // NO-OP; rely on the m.room.member event coming down else we could
                    // get out of sync if we force setState here!
                    console.log("Power change success");
                }, function(err) {
                    console.error("Failed to change power level " + err);
                    Modal.createTrackedDialog('Failed to change power level', '', ErrorDialog, {
                        title: _t("Error"),
                        description: _t("Failed to change power level"),
                    });
                },
            );
        };

        const roomId = user.roomId;
        const target = user.userId;

        const powerLevelEvent = room.currentState.getStateEvents("m.room.power_levels", "");
        if (!powerLevelEvent) return;

        const myUserId = cli.getUserId();
        const myPower = powerLevelEvent.getContent().users[myUserId];
        if (myPower && parseInt(myPower) === powerLevel) {
            const { finished } = Modal.createTrackedDialog('Promote to PL100 Warning', '', QuestionDialog, {
                title: _t("Warning!"),
                description:
                    <div>
                        { _t("You will not be able to undo this change as you are promoting the user " +
                            "to have the same power level as yourself.") }<br />
                        { _t("Are you sure?") }
                    </div>,
                button: _t("Continue"),
            });

            const [confirmed] = await finished;
            if (!confirmed) return;
        } else if (myUserId === target) {
            // If we are changing our own PL it can only ever be decreasing, which we cannot reverse.
            try {
                if (!(await warnSelfDemote(SettingsStore.getValue("feature_spaces") && room?.isSpaceRoom()))) return;
            } catch (e) {
                console.error("Failed to warn about self demotion: ", e);
            }
        }

        await applyPowerChange(roomId, target, powerLevel, powerLevelEvent);
    }, [user.roomId, user.userId, cli, room]);

    const powerLevelEvent = room.currentState.getStateEvents("m.room.power_levels", "");
    const powerLevelUsersDefault = powerLevelEvent ? powerLevelEvent.getContent().users_default : 0;

    return (
        <div className="mx_UserInfo_profileField">
            <PowerSelector
                label={null}
                value={selectedPowerLevel}
                maxValue={roomPermissions.modifyLevelMax}
                usersDefault={powerLevelUsersDefault}
                onChange={onPowerChange}
            />
        </div>
    );
};

export const useDevices = (userId: string) => {
    const cli = useContext(MatrixClientContext);

    // undefined means yet to be loaded, null means failed to load, otherwise list of devices
    const [devices, setDevices] = useState(undefined);
    // Download device lists
    useEffect(() => {
        setDevices(undefined);

        let cancelled = false;

        async function downloadDeviceList() {
            try {
                await cli.downloadKeys([userId], true);
                const devices = cli.getStoredDevicesForUser(userId);

                if (cancelled) {
                    // we got cancelled - presumably a different user now
                    return;
                }

                disambiguateDevices(devices);
                setDevices(devices);
            } catch (err) {
                setDevices(null);
            }
        }
        downloadDeviceList();

        // Handle being unmounted
        return () => {
            cancelled = true;
        };
    }, [cli, userId]);

    // Listen to changes
    useEffect(() => {
        let cancel = false;
        const updateDevices = async () => {
            const newDevices = cli.getStoredDevicesForUser(userId);
            if (cancel) return;
            setDevices(newDevices);
        };
        const onDevicesUpdated = (users) => {
            if (!users.includes(userId)) return;
            updateDevices();
        };
        const onDeviceVerificationChanged = (_userId, device) => {
            if (_userId !== userId) return;
            updateDevices();
        };
        const onUserTrustStatusChanged = (_userId, trustStatus) => {
            if (_userId !== userId) return;
            updateDevices();
        };
        cli.on("crypto.devicesUpdated", onDevicesUpdated);
        cli.on("deviceVerificationChanged", onDeviceVerificationChanged);
        cli.on("userTrustStatusChanged", onUserTrustStatusChanged);
        // Handle being unmounted
        return () => {
            cancel = true;
            cli.removeListener("crypto.devicesUpdated", onDevicesUpdated);
            cli.removeListener("deviceVerificationChanged", onDeviceVerificationChanged);
            cli.removeListener("userTrustStatusChanged", onUserTrustStatusChanged);
        };
    }, [cli, userId]);

    return devices;
};

const BasicUserInfo: React.FC<{
    room: Room;
    member: User | RoomMember;
    groupId: string;
    devices: IDevice[];
    isRoomEncrypted: boolean;
}> = ({ room, member, groupId, devices, isRoomEncrypted }) => {
    const cli = useContext(MatrixClientContext);

    const powerLevels = useRoomPowerLevels(cli, room);
    // Load whether or not we are a Synapse Admin
    const isSynapseAdmin = useIsSynapseAdmin(cli);

    // Check whether the user is ignored
    const [isIgnored, setIsIgnored] = useState(cli.isUserIgnored(member.userId));
    // Recheck if the user or client changes
    useEffect(() => {
        setIsIgnored(cli.isUserIgnored(member.userId));
    }, [cli, member.userId]);
    // Recheck also if we receive new accountData m.ignored_user_list
    const accountDataHandler = useCallback((ev) => {
        if (ev.getType() === "m.ignored_user_list") {
            setIsIgnored(cli.isUserIgnored(member.userId));
        }
    }, [cli, member.userId]);
    useEventEmitter(cli, "accountData", accountDataHandler);

    // Count of how many operations are currently in progress, if > 0 then show a Spinner
    const [pendingUpdateCount, setPendingUpdateCount] = useState(0);
    const startUpdating = useCallback(() => {
        setPendingUpdateCount(pendingUpdateCount + 1);
    }, [pendingUpdateCount]);
    const stopUpdating = useCallback(() => {
        setPendingUpdateCount(pendingUpdateCount - 1);
    }, [pendingUpdateCount]);

    const roomPermissions = useRoomPermissions(cli, room, member as RoomMember);

    const onSynapseDeactivate = useCallback(async () => {
        const { finished } = Modal.createTrackedDialog('Synapse User Deactivation', '', QuestionDialog, {
            title: _t("Deactivate user?"),
            description:
                <div>{ _t(
                    "Deactivating this user will log them out and prevent them from logging back in. Additionally, " +
                    "they will leave all the rooms they are in. This action cannot be reversed. Are you sure you " +
                    "want to deactivate this user?",
                ) }</div>,
            button: _t("Deactivate user"),
            danger: true,
        });

        const [accepted] = await finished;
        if (!accepted) return;
        try {
            await cli.deactivateSynapseUser(member.userId);
        } catch (err) {
            console.error("Failed to deactivate user");
            console.error(err);

            Modal.createTrackedDialog('Failed to deactivate Synapse user', '', ErrorDialog, {
                title: _t('Failed to deactivate user'),
                description: ((err && err.message) ? err.message : _t("Operation failed")),
            });
        }
    }, [cli, member.userId]);

    let synapseDeactivateButton;
    let spinner;

    // We don't need a perfect check here, just something to pass as "probably not our homeserver". If
    // someone does figure out how to bypass this check the worst that happens is an error.
    // FIXME this should be using cli instead of MatrixClientPeg.matrixClient
    if (isSynapseAdmin && member.userId.endsWith(`:${MatrixClientPeg.getHomeserverName()}`)) {
        synapseDeactivateButton = (
            <AccessibleButton onClick={onSynapseDeactivate} className="mx_UserInfo_field mx_UserInfo_destructive">
                {_t("Deactivate user")}
            </AccessibleButton>
        );
    }

    let memberDetails;
    let adminToolsContainer;
    if (room && (member as RoomMember).roomId) {
        // hide the Roles section for DMs as it doesn't make sense there
        if (!DMRoomMap.shared().getUserIdForRoomId((member as RoomMember).roomId)) {
            memberDetails = <div className="mx_UserInfo_container">
                <h3>{ _t("Role") }</h3>
                <PowerLevelSection
                    powerLevels={powerLevels}
                    user={member as RoomMember}
                    room={room}
                    roomPermissions={roomPermissions}
                />
            </div>;
        }

        adminToolsContainer = (
            <RoomAdminToolsContainer
                powerLevels={powerLevels}
                member={member as RoomMember}
                room={room}
                startUpdating={startUpdating}
                stopUpdating={stopUpdating}>
                { synapseDeactivateButton }
            </RoomAdminToolsContainer>
        );
    } else if (groupId) {
        adminToolsContainer = (
            <GroupAdminToolsSection
                groupId={groupId}
                groupMember={member}
                startUpdating={startUpdating}
                stopUpdating={stopUpdating}>
                { synapseDeactivateButton }
            </GroupAdminToolsSection>
        );
    } else if (synapseDeactivateButton) {
        adminToolsContainer = (
            <GenericAdminToolsContainer>
                { synapseDeactivateButton }
            </GenericAdminToolsContainer>
        );
    }

    if (pendingUpdateCount > 0) {
        spinner = <Spinner />;
    }

    // only display the devices list if our client supports E2E
    const cryptoEnabled = cli.isCryptoEnabled();

    let text;
    if (!isRoomEncrypted) {
        if (!cryptoEnabled) {
            text = _t("This client does not support end-to-end encryption.");
        } else if (room && (!SettingsStore.getValue("feature_spaces") || !room.isSpaceRoom())) {
            text = _t("Messages in this room are not end-to-end encrypted.");
        }
    } else if (!SettingsStore.getValue("feature_spaces") || !room.isSpaceRoom()) {
        text = _t("Messages in this room are end-to-end encrypted.");
    }

    let verifyButton;
    const homeserverSupportsCrossSigning = useHomeserverSupportsCrossSigning(cli);

    const userTrust = cryptoEnabled && cli.checkUserTrust(member.userId);
    const userVerified = cryptoEnabled && userTrust.isCrossSigningVerified();
    const isMe = member.userId === cli.getUserId();
    const canVerify = cryptoEnabled && homeserverSupportsCrossSigning && !userVerified && !isMe &&
        devices && devices.length > 0;

    const setUpdating = (updating) => {
        setPendingUpdateCount(count => count + (updating ? 1 : -1));
    };
    const hasCrossSigningKeys = useHasCrossSigningKeys(cli, member as User, canVerify, setUpdating);

    const showDeviceListSpinner = devices === undefined;
    if (canVerify) {
        if (hasCrossSigningKeys !== undefined) {
            // Note: mx_UserInfo_verifyButton is for the end-to-end tests
            verifyButton = (
                <AccessibleButton className="mx_UserInfo_field mx_UserInfo_verifyButton" onClick={() => {
                    if (hasCrossSigningKeys) {
                        verifyUser(member as User);
                    } else {
                        legacyVerifyUser(member as User);
                    }
                }}>
                    {_t("Verify")}
                </AccessibleButton>
            );
        } else if (!showDeviceListSpinner) {
            // HACK: only show a spinner if the device section spinner is not shown,
            // to avoid showing a double spinner
            // We should ask for a design that includes all the different loading states here
            verifyButton = <Spinner />;
        }
    }

    let editDevices;
    if (member.userId == cli.getUserId()) {
        editDevices = (<p>
            <AccessibleButton className="mx_UserInfo_field" onClick={() => {
                dis.dispatch({
                    action: Action.ViewUserSettings,
                    initialTabId: UserTab.Security,
                });
            }}>
                { _t("Edit devices") }
            </AccessibleButton>
        </p>);
    }

    const securitySection = (
        <div className="mx_UserInfo_container">
            <h3>{ _t("Security") }</h3>
            <p>{ text }</p>
            { verifyButton }
            { cryptoEnabled && <DevicesSection
                loading={showDeviceListSpinner}
                devices={devices}
                userId={member.userId} /> }
            { editDevices }
        </div>
    );

    return <React.Fragment>
        { memberDetails }

        { securitySection }
        <UserOptionsSection
            canInvite={roomPermissions.canInvite}
            isIgnored={isIgnored}
            member={member as RoomMember}
            isSpace={SettingsStore.getValue("feature_spaces") && room?.isSpaceRoom()}
        />

        { adminToolsContainer }

        { spinner }
    </React.Fragment>;
};

type Member = User | RoomMember | GroupMember;

const UserInfoHeader: React.FC<{
    member: Member;
    e2eStatus: E2EStatus;
}> = ({ member, e2eStatus }) => {
    const cli = useContext(MatrixClientContext);

    const onMemberAvatarClick = useCallback(() => {
        const avatarUrl = (member as RoomMember).getMxcAvatarUrl
            ? (member as RoomMember).getMxcAvatarUrl()
            : (member as User).avatarUrl;
        if (!avatarUrl) return;

        const httpUrl = mediaFromMxc(avatarUrl).srcHttp;
        const params = {
            src: httpUrl,
            name: (member as RoomMember).name || (member as User).displayName,
        };

        Modal.createDialog(ImageView, params, "mx_Dialog_lightbox", null, true);
    }, [member]);

    const avatarElement = (
        <div className="mx_UserInfo_avatar">
            <div>
                <div>
                    <MemberAvatar
                        key={member.userId} // to instantly blank the avatar when UserInfo changes members
                        member={member as RoomMember}
                        width={2 * 0.3 * UIStore.instance.windowHeight} // 2x@30vh
                        height={2 * 0.3 * UIStore.instance.windowHeight} // 2x@30vh
                        resizeMethod="scale"
                        fallbackUserId={member.userId}
                        onClick={onMemberAvatarClick}
                        urls={(member as User).avatarUrl ? [(member as User).avatarUrl] : undefined} />
                </div>
            </div>
        </div>
    );

    let presenceState;
    let presenceLastActiveAgo;
    let presenceCurrentlyActive;
    let statusMessage;

    if (member instanceof RoomMember && member.user) {
        presenceState = member.user.presence;
        presenceLastActiveAgo = member.user.lastActiveAgo;
        presenceCurrentlyActive = member.user.currentlyActive;

        if (SettingsStore.getValue("feature_custom_status")) {
            if ((member as RoomMember).user) {
                statusMessage = member.user.unstable_statusMessage;
            } else {
                statusMessage = (member as unknown as User).unstable_statusMessage;
            }
        }
    }

    const enablePresenceByHsUrl = SdkConfig.get()["enable_presence_by_hs_url"];
    let showPresence = true;
    if (enablePresenceByHsUrl && enablePresenceByHsUrl[cli.baseUrl] !== undefined) {
        showPresence = enablePresenceByHsUrl[cli.baseUrl];
    }

    let presenceLabel = null;
    if (showPresence) {
        presenceLabel = (
            <PresenceLabel
                activeAgo={presenceLastActiveAgo}
                currentlyActive={presenceCurrentlyActive}
                presenceState={presenceState}
            />
        );
    }

    let statusLabel = null;
    if (statusMessage) {
        statusLabel = <span className="mx_UserInfo_statusMessage">{ statusMessage }</span>;
    }

    let e2eIcon;
    if (e2eStatus) {
        e2eIcon = <E2EIcon size={18} status={e2eStatus} isUser={true} />;
    }

    const displayName = (member as RoomMember).rawDisplayName || (member as GroupMember).displayname;
    return <React.Fragment>
        { avatarElement }

        <div className="mx_UserInfo_container mx_UserInfo_separator">
            <div className="mx_UserInfo_profile">
                <div>
                    <h2>
                        { e2eIcon }
                        <span title={displayName} aria-label={displayName}>
                            { displayName }
                        </span>
                    </h2>
                </div>
                <div>{ member.userId }</div>
                <div className="mx_UserInfo_profileStatus">
                    {presenceLabel}
                    {statusLabel}
                </div>
            </div>
        </div>
    </React.Fragment>;
};

interface IProps {
    user: Member;
    groupId?: string;
    room?: Room;
    phase: RightPanelPhases.RoomMemberInfo
        | RightPanelPhases.GroupMemberInfo
        | RightPanelPhases.SpaceMemberInfo
        | RightPanelPhases.EncryptionPanel;
    onClose(): void;
    verificationRequest?: VerificationRequest;
    verificationRequestPromise?: Promise<VerificationRequest>;
}

const UserInfo: React.FC<IProps> = ({
    user,
    groupId,
    room,
    onClose,
    phase = RightPanelPhases.RoomMemberInfo,
    ...props
}) => {
    const cli = useContext(MatrixClientContext);

    // fetch latest room member if we have a room, so we don't show historical information, falling back to user
    const member = useMemo(() => room ? (room.getMember(user.userId) || user) : user, [room, user]);

    const isRoomEncrypted = useIsEncrypted(cli, room);
    const devices = useDevices(user.userId);

    let e2eStatus;
    if (isRoomEncrypted && devices) {
        e2eStatus = getE2EStatus(cli, user.userId, devices);
    }

    const classes = ["mx_UserInfo"];

    let refireParams;
    let previousPhase: RightPanelPhases;
    // We have no previousPhase for when viewing a UserInfo from a Group or without a Room at this time
    if (room && phase === RightPanelPhases.EncryptionPanel) {
        previousPhase = RightPanelPhases.RoomMemberInfo;
        refireParams = { member: member };
    } else if (room) {
        previousPhase = previousPhase = SettingsStore.getValue("feature_spaces") && room.isSpaceRoom()
            ? RightPanelPhases.SpaceMemberList
            : RightPanelPhases.RoomMemberList;
    }

    const onEncryptionPanelClose = () => {
        dis.dispatch<SetRightPanelPhasePayload>({
            action: Action.SetRightPanelPhase,
            phase: previousPhase,
            refireParams: refireParams,
        });
    };

    let content;
    switch (phase) {
        case RightPanelPhases.RoomMemberInfo:
        case RightPanelPhases.GroupMemberInfo:
        case RightPanelPhases.SpaceMemberInfo:
            content = (
                <BasicUserInfo
                    room={room}
                    member={member as User}
                    groupId={groupId as string}
                    devices={devices}
                    isRoomEncrypted={isRoomEncrypted} />
            );
            break;
        case RightPanelPhases.EncryptionPanel:
            classes.push("mx_UserInfo_smallAvatar");
            content = (
                <EncryptionPanel
                    {...props as React.ComponentProps<typeof EncryptionPanel>}
                    member={member as User | RoomMember}
                    onClose={onEncryptionPanelClose}
                    isRoomEncrypted={isRoomEncrypted}
                />
            );
            break;
    }

    let closeLabel = undefined;
    if (phase === RightPanelPhases.EncryptionPanel) {
        const verificationRequest = (props as React.ComponentProps<typeof EncryptionPanel>).verificationRequest;
        if (verificationRequest && verificationRequest.pending) {
            closeLabel = _t("Cancel");
        }
    }

    let scopeHeader;
    if (SettingsStore.getValue("feature_spaces") && room?.isSpaceRoom()) {
        scopeHeader = <div className="mx_RightPanel_scopeHeader">
            <RoomAvatar room={room} height={32} width={32} />
            <RoomName room={room} />
        </div>;
    }

    const header = <React.Fragment>
        { scopeHeader }
        <UserInfoHeader member={member} e2eStatus={e2eStatus} />
    </React.Fragment>;
    return <BaseCard
        className={classes.join(" ")}
        header={header}
        onClose={onClose}
        closeLabel={closeLabel}
        previousPhase={previousPhase}
        refireParams={refireParams}
    >
        { content }
    </BaseCard>;
};

export default UserInfo;<|MERGE_RESOLUTION|>--- conflicted
+++ resolved
@@ -576,68 +576,9 @@
 const RedactMessagesButton: React.FC<IBaseProps> = ({ member }) => {
     const cli = useContext(MatrixClientContext);
 
-<<<<<<< HEAD
     const onRedactAllMessages = () => {
         const room = cli.getRoom(member.roomId);
         if (!room) return;
-=======
-    const onRedactAllMessages = async () => {
-        const { roomId, userId } = member;
-        const room = cli.getRoom(roomId);
-        if (!room) {
-            return;
-        }
-        let timeline = room.getLiveTimeline();
-        let eventsToRedact = [];
-        while (timeline) {
-            eventsToRedact = timeline.getEvents().reduce((events, event) => {
-                if (event.getSender() === userId && !event.isRedacted() && !event.isRedaction() &&
-                    event.getType() !== EventType.RoomCreate &&
-                    // Don't redact ACLs because that'll obliterate the room
-                    // See https://github.com/matrix-org/synapse/issues/4042 for details.
-                    event.getType() !== EventType.RoomServerAcl
-                ) {
-                    return events.concat(event);
-                } else {
-                    return events;
-                }
-            }, eventsToRedact);
-            timeline = timeline.getNeighbouringTimeline(EventTimeline.BACKWARDS);
-        }
-
-        const count = eventsToRedact.length;
-        const user = member.name;
-
-        if (count === 0) {
-            Modal.createTrackedDialog('No user messages found to remove', '', InfoDialog, {
-                title: _t("No recent messages by %(user)s found", { user }),
-                description:
-                    <div>
-                        <p>{ _t("Try scrolling up in the timeline to see if there are any earlier ones.") }</p>
-                    </div>,
-            });
-        } else {
-            const { finished } = Modal.createTrackedDialog('Remove recent messages by user', '', QuestionDialog, {
-                title: _t("Remove recent messages by %(user)s", { user }),
-                description:
-                    <div>
-                        <p>{ _t("You are about to remove %(count)s messages by %(user)s. " +
-                            "This cannot be undone. Do you wish to continue?", { count, user }) }</p>
-                        <p>{ _t("For a large amount of messages, this might take some time. " +
-                            "Please don't refresh your client in the meantime.") }</p>
-                    </div>,
-                button: _t("Remove %(count)s messages", { count }),
-            });
-
-            const [confirmed] = await finished;
-            if (!confirmed) {
-                return;
-            }
-
-            // Submitting a large number of redactions freezes the UI,
-            // so first yield to allow to rerender after closing the dialog.
-            await Promise.resolve();
->>>>>>> 829169ec
 
         Modal.createTrackedDialog("Bulk Redact Dialog", "", BulkRedactDialog, {
             matrixClient: cli,
