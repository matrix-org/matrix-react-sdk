--- conflicted
+++ resolved
@@ -29,11 +29,7 @@
 import { logger } from "matrix-js-sdk/src/logger";
 import { CryptoEvent } from "matrix-js-sdk/src/crypto";
 import { RoomStateEvent } from "matrix-js-sdk/src/models/room-state";
-<<<<<<< HEAD
-import { DeviceInfo } from "matrix-js-sdk/src/crypto/deviceinfo";
-=======
 import { UserTrustLevel } from "matrix-js-sdk/src/crypto/CrossSigning";
->>>>>>> 07ae8437
 
 import dis from "../../../dispatcher/dispatcher";
 import Modal from "../../../Modal";
@@ -89,11 +85,7 @@
     getDisplayName(): string;
 }
 
-<<<<<<< HEAD
-const disambiguateDevices = (devices: IDevice[]): void => {
-=======
-export const disambiguateDevices = (devices: IDevice[]) => {
->>>>>>> 07ae8437
+export const disambiguateDevices = (devices: IDevice[]): void => {
     const names = Object.create(null);
     for (let i = 0; i < devices.length; i++) {
         const name = devices[i].getDisplayName();
@@ -147,7 +139,7 @@
     canVerify: boolean,
     setUpdating: SetUpdating,
 ): boolean {
-    return useAsyncMemo(async (): Promise<boolean> => {
+    return useAsyncMemo(async () => {
         if (!canVerify) {
             return undefined;
         }
@@ -163,11 +155,7 @@
     }, [cli, member, canVerify]);
 }
 
-<<<<<<< HEAD
-function DeviceItem({ userId, device }: { userId: string; device: IDevice }): JSX.Element {
-=======
-export function DeviceItem({ userId, device }: { userId: string; device: IDevice }) {
->>>>>>> 07ae8437
+export function DeviceItem({ userId, device }: { userId: string; device: IDevice }): JSX.Element {
     const cli = useContext(MatrixClientContext);
     const isMe = userId === cli.getUserId();
     const deviceTrust = cli.checkDeviceTrust(userId, device.deviceId);
@@ -189,16 +177,11 @@
         mx_E2EIcon_warning: userTrust.isVerified() && !isVerified,
     });
 
-<<<<<<< HEAD
     const onDeviceClick = (): void => {
-        verifyDevice(cli.getUser(userId), device);
-=======
-    const onDeviceClick = () => {
         const user = cli.getUser(userId);
         if (user) {
             verifyDevice(user, device);
         }
->>>>>>> 07ae8437
     };
 
     let deviceName;
@@ -328,14 +311,14 @@
     );
 }
 
-const MessageButton: React.FC<{ member: RoomMember }> = ({ member }) => {
+const MessageButton = ({ member }: { member: RoomMember }): JSX.Element => {
     const cli = useContext(MatrixClientContext);
     const [busy, setBusy] = useState(false);
 
     return (
         <AccessibleButton
             kind="link"
-            onClick={async (): Promise<void> => {
+            onClick={async () => {
                 if (busy) return;
                 setBusy(true);
                 await openDMForUser(cli, member);
@@ -487,7 +470,7 @@
 };
 
 const warnSelfDemote = async (isSpace: boolean): Promise<boolean> => {
-    const { finished } = Modal.createDialog(QuestionDialog, {
+    const { finished } = Modal.createDialog<[boolean]>(QuestionDialog, {
         title: _t("Demote yourself?"),
         description: (
             <div>
@@ -533,11 +516,7 @@
     redact?: number;
 }
 
-<<<<<<< HEAD
-const isMuted = (member: RoomMember, powerLevelContent: IPowerLevelsContent): boolean => {
-=======
-export const isMuted = (member: RoomMember, powerLevelContent: IPowerLevelsContent) => {
->>>>>>> 07ae8437
+export const isMuted = (member: RoomMember, powerLevelContent: IPowerLevelsContent): boolean => {
     if (!powerLevelContent || !member) return false;
 
     const levelToSend =
@@ -553,14 +532,8 @@
     return member.powerLevel < levelToSend;
 };
 
-<<<<<<< HEAD
-const getPowerLevels = (room: Room): IPowerLevelsContent => {
-    return room?.currentState?.getStateEvents(EventType.RoomPowerLevels, "")?.getContent() || {};
-};
-=======
 export const getPowerLevels = (room: Room): IPowerLevelsContent =>
     room?.currentState?.getStateEvents(EventType.RoomPowerLevels, "")?.getContent() || {};
->>>>>>> 07ae8437
 
 export const useRoomPowerLevels = (cli: MatrixClient, room: Room): IPowerLevelsContent => {
     const [powerLevels, setPowerLevels] = useState<IPowerLevelsContent>(getPowerLevels(room));
@@ -590,16 +563,12 @@
     stopUpdating(): void;
 }
 
-<<<<<<< HEAD
-const RoomKickButton: React.FC<Omit<IBaseRoomProps, "powerLevels">> = ({
+export const RoomKickButton = ({
     room,
     member,
     startUpdating,
     stopUpdating,
-}) => {
-=======
-export const RoomKickButton = ({ room, member, startUpdating, stopUpdating }: Omit<IBaseRoomProps, "powerLevels">) => {
->>>>>>> 07ae8437
+}: Omit<IBaseRoomProps, "powerLevels">): JSX.Element => {
     const cli = useContext(MatrixClientContext);
 
     // check if user can be kicked/disinvited
@@ -709,16 +678,12 @@
     );
 };
 
-<<<<<<< HEAD
-const BanToggleButton: React.FC<Omit<IBaseRoomProps, "powerLevels">> = ({
+export const BanToggleButton = ({
     room,
     member,
     startUpdating,
     stopUpdating,
-}) => {
-=======
-export const BanToggleButton = ({ room, member, startUpdating, stopUpdating }: Omit<IBaseRoomProps, "powerLevels">) => {
->>>>>>> 07ae8437
+}: Omit<IBaseRoomProps, "powerLevels">): JSX.Element => {
     const cli = useContext(MatrixClientContext);
 
     const isBanned = member.membership === "ban";
@@ -993,7 +958,7 @@
 
 const useHomeserverSupportsCrossSigning = (cli: MatrixClient): boolean => {
     return useAsyncMemo<boolean>(
-        async (): Promise<boolean> => {
+        async () => {
             return cli.doesServerSupportUnstableFeature("org.matrix.e2e_cross_signing");
         },
         [cli],
@@ -1089,7 +1054,7 @@
     }, [user]);
 
     const onPowerChange = useCallback(
-        async (powerLevel: number): Promise<void> => {
+        async (powerLevel: number) => {
             setSelectedPowerLevel(powerLevel);
 
             const applyPowerChange = (
@@ -1097,11 +1062,7 @@
                 target: string,
                 powerLevel: number,
                 powerLevelEvent: MatrixEvent,
-<<<<<<< HEAD
-            ): Promise<void> => {
-=======
-            ) => {
->>>>>>> 07ae8437
+            ): Promise<unknown> => {
                 return cli.setPowerLevel(roomId, target, powerLevel, powerLevelEvent).then(
                     function () {
                         // NO-OP; rely on the m.room.member event coming down else we could
@@ -1174,15 +1135,11 @@
     );
 };
 
-export const useDevices = (userId: string): DeviceInfo[] => {
+export const useDevices = (userId: string): IDevice[] | undefined | null => {
     const cli = useContext(MatrixClientContext);
 
     // undefined means yet to be loaded, null means failed to load, otherwise list of devices
-<<<<<<< HEAD
-    const [devices, setDevices] = useState<DeviceInfo[]>(undefined);
-=======
     const [devices, setDevices] = useState<undefined | null | IDevice[]>(undefined);
->>>>>>> 07ae8437
     // Download device lists
     useEffect(() => {
         setDevices(undefined);
@@ -1221,27 +1178,15 @@
             if (cancel) return;
             setDevices(newDevices as IDevice[]);
         };
-<<<<<<< HEAD
         const onDevicesUpdated = (users: string[]): void => {
             if (!users.includes(userId)) return;
             updateDevices();
         };
-        const onDeviceVerificationChanged = (_userId: string): void => {
+        const onDeviceVerificationChanged = (_userId: string, deviceId: string): void => {
             if (_userId !== userId) return;
             updateDevices();
         };
-        const onUserTrustStatusChanged = (_userId: string): void => {
-=======
-        const onDevicesUpdated = (users: string[]) => {
-            if (!users.includes(userId)) return;
-            updateDevices();
-        };
-        const onDeviceVerificationChanged = (_userId: string, deviceId: string) => {
-            if (_userId !== userId) return;
-            updateDevices();
-        };
-        const onUserTrustStatusChanged = (_userId: string, trustLevel: UserTrustLevel) => {
->>>>>>> 07ae8437
+        const onUserTrustStatusChanged = (_userId: string, trustLevel: UserTrustLevel): void => {
             if (_userId !== userId) return;
             updateDevices();
         };
@@ -1300,7 +1245,7 @@
 
     const roomPermissions = useRoomPermissions(cli, room, member as RoomMember);
 
-    const onSynapseDeactivate = useCallback(async (): Promise<void> => {
+    const onSynapseDeactivate = useCallback(async () => {
         const { finished } = Modal.createDialog(QuestionDialog, {
             title: _t("Deactivate user?"),
             description: (
@@ -1419,11 +1364,7 @@
     const canVerify =
         cryptoEnabled && homeserverSupportsCrossSigning && !userVerified && !isMe && devices && devices.length > 0;
 
-<<<<<<< HEAD
-    const setUpdating = (updating: boolean): void => {
-=======
     const setUpdating: SetUpdating = (updating) => {
->>>>>>> 07ae8437
         setPendingUpdateCount((count) => count + (updating ? 1 : -1));
     };
     const hasCrossSigningKeys = useHasCrossSigningKeys(cli, member as User, canVerify, setUpdating);
