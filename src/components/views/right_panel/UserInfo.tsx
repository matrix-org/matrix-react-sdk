--- conflicted
+++ resolved
@@ -353,46 +353,38 @@
         });
     };
 
+    const unignore = useCallback(() => {
+        const ignoredUsers = cli.getIgnoredUsers();
+        const index = ignoredUsers.indexOf(member.userId);
+        if (index !== -1) ignoredUsers.splice(index, 1);
+        cli.setIgnoredUsers(ignoredUsers);
+    }, [cli, member]);
+
+    const ignore = useCallback(async () => {
+        const { finished } = Modal.createDialog(QuestionDialog, {
+            title: _t("Ignore %(user)s", { user: member.name }),
+            description: <div>
+                { _t("All messages and invites from this user will be hidden. " +
+                     "Are you sure you want to ignore them?") }
+            </div>,
+            button: _t("Ignore"),
+        });
+        const [confirmed] = await finished;
+
+        if (confirmed) {
+            const ignoredUsers = cli.getIgnoredUsers();
+            ignoredUsers.push(member.userId);
+            cli.setIgnoredUsers(ignoredUsers);
+        }
+    }, [cli, member]);
+
     // Only allow the user to ignore the user if its not ourselves
     // same goes for jumping to read receipt
     if (!isMe) {
-<<<<<<< HEAD
-        const unignore = () => {
-=======
-        const onIgnoreToggle = (): void => {
->>>>>>> 5095bc04
-            const ignoredUsers = cli.getIgnoredUsers();
-            const index = ignoredUsers.indexOf(member.userId);
-            if (index !== -1) ignoredUsers.splice(index, 1);
-            cli.setIgnoredUsers(ignoredUsers);
-        };
-
-        const ignore = async () => {
-            const { finished } = Modal.createTrackedDialog('Ignore User', '', QuestionDialog, {
-                title: _t("Ignore %(user)s", { user: member.name }),
-                description: <div>
-                    { _t("All messages and invites from this user will be hidden. " +
-                         "Are you sure you want to ignore them?") }
-                </div>,
-                button: _t("Ignore"),
-            });
-            const [confirmed] = await finished;
-
-            if (confirmed) {
-                const ignoredUsers = cli.getIgnoredUsers();
-                ignoredUsers.push(member.userId);
-                cli.setIgnoredUsers(ignoredUsers);
-            }
-        };
-
         ignoreButton = (
             <AccessibleButton
-<<<<<<< HEAD
                 onClick={isIgnored ? unignore : ignore}
-=======
                 kind="link"
-                onClick={onIgnoreToggle}
->>>>>>> 5095bc04
                 className={classNames("mx_UserInfo_field", { mx_UserInfo_destructive: !isIgnored })}
             >
                 {isIgnored ? _t("Unignore") : _t("Ignore")}
