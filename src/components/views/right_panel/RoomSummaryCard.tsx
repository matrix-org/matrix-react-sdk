--- conflicted
+++ resolved
@@ -16,9 +16,7 @@
 
 import React, { useCallback, useContext, useEffect, useMemo, useState } from "react";
 import classNames from "classnames";
-<<<<<<< HEAD
-import { Room } from "matrix-js-sdk/src/matrix";
-import { MenuItem, Tooltip, Separator, ToggleMenuItem, Text } from "@vector-im/compound-web";
+import { MenuItem, Tooltip, Separator, ToggleMenuItem, Text, Badge, Heading } from "@vector-im/compound-web";
 import { Icon as SearchIcon } from "@vector-im/compound-design-tokens/icons/search.svg";
 import { Icon as FavouriteIcon } from "@vector-im/compound-design-tokens/icons/favourite-off.svg";
 import { Icon as UserAddIcon } from "@vector-im/compound-design-tokens/icons/user-add.svg";
@@ -29,15 +27,11 @@
 import { Icon as FilesIcon } from "@vector-im/compound-design-tokens/icons/files.svg";
 import { Icon as PollsIcon } from "@vector-im/compound-design-tokens/icons/polls.svg";
 import { Icon as PinIcon } from "@vector-im/compound-design-tokens/icons/pin-off.svg";
-=======
-import { EventType, JoinRule, Room } from "matrix-js-sdk/src/matrix";
-import { Badge, Heading, Text, Tooltip } from "@vector-im/compound-web";
-import { Icon as SearchIcon } from "@vector-im/compound-design-tokens/icons/search.svg";
 import { Icon as LockIcon } from "@vector-im/compound-design-tokens/icons/lock.svg";
 import { Icon as LockOffIcon } from "@vector-im/compound-design-tokens/icons/lock-off.svg";
 import { Icon as PublicIcon } from "@vector-im/compound-design-tokens/icons/public.svg";
 import { Icon as ErrorIcon } from "@vector-im/compound-design-tokens/icons/error.svg";
->>>>>>> a3f06330
+import { EventType, JoinRule, Room } from "matrix-js-sdk/src/matrix";
 
 import MatrixClientContext from "../../../contexts/MatrixClientContext";
 import { useIsEncrypted } from "../../../hooks/useIsEncrypted";
@@ -73,16 +67,13 @@
 import { shouldShowComponent } from "../../../customisations/helpers/UIComponents";
 import { PollHistoryDialog } from "../dialogs/PollHistoryDialog";
 import { Flex } from "../../utils/Flex";
-<<<<<<< HEAD
 import RoomListStore, { LISTS_UPDATE_EVENT } from "../../../stores/room-list/RoomListStore";
 import { DefaultTagID } from "../../../stores/room-list/models";
 import { tagRoom } from "../../../utils/room/tagRoom";
 import { canInviteTo } from "../../../utils/room/canInviteTo";
 import { inviteToRoom } from "../../../utils/room/inviteToRoom";
-=======
 import { useAccountData } from "../../../hooks/useAccountData";
 import { useRoomState } from "../../../hooks/useRoomState";
->>>>>>> a3f06330
 
 interface IProps {
     room: Room;
