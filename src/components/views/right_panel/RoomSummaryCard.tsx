/*
Copyright 2020 The Matrix.org Foundation C.I.C.

Licensed under the Apache License, Version 2.0 (the "License");
you may not use this file except in compliance with the License.
You may obtain a copy of the License at

    http://www.apache.org/licenses/LICENSE-2.0

Unless required by applicable law or agreed to in writing, software
distributed under the License is distributed on an "AS IS" BASIS,
WITHOUT WARRANTIES OR CONDITIONS OF ANY KIND, either express or implied.
See the License for the specific language governing permissions and
limitations under the License.
*/

import React, { useCallback, useContext, useEffect, useMemo, useState } from "react";
import classNames from "classnames";
import { MenuItem, Tooltip, Separator, ToggleMenuItem, Text, Badge, Heading } from "@vector-im/compound-web";
import { Icon as SearchIcon } from "@vector-im/compound-design-tokens/icons/search.svg";
import { Icon as FavouriteIcon } from "@vector-im/compound-design-tokens/icons/favourite.svg";
import { Icon as UserAddIcon } from "@vector-im/compound-design-tokens/icons/user-add.svg";
import { Icon as UserProfileSolidIcon } from "@vector-im/compound-design-tokens/icons/user-profile-solid.svg";
import { Icon as LinkIcon } from "@vector-im/compound-design-tokens/icons/link.svg";
import { Icon as SettingsIcon } from "@vector-im/compound-design-tokens/icons/settings.svg";
import { Icon as ExportArchiveIcon } from "@vector-im/compound-design-tokens/icons/export-archive.svg";
import { Icon as LeaveIcon } from "@vector-im/compound-design-tokens/icons/leave.svg";
import { Icon as FilesIcon } from "@vector-im/compound-design-tokens/icons/files.svg";
import { Icon as PollsIcon } from "@vector-im/compound-design-tokens/icons/polls.svg";
import { Icon as PinIcon } from "@vector-im/compound-design-tokens/icons/pin.svg";
import { Icon as LockIcon } from "@vector-im/compound-design-tokens/icons/lock-solid.svg";
import { Icon as LockOffIcon } from "@vector-im/compound-design-tokens/icons/lock-off.svg";
import { Icon as PublicIcon } from "@vector-im/compound-design-tokens/icons/public.svg";
import { Icon as ErrorIcon } from "@vector-im/compound-design-tokens/icons/error.svg";
import { EventType, JoinRule, Room, RoomStateEvent } from "matrix-js-sdk/src/matrix";

import MatrixClientContext from "../../../contexts/MatrixClientContext";
import { useIsEncrypted } from "../../../hooks/useIsEncrypted";
import BaseCard, { Group } from "./BaseCard";
import { _t } from "../../../languageHandler";
import RoomAvatar from "../avatars/RoomAvatar";
import AccessibleButton from "../elements/AccessibleButton";
import defaultDispatcher from "../../../dispatcher/dispatcher";
import { RightPanelPhases } from "../../../stores/right-panel/RightPanelStorePhases";
import Modal from "../../../Modal";
import ShareDialog from "../dialogs/ShareDialog";
import { useEventEmitter, useEventEmitterState } from "../../../hooks/useEventEmitter";
import WidgetUtils from "../../../utils/WidgetUtils";
import { IntegrationManagers } from "../../../integrations/IntegrationManagers";
import SettingsStore from "../../../settings/SettingsStore";
import WidgetAvatar from "../avatars/WidgetAvatar";
import WidgetStore, { IApp } from "../../../stores/WidgetStore";
import { E2EStatus } from "../../../utils/ShieldUtils";
import { RoomPermalinkCreator } from "../../../utils/permalinks/Permalinks";
import RoomContext from "../../../contexts/RoomContext";
import { UIComponent, UIFeature } from "../../../settings/UIFeature";
import { ChevronFace, ContextMenuTooltipButton, useContextMenu } from "../../structures/ContextMenu";
import { WidgetContextMenu } from "../context_menus/WidgetContextMenu";
import { useFeatureEnabled } from "../../../hooks/useSettings";
import { usePinnedEvents } from "./PinnedMessagesCard";
import { Container, MAX_PINNED, WidgetLayoutStore } from "../../../stores/widgets/WidgetLayoutStore";
import RoomName from "../elements/RoomName";
import UIStore from "../../../stores/UIStore";
import ExportDialog from "../dialogs/ExportDialog";
import RightPanelStore from "../../../stores/right-panel/RightPanelStore";
import PosthogTrackers from "../../../PosthogTrackers";
import { shouldShowComponent } from "../../../customisations/helpers/UIComponents";
import { PollHistoryDialog } from "../dialogs/PollHistoryDialog";
import { Flex } from "../../utils/Flex";
import RoomListStore, { LISTS_UPDATE_EVENT } from "../../../stores/room-list/RoomListStore";
import { DefaultTagID } from "../../../stores/room-list/models";
import { tagRoom } from "../../../utils/room/tagRoom";
import { canInviteTo } from "../../../utils/room/canInviteTo";
import { inviteToRoom } from "../../../utils/room/inviteToRoom";
import { useAccountData } from "../../../hooks/useAccountData";
import { useRoomState } from "../../../hooks/useRoomState";

interface IProps {
    room: Room;
    permalinkCreator: RoomPermalinkCreator;
    onClose(): void;
    onSearchClick?: () => void;
}

interface IAppsSectionProps {
    room: Room;
}

export const useWidgets = (room: Room): IApp[] => {
    const [apps, setApps] = useState<IApp[]>(() => WidgetStore.instance.getApps(room.roomId));

    const updateApps = useCallback(() => {
        // Copy the array so that we always trigger a re-render, as some updates mutate the array of apps/settings
        setApps([...WidgetStore.instance.getApps(room.roomId)]);
    }, [room]);

    useEffect(updateApps, [room, updateApps]);
    useEventEmitter(WidgetStore.instance, room.roomId, updateApps);
    useEventEmitter(WidgetLayoutStore.instance, WidgetLayoutStore.emissionForRoom(room), updateApps);

    return apps;
};

interface IAppRowProps {
    app: IApp;
    room: Room;
}

const AppRow: React.FC<IAppRowProps> = ({ app, room }) => {
    const name = WidgetUtils.getWidgetName(app);
    const dataTitle = WidgetUtils.getWidgetDataTitle(app);
    const subtitle = dataTitle && " - " + dataTitle;
    const [canModifyWidget, setCanModifyWidget] = useState<boolean>();

    useEffect(() => {
        setCanModifyWidget(WidgetUtils.canUserModifyWidgets(room.client, room.roomId));
    }, [room.client, room.roomId]);

    const onOpenWidgetClick = (): void => {
        RightPanelStore.instance.pushCard({
            phase: RightPanelPhases.Widget,
            state: { widgetId: app.id },
        });
    };

    const isPinned = WidgetLayoutStore.instance.isInContainer(room, app, Container.Top);
    const togglePin = isPinned
        ? () => {
              WidgetLayoutStore.instance.moveToContainer(room, app, Container.Right);
          }
        : () => {
              WidgetLayoutStore.instance.moveToContainer(room, app, Container.Top);
          };

    const [menuDisplayed, handle, openMenu, closeMenu] = useContextMenu<HTMLDivElement>();
    let contextMenu;
    if (menuDisplayed) {
        const rect = handle.current?.getBoundingClientRect();
        const rightMargin = rect?.right ?? 0;
        const topMargin = rect?.top ?? 0;
        contextMenu = (
            <WidgetContextMenu
                chevronFace={ChevronFace.None}
                right={UIStore.instance.windowWidth - rightMargin}
                bottom={UIStore.instance.windowHeight - topMargin}
                onFinished={closeMenu}
                app={app}
            />
        );
    }

    const cannotPin = !isPinned && !WidgetLayoutStore.instance.canAddToContainer(room, Container.Top);

    let pinTitle: string;
    if (cannotPin) {
        pinTitle = _t("right_panel|pinned_messages|limits", { count: MAX_PINNED });
    } else {
        pinTitle = isPinned ? _t("action|unpin") : _t("action|pin");
    }

    const isMaximised = WidgetLayoutStore.instance.isInContainer(room, app, Container.Center);
    const toggleMaximised = isMaximised
        ? () => {
              WidgetLayoutStore.instance.moveToContainer(room, app, Container.Right);
          }
        : () => {
              WidgetLayoutStore.instance.moveToContainer(room, app, Container.Center);
          };

    const maximiseTitle = isMaximised ? _t("action|close") : _t("action|maximise");

    let openTitle = "";
    if (isPinned) {
        openTitle = _t("widget|unpin_to_view_right_panel");
    } else if (isMaximised) {
        openTitle = _t("widget|close_to_view_right_panel");
    }

    const classes = classNames("mx_BaseCard_Button mx_RoomSummaryCard_Button", {
        mx_RoomSummaryCard_Button_pinned: isPinned,
        mx_RoomSummaryCard_Button_maximised: isMaximised,
    });

    return (
        <div className={classes} ref={handle}>
            <AccessibleButton
                className="mx_RoomSummaryCard_icon_app"
                onClick={onOpenWidgetClick}
                // only show a tooltip if the widget is pinned
<<<<<<< HEAD
                title={openTitle}
=======
                title={!(isPinned || isMaximised) ? undefined : openTitle}
>>>>>>> 95ee2979
                disabled={isPinned || isMaximised}
                placement="right"
            >
                <WidgetAvatar app={app} size="20px" />
                <span>{name}</span>
                {subtitle}
            </AccessibleButton>

            {canModifyWidget && (
                <ContextMenuTooltipButton
                    className="mx_RoomSummaryCard_app_options"
                    isExpanded={menuDisplayed}
                    onClick={openMenu}
                    title={_t("common|options")}
                />
            )}

            <AccessibleButton
                className="mx_RoomSummaryCard_app_pinToggle"
                onClick={togglePin}
                title={pinTitle}
                disabled={cannotPin}
                placement="right"
            />
            <AccessibleButton
                className="mx_RoomSummaryCard_app_maximiseToggle"
                onClick={toggleMaximised}
                title={maximiseTitle}
                placement="right"
            />

            {contextMenu}
        </div>
    );
};

const AppsSection: React.FC<IAppsSectionProps> = ({ room }) => {
    const apps = useWidgets(room);
    // Filter out virtual widgets
    const realApps = useMemo(() => apps.filter((app) => app.eventId !== undefined), [apps]);

    const onManageIntegrations = (): void => {
        const managers = IntegrationManagers.sharedInstance();
        if (!managers.hasManager()) {
            managers.openNoManagerDialog();
        } else {
            // noinspection JSIgnoredPromiseFromCall
            managers.getPrimaryManager()?.open(room);
        }
    };

    let copyLayoutBtn: JSX.Element | null = null;
    if (realApps.length > 0 && WidgetLayoutStore.instance.canCopyLayoutToRoom(room)) {
        copyLayoutBtn = (
            <AccessibleButton kind="link" onClick={() => WidgetLayoutStore.instance.copyLayoutToRoom(room)}>
                {_t("widget|set_room_layout")}
            </AccessibleButton>
        );
    }

    return (
        <Group className="mx_RoomSummaryCard_appsGroup" title={_t("right_panel|widgets_section")}>
            {realApps.map((app) => (
                <AppRow key={app.id} app={app} room={room} />
            ))}
            {copyLayoutBtn}
            <AccessibleButton kind="link" onClick={onManageIntegrations}>
                {realApps.length > 0 ? _t("right_panel|edit_integrations") : _t("right_panel|add_integrations")}
            </AccessibleButton>
        </Group>
    );
};

const onRoomFilesClick = (): void => {
    RightPanelStore.instance.pushCard({ phase: RightPanelPhases.FilePanel }, true);
};

const onRoomPinsClick = (): void => {
    RightPanelStore.instance.pushCard({ phase: RightPanelPhases.PinnedMessages }, true);
};

const onRoomSettingsClick = (ev: Event): void => {
    defaultDispatcher.dispatch({ action: "open_room_settings" });
    PosthogTrackers.trackInteraction("WebRightPanelRoomInfoSettingsButton", ev);
};

const RoomSummaryCard: React.FC<IProps> = ({ room, permalinkCreator, onClose, onSearchClick }) => {
    const cli = useContext(MatrixClientContext);

    const onShareRoomClick = (): void => {
        Modal.createDialog(ShareDialog, {
            target: room,
        });
    };

    const onRoomExportClick = async (): Promise<void> => {
        Modal.createDialog(ExportDialog, {
            room,
        });
    };

    const onRoomPollHistoryClick = (): void => {
        Modal.createDialog(PollHistoryDialog, {
            room,
            matrixClient: cli,
            permalinkCreator,
        });
    };

    const onLeaveRoomClick = (): void => {
        defaultDispatcher.dispatch({
            action: "leave_room",
            room_id: room.roomId,
        });
    };

    const onRoomMembersClick = (ev: Event): void => {
        RightPanelStore.instance.pushCard({ phase: RightPanelPhases.RoomMemberList }, true);
        PosthogTrackers.trackInteraction("WebRightPanelRoomInfoPeopleButton", ev);
    };

    const isRoomEncrypted = useIsEncrypted(cli, room);
    const roomContext = useContext(RoomContext);
    const e2eStatus = roomContext.e2eStatus;
    const videoRoomsEnabled = useFeatureEnabled("feature_video_rooms");
    const elementCallVideoRoomsEnabled = useFeatureEnabled("feature_element_call_video_rooms");
    const isVideoRoom =
        videoRoomsEnabled && (room.isElementVideoRoom() || (elementCallVideoRoomsEnabled && room.isCallRoom()));

    const roomState = useRoomState(room);
    const directRoomsList = useAccountData<Record<string, string[]>>(room.client, EventType.Direct);
    const [isDirectMessage, setDirectMessage] = useState(false);
    useEffect(() => {
        for (const [, dmRoomList] of Object.entries(directRoomsList)) {
            if (dmRoomList.includes(room?.roomId ?? "")) {
                setDirectMessage(true);
                break;
            }
        }
    }, [room, directRoomsList]);

    const alias = room.getCanonicalAlias() || room.getAltAliases()[0] || "";
    const header = (
        <header className="mx_RoomSummaryCard_container">
            <RoomAvatar room={room} size="80px" viewAvatarOnClick />
            <RoomName room={room}>
                {(name) => (
                    <Heading
                        as="h1"
                        size="md"
                        weight="semibold"
                        className="mx_RoomSummaryCard_roomName text-primary"
                        title={name}
                    >
                        {name}
                    </Heading>
                )}
            </RoomName>
            <Text
                as="div"
                size="sm"
                weight="semibold"
                className="mx_RoomSummaryCard_alias text-secondary"
                title={alias}
            >
                {alias}
            </Text>

            <Flex as="section" justify="center" gap="var(--cpd-space-2x)" className="mx_RoomSummaryCard_badges">
                {!isDirectMessage && roomState.getJoinRule() === JoinRule.Public && (
                    <Badge kind="default">
                        <PublicIcon width="1em" />
                        {_t("common|public_room")}
                    </Badge>
                )}

                {isRoomEncrypted && e2eStatus !== E2EStatus.Warning && (
                    <Badge kind="success">
                        <LockIcon width="1em" />
                        {_t("common|encrypted")}
                    </Badge>
                )}

                {!e2eStatus && (
                    <Badge kind="default">
                        <LockOffIcon width="1em" />
                        {_t("common|unencrypted")}
                    </Badge>
                )}

                {e2eStatus === E2EStatus.Warning && (
                    <Badge kind="critical">
                        <ErrorIcon width="1em" />
                        {_t("common|not_trusted")}
                    </Badge>
                )}
            </Flex>
        </header>
    );

    const pinningEnabled = useFeatureEnabled("feature_pinning");
    const pinCount = usePinnedEvents(pinningEnabled ? room : undefined)?.length;

    const roomTags = useEventEmitterState(RoomListStore.instance, LISTS_UPDATE_EVENT, () =>
        RoomListStore.instance.getTagsForRoom(room),
    );
    const canInviteToState = useEventEmitterState(room, RoomStateEvent.Update, () => canInviteTo(room));
    const isFavorite = roomTags.includes(DefaultTagID.Favourite);

    return (
        <BaseCard header={null} className="mx_RoomSummaryCard" onClose={onClose}>
            <Flex
                as="header"
                className="mx_RoomSummaryCard_header"
                gap="var(--cpd-space-3x)"
                align="center"
                justify="space-between"
            >
                <Tooltip label={_t("action|search")} placement="right">
                    <button
                        className="mx_RoomSummaryCard_searchBtn"
                        data-testid="summary-search"
                        onClick={() => {
                            onSearchClick?.();
                        }}
                        aria-label={_t("action|search")}
                    >
                        <SearchIcon width="100%" height="100%" />
                    </button>
                </Tooltip>
                <AccessibleButton
                    data-testid="base-card-close-button"
                    className="mx_BaseCard_close"
                    onClick={onClose}
                    title={_t("action|close")}
                />
            </Flex>

            {header}

            <Separator />

            <ToggleMenuItem
                Icon={FavouriteIcon}
                label={_t("room|context_menu|favourite")}
                checked={isFavorite}
                onChange={() => tagRoom(room, DefaultTagID.Favourite)}
                // XXX: https://github.com/element-hq/compound/issues/288
                onSelect={() => {}}
            />
            <MenuItem
                Icon={UserAddIcon}
                label={_t("action|invite")}
                disabled={!canInviteToState}
                onSelect={() => inviteToRoom(room)}
            />
            <MenuItem Icon={LinkIcon} label={_t("action|copy_link")} onSelect={onShareRoomClick} />
            <MenuItem Icon={SettingsIcon} label={_t("common|settings")} onSelect={onRoomSettingsClick} />

            <Separator />
            <MenuItem
                // this icon matches the legacy implementation
                // and is a short term solution until legacy room header is removed
                Icon={UserProfileSolidIcon}
                label={_t("common|people")}
                onSelect={onRoomMembersClick}
            />
            {!isVideoRoom && (
                <>
                    <MenuItem Icon={FilesIcon} label={_t("right_panel|files_button")} onSelect={onRoomFilesClick} />
                    <MenuItem
                        Icon={PollsIcon}
                        label={_t("right_panel|polls_button")}
                        onSelect={onRoomPollHistoryClick}
                    />
                    {pinningEnabled && (
                        <MenuItem
                            Icon={PinIcon}
                            label={_t("right_panel|pinned_messages_button")}
                            onSelect={onRoomPinsClick}
                        >
                            <Text as="span" size="sm">
                                {pinCount}
                            </Text>
                        </MenuItem>
                    )}
                    <MenuItem Icon={ExportArchiveIcon} label={_t("export_chat|title")} onSelect={onRoomExportClick} />
                </>
            )}

            <Separator />

            <MenuItem Icon={LeaveIcon} kind="critical" label={_t("action|leave_room")} onSelect={onLeaveRoomClick} />

            {SettingsStore.getValue(UIFeature.Widgets) &&
                !isVideoRoom &&
                shouldShowComponent(UIComponent.AddIntegrations) && <AppsSection room={room} />}
        </BaseCard>
    );
};

export default RoomSummaryCard;<|MERGE_RESOLUTION|>--- conflicted
+++ resolved
@@ -187,13 +187,8 @@
                 className="mx_RoomSummaryCard_icon_app"
                 onClick={onOpenWidgetClick}
                 // only show a tooltip if the widget is pinned
-<<<<<<< HEAD
-                title={openTitle}
-=======
                 title={!(isPinned || isMaximised) ? undefined : openTitle}
->>>>>>> 95ee2979
                 disabled={isPinned || isMaximised}
-                placement="right"
             >
                 <WidgetAvatar app={app} size="20px" />
                 <span>{name}</span>
@@ -214,13 +209,11 @@
                 onClick={togglePin}
                 title={pinTitle}
                 disabled={cannotPin}
-                placement="right"
             />
             <AccessibleButton
                 className="mx_RoomSummaryCard_app_maximiseToggle"
                 onClick={toggleMaximised}
                 title={maximiseTitle}
-                placement="right"
             />
 
             {contextMenu}
