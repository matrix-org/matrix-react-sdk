/*
Copyright 2020 The Matrix.org Foundation C.I.C.

Licensed under the Apache License, Version 2.0 (the "License");
you may not use this file except in compliance with the License.
You may obtain a copy of the License at

    http://www.apache.org/licenses/LICENSE-2.0

Unless required by applicable law or agreed to in writing, software
distributed under the License is distributed on an "AS IS" BASIS,
WITHOUT WARRANTIES OR CONDITIONS OF ANY KIND, either express or implied.
See the License for the specific language governing permissions and
limitations under the License.
*/

import React, { useCallback, useContext, useEffect, useMemo, useState } from "react";
import classNames from "classnames";
import { Room } from "matrix-js-sdk/src/models/room";

import MatrixClientContext from "../../../contexts/MatrixClientContext";
import { useIsEncrypted } from "../../../hooks/useIsEncrypted";
import BaseCard, { Group } from "./BaseCard";
import { _t } from "../../../languageHandler";
import RoomAvatar from "../avatars/RoomAvatar";
import AccessibleButton, { ButtonEvent, IAccessibleButtonProps } from "../elements/AccessibleButton";
import defaultDispatcher from "../../../dispatcher/dispatcher";
import { RightPanelPhases } from "../../../stores/right-panel/RightPanelStorePhases";
import Modal from "../../../Modal";
import ShareDialog from "../dialogs/ShareDialog";
import { useEventEmitter } from "../../../hooks/useEventEmitter";
import WidgetUtils from "../../../utils/WidgetUtils";
import { IntegrationManagers } from "../../../integrations/IntegrationManagers";
import SettingsStore from "../../../settings/SettingsStore";
import TextWithTooltip from "../elements/TextWithTooltip";
import WidgetAvatar from "../avatars/WidgetAvatar";
import AccessibleTooltipButton from "../elements/AccessibleTooltipButton";
import WidgetStore, { IApp } from "../../../stores/WidgetStore";
import { E2EStatus } from "../../../utils/ShieldUtils";
import RoomContext from "../../../contexts/RoomContext";
import { UIComponent, UIFeature } from "../../../settings/UIFeature";
import { ChevronFace, ContextMenuTooltipButton, useContextMenu } from "../../structures/ContextMenu";
import WidgetContextMenu from "../context_menus/WidgetContextMenu";
import { useRoomMemberCount } from "../../../hooks/useRoomMembers";
import { useFeatureEnabled } from "../../../hooks/useSettings";
import { usePinnedEvents } from "./PinnedMessagesCard";
import { Container, MAX_PINNED, WidgetLayoutStore } from "../../../stores/widgets/WidgetLayoutStore";
import RoomName from "../elements/RoomName";
import UIStore from "../../../stores/UIStore";
import ExportDialog from "../dialogs/ExportDialog";
import RightPanelStore from "../../../stores/right-panel/RightPanelStore";
import PosthogTrackers from "../../../PosthogTrackers";
import { shouldShowComponent } from "../../../customisations/helpers/UIComponents";
import { PollHistoryDialog } from "../dialogs/polls/PollHistoryDialog";

interface IProps {
    room: Room;
    onClose(): void;
}

interface IAppsSectionProps {
    room: Room;
}

interface IButtonProps extends IAccessibleButtonProps {
    className: string;
    onClick(ev: ButtonEvent): void;
}

const Button: React.FC<IButtonProps> = ({ children, className, onClick, ...props }) => {
    return (
        <AccessibleButton
            {...props}
            className={classNames("mx_BaseCard_Button mx_RoomSummaryCard_Button", className)}
            onClick={onClick}
        >
            {children}
        </AccessibleButton>
    );
};

export const useWidgets = (room: Room): IApp[] => {
    const [apps, setApps] = useState<IApp[]>(() => WidgetStore.instance.getApps(room.roomId));

    const updateApps = useCallback(() => {
        // Copy the array so that we always trigger a re-render, as some updates mutate the array of apps/settings
        setApps([...WidgetStore.instance.getApps(room.roomId)]);
    }, [room]);

    useEffect(updateApps, [room, updateApps]);
    useEventEmitter(WidgetStore.instance, room.roomId, updateApps);
    useEventEmitter(WidgetLayoutStore.instance, WidgetLayoutStore.emissionForRoom(room), updateApps);

    return apps;
};

interface IAppRowProps {
    app: IApp;
    room: Room;
}

const AppRow: React.FC<IAppRowProps> = ({ app, room }) => {
    const name = WidgetUtils.getWidgetName(app);
    const dataTitle = WidgetUtils.getWidgetDataTitle(app);
    const subtitle = dataTitle && " - " + dataTitle;
    const [canModifyWidget, setCanModifyWidget] = useState<boolean>();

    useEffect(() => {
        setCanModifyWidget(WidgetUtils.canUserModifyWidgets(room.roomId));
    }, [room.roomId]);

    const onOpenWidgetClick = (): void => {
        RightPanelStore.instance.pushCard({
            phase: RightPanelPhases.Widget,
            state: { widgetId: app.id },
        });
    };

    const isPinned = WidgetLayoutStore.instance.isInContainer(room, app, Container.Top);
    const togglePin = isPinned
        ? () => {
              WidgetLayoutStore.instance.moveToContainer(room, app, Container.Right);
          }
        : () => {
              WidgetLayoutStore.instance.moveToContainer(room, app, Container.Top);
          };

    const [menuDisplayed, handle, openMenu, closeMenu] = useContextMenu<HTMLDivElement>();
    let contextMenu;
    if (menuDisplayed) {
        const rect = handle.current.getBoundingClientRect();
        contextMenu = (
            <WidgetContextMenu
                chevronFace={ChevronFace.None}
                right={UIStore.instance.windowWidth - rect.right}
                bottom={UIStore.instance.windowHeight - rect.top}
                onFinished={closeMenu}
                app={app}
            />
        );
    }

    const cannotPin = !isPinned && !WidgetLayoutStore.instance.canAddToContainer(room, Container.Top);

    let pinTitle: string;
    if (cannotPin) {
        pinTitle = _t("You can only pin up to %(count)s widgets", { count: MAX_PINNED });
    } else {
        pinTitle = isPinned ? _t("Unpin") : _t("Pin");
    }

    const isMaximised = WidgetLayoutStore.instance.isInContainer(room, app, Container.Center);
    const toggleMaximised = isMaximised
        ? () => {
              WidgetLayoutStore.instance.moveToContainer(room, app, Container.Right);
          }
        : () => {
              WidgetLayoutStore.instance.moveToContainer(room, app, Container.Center);
          };

    const maximiseTitle = isMaximised ? _t("Close") : _t("Maximise");

    let openTitle = "";
    if (isPinned) {
        openTitle = _t("Unpin this widget to view it in this panel");
    } else if (isMaximised) {
        openTitle = _t("Close this widget to view it in this panel");
    }

    const classes = classNames("mx_BaseCard_Button mx_RoomSummaryCard_Button", {
        mx_RoomSummaryCard_Button_pinned: isPinned,
        mx_RoomSummaryCard_Button_maximised: isMaximised,
    });

    return (
        <div className={classes} ref={handle}>
            <AccessibleTooltipButton
                className="mx_RoomSummaryCard_icon_app"
                onClick={onOpenWidgetClick}
                // only show a tooltip if the widget is pinned
                title={openTitle}
                forceHide={!(isPinned || isMaximised)}
                disabled={isPinned || isMaximised}
            >
                <WidgetAvatar app={app} />
                <span>{name}</span>
                {subtitle}
            </AccessibleTooltipButton>

            {canModifyWidget && (
                <ContextMenuTooltipButton
                    className="mx_RoomSummaryCard_app_options"
                    isExpanded={menuDisplayed}
                    onClick={openMenu}
                    title={_t("Options")}
                />
            )}

            <AccessibleTooltipButton
                className="mx_RoomSummaryCard_app_pinToggle"
                onClick={togglePin}
                title={pinTitle}
                disabled={cannotPin}
            />
            <AccessibleTooltipButton
                className="mx_RoomSummaryCard_app_maximiseToggle"
                onClick={toggleMaximised}
                title={maximiseTitle}
            />

            {contextMenu}
        </div>
    );
};

const AppsSection: React.FC<IAppsSectionProps> = ({ room }) => {
    const apps = useWidgets(room);
    // Filter out virtual widgets
    const realApps = useMemo(() => apps.filter((app) => app.eventId !== undefined), [apps]);

    const onManageIntegrations = (): void => {
        const managers = IntegrationManagers.sharedInstance();
        if (!managers.hasManager()) {
            managers.openNoManagerDialog();
        } else {
            // noinspection JSIgnoredPromiseFromCall
            managers.getPrimaryManager().open(room);
        }
    };

    let copyLayoutBtn: JSX.Element | null = null;
    if (realApps.length > 0 && WidgetLayoutStore.instance.canCopyLayoutToRoom(room)) {
        copyLayoutBtn = (
            <AccessibleButton kind="link" onClick={() => WidgetLayoutStore.instance.copyLayoutToRoom(room)}>
                {_t("Set my room layout for everyone")}
            </AccessibleButton>
        );
    }

    return (
        <Group className="mx_RoomSummaryCard_appsGroup" title={_t("Widgets")}>
            {realApps.map((app) => (
                <AppRow key={app.id} app={app} room={room} />
            ))}
            {copyLayoutBtn}
            <AccessibleButton kind="link" onClick={onManageIntegrations}>
                {realApps.length > 0 ? _t("Edit widgets, bridges & bots") : _t("Add widgets, bridges & bots")}
            </AccessibleButton>
        </Group>
    );
};

const onRoomMembersClick = (ev: ButtonEvent): void => {
    RightPanelStore.instance.pushCard({ phase: RightPanelPhases.RoomMemberList }, true);
    PosthogTrackers.trackInteraction("WebRightPanelRoomInfoPeopleButton", ev);
};

const onRoomFilesClick = (): void => {
    RightPanelStore.instance.pushCard({ phase: RightPanelPhases.FilePanel }, true);
};

const onRoomPinsClick = (): void => {
    RightPanelStore.instance.pushCard({ phase: RightPanelPhases.PinnedMessages }, true);
};

const onRoomSettingsClick = (ev: ButtonEvent): void => {
    defaultDispatcher.dispatch({ action: "open_room_settings" });
    PosthogTrackers.trackInteraction("WebRightPanelRoomInfoSettingsButton", ev);
};

const RoomSummaryCard: React.FC<IProps> = ({ room, onClose }) => {
    const cli = useContext(MatrixClientContext);

    const onShareRoomClick = (): void => {
        Modal.createDialog(ShareDialog, {
            target: room,
        });
    };

    const onRoomExportClick = async (): Promise<void> => {
        Modal.createDialog(ExportDialog, {
            room,
        });
    };

    const onRoomPollHistoryClick = (): void => {
        Modal.createDialog(PollHistoryDialog, {
            roomId: room.roomId,
<<<<<<< HEAD
            matrixClient: cli,
=======
>>>>>>> 923ad432
        });
    };

    const isRoomEncrypted = useIsEncrypted(cli, room);
    const roomContext = useContext(RoomContext);
    const e2eStatus = roomContext.e2eStatus;
    const videoRoomsEnabled = useFeatureEnabled("feature_video_rooms");
    const elementCallVideoRoomsEnabled = useFeatureEnabled("feature_element_call_video_rooms");
    const isVideoRoom =
        videoRoomsEnabled && (room.isElementVideoRoom() || (elementCallVideoRoomsEnabled && room.isCallRoom()));

    const alias = room.getCanonicalAlias() || room.getAltAliases()[0] || "";
    const header = (
        <React.Fragment>
            <div className="mx_RoomSummaryCard_avatar" role="presentation">
                <RoomAvatar room={room} height={54} width={54} viewAvatarOnClick />
                <TextWithTooltip
                    tooltip={isRoomEncrypted ? _t("Encrypted") : _t("Not encrypted")}
                    class={classNames("mx_RoomSummaryCard_e2ee", {
                        mx_RoomSummaryCard_e2ee_normal: isRoomEncrypted,
                        mx_RoomSummaryCard_e2ee_warning: isRoomEncrypted && e2eStatus === E2EStatus.Warning,
                        mx_RoomSummaryCard_e2ee_verified: isRoomEncrypted && e2eStatus === E2EStatus.Verified,
                    })}
                />
            </div>

            <RoomName room={room}>{(name) => <h2 title={name}>{name}</h2>}</RoomName>
            <div className="mx_RoomSummaryCard_alias" title={alias}>
                {alias}
            </div>
        </React.Fragment>
    );

    const memberCount = useRoomMemberCount(room);
    const pinningEnabled = useFeatureEnabled("feature_pinning");
    const pinCount = usePinnedEvents(pinningEnabled && room)?.length;

    const isPollHistoryEnabled = useFeatureEnabled("feature_poll_history");

    return (
        <BaseCard header={header} className="mx_RoomSummaryCard" onClose={onClose}>
            <Group title={_t("About")} className="mx_RoomSummaryCard_aboutGroup">
                <Button
                    data-testid="roomMembersButton"
                    className="mx_RoomSummaryCard_icon_people"
                    onClick={onRoomMembersClick}
                >
                    {_t("People")}
                    <span className="mx_BaseCard_Button_sublabel">{memberCount}</span>
                </Button>
                {!isVideoRoom && (
                    <Button
                        data-testid="roomFilesButton"
                        className="mx_RoomSummaryCard_icon_files"
                        onClick={onRoomFilesClick}
                    >
                        {_t("Files")}
                    </Button>
                )}
                {!isVideoRoom && isPollHistoryEnabled && (
<<<<<<< HEAD
                    <Button
                        data-testid="roomPollHistoryButton"
                        className="mx_RoomSummaryCard_icon_poll"
                        onClick={onRoomPollHistoryClick}
                    >
=======
                    <Button className="mx_RoomSummaryCard_icon_poll" onClick={onRoomPollHistoryClick}>
>>>>>>> 923ad432
                        {_t("Polls history")}
                    </Button>
                )}
                {pinningEnabled && !isVideoRoom && (
                    <Button
                        data-testid="roomPinsButton"
                        className="mx_RoomSummaryCard_icon_pins"
                        onClick={onRoomPinsClick}
                    >
                        {_t("Pinned")}
                        {pinCount > 0 && <span className="mx_BaseCard_Button_sublabel">{pinCount}</span>}
                    </Button>
                )}
                {!isVideoRoom && (
                    <Button
                        data-testid="exportChatButton"
                        className="mx_RoomSummaryCard_icon_export"
                        onClick={onRoomExportClick}
                    >
                        {_t("Export chat")}
                    </Button>
                )}
                <Button
                    data-testid="shareRoomButton"
                    className="mx_RoomSummaryCard_icon_share"
                    onClick={onShareRoomClick}
                >
                    {_t("Share room")}
                </Button>
                <Button
                    data-testid="roomSettingsButton"
                    className="mx_RoomSummaryCard_icon_settings"
                    onClick={onRoomSettingsClick}
                >
                    {_t("Room settings")}
                </Button>
            </Group>

            {SettingsStore.getValue(UIFeature.Widgets) &&
                !isVideoRoom &&
                shouldShowComponent(UIComponent.AddIntegrations) && <AppsSection room={room} />}
        </BaseCard>
    );
};

export default RoomSummaryCard;<|MERGE_RESOLUTION|>--- conflicted
+++ resolved
@@ -286,10 +286,7 @@
     const onRoomPollHistoryClick = (): void => {
         Modal.createDialog(PollHistoryDialog, {
             roomId: room.roomId,
-<<<<<<< HEAD
             matrixClient: cli,
-=======
->>>>>>> 923ad432
         });
     };
 
@@ -350,15 +347,7 @@
                     </Button>
                 )}
                 {!isVideoRoom && isPollHistoryEnabled && (
-<<<<<<< HEAD
-                    <Button
-                        data-testid="roomPollHistoryButton"
-                        className="mx_RoomSummaryCard_icon_poll"
-                        onClick={onRoomPollHistoryClick}
-                    >
-=======
                     <Button className="mx_RoomSummaryCard_icon_poll" onClick={onRoomPollHistoryClick}>
->>>>>>> 923ad432
                         {_t("Polls history")}
                     </Button>
                 )}
