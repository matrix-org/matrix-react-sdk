/*
Copyright 2020 The Matrix.org Foundation C.I.C.

Licensed under the Apache License, Version 2.0 (the "License");
you may not use this file except in compliance with the License.
You may obtain a copy of the License at

    http://www.apache.org/licenses/LICENSE-2.0

Unless required by applicable law or agreed to in writing, software
distributed under the License is distributed on an "AS IS" BASIS,
WITHOUT WARRANTIES OR CONDITIONS OF ANY KIND, either express or implied.
See the License for the specific language governing permissions and
limitations under the License.
*/

import React, {useCallback, useState, useEffect, useContext} from "react";
import classNames from "classnames";
import {Room} from "matrix-js-sdk/src/models/room";

import MatrixClientContext from "../../../contexts/MatrixClientContext";
import { useIsEncrypted } from '../../../hooks/useIsEncrypted';
import BaseCard, { Group } from "./BaseCard";
import { _t } from '../../../languageHandler';
import RoomAvatar from "../avatars/RoomAvatar";
import AccessibleButton from "../elements/AccessibleButton";
import defaultDispatcher from "../../../dispatcher/dispatcher";
import {Action} from "../../../dispatcher/actions";
import {RightPanelPhases} from "../../../stores/RightPanelStorePhases";
import {SetRightPanelPhasePayload} from "../../../dispatcher/payloads/SetRightPanelPhasePayload";
import Modal from "../../../Modal";
import ShareDialog from '../dialogs/ShareDialog';
import {useEventEmitter} from "../../../hooks/useEventEmitter";
import WidgetUtils from "../../../utils/WidgetUtils";
import {IntegrationManagers} from "../../../integrations/IntegrationManagers";
import SettingsStore from "../../../settings/SettingsStore";
import TextWithTooltip from "../elements/TextWithTooltip";
import WidgetAvatar from "../avatars/WidgetAvatar";
import AccessibleTooltipButton from "../elements/AccessibleTooltipButton";
import WidgetStore, {IApp} from "../../../stores/WidgetStore";
import { E2EStatus } from "../../../utils/ShieldUtils";
import RoomContext from "../../../contexts/RoomContext";
import {UIFeature} from "../../../settings/UIFeature";
import {ChevronFace, ContextMenuTooltipButton, useContextMenu} from "../../structures/ContextMenu";
import WidgetContextMenu from "../context_menus/WidgetContextMenu";
import {useRoomMemberCount} from "../../../hooks/useRoomMembers";
import { Container, MAX_PINNED, WidgetLayoutStore } from "../../../stores/widgets/WidgetLayoutStore";

interface IProps {
    room: Room;
    onClose(): void;
}

interface IAppsSectionProps {
    room: Room;
}

interface IButtonProps {
    className: string;
    onClick(): void;
}

const Button: React.FC<IButtonProps> = ({ children, className, onClick }) => {
    return <AccessibleButton
        className={classNames("mx_BaseCard_Button mx_RoomSummaryCard_Button", className)}
        onClick={onClick}
    >
        { children }
    </AccessibleButton>;
};

export const useWidgets = (room: Room) => {
    const [apps, setApps] = useState<IApp[]>(WidgetStore.instance.getApps(room.roomId));

    const updateApps = useCallback(() => {
        // Copy the array so that we always trigger a re-render, as some updates mutate the array of apps/settings
        setApps([...WidgetStore.instance.getApps(room.roomId)]);
    }, [room]);

    useEffect(updateApps, [room, updateApps]);
    useEventEmitter(WidgetStore.instance, room.roomId, updateApps);
    useEventEmitter(WidgetLayoutStore.instance, WidgetLayoutStore.emissionForRoom(room), updateApps);

    return apps;
};

interface IAppRowProps {
    app: IApp;
    room: Room;
}

const AppRow: React.FC<IAppRowProps> = ({ app, room }) => {
    const name = WidgetUtils.getWidgetName(app);
    const dataTitle = WidgetUtils.getWidgetDataTitle(app);
    const subtitle = dataTitle && " - " + dataTitle;

    const onOpenWidgetClick = () => {
        defaultDispatcher.dispatch<SetRightPanelPhasePayload>({
            action: Action.SetRightPanelPhase,
            phase: RightPanelPhases.Widget,
            refireParams: {
                widgetId: app.id,
            },
        });
    };

    const isPinned = WidgetLayoutStore.instance.isInContainer(room, app, Container.Top);
    const togglePin = isPinned
        ? () => { WidgetLayoutStore.instance.moveToContainer(room, app, Container.Right); }
        : () => { WidgetLayoutStore.instance.moveToContainer(room, app, Container.Top); };

    const [menuDisplayed, handle, openMenu, closeMenu] = useContextMenu<HTMLDivElement>();
    let contextMenu;
    if (menuDisplayed) {
        const rect = handle.current.getBoundingClientRect();
        contextMenu = <WidgetContextMenu
            chevronFace={ChevronFace.None}
            right={window.innerWidth - rect.right}
            bottom={window.innerHeight - rect.top}
            onFinished={closeMenu}
            app={app}
        />;
    }

    const cannotPin = !isPinned && !WidgetLayoutStore.instance.canAddToContainer(room, Container.Top);

    let pinTitle: string;
    if (cannotPin) {
        pinTitle = _t("You can only pin up to %(count)s widgets", { count: MAX_PINNED });
    } else {
        pinTitle = isPinned ? _t("Unpin") : _t("Pin");
    }

    const classes = classNames("mx_BaseCard_Button mx_RoomSummaryCard_Button", {
        mx_RoomSummaryCard_Button_pinned: isPinned,
    });

    return <div className={classes} ref={handle}>
        <AccessibleTooltipButton
            className="mx_RoomSummaryCard_icon_app"
            onClick={onOpenWidgetClick}
            // only show a tooltip if the widget is pinned
            title={isPinned ? _t("Unpin a widget to view it in this panel") : ""}
            forceHide={!isPinned}
            disabled={isPinned}
            yOffset={-48}
        >
            <WidgetAvatar app={app} />
            <span>{name}</span>
            { subtitle }
        </AccessibleTooltipButton>

        <ContextMenuTooltipButton
            className="mx_RoomSummaryCard_app_options"
            isExpanded={menuDisplayed}
            onClick={openMenu}
            title={_t("Options")}
            yOffset={-24}
        />

        <AccessibleTooltipButton
            className="mx_RoomSummaryCard_app_pinToggle"
            onClick={togglePin}
            title={pinTitle}
            disabled={cannotPin}
            yOffset={-24}
        />

        { contextMenu }
    </div>;
};

const AppsSection: React.FC<IAppsSectionProps> = ({ room }) => {
    const apps = useWidgets(room);

    const onManageIntegrations = () => {
        const managers = IntegrationManagers.sharedInstance();
        if (!managers.hasManager()) {
            managers.openNoManagerDialog();
        } else {
            if (SettingsStore.getValue("feature_many_integration_managers")) {
                managers.openAll(room);
            } else {
                managers.getPrimaryManager().open(room);
            }
        }
    };

<<<<<<< HEAD
    if (!SettingsStore.getValue(UIFeature.ShowIntegrations)) return null;
=======
    let copyLayoutBtn = null;
    if (apps.length > 0 && WidgetLayoutStore.instance.canCopyLayoutToRoom(room)) {
        copyLayoutBtn = (
            <AccessibleButton kind="link" onClick={() => WidgetLayoutStore.instance.copyLayoutToRoom(room)}>
                { _t("Set my room layout for everyone") }
            </AccessibleButton>
        );
    }
>>>>>>> e70085ed

    return <Group className="mx_RoomSummaryCard_appsGroup" title={_t("Widgets")}>
        { apps.map(app => <AppRow key={app.id} app={app} room={room} />) }
        { copyLayoutBtn }
        <AccessibleButton kind="link" onClick={onManageIntegrations}>
            { apps.length > 0 ? _t("Edit widgets, bridges & bots") : _t("Add widgets, bridges & bots") }
        </AccessibleButton>
    </Group>;
};

const onRoomMembersClick = () => {
    defaultDispatcher.dispatch<SetRightPanelPhasePayload>({
        action: Action.SetRightPanelPhase,
        phase: RightPanelPhases.RoomMemberList,
    });
};

const onRoomFilesClick = () => {
    defaultDispatcher.dispatch<SetRightPanelPhasePayload>({
        action: Action.SetRightPanelPhase,
        phase: RightPanelPhases.FilePanel,
    });
};

const onRoomSettingsClick = () => {
    defaultDispatcher.dispatch({ action: "open_room_settings" });
};

const RoomSummaryCard: React.FC<IProps> = ({ room, onClose }) => {
    const cli = useContext(MatrixClientContext);

    const onShareRoomClick = () => {
        Modal.createTrackedDialog('share room dialog', '', ShareDialog, {
            target: room,
        });
    };

    const isRoomEncrypted = useIsEncrypted(cli, room);
    const roomContext = useContext(RoomContext);
    const e2eStatus = roomContext.e2eStatus;

    const alias = room.getCanonicalAlias() || room.getAltAliases()[0] || "";
    const header = <React.Fragment>
        <div className="mx_RoomSummaryCard_avatar" role="presentation">
            <RoomAvatar room={room} height={54} width={54} viewAvatarOnClick />
            <TextWithTooltip
                tooltip={isRoomEncrypted ? _t("Encrypted") : _t("Not encrypted")}
                class={classNames("mx_RoomSummaryCard_e2ee", {
                    mx_RoomSummaryCard_e2ee_normal: isRoomEncrypted,
                    mx_RoomSummaryCard_e2ee_warning: isRoomEncrypted && e2eStatus === E2EStatus.Warning,
                    mx_RoomSummaryCard_e2ee_verified: isRoomEncrypted && e2eStatus === E2EStatus.Verified,
                })}
            />
        </div>

        <h2 title={room.name}>{ room.name }</h2>
        <div className="mx_RoomSummaryCard_alias" title={alias}>
            { alias }
        </div>
    </React.Fragment>;

    const memberCount = useRoomMemberCount(room);

    return <BaseCard header={header} className="mx_RoomSummaryCard" onClose={onClose}>
        <Group title={_t("About")} className="mx_RoomSummaryCard_aboutGroup">
            <Button className="mx_RoomSummaryCard_icon_people" onClick={onRoomMembersClick}>
                {_t("%(count)s people", { count: memberCount })}
            </Button>
            <Button className="mx_RoomSummaryCard_icon_files" onClick={onRoomFilesClick}>
                {_t("Show files")}
            </Button>
            <Button className="mx_RoomSummaryCard_icon_share" onClick={onShareRoomClick}>
                {_t("Share room")}
            </Button>
            <Button className="mx_RoomSummaryCard_icon_settings" onClick={onRoomSettingsClick}>
                {_t("Room settings")}
            </Button>
        </Group>

        { SettingsStore.getValue(UIFeature.Widgets) && <AppsSection room={room} /> }
    </BaseCard>;
};

export default RoomSummaryCard;<|MERGE_RESOLUTION|>--- conflicted
+++ resolved
@@ -186,9 +186,7 @@
         }
     };
 
-<<<<<<< HEAD
     if (!SettingsStore.getValue(UIFeature.ShowIntegrations)) return null;
-=======
     let copyLayoutBtn = null;
     if (apps.length > 0 && WidgetLayoutStore.instance.canCopyLayoutToRoom(room)) {
         copyLayoutBtn = (
@@ -197,7 +195,6 @@
             </AccessibleButton>
         );
     }
->>>>>>> e70085ed
 
     return <Group className="mx_RoomSummaryCard_appsGroup" title={_t("Widgets")}>
         { apps.map(app => <AppRow key={app.id} app={app} room={room} />) }
