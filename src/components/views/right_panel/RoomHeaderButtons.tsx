--- conflicted
+++ resolved
@@ -263,11 +263,7 @@
                 title={_t('Room Info')}
                 isHighlighted={this.isPhase(ROOM_INFO_PHASES)}
                 onClick={this.onRoomSummaryClicked}
-<<<<<<< HEAD
-                analytics={['Right Panel', 'Room Summary Button', 'click']}
                 data-test-id="room-info-button"
-=======
->>>>>>> 37298d7b
             />,
         );
 
