/*
Copyright 2015, 2016 OpenMarket Ltd
Copyright 2017 Vector Creations Ltd
Copyright 2017 New Vector Ltd
Copyright 2018 New Vector Ltd
Copyright 2019, 2020 The Matrix.org Foundation C.I.C.

Licensed under the Apache License, Version 2.0 (the "License");
you may not use this file except in compliance with the License.
You may obtain a copy of the License at

    http://www.apache.org/licenses/LICENSE-2.0

Unless required by applicable law or agreed to in writing, software
distributed under the License is distributed on an "AS IS" BASIS,
WITHOUT WARRANTIES OR CONDITIONS OF ANY KIND, either express or implied.
See the License for the specific language governing permissions and
limitations under the License.
*/

import React from "react";
import { Room } from "matrix-js-sdk/src/models/room";

import { _t } from '../../../languageHandler';
import HeaderButton from './HeaderButton';
import HeaderButtons, { HeaderKind } from './HeaderButtons';
import { RightPanelPhases } from "../../../stores/RightPanelStorePhases";
import { Action } from "../../../dispatcher/actions";
import { ActionPayload } from "../../../dispatcher/payloads";
import RightPanelStore from "../../../stores/RightPanelStore";
import { replaceableComponent } from "../../../utils/replaceableComponent";
import { useSettingValue } from "../../../hooks/useSettings";
import { useReadPinnedEvents, usePinnedEvents } from './PinnedMessagesCard';
import { dispatchShowThreadsPanelEvent } from "../../../dispatcher/dispatch-actions/threads";
import SettingsStore from "../../../settings/SettingsStore";
import dis from "../../../dispatcher/dispatcher";

const ROOM_INFO_PHASES = [
    RightPanelPhases.RoomSummary,
    RightPanelPhases.Widget,
    RightPanelPhases.FilePanel,
    RightPanelPhases.RoomMemberList,
    RightPanelPhases.RoomMemberInfo,
    RightPanelPhases.EncryptionPanel,
    RightPanelPhases.Room3pidMemberInfo,
];

const PinnedMessagesHeaderButton = ({ room, isHighlighted, onClick }) => {
    const pinningEnabled = useSettingValue("feature_pinning");
    const pinnedEvents = usePinnedEvents(pinningEnabled && room);
    const readPinnedEvents = useReadPinnedEvents(pinningEnabled && room);
    if (!pinningEnabled) return null;

    let unreadIndicator;
    if (pinnedEvents.some(id => !readPinnedEvents.has(id))) {
        unreadIndicator = <div className="mx_RightPanel_pinnedMessagesButton_unreadIndicator" />;
    }

    return <HeaderButton
        name="pinnedMessagesButton"
        title={_t("Pinned messages")}
        isHighlighted={isHighlighted}
        onClick={onClick}
        analytics={["Right Panel", "Pinned Messages Button", "click"]}
    >
        { unreadIndicator }
    </HeaderButton>;
};

const TimelineCardHeaderButton = ({ room, isHighlighted, onClick }) => {
    if (!SettingsStore.getValue("feature_maximised_widgets")) return null;

    return <HeaderButton
        name="timelineCardButton"
        title={_t("Chat")}
        isHighlighted={isHighlighted}
        onClick={onClick}
        analytics={["Right Panel", "Timeline Panel Button", "click"]}
    />;
};

interface IProps {
    room?: Room;
    excludedRightPanelPhaseButtons?: Array<RightPanelPhases>;
}

@replaceableComponent("views.right_panel.RoomHeaderButtons")
export default class RoomHeaderButtons extends HeaderButtons<IProps> {
    private static readonly THREAD_PHASES = [
        RightPanelPhases.ThreadPanel,
        RightPanelPhases.ThreadView,
    ];

    constructor(props: IProps) {
        super(props, HeaderKind.Room);
    }

    protected onAction(payload: ActionPayload) {
        if (payload.action === Action.ViewUser) {
            if (payload.member) {
                this.setPhase(RightPanelPhases.RoomMemberInfo, { member: payload.member });
            } else {
                this.setPhase(RightPanelPhases.RoomMemberList);
            }
        } else if (payload.action === "view_3pid_invite") {
            if (payload.event) {
                this.setPhase(RightPanelPhases.Room3pidMemberInfo, { event: payload.event });
            } else {
                this.setPhase(RightPanelPhases.RoomMemberList);
            }
        }
    }

    private onRoomSummaryClicked = () => {
        // use roomPanelPhase rather than this.state.phase as it remembers the latest one if we close
        const lastPhase = RightPanelStore.getSharedInstance().roomPanelPhase;
        if (ROOM_INFO_PHASES.includes(lastPhase)) {
            if (this.state.phase === lastPhase) {
                this.setPhase(lastPhase);
            } else {
                this.setPhase(lastPhase, RightPanelStore.getSharedInstance().roomPanelPhaseParams);
            }
        } else {
            // This toggles for us, if needed
            this.setPhase(RightPanelPhases.RoomSummary);
        }
    };

    private onNotificationsClicked = () => {
        // This toggles for us, if needed
        this.setPhase(RightPanelPhases.NotificationPanel);
    };

    private onPinnedMessagesClicked = () => {
        // This toggles for us, if needed
        this.setPhase(RightPanelPhases.PinnedMessages);
    };
    private onTimelineCardClicked = () => {
        this.setPhase(RightPanelPhases.Timeline);
    };

    private onThreadsPanelClicked = () => {
        if (RoomHeaderButtons.THREAD_PHASES.includes(this.state.phase)) {
            dis.dispatch({
                action: Action.ToggleRightPanel,
                type: "room",
            });
        } else {
            dispatchShowThreadsPanelEvent();
        }
    };

    public renderButtons() {
        const rightPanelPhaseButtons: Map<RightPanelPhases, any> = new Map();

        rightPanelPhaseButtons.set(RightPanelPhases.PinnedMessages,
            <PinnedMessagesHeaderButton
                room={this.props.room}
                isHighlighted={this.isPhase(RightPanelPhases.PinnedMessages)}
                onClick={this.onPinnedMessagesClicked} />,
        );
        rightPanelPhaseButtons.set(RightPanelPhases.Timeline,
            <TimelineCardHeaderButton
                room={this.props.room}
                isHighlighted={this.isPhase(RightPanelPhases.Timeline)}
<<<<<<< HEAD
                showNewMessage={false}
                onClick={this.onTimelineCardClicked} />,
        );
        rightPanelPhaseButtons.set(RightPanelPhases.ThreadPanel,
            SettingsStore.getValue("feature_thread")
                ? <HeaderButton
                    name="threadsButton"
                    title={_t("Threads")}
                    onClick={this.onThreadsPanelClicked}
                    isHighlighted={this.isPhase(RoomHeaderButtons.THREAD_PHASES)}
                    analytics={['Right Panel', 'Threads List Button', 'click']} />
                : null,
        );
        rightPanelPhaseButtons.set(RightPanelPhases.NotificationPanel,
=======
                onClick={this.onTimelineCardClicked}
            />
            { SettingsStore.getValue("feature_thread") && <HeaderButton
                name="threadsButton"
                title={_t("Threads")}
                onClick={this.onThreadsPanelClicked}
                isHighlighted={this.isPhase(RoomHeaderButtons.THREAD_PHASES)}
                analytics={['Right Panel', 'Threads List Button', 'click']}
            /> }
>>>>>>> 9251b032
            <HeaderButton
                name="notifsButton"
                title={_t('Notifications')}
                isHighlighted={this.isPhase(RightPanelPhases.NotificationPanel)}
                onClick={this.onNotificationsClicked}
                analytics={['Right Panel', 'Notification List Button', 'click']} />,
        );
        rightPanelPhaseButtons.set(RightPanelPhases.RoomSummary,
            <HeaderButton
                name="roomSummaryButton"
                title={_t('Room Info')}
                isHighlighted={this.isPhase(ROOM_INFO_PHASES)}
                onClick={this.onRoomSummaryClicked}
                analytics={['Right Panel', 'Room Summary Button', 'click']} />,
        );

        return <>
            {
                Array.from(rightPanelPhaseButtons.keys()).map((phase) =>
                    ( this.props.excludedRightPanelPhaseButtons.includes(phase)
                        ? null
                        : rightPanelPhaseButtons.get(phase)))
            }
        </>;
    }
}<|MERGE_RESOLUTION|>--- conflicted
+++ resolved
@@ -163,8 +163,6 @@
             <TimelineCardHeaderButton
                 room={this.props.room}
                 isHighlighted={this.isPhase(RightPanelPhases.Timeline)}
-<<<<<<< HEAD
-                showNewMessage={false}
                 onClick={this.onTimelineCardClicked} />,
         );
         rightPanelPhaseButtons.set(RightPanelPhases.ThreadPanel,
@@ -178,17 +176,6 @@
                 : null,
         );
         rightPanelPhaseButtons.set(RightPanelPhases.NotificationPanel,
-=======
-                onClick={this.onTimelineCardClicked}
-            />
-            { SettingsStore.getValue("feature_thread") && <HeaderButton
-                name="threadsButton"
-                title={_t("Threads")}
-                onClick={this.onThreadsPanelClicked}
-                isHighlighted={this.isPhase(RoomHeaderButtons.THREAD_PHASES)}
-                analytics={['Right Panel', 'Threads List Button', 'click']}
-            /> }
->>>>>>> 9251b032
             <HeaderButton
                 name="notifsButton"
                 title={_t('Notifications')}
