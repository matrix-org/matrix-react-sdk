--- conflicted
+++ resolved
@@ -45,16 +45,11 @@
     resizeNotifier: ResizeNotifier;
     permalinkCreator?: RoomPermalinkCreator;
     e2eStatus?: E2EStatus;
-<<<<<<< HEAD
-    initialEvent?: MatrixEvent;
-    initialEventHighlighted?: boolean;
-    classNames: string;
-=======
+    classNames?: string;
     timelineSet?: EventTimelineSet;
     timelineRenderingType?: TimelineRenderingType;
     showComposer?: boolean;
     composerRelation?: IEventRelation;
->>>>>>> 12000060
 }
 interface IState {
     thread?: Thread;
@@ -160,49 +155,13 @@
             : null;
 
         return (
-<<<<<<< HEAD
-            <BaseCard
-                className={this.props.classNames}
-                onClose={this.props.onClose}
-                withoutScrollContainer={true}
-                header={this.renderTimelineCardHeader()}
-            >
-                <TimelinePanel
-                    showReadReceipts={false} // TODO: RR's cause issues with limited horizontal space
-                    manageReadReceipts={true}
-                    manageReadMarkers={false} // No RM support in the TimelineCard
-                    sendReadReceiptOnLoad={true}
-                    timelineSet={this.props.room.getUnfilteredTimelineSet()}
-                    showUrlPreview={true}
-                    layout={Layout.Group}
-                    hideThreadedMessages={false}
-                    hidden={false}
-                    showReactions={true}
-                    className="mx_RoomView_messagePanel mx_GroupLayout"
-                    permalinkCreator={this.props.permalinkCreator}
-                    membersLoaded={true}
-                    editState={this.state.editState}
-                    eventId={this.props.initialEvent?.getId()}
-                    resizeNotifier={this.props.resizeNotifier}
-                />
-
-                <MessageComposer
-                    room={this.props.room}
-                    resizeNotifier={this.props.resizeNotifier}
-                    replyToEvent={this.state.replyToEvent}
-                    permalinkCreator={this.props.permalinkCreator}
-                    e2eStatus={this.props.e2eStatus}
-                    compact={true}
-                />
-            </BaseCard>
-=======
             <RoomContext.Provider value={{
                 ...this.context,
                 timelineRenderingType: this.props.timelineRenderingType ?? this.context.timelineRenderingType,
                 liveTimeline: this.props.timelineSet.getLiveTimeline(),
             }}>
                 <BaseCard
-                    className="mx_ThreadPanel mx_TimelineCard"
+                    className={this.props.classNames}
                     onClose={this.props.onClose}
                     withoutScrollContainer={true}
                     header={this.renderTimelineCardHeader()}
@@ -244,7 +203,6 @@
                     />
                 </BaseCard>
             </RoomContext.Provider>
->>>>>>> 12000060
         );
     }
 }