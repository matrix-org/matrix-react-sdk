/*
Copyright 2015, 2016 OpenMarket Ltd
Copyright 2017 Vector Creations Ltd
Copyright 2017 New Vector Ltd
Copyright 2018 New Vector Ltd

Licensed under the Apache License, Version 2.0 (the "License");
you may not use this file except in compliance with the License.
You may obtain a copy of the License at

    http://www.apache.org/licenses/LICENSE-2.0

Unless required by applicable law or agreed to in writing, software
distributed under the License is distributed on an "AS IS" BASIS,
WITHOUT WARRANTIES OR CONDITIONS OF ANY KIND, either express or implied.
See the License for the specific language governing permissions and
limitations under the License.
*/

import React from 'react';
import { _t } from '../../../languageHandler';
import dis from '../../../dispatcher';
import HeaderButton from './HeaderButton';
import HeaderButtons from './HeaderButtons';
import RightPanel from '../../structures/RightPanel';

export default class RoomHeaderButtons extends HeaderButtons {
    constructor(props) {
        super(props, RightPanel.Phase.RoomMemberList);
    }

    onAction(payload) {
        super.onAction(payload);
        if (payload.action === "view_user") {
            dis.dispatch({
                action: 'show_right_panel',
            });
            if (payload.member) {
                this.setPhase(RightPanel.Phase.RoomMemberInfo, {member: payload.member});
            } else {
                this.setPhase(RightPanel.Phase.RoomMemberList);
            }
        } else if (payload.action === "view_room") {
            this.setPhase(RightPanel.Phase.RoomMemberList);
        }
    }

    renderButtons() {
        const membersPhases = [
            RightPanel.Phase.RoomMemberList,
            RightPanel.Phase.RoomMemberInfo,
        ];

        return [
<<<<<<< HEAD
            <HeaderButton key="_membersButton" title={_t('Members')} iconSrc="img/feather-icons/user.svg"
                isHighlighted={isMembersPhase}
                clickPhase={RightPanel.Phase.RoomMemberList}
                analytics={['Right Panel', 'Member List Button', 'click']}
            />,
            <HeaderButton key="_filesButton" title={_t('Files')} iconSrc="img/feather-icons/files.svg"
                isHighlighted={this.state.phase === RightPanel.Phase.FilePanel}
                clickPhase={RightPanel.Phase.FilePanel}
                analytics={['Right Panel', 'File List Button', 'click']}
            />,
            <HeaderButton key="_notifsButton" title={_t('Notifications')} iconSrc="img/feather-icons/notifications.svg"
                isHighlighted={this.state.phase === RightPanel.Phase.NotificationPanel}
=======
            <HeaderButton key="_membersButton" title={_t('Members')} iconSrc="img/icons-people.svg"
                isHighlighted={this.isPhase(membersPhases)}
                clickPhase={RightPanel.Phase.RoomMemberList}
                analytics={['Right Panel', 'Member List Button', 'click']}
            />,
            <HeaderButton key="_filesButton" title={_t('Files')} iconSrc="img/icons-files.svg"
                isHighlighted={this.isPhase(RightPanel.Phase.FilePanel)}
                clickPhase={RightPanel.Phase.FilePanel}
                analytics={['Right Panel', 'File List Button', 'click']}
            />,
            <HeaderButton key="_notifsButton" title={_t('Notifications')} iconSrc="img/icons-notifications.svg"
                isHighlighted={this.isPhase(RightPanel.Phase.NotificationPanel)}
>>>>>>> 8df139bf
                clickPhase={RightPanel.Phase.NotificationPanel}
                analytics={['Right Panel', 'Notification List Button', 'click']}
            />,
        ];
    }
}<|MERGE_RESOLUTION|>--- conflicted
+++ resolved
@@ -52,33 +52,18 @@
         ];
 
         return [
-<<<<<<< HEAD
             <HeaderButton key="_membersButton" title={_t('Members')} iconSrc="img/feather-icons/user.svg"
-                isHighlighted={isMembersPhase}
+                isHighlighted={this.isPhase(membersPhases)}
                 clickPhase={RightPanel.Phase.RoomMemberList}
                 analytics={['Right Panel', 'Member List Button', 'click']}
             />,
             <HeaderButton key="_filesButton" title={_t('Files')} iconSrc="img/feather-icons/files.svg"
-                isHighlighted={this.state.phase === RightPanel.Phase.FilePanel}
+                isHighlighted={this.isPhase(RightPanel.Phase.FilePanel)}
                 clickPhase={RightPanel.Phase.FilePanel}
                 analytics={['Right Panel', 'File List Button', 'click']}
             />,
             <HeaderButton key="_notifsButton" title={_t('Notifications')} iconSrc="img/feather-icons/notifications.svg"
-                isHighlighted={this.state.phase === RightPanel.Phase.NotificationPanel}
-=======
-            <HeaderButton key="_membersButton" title={_t('Members')} iconSrc="img/icons-people.svg"
-                isHighlighted={this.isPhase(membersPhases)}
-                clickPhase={RightPanel.Phase.RoomMemberList}
-                analytics={['Right Panel', 'Member List Button', 'click']}
-            />,
-            <HeaderButton key="_filesButton" title={_t('Files')} iconSrc="img/icons-files.svg"
-                isHighlighted={this.isPhase(RightPanel.Phase.FilePanel)}
-                clickPhase={RightPanel.Phase.FilePanel}
-                analytics={['Right Panel', 'File List Button', 'click']}
-            />,
-            <HeaderButton key="_notifsButton" title={_t('Notifications')} iconSrc="img/icons-notifications.svg"
                 isHighlighted={this.isPhase(RightPanel.Phase.NotificationPanel)}
->>>>>>> 8df139bf
                 clickPhase={RightPanel.Phase.NotificationPanel}
                 analytics={['Right Panel', 'Notification List Button', 'click']}
             />,
