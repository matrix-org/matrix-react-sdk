--- conflicted
+++ resolved
@@ -85,15 +85,11 @@
         UIStore.instance.off(UI_EVENTS.Resize, this.onResize);
     }
 
-<<<<<<< HEAD
-    private animationCallback = (): void => {
-=======
     public componentDidUpdate(prevProps: Readonly<IProps>): void {
         if (prevProps.children !== this.props.children) this.snap(true);
     }
 
-    private animationCallback = () => {
->>>>>>> a2777d3a
+    private animationCallback = (): void => {
         if (
             !this.moving &&
             Math.abs(this.translationX - this.desiredTranslationX) <= 1 &&
