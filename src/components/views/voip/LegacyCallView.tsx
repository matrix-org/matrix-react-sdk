--- conflicted
+++ resolved
@@ -100,11 +100,7 @@
 }
 
 export default class LegacyCallView extends React.Component<IProps, IState> {
-<<<<<<< HEAD
-    private dispatcherRef!: string;
-=======
     private dispatcherRef?: string;
->>>>>>> 7856d840
     private contentWrapperRef = createRef<HTMLDivElement>();
     private buttonsRef = createRef<LegacyCallViewButtons>();
 
