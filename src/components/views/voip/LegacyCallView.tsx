/*
Copyright 2015, 2016 OpenMarket Ltd
Copyright 2019 - 2021 The Matrix.org Foundation C.I.C.
Copyright 2021 - 2022 Šimon Brandner <simon.bra.ag@gmail.com>

Licensed under the Apache License, Version 2.0 (the "License");
you may not use this file except in compliance with the License.
You may obtain a copy of the License at

    http://www.apache.org/licenses/LICENSE-2.0

Unless required by applicable law or agreed to in writing, software
distributed under the License is distributed on an "AS IS" BASIS,
WITHOUT WARRANTIES OR CONDITIONS OF ANY KIND, either express or implied.
See the License for the specific language governing permissions and
limitations under the License.
*/

import React, { createRef } from "react";
import { CallEvent, CallState, MatrixCall } from "matrix-js-sdk/src/webrtc/call";
import classNames from "classnames";
import { CallFeed } from "matrix-js-sdk/src/webrtc/callFeed";
import { SDPStreamMetadataPurpose } from "matrix-js-sdk/src/webrtc/callEventTypes";

import dis from "../../../dispatcher/dispatcher";
import LegacyCallHandler from "../../../LegacyCallHandler";
import { MatrixClientPeg } from "../../../MatrixClientPeg";
import { _t, _td } from "../../../languageHandler";
import VideoFeed from "./VideoFeed";
import RoomAvatar from "../avatars/RoomAvatar";
import AccessibleButton from "../elements/AccessibleButton";
import { avatarUrlForMember } from "../../../Avatar";
import DesktopCapturerSourcePicker from "../elements/DesktopCapturerSourcePicker";
import Modal from "../../../Modal";
import LegacyCallViewSidebar from "./LegacyCallViewSidebar";
import LegacyCallViewHeader from "./LegacyCallView/LegacyCallViewHeader";
import LegacyCallViewButtons from "./LegacyCallView/LegacyCallViewButtons";
import PlatformPeg from "../../../PlatformPeg";
import { ActionPayload } from "../../../dispatcher/payloads";
import { getKeyBindingsManager } from "../../../KeyBindingsManager";
import { KeyBindingAction } from "../../../accessibility/KeyboardShortcuts";

interface IProps {
    // The call for us to display
    call: MatrixCall;

    // Another ongoing call to display information about
    secondaryCall?: MatrixCall;

    // a callback which is called when the content in the LegacyCallView changes
    // in a way that is likely to cause a resize.
    onResize?: (event: Event) => void;

    // Whether this call view is for picture-in-picture mode
    // otherwise, it's the larger call view when viewing the room the call is in.
    // This is sort of a proxy for a number of things but we currently have no
    // need to control those things separately, so this is simpler.
    pipMode?: boolean;

    // Used for dragging the PiP LegacyCallView
    onMouseDownOnHeader?: (event: React.MouseEvent<Element, MouseEvent>) => void;

    showApps?: boolean;
}

interface IState {
    isLocalOnHold: boolean;
    isRemoteOnHold: boolean;
    micMuted: boolean;
    vidMuted: boolean;
    screensharing: boolean;
    callState: CallState;
    primaryFeed?: CallFeed;
    secondaryFeed?: CallFeed;
    sidebarFeeds: Array<CallFeed>;
    sidebarShown: boolean;
}

function getFullScreenElement(): Element | null {
    return (
        document.fullscreenElement ||
        // moz omitted because firefox supports this unprefixed now (webkit here for safari)
        document.webkitFullscreenElement ||
        document.msFullscreenElement
    );
}

function requestFullscreen(element: Element): void {
    const method =
        element.requestFullscreen ||
        // moz omitted since firefox supports unprefixed now
        element.webkitRequestFullScreen ||
        element.msRequestFullscreen;
    if (method) method.call(element);
}

function exitFullscreen(): void {
    const exitMethod = document.exitFullscreen || document.webkitExitFullscreen || document.msExitFullscreen;
    if (exitMethod) exitMethod.call(document);
}

export default class LegacyCallView extends React.Component<IProps, IState> {
    private dispatcherRef: string;
    private contentWrapperRef = createRef<HTMLDivElement>();
    private buttonsRef = createRef<LegacyCallViewButtons>();

    public constructor(props: IProps) {
        super(props);

        const { primary, secondary, sidebar } = LegacyCallView.getOrderedFeeds(this.props.call.getFeeds());

        this.state = {
            isLocalOnHold: this.props.call.isLocalOnHold(),
            isRemoteOnHold: this.props.call.isRemoteOnHold(),
            micMuted: this.props.call.isMicrophoneMuted(),
            vidMuted: this.props.call.isLocalVideoMuted(),
            screensharing: this.props.call.isScreensharing(),
            callState: this.props.call.state,
            primaryFeed: primary,
            secondaryFeed: secondary,
            sidebarFeeds: sidebar,
            sidebarShown: true,
        };

        this.updateCallListeners(null, this.props.call);
    }

    public componentDidMount(): void {
        this.dispatcherRef = dis.register(this.onAction);
        document.addEventListener("keydown", this.onNativeKeyDown);
    }

    public componentWillUnmount(): void {
        if (getFullScreenElement()) {
            exitFullscreen();
        }

        document.removeEventListener("keydown", this.onNativeKeyDown);
        this.updateCallListeners(this.props.call, null);
        dis.unregister(this.dispatcherRef);
    }

    public static getDerivedStateFromProps(props: IProps): Partial<IState> {
        const { primary, secondary, sidebar } = LegacyCallView.getOrderedFeeds(props.call.getFeeds());

        return {
            primaryFeed: primary,
            secondaryFeed: secondary,
            sidebarFeeds: sidebar,
        };
    }

    public componentDidUpdate(prevProps: IProps): void {
        if (this.props.call === prevProps.call) return;

        this.setState({
            isLocalOnHold: this.props.call.isLocalOnHold(),
            isRemoteOnHold: this.props.call.isRemoteOnHold(),
            micMuted: this.props.call.isMicrophoneMuted(),
            vidMuted: this.props.call.isLocalVideoMuted(),
            callState: this.props.call.state,
        });

        this.updateCallListeners(null, this.props.call);
    }

    private onAction = (payload: ActionPayload): void => {
        switch (payload.action) {
            case "video_fullscreen": {
                if (!this.contentWrapperRef.current) {
                    return;
                }
                if (payload.fullscreen) {
                    requestFullscreen(this.contentWrapperRef.current);
                } else if (getFullScreenElement()) {
                    exitFullscreen();
                }
                break;
            }
        }
    };

<<<<<<< HEAD
    private updateCallListeners(oldCall: MatrixCall | null, newCall: MatrixCall): void {
=======
    private updateCallListeners(oldCall: MatrixCall, newCall: MatrixCall | null): void {
>>>>>>> e8b92b30
        if (oldCall === newCall) return;

        if (oldCall) {
            oldCall.removeListener(CallEvent.State, this.onCallState);
            oldCall.removeListener(CallEvent.LocalHoldUnhold, this.onCallLocalHoldUnhold);
            oldCall.removeListener(CallEvent.RemoteHoldUnhold, this.onCallRemoteHoldUnhold);
            oldCall.removeListener(CallEvent.FeedsChanged, this.onFeedsChanged);
        }
        if (newCall) {
            newCall.on(CallEvent.State, this.onCallState);
            newCall.on(CallEvent.LocalHoldUnhold, this.onCallLocalHoldUnhold);
            newCall.on(CallEvent.RemoteHoldUnhold, this.onCallRemoteHoldUnhold);
            newCall.on(CallEvent.FeedsChanged, this.onFeedsChanged);
        }
    }

    private onCallState = (state: CallState): void => {
        this.setState({
            callState: state,
        });
    };

    private onFeedsChanged = (newFeeds: Array<CallFeed>): void => {
        const { primary, secondary, sidebar } = LegacyCallView.getOrderedFeeds(newFeeds);
        this.setState({
            primaryFeed: primary,
            secondaryFeed: secondary,
            sidebarFeeds: sidebar,
            micMuted: this.props.call.isMicrophoneMuted(),
            vidMuted: this.props.call.isLocalVideoMuted(),
        });
    };

    private onCallLocalHoldUnhold = (): void => {
        this.setState({
            isLocalOnHold: this.props.call.isLocalOnHold(),
        });
    };

    private onCallRemoteHoldUnhold = (): void => {
        this.setState({
            isRemoteOnHold: this.props.call.isRemoteOnHold(),
            // update both here because isLocalOnHold changes when we hold the call too
            isLocalOnHold: this.props.call.isLocalOnHold(),
        });
    };

    private onMouseMove = (): void => {
        this.buttonsRef.current?.showControls();
    };

    public static getOrderedFeeds(feeds: Array<CallFeed>): {
        primary?: CallFeed;
        secondary?: CallFeed;
        sidebar: Array<CallFeed>;
    } {
        if (feeds.length <= 2) {
            return {
                primary: feeds.find((feed) => !feed.isLocal()),
                secondary: feeds.find((feed) => feed.isLocal()),
                sidebar: [],
            };
        }

        let primary: CallFeed | undefined;

        // Try to use a screensharing as primary, a remote one if possible
        const screensharingFeeds = feeds.filter((feed) => feed.purpose === SDPStreamMetadataPurpose.Screenshare);
        primary = screensharingFeeds.find((feed) => !feed.isLocal()) || screensharingFeeds[0];
        // If we didn't find remote screen-sharing stream, try to find any remote stream
        if (!primary) {
            primary = feeds.find((feed) => !feed.isLocal());
        }

        const sidebar = [...feeds];
        // Remove the primary feed from the array
        if (primary) sidebar.splice(sidebar.indexOf(primary), 1);
        sidebar.sort((a, b) => {
            if (a.isLocal() && !b.isLocal()) return -1;
            if (!a.isLocal() && b.isLocal()) return 1;
            return 0;
        });

        return { primary, sidebar };
    }

    private onMaximizeClick = (): void => {
        dis.dispatch({
            action: "video_fullscreen",
            fullscreen: true,
        });
    };

    private onMicMuteClick = async (): Promise<void> => {
        const newVal = !this.state.micMuted;
        this.setState({ micMuted: await this.props.call.setMicrophoneMuted(newVal) });
    };

    private onVidMuteClick = async (): Promise<void> => {
        const newVal = !this.state.vidMuted;
        this.setState({ vidMuted: await this.props.call.setLocalVideoMuted(newVal) });
    };

    private onScreenshareClick = async (): Promise<void> => {
        let isScreensharing;
        if (this.state.screensharing) {
            isScreensharing = await this.props.call.setScreensharingEnabled(false);
        } else {
            if (PlatformPeg.get()?.supportsDesktopCapturer()) {
                const { finished } = Modal.createDialog<[string]>(DesktopCapturerSourcePicker);
                const [source] = await finished;
                if (!source) return;

                isScreensharing = await this.props.call.setScreensharingEnabled(true, {
                    desktopCapturerSourceId: source,
                });
            } else {
                isScreensharing = await this.props.call.setScreensharingEnabled(true);
            }
        }

        this.setState({
            sidebarShown: true,
            screensharing: isScreensharing,
        });
    };

    // we register global shortcuts here, they *must not conflict* with local shortcuts elsewhere or both will fire
    // Note that this assumes we always have a LegacyCallView on screen at any given time
    // LegacyCallHandler would probably be a better place for this
    private onNativeKeyDown = (ev: KeyboardEvent): void => {
        let handled = false;

        const callAction = getKeyBindingsManager().getCallAction(ev);
        switch (callAction) {
            case KeyBindingAction.ToggleMicInCall:
                this.onMicMuteClick();
                // show the controls to give feedback
                this.buttonsRef.current?.showControls();
                handled = true;
                break;

            case KeyBindingAction.ToggleWebcamInCall:
                this.onVidMuteClick();
                // show the controls to give feedback
                this.buttonsRef.current?.showControls();
                handled = true;
                break;
        }

        if (handled) {
            ev.stopPropagation();
            ev.preventDefault();
        }
    };

    private onCallResumeClick = (): void => {
        const userFacingRoomId = LegacyCallHandler.instance.roomIdForCall(this.props.call);
        LegacyCallHandler.instance.setActiveCallRoomId(userFacingRoomId);
    };

    private onTransferClick = (): void => {
        const transfereeCall = LegacyCallHandler.instance.getTransfereeForCallId(this.props.call.callId);
        this.props.call.transferToCall(transfereeCall);
    };

    private onHangupClick = (): void => {
        LegacyCallHandler.instance.hangupOrReject(LegacyCallHandler.instance.roomIdForCall(this.props.call));
    };

    private onToggleSidebar = (): void => {
        this.setState({ sidebarShown: !this.state.sidebarShown });
    };

    private renderCallControls(): JSX.Element {
        const { call, pipMode } = this.props;
        const { callState, micMuted, vidMuted, screensharing, sidebarShown, secondaryFeed, sidebarFeeds } = this.state;

        // If SDPStreamMetadata isn't supported don't show video mute button in voice calls
        const vidMuteButtonShown = call.opponentSupportsSDPStreamMetadata() || call.hasLocalUserMediaVideoTrack;
        // Screensharing is possible, if we can send a second stream and
        // identify it using SDPStreamMetadata or if we can replace the already
        // existing usermedia track by a screensharing track. We also need to be
        // connected to know the state of the other side
        const screensharingButtonShown =
            (call.opponentSupportsSDPStreamMetadata() || call.hasLocalUserMediaVideoTrack) &&
            call.state === CallState.Connected;
        // Show the sidebar button only if there is something to hide/show
        const sidebarButtonShown = (secondaryFeed && !secondaryFeed.isVideoMuted()) || sidebarFeeds.length > 0;
        // The dial pad & 'more' button actions are only relevant in a connected call
        const contextMenuButtonShown = callState === CallState.Connected;
        const dialpadButtonShown = callState === CallState.Connected && call.opponentSupportsDTMF();

        return (
            <LegacyCallViewButtons
                ref={this.buttonsRef}
                call={call}
                pipMode={pipMode}
                handlers={{
                    onToggleSidebarClick: this.onToggleSidebar,
                    onScreenshareClick: this.onScreenshareClick,
                    onHangupClick: this.onHangupClick,
                    onMicMuteClick: this.onMicMuteClick,
                    onVidMuteClick: this.onVidMuteClick,
                }}
                buttonsState={{
                    micMuted: micMuted,
                    vidMuted: vidMuted,
                    sidebarShown: sidebarShown,
                    screensharing: screensharing,
                }}
                buttonsVisibility={{
                    vidMute: vidMuteButtonShown,
                    screensharing: screensharingButtonShown,
                    sidebar: sidebarButtonShown,
                    contextMenu: contextMenuButtonShown,
                    dialpad: dialpadButtonShown,
                }}
            />
        );
    }

    private renderToast(): JSX.Element | null {
        const { call } = this.props;
        const someoneIsScreensharing = call.getFeeds().some((feed) => {
            return feed.purpose === SDPStreamMetadataPurpose.Screenshare;
        });

        if (!someoneIsScreensharing) return null;

        const isScreensharing = call.isScreensharing();
        const { primaryFeed, sidebarShown } = this.state;
        const sharerName = primaryFeed?.getMember()?.name;
        if (!sharerName) return null;

        let text = isScreensharing ? _t("You are presenting") : _t("%(sharerName)s is presenting", { sharerName });
        if (!sidebarShown) {
            text +=
                " • " +
                (call.isLocalVideoMuted() ? _t("Your camera is turned off") : _t("Your camera is still enabled"));
        }

        return <div className="mx_LegacyCallView_toast">{text}</div>;
    }

    private renderContent(): JSX.Element {
        const { pipMode, call, onResize } = this.props;
        const { isLocalOnHold, isRemoteOnHold, sidebarShown, primaryFeed, secondaryFeed, sidebarFeeds } = this.state;

        const callRoom = MatrixClientPeg.get().getRoom(call.roomId) ?? undefined;
        const avatarSize = pipMode ? 76 : 160;
        const transfereeCall = LegacyCallHandler.instance.getTransfereeForCallId(call.callId);
        const isOnHold = isLocalOnHold || isRemoteOnHold;

        let secondaryFeedElement: React.ReactNode;
        if (sidebarShown && secondaryFeed && !secondaryFeed.isVideoMuted()) {
            secondaryFeedElement = (
                <VideoFeed feed={secondaryFeed} call={call} pipMode={pipMode} onResize={onResize} secondary={true} />
            );
        }

        if (transfereeCall || isOnHold) {
            const containerClasses = classNames("mx_LegacyCallView_content", {
                mx_LegacyCallView_content_hold: isOnHold,
            });
            const backgroundAvatarUrl = avatarUrlForMember(call.getOpponentMember(), 1024, 1024, "crop");

            let holdTransferContent: React.ReactNode;
            if (transfereeCall) {
                const transferTargetRoom = MatrixClientPeg.get().getRoom(
                    LegacyCallHandler.instance.roomIdForCall(call),
                );
                const transferTargetName = transferTargetRoom ? transferTargetRoom.name : _t("unknown person");
                const transfereeRoom = MatrixClientPeg.get().getRoom(
                    LegacyCallHandler.instance.roomIdForCall(transfereeCall),
                );
                const transfereeName = transfereeRoom ? transfereeRoom.name : _t("unknown person");

                holdTransferContent = (
                    <div className="mx_LegacyCallView_status">
                        {_t(
                            "Consulting with %(transferTarget)s. <a>Transfer to %(transferee)s</a>",
                            {
                                transferTarget: transferTargetName,
                                transferee: transfereeName,
                            },
                            {
                                a: (sub) => (
                                    <AccessibleButton kind="link_inline" onClick={this.onTransferClick}>
                                        {sub}
                                    </AccessibleButton>
                                ),
                            },
                        )}
                    </div>
                );
            } else {
                let onHoldText: React.ReactNode;
                if (isRemoteOnHold) {
                    onHoldText = _t(
                        LegacyCallHandler.instance.hasAnyUnheldCall()
                            ? _td("You held the call <a>Switch</a>")
                            : _td("You held the call <a>Resume</a>"),
                        {},
                        {
                            a: (sub) => (
                                <AccessibleButton kind="link_inline" onClick={this.onCallResumeClick}>
                                    {sub}
                                </AccessibleButton>
                            ),
                        },
                    );
                } else if (isLocalOnHold) {
                    onHoldText = _t("%(peerName)s held the call", {
                        peerName: call.getOpponentMember()?.name,
                    });
                }

                holdTransferContent = <div className="mx_LegacyCallView_status">{onHoldText}</div>;
            }

            return (
                <div className={containerClasses} onMouseMove={this.onMouseMove}>
                    <div
                        className="mx_LegacyCallView_holdBackground"
                        style={{ backgroundImage: "url(" + backgroundAvatarUrl + ")" }}
                    />
                    {holdTransferContent}
                </div>
            );
        } else if (call.noIncomingFeeds()) {
            return (
                <div className="mx_LegacyCallView_content" onMouseMove={this.onMouseMove}>
                    <div className="mx_LegacyCallView_avatarsContainer">
                        <div
                            className="mx_LegacyCallView_avatarContainer"
                            style={{ width: avatarSize, height: avatarSize }}
                        >
                            <RoomAvatar room={callRoom} height={avatarSize} width={avatarSize} />
                        </div>
                    </div>
                    <div className="mx_LegacyCallView_status">{_t("Connecting")}</div>
                    {secondaryFeedElement}
                </div>
            );
        } else if (pipMode) {
            return (
                <div className="mx_LegacyCallView_content" onMouseMove={this.onMouseMove}>
                    <VideoFeed feed={primaryFeed} call={call} pipMode={pipMode} onResize={onResize} primary={true} />
                </div>
            );
        } else if (secondaryFeed) {
            return (
                <div className="mx_LegacyCallView_content" onMouseMove={this.onMouseMove}>
                    <VideoFeed feed={primaryFeed} call={call} pipMode={pipMode} onResize={onResize} primary={true} />
                    {secondaryFeedElement}
                </div>
            );
        } else {
            return (
                <div className="mx_LegacyCallView_content" onMouseMove={this.onMouseMove}>
                    <VideoFeed feed={primaryFeed} call={call} pipMode={pipMode} onResize={onResize} primary={true} />
                    {sidebarShown && <LegacyCallViewSidebar feeds={sidebarFeeds} call={call} pipMode={pipMode} />}
                </div>
            );
        }
    }

    public render(): React.ReactNode {
        const { call, secondaryCall, pipMode, showApps, onMouseDownOnHeader } = this.props;
        const { sidebarShown, sidebarFeeds } = this.state;

        const client = MatrixClientPeg.get();
        const callRoomId = LegacyCallHandler.instance.roomIdForCall(call);
        const secondaryCallRoomId = LegacyCallHandler.instance.roomIdForCall(secondaryCall);
        const callRoom = callRoomId ? client.getRoom(callRoomId) : null;
        const secCallRoom = secondaryCallRoomId ? client.getRoom(secondaryCallRoomId) : null;

        const callViewClasses = classNames({
            mx_LegacyCallView: true,
            mx_LegacyCallView_pip: pipMode,
            mx_LegacyCallView_large: !pipMode,
            mx_LegacyCallView_sidebar: sidebarShown && sidebarFeeds.length !== 0 && !pipMode,
            mx_LegacyCallView_belowWidget: showApps, // css to correct the margins if the call is below the AppsDrawer.
        });

        return (
            <div className={callViewClasses}>
                <LegacyCallViewHeader
                    onPipMouseDown={onMouseDownOnHeader}
                    pipMode={pipMode}
                    callRooms={[callRoom, secCallRoom]}
                    onMaximize={this.onMaximizeClick}
                />
                <div className="mx_LegacyCallView_content_wrapper" ref={this.contentWrapperRef}>
                    {this.renderToast()}
                    {this.renderContent()}
                    {this.renderCallControls()}
                </div>
            </div>
        );
    }
}<|MERGE_RESOLUTION|>--- conflicted
+++ resolved
@@ -180,11 +180,7 @@
         }
     };
 
-<<<<<<< HEAD
-    private updateCallListeners(oldCall: MatrixCall | null, newCall: MatrixCall): void {
-=======
-    private updateCallListeners(oldCall: MatrixCall, newCall: MatrixCall | null): void {
->>>>>>> e8b92b30
+    private updateCallListeners(oldCall: MatrixCall | null, newCall: MatrixCall | null): void {
         if (oldCall === newCall) return;
 
         if (oldCall) {
