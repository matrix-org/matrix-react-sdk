--- conflicted
+++ resolved
@@ -16,13 +16,8 @@
 
 import { Room } from 'matrix-js-sdk/src/models/room';
 import React from 'react';
-<<<<<<< HEAD
+
 import { _t } from '../../../../languageHandler';
-=======
-import classNames from 'classnames';
-
-import { _t, _td } from '../../../../languageHandler';
->>>>>>> c21895b5
 import RoomAvatar from '../../avatars/RoomAvatar';
 import dis from '../../../../dispatcher/dispatcher';
 import { Action } from '../../../../dispatcher/actions';
