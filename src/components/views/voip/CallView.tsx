/*
Copyright 2022 The Matrix.org Foundation C.I.C.

Licensed under the Apache License, Version 2.0 (the "License");
you may not use this file except in compliance with the License.
You may obtain a copy of the License at

    http://www.apache.org/licenses/LICENSE-2.0

Unless required by applicable law or agreed to in writing, software
distributed under the License is distributed on an "AS IS" BASIS,
WITHOUT WARRANTIES OR CONDITIONS OF ANY KIND, either express or implied.
See the License for the specific language governing permissions and
limitations under the License.
*/

<<<<<<< HEAD
import React, { FC, useState, useContext, useEffect, useCallback } from "react";
=======
import React, { FC, ReactNode, useState, useContext, useEffect, useMemo, useRef, useCallback, AriaRole } from "react";
import classNames from "classnames";
>>>>>>> 045f96fd
import { logger } from "matrix-js-sdk/src/logger";

import type { Room } from "matrix-js-sdk/src/matrix";
import { Call, ConnectionState, ElementCall } from "../../../models/Call";
import { useCall } from "../../../hooks/useCall";
import MatrixClientContext from "../../../contexts/MatrixClientContext";
import AppTile from "../elements/AppTile";
import { CallStore } from "../../../stores/CallStore";
<<<<<<< HEAD
=======
import IconizedContextMenu, {
    IconizedContextMenuOption,
    IconizedContextMenuOptionList,
} from "../context_menus/IconizedContextMenu";
import { aboveRightOf, ContextMenuButton, useContextMenu } from "../../structures/ContextMenu";
import { Alignment } from "../elements/Tooltip";
import { ButtonEvent } from "../elements/AccessibleButton";
import AccessibleTooltipButton from "../elements/AccessibleTooltipButton";
import FacePile from "../elements/FacePile";
import MemberAvatar from "../avatars/MemberAvatar";

interface DeviceButtonProps {
    kind: string;
    devices: MediaDeviceInfo[];
    setDevice: (device: MediaDeviceInfo) => void;
    deviceListLabel: string;
    muted: boolean;
    disabled: boolean;
    toggle: () => void;
    unmutedTitle: string;
    mutedTitle: string;
}

const DeviceButton: FC<DeviceButtonProps> = ({
    kind,
    devices,
    setDevice,
    deviceListLabel,
    muted,
    disabled,
    toggle,
    unmutedTitle,
    mutedTitle,
}) => {
    const [showMenu, buttonRef, openMenu, closeMenu] = useContextMenu();
    const selectDevice = useCallback(
        (device: MediaDeviceInfo) => {
            setDevice(device);
            closeMenu();
        },
        [setDevice, closeMenu],
    );

    let contextMenu: JSX.Element | null = null;
    if (showMenu) {
        const buttonRect = buttonRef.current!.getBoundingClientRect();
        contextMenu = (
            <IconizedContextMenu {...aboveRightOf(buttonRect, undefined, 10)} onFinished={closeMenu}>
                <IconizedContextMenuOptionList>
                    {devices.map((d) => (
                        <IconizedContextMenuOption key={d.deviceId} label={d.label} onClick={() => selectDevice(d)} />
                    ))}
                </IconizedContextMenuOptionList>
            </IconizedContextMenu>
        );
    }

    if (!devices.length) return null;

    return (
        <div
            className={classNames("mx_CallView_deviceButtonWrapper", {
                mx_CallView_deviceButtonWrapper_muted: muted,
            })}
        >
            <AccessibleTooltipButton
                className={`mx_CallView_deviceButton mx_CallView_deviceButton_${kind}`}
                ref={buttonRef}
                title={muted ? mutedTitle : unmutedTitle}
                alignment={Alignment.Top}
                onClick={toggle}
                disabled={disabled}
            />
            {devices.length > 1 ? (
                <ContextMenuButton
                    className="mx_CallView_deviceListButton"
                    onClick={openMenu}
                    isExpanded={showMenu}
                    label={deviceListLabel}
                    disabled={disabled}
                />
            ) : null}
            {contextMenu}
        </div>
    );
};

const MAX_FACES = 8;

interface LobbyProps {
    room: Room;
    connect: () => Promise<void>;
    joinCallButtonDisabledTooltip?: string;
    children?: ReactNode;
}

export const Lobby: FC<LobbyProps> = ({ room, joinCallButtonDisabledTooltip, connect, children }) => {
    const [connecting, setConnecting] = useState(false);
    const me = useMemo(() => room.getMember(room.myUserId)!, [room]);
    const videoRef = useRef<HTMLVideoElement>(null);

    const [videoInputId, setVideoInputId] = useState<string>(() => MediaDeviceHandler.getVideoInput());

    const [audioMuted, setAudioMuted] = useState(() => MediaDeviceHandler.startWithAudioMuted);
    const [videoMuted, setVideoMuted] = useState(() => MediaDeviceHandler.startWithVideoMuted);

    const toggleAudio = useCallback(() => {
        MediaDeviceHandler.startWithAudioMuted = !audioMuted;
        setAudioMuted(!audioMuted);
    }, [audioMuted, setAudioMuted]);
    const toggleVideo = useCallback(() => {
        MediaDeviceHandler.startWithVideoMuted = !videoMuted;
        setVideoMuted(!videoMuted);
    }, [videoMuted, setVideoMuted]);

    // In case we can not fetch media devices we should mute the devices
    const handleMediaDeviceFailing = (message: string): void => {
        MediaDeviceHandler.startWithAudioMuted = true;
        MediaDeviceHandler.startWithVideoMuted = true;
        logger.warn(message);
    };

    const [videoStream, audioInputs, videoInputs] = useAsyncMemo(
        async (): Promise<[MediaStream | null, MediaDeviceInfo[], MediaDeviceInfo[]]> => {
            let devices: IMediaDevices | undefined;
            try {
                devices = await MediaDeviceHandler.getDevices();
                if (devices === undefined) {
                    handleMediaDeviceFailing("Could not access devices!");
                    return [null, [], []];
                }
            } catch (error) {
                handleMediaDeviceFailing(`Unable to get Media Devices: ${error}`);
                return [null, [], []];
            }

            // We get the preview stream before requesting devices: this is because
            // we need (in some browsers) an active media stream in order to get
            // non-blank labels for the devices.
            let stream: MediaStream | null = null;

            try {
                if (devices!.audioinput.length > 0) {
                    // Holding just an audio stream will be enough to get us all device labels, so
                    // if video is muted, don't bother requesting video.
                    stream = await navigator.mediaDevices.getUserMedia({
                        audio: true,
                        video: !videoMuted && devices!.videoinput.length > 0 && { deviceId: videoInputId },
                    });
                } else if (devices!.videoinput.length > 0) {
                    // We have to resort to a video stream, even if video is supposed to be muted.
                    stream = await navigator.mediaDevices.getUserMedia({ video: { deviceId: videoInputId } });
                }
            } catch (e) {
                logger.warn(`Failed to get stream for device ${videoInputId}`, e);
                handleMediaDeviceFailing(`Have access to Device list but unable to read from Media Devices`);
            }

            // Refresh the devices now that we hold a stream
            if (stream !== null) devices = await MediaDeviceHandler.getDevices();

            // If video is muted, we don't actually want the stream, so we can get rid of it now.
            if (videoMuted) {
                stream?.getTracks().forEach((t) => t.stop());
                stream = null;
            }

            return [stream, devices?.audioinput ?? [], devices?.videoinput ?? []];
        },
        [videoInputId, videoMuted],
        [null, [], []],
    );

    const setAudioInput = useCallback((device: MediaDeviceInfo) => {
        MediaDeviceHandler.instance.setAudioInput(device.deviceId);
    }, []);
    const setVideoInput = useCallback((device: MediaDeviceInfo) => {
        MediaDeviceHandler.instance.setVideoInput(device.deviceId);
        setVideoInputId(device.deviceId);
    }, []);

    useEffect(() => {
        if (videoStream) {
            const videoElement = videoRef.current!;
            videoElement.srcObject = videoStream;
            videoElement.play();

            return () => {
                videoStream.getTracks().forEach((track) => track.stop());
                videoElement.srcObject = null;
            };
        }
    }, [videoStream]);

    const onConnectClick = useCallback(
        async (ev: ButtonEvent): Promise<void> => {
            ev.preventDefault();
            setConnecting(true);
            try {
                await connect();
            } catch (e) {
                logger.error(e);
                setConnecting(false);
            }
        },
        [connect, setConnecting],
    );

    return (
        <div className="mx_CallView_lobby">
            {children}
            <div className="mx_CallView_preview">
                <MemberAvatar key={me.userId} member={me} size="200px" resizeMethod="scale" />
                <video
                    ref={videoRef}
                    style={{ visibility: videoMuted ? "hidden" : undefined }}
                    muted
                    playsInline
                    disablePictureInPicture
                />
                <div className="mx_CallView_controls">
                    <DeviceButton
                        kind="audio"
                        devices={audioInputs}
                        setDevice={setAudioInput}
                        deviceListLabel={_t("voip|audio_devices")}
                        muted={audioMuted}
                        disabled={connecting}
                        toggle={toggleAudio}
                        unmutedTitle={_t("voip|disable_microphone")}
                        mutedTitle={_t("voip|enable_microphone")}
                    />
                    <DeviceButton
                        kind="video"
                        devices={videoInputs}
                        setDevice={setVideoInput}
                        deviceListLabel={_t("voip|video_devices")}
                        muted={videoMuted}
                        disabled={connecting}
                        toggle={toggleVideo}
                        unmutedTitle={_t("voip|disable_camera")}
                        mutedTitle={_t("voip|enable_camera")}
                    />
                </div>
            </div>
            <AccessibleTooltipButton
                className="mx_CallView_connectButton"
                kind="primary"
                disabled={connecting || joinCallButtonDisabledTooltip !== undefined}
                onClick={onConnectClick}
                label={_t("action|join")}
                tooltip={connecting ? _t("voip|connecting") : joinCallButtonDisabledTooltip}
                alignment={Alignment.Bottom}
            />
        </div>
    );
};
>>>>>>> 045f96fd

interface StartCallViewProps {
    room: Room;
    resizing: boolean;
    call: Call | null;
    setStartingCall: (value: boolean) => void;
<<<<<<< HEAD
    startingCall: boolean;
    skipLobby?: boolean;
}

const StartCallView: FC<StartCallViewProps> = ({ room, resizing, call, setStartingCall, startingCall, skipLobby }) => {
=======
    role?: AriaRole;
}

const StartCallView: FC<StartCallViewProps> = ({ room, resizing, call, setStartingCall, role }) => {
>>>>>>> 045f96fd
    const cli = useContext(MatrixClientContext);

    // We need to do this awkward double effect system,
    // because otherwise we will not have subscribed to the CallStore
    // before we create the call which emits the UPDATE_ROOM event.
    useEffect(() => {
        setStartingCall(true);
    }, [setStartingCall]);
    useEffect(() => {
        if (startingCall) {
            ElementCall.create(room, skipLobby);
        }
    }, [room, skipLobby, startingCall]);

    useEffect(() => {
        (async (): Promise<void> => {
            // If the call was successfully started, connect automatically
            if (call !== null) {
                try {
                    // Disconnect from any other active calls first, since we don't yet support holding
                    await Promise.all([...CallStore.instance.activeCalls].map((call) => call.disconnect()));
                    await call.connect();
                } catch (e) {
                    logger.error(e);
                }
            }
        })();
    }, [call]);

    return (
<<<<<<< HEAD
        <div className="mx_CallView">
=======
        <div className="mx_CallView" role={role}>
            {connected ? null : <Lobby room={room} connect={connect} />}
>>>>>>> 045f96fd
            {call !== null && (
                <AppTile
                    app={call.widget}
                    room={room}
                    userId={cli.credentials.userId!}
                    creatorUserId={call.widget.creatorUserId}
                    waitForIframeLoad={call.widget.waitForIframeLoad}
                    showMenubar={false}
                    pointerEvents={resizing ? "none" : undefined}
                />
            )}
        </div>
    );
};

interface JoinCallViewProps {
    room: Room;
    resizing: boolean;
    call: Call;
<<<<<<< HEAD
    skipLobby?: boolean;
}

const JoinCallView: FC<JoinCallViewProps> = ({ room, resizing, call, skipLobby }) => {
=======
    role?: AriaRole;
}

const JoinCallView: FC<JoinCallViewProps> = ({ room, resizing, call, role }) => {
>>>>>>> 045f96fd
    const cli = useContext(MatrixClientContext);

    const connect = useCallback(async (): Promise<void> => {
        // Disconnect from any other active calls first, since we don't yet support holding
        await Promise.all([...CallStore.instance.activeCalls].map((call) => call.disconnect()));
        await call.connect();
    }, [call]);

    // We'll take this opportunity to tidy up our room state
    useEffect(() => {
        call.clean();
    }, [call]);
    useEffect(() => {
        (call.widget.data ?? { skipLobby }).skipLobby = skipLobby;
        if (call.connectionState == ConnectionState.Disconnected) {
            connect();
        }
    }, [call.connectionState, call.widget.data, connect, skipLobby]);

    return (
<<<<<<< HEAD
        <div className="mx_CallView">
=======
        <div className="mx_CallView" role={role}>
            {lobby}
            {/* We render the widget even if we're disconnected, so it stays loaded */}
>>>>>>> 045f96fd
            <AppTile
                app={call.widget}
                room={room}
                userId={cli.credentials.userId!}
                creatorUserId={call.widget.creatorUserId}
                waitForIframeLoad={call.widget.waitForIframeLoad}
                showMenubar={false}
                pointerEvents={resizing ? "none" : undefined}
            />
        </div>
    );
};

interface CallViewProps {
    room: Room;
    resizing: boolean;
    /**
     * If true, the view will be blank until a call appears. Otherwise, the join
     * button will create a call if there isn't already one.
     */
    waitForCall: boolean;
<<<<<<< HEAD
    skipLobby?: boolean;
}

export const CallView: FC<CallViewProps> = ({ room, resizing, waitForCall, skipLobby }) => {
=======
    role?: AriaRole;
}

export const CallView: FC<CallViewProps> = ({ room, resizing, waitForCall, role }) => {
>>>>>>> 045f96fd
    const call = useCall(room.roomId);
    const [startingCall, setStartingCall] = useState(false);

    if (call === null || startingCall) {
        if (waitForCall) return null;
        return (
<<<<<<< HEAD
            <StartCallView
                room={room}
                resizing={resizing}
                call={call}
                setStartingCall={setStartingCall}
                startingCall={startingCall}
                skipLobby={skipLobby}
            />
        );
    } else {
        return <JoinCallView room={room} resizing={resizing} call={call} skipLobby={skipLobby} />;
=======
            <StartCallView room={room} resizing={resizing} call={call} setStartingCall={setStartingCall} role={role} />
        );
    } else {
        return <JoinCallView room={room} resizing={resizing} call={call} role={role} />;
>>>>>>> 045f96fd
    }
};<|MERGE_RESOLUTION|>--- conflicted
+++ resolved
@@ -14,12 +14,7 @@
 limitations under the License.
 */
 
-<<<<<<< HEAD
-import React, { FC, useState, useContext, useEffect, useCallback } from "react";
-=======
-import React, { FC, ReactNode, useState, useContext, useEffect, useMemo, useRef, useCallback, AriaRole } from "react";
-import classNames from "classnames";
->>>>>>> 045f96fd
+import React, { FC, useState, useContext, useEffect, useCallback, AriaRole } from "react";
 import { logger } from "matrix-js-sdk/src/logger";
 
 import type { Room } from "matrix-js-sdk/src/matrix";
@@ -28,284 +23,26 @@
 import MatrixClientContext from "../../../contexts/MatrixClientContext";
 import AppTile from "../elements/AppTile";
 import { CallStore } from "../../../stores/CallStore";
-<<<<<<< HEAD
-=======
-import IconizedContextMenu, {
-    IconizedContextMenuOption,
-    IconizedContextMenuOptionList,
-} from "../context_menus/IconizedContextMenu";
-import { aboveRightOf, ContextMenuButton, useContextMenu } from "../../structures/ContextMenu";
-import { Alignment } from "../elements/Tooltip";
-import { ButtonEvent } from "../elements/AccessibleButton";
-import AccessibleTooltipButton from "../elements/AccessibleTooltipButton";
-import FacePile from "../elements/FacePile";
-import MemberAvatar from "../avatars/MemberAvatar";
-
-interface DeviceButtonProps {
-    kind: string;
-    devices: MediaDeviceInfo[];
-    setDevice: (device: MediaDeviceInfo) => void;
-    deviceListLabel: string;
-    muted: boolean;
-    disabled: boolean;
-    toggle: () => void;
-    unmutedTitle: string;
-    mutedTitle: string;
-}
-
-const DeviceButton: FC<DeviceButtonProps> = ({
-    kind,
-    devices,
-    setDevice,
-    deviceListLabel,
-    muted,
-    disabled,
-    toggle,
-    unmutedTitle,
-    mutedTitle,
-}) => {
-    const [showMenu, buttonRef, openMenu, closeMenu] = useContextMenu();
-    const selectDevice = useCallback(
-        (device: MediaDeviceInfo) => {
-            setDevice(device);
-            closeMenu();
-        },
-        [setDevice, closeMenu],
-    );
-
-    let contextMenu: JSX.Element | null = null;
-    if (showMenu) {
-        const buttonRect = buttonRef.current!.getBoundingClientRect();
-        contextMenu = (
-            <IconizedContextMenu {...aboveRightOf(buttonRect, undefined, 10)} onFinished={closeMenu}>
-                <IconizedContextMenuOptionList>
-                    {devices.map((d) => (
-                        <IconizedContextMenuOption key={d.deviceId} label={d.label} onClick={() => selectDevice(d)} />
-                    ))}
-                </IconizedContextMenuOptionList>
-            </IconizedContextMenu>
-        );
-    }
-
-    if (!devices.length) return null;
-
-    return (
-        <div
-            className={classNames("mx_CallView_deviceButtonWrapper", {
-                mx_CallView_deviceButtonWrapper_muted: muted,
-            })}
-        >
-            <AccessibleTooltipButton
-                className={`mx_CallView_deviceButton mx_CallView_deviceButton_${kind}`}
-                ref={buttonRef}
-                title={muted ? mutedTitle : unmutedTitle}
-                alignment={Alignment.Top}
-                onClick={toggle}
-                disabled={disabled}
-            />
-            {devices.length > 1 ? (
-                <ContextMenuButton
-                    className="mx_CallView_deviceListButton"
-                    onClick={openMenu}
-                    isExpanded={showMenu}
-                    label={deviceListLabel}
-                    disabled={disabled}
-                />
-            ) : null}
-            {contextMenu}
-        </div>
-    );
-};
-
-const MAX_FACES = 8;
-
-interface LobbyProps {
-    room: Room;
-    connect: () => Promise<void>;
-    joinCallButtonDisabledTooltip?: string;
-    children?: ReactNode;
-}
-
-export const Lobby: FC<LobbyProps> = ({ room, joinCallButtonDisabledTooltip, connect, children }) => {
-    const [connecting, setConnecting] = useState(false);
-    const me = useMemo(() => room.getMember(room.myUserId)!, [room]);
-    const videoRef = useRef<HTMLVideoElement>(null);
-
-    const [videoInputId, setVideoInputId] = useState<string>(() => MediaDeviceHandler.getVideoInput());
-
-    const [audioMuted, setAudioMuted] = useState(() => MediaDeviceHandler.startWithAudioMuted);
-    const [videoMuted, setVideoMuted] = useState(() => MediaDeviceHandler.startWithVideoMuted);
-
-    const toggleAudio = useCallback(() => {
-        MediaDeviceHandler.startWithAudioMuted = !audioMuted;
-        setAudioMuted(!audioMuted);
-    }, [audioMuted, setAudioMuted]);
-    const toggleVideo = useCallback(() => {
-        MediaDeviceHandler.startWithVideoMuted = !videoMuted;
-        setVideoMuted(!videoMuted);
-    }, [videoMuted, setVideoMuted]);
-
-    // In case we can not fetch media devices we should mute the devices
-    const handleMediaDeviceFailing = (message: string): void => {
-        MediaDeviceHandler.startWithAudioMuted = true;
-        MediaDeviceHandler.startWithVideoMuted = true;
-        logger.warn(message);
-    };
-
-    const [videoStream, audioInputs, videoInputs] = useAsyncMemo(
-        async (): Promise<[MediaStream | null, MediaDeviceInfo[], MediaDeviceInfo[]]> => {
-            let devices: IMediaDevices | undefined;
-            try {
-                devices = await MediaDeviceHandler.getDevices();
-                if (devices === undefined) {
-                    handleMediaDeviceFailing("Could not access devices!");
-                    return [null, [], []];
-                }
-            } catch (error) {
-                handleMediaDeviceFailing(`Unable to get Media Devices: ${error}`);
-                return [null, [], []];
-            }
-
-            // We get the preview stream before requesting devices: this is because
-            // we need (in some browsers) an active media stream in order to get
-            // non-blank labels for the devices.
-            let stream: MediaStream | null = null;
-
-            try {
-                if (devices!.audioinput.length > 0) {
-                    // Holding just an audio stream will be enough to get us all device labels, so
-                    // if video is muted, don't bother requesting video.
-                    stream = await navigator.mediaDevices.getUserMedia({
-                        audio: true,
-                        video: !videoMuted && devices!.videoinput.length > 0 && { deviceId: videoInputId },
-                    });
-                } else if (devices!.videoinput.length > 0) {
-                    // We have to resort to a video stream, even if video is supposed to be muted.
-                    stream = await navigator.mediaDevices.getUserMedia({ video: { deviceId: videoInputId } });
-                }
-            } catch (e) {
-                logger.warn(`Failed to get stream for device ${videoInputId}`, e);
-                handleMediaDeviceFailing(`Have access to Device list but unable to read from Media Devices`);
-            }
-
-            // Refresh the devices now that we hold a stream
-            if (stream !== null) devices = await MediaDeviceHandler.getDevices();
-
-            // If video is muted, we don't actually want the stream, so we can get rid of it now.
-            if (videoMuted) {
-                stream?.getTracks().forEach((t) => t.stop());
-                stream = null;
-            }
-
-            return [stream, devices?.audioinput ?? [], devices?.videoinput ?? []];
-        },
-        [videoInputId, videoMuted],
-        [null, [], []],
-    );
-
-    const setAudioInput = useCallback((device: MediaDeviceInfo) => {
-        MediaDeviceHandler.instance.setAudioInput(device.deviceId);
-    }, []);
-    const setVideoInput = useCallback((device: MediaDeviceInfo) => {
-        MediaDeviceHandler.instance.setVideoInput(device.deviceId);
-        setVideoInputId(device.deviceId);
-    }, []);
-
-    useEffect(() => {
-        if (videoStream) {
-            const videoElement = videoRef.current!;
-            videoElement.srcObject = videoStream;
-            videoElement.play();
-
-            return () => {
-                videoStream.getTracks().forEach((track) => track.stop());
-                videoElement.srcObject = null;
-            };
-        }
-    }, [videoStream]);
-
-    const onConnectClick = useCallback(
-        async (ev: ButtonEvent): Promise<void> => {
-            ev.preventDefault();
-            setConnecting(true);
-            try {
-                await connect();
-            } catch (e) {
-                logger.error(e);
-                setConnecting(false);
-            }
-        },
-        [connect, setConnecting],
-    );
-
-    return (
-        <div className="mx_CallView_lobby">
-            {children}
-            <div className="mx_CallView_preview">
-                <MemberAvatar key={me.userId} member={me} size="200px" resizeMethod="scale" />
-                <video
-                    ref={videoRef}
-                    style={{ visibility: videoMuted ? "hidden" : undefined }}
-                    muted
-                    playsInline
-                    disablePictureInPicture
-                />
-                <div className="mx_CallView_controls">
-                    <DeviceButton
-                        kind="audio"
-                        devices={audioInputs}
-                        setDevice={setAudioInput}
-                        deviceListLabel={_t("voip|audio_devices")}
-                        muted={audioMuted}
-                        disabled={connecting}
-                        toggle={toggleAudio}
-                        unmutedTitle={_t("voip|disable_microphone")}
-                        mutedTitle={_t("voip|enable_microphone")}
-                    />
-                    <DeviceButton
-                        kind="video"
-                        devices={videoInputs}
-                        setDevice={setVideoInput}
-                        deviceListLabel={_t("voip|video_devices")}
-                        muted={videoMuted}
-                        disabled={connecting}
-                        toggle={toggleVideo}
-                        unmutedTitle={_t("voip|disable_camera")}
-                        mutedTitle={_t("voip|enable_camera")}
-                    />
-                </div>
-            </div>
-            <AccessibleTooltipButton
-                className="mx_CallView_connectButton"
-                kind="primary"
-                disabled={connecting || joinCallButtonDisabledTooltip !== undefined}
-                onClick={onConnectClick}
-                label={_t("action|join")}
-                tooltip={connecting ? _t("voip|connecting") : joinCallButtonDisabledTooltip}
-                alignment={Alignment.Bottom}
-            />
-        </div>
-    );
-};
->>>>>>> 045f96fd
 
 interface StartCallViewProps {
     room: Room;
     resizing: boolean;
     call: Call | null;
     setStartingCall: (value: boolean) => void;
-<<<<<<< HEAD
     startingCall: boolean;
     skipLobby?: boolean;
-}
-
-const StartCallView: FC<StartCallViewProps> = ({ room, resizing, call, setStartingCall, startingCall, skipLobby }) => {
-=======
     role?: AriaRole;
 }
 
-const StartCallView: FC<StartCallViewProps> = ({ room, resizing, call, setStartingCall, role }) => {
->>>>>>> 045f96fd
+const StartCallView: FC<StartCallViewProps> = ({
+    room,
+    resizing,
+    call,
+    setStartingCall,
+    startingCall,
+    skipLobby,
+    role,
+}) => {
     const cli = useContext(MatrixClientContext);
 
     // We need to do this awkward double effect system,
@@ -336,12 +73,7 @@
     }, [call]);
 
     return (
-<<<<<<< HEAD
         <div className="mx_CallView">
-=======
-        <div className="mx_CallView" role={role}>
-            {connected ? null : <Lobby room={room} connect={connect} />}
->>>>>>> 045f96fd
             {call !== null && (
                 <AppTile
                     app={call.widget}
@@ -361,17 +93,11 @@
     room: Room;
     resizing: boolean;
     call: Call;
-<<<<<<< HEAD
     skipLobby?: boolean;
-}
-
-const JoinCallView: FC<JoinCallViewProps> = ({ room, resizing, call, skipLobby }) => {
-=======
     role?: AriaRole;
 }
 
-const JoinCallView: FC<JoinCallViewProps> = ({ room, resizing, call, role }) => {
->>>>>>> 045f96fd
+const JoinCallView: FC<JoinCallViewProps> = ({ room, resizing, call, skipLobby, role }) => {
     const cli = useContext(MatrixClientContext);
 
     const connect = useCallback(async (): Promise<void> => {
@@ -392,13 +118,7 @@
     }, [call.connectionState, call.widget.data, connect, skipLobby]);
 
     return (
-<<<<<<< HEAD
         <div className="mx_CallView">
-=======
-        <div className="mx_CallView" role={role}>
-            {lobby}
-            {/* We render the widget even if we're disconnected, so it stays loaded */}
->>>>>>> 045f96fd
             <AppTile
                 app={call.widget}
                 room={room}
@@ -420,24 +140,17 @@
      * button will create a call if there isn't already one.
      */
     waitForCall: boolean;
-<<<<<<< HEAD
     skipLobby?: boolean;
-}
-
-export const CallView: FC<CallViewProps> = ({ room, resizing, waitForCall, skipLobby }) => {
-=======
     role?: AriaRole;
 }
 
-export const CallView: FC<CallViewProps> = ({ room, resizing, waitForCall, role }) => {
->>>>>>> 045f96fd
+export const CallView: FC<CallViewProps> = ({ room, resizing, waitForCall, skipLobby, role }) => {
     const call = useCall(room.roomId);
     const [startingCall, setStartingCall] = useState(false);
 
     if (call === null || startingCall) {
         if (waitForCall) return null;
         return (
-<<<<<<< HEAD
             <StartCallView
                 room={room}
                 resizing={resizing}
@@ -445,15 +158,10 @@
                 setStartingCall={setStartingCall}
                 startingCall={startingCall}
                 skipLobby={skipLobby}
+                role={role}
             />
         );
     } else {
-        return <JoinCallView room={room} resizing={resizing} call={call} skipLobby={skipLobby} />;
-=======
-            <StartCallView room={room} resizing={resizing} call={call} setStartingCall={setStartingCall} role={role} />
-        );
-    } else {
-        return <JoinCallView room={room} resizing={resizing} call={call} role={role} />;
->>>>>>> 045f96fd
+        return <JoinCallView room={room} resizing={resizing} call={call} skipLobby={skipLobby} role={role} />;
     }
 };