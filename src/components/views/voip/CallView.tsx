--- conflicted
+++ resolved
@@ -17,7 +17,7 @@
 */
 
 import React, { createRef, CSSProperties } from 'react';
-import { CallEvent, CallState, CallType, MatrixCall } from 'matrix-js-sdk/src/webrtc/call';
+import { CallEvent, CallState, MatrixCall } from 'matrix-js-sdk/src/webrtc/call';
 import classNames from 'classnames';
 import { CallFeed } from 'matrix-js-sdk/src/webrtc/callFeed';
 import { SDPStreamMetadataPurpose } from 'matrix-js-sdk/src/webrtc/callEventTypes';
@@ -28,11 +28,6 @@
 import { _t, _td } from '../../../languageHandler';
 import VideoFeed from './VideoFeed';
 import RoomAvatar from "../avatars/RoomAvatar";
-<<<<<<< HEAD
-import { CallEvent, CallState, MatrixCall } from 'matrix-js-sdk/src/webrtc/call';
-import classNames from 'classnames';
-=======
->>>>>>> c21895b5
 import AccessibleButton from '../elements/AccessibleButton';
 import { isOnlyCtrlOrCmdKeyEvent, Key } from '../../../Keyboard';
 import { avatarUrlForMember } from '../../../Avatar';
