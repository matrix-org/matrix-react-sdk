/*
Copyright 2015, 2016 OpenMarket Ltd
Copyright 2019 - 2021 The Matrix.org Foundation C.I.C.
Copyright 2021 - 2022 Šimon Brandner <simon.bra.ag@gmail.com>

Licensed under the Apache License, Version 2.0 (the "License");
you may not use this file except in compliance with the License.
You may obtain a copy of the License at

    http://www.apache.org/licenses/LICENSE-2.0

Unless required by applicable law or agreed to in writing, software
distributed under the License is distributed on an "AS IS" BASIS,
WITHOUT WARRANTIES OR CONDITIONS OF ANY KIND, either express or implied.
See the License for the specific language governing permissions and
limitations under the License.
*/

import React, { createRef } from 'react';
import { CallEvent, CallState, MatrixCall } from 'matrix-js-sdk/src/webrtc/call';
import classNames from 'classnames';
import { CallFeed } from 'matrix-js-sdk/src/webrtc/callFeed';
import { SDPStreamMetadataPurpose } from 'matrix-js-sdk/src/webrtc/callEventTypes';

import dis from '../../../dispatcher/dispatcher';
import CallHandler from '../../../CallHandler';
import { MatrixClientPeg } from '../../../MatrixClientPeg';
import { _t, _td } from '../../../languageHandler';
import VideoFeed from './VideoFeed';
import RoomAvatar from "../avatars/RoomAvatar";
import AccessibleButton from '../elements/AccessibleButton';
import { avatarUrlForMember } from '../../../Avatar';
import { replaceableComponent } from "../../../utils/replaceableComponent";
import DesktopCapturerSourcePicker from "../elements/DesktopCapturerSourcePicker";
import Modal from '../../../Modal';
import CallViewSidebar from './CallViewSidebar';
import CallViewHeader from './CallView/CallViewHeader';
import CallViewButtons from "./CallView/CallViewButtons";
import PlatformPeg from "../../../PlatformPeg";
<<<<<<< HEAD
import { ActionPayload } from "../../../dispatcher/payloads";
=======
import { getKeyBindingsManager } from "../../../KeyBindingsManager";
import { KeyBindingAction } from "../../../accessibility/KeyboardShortcuts";
>>>>>>> 319ed3a7

interface IProps {
    // The call for us to display
    call: MatrixCall;

    // Another ongoing call to display information about
    secondaryCall?: MatrixCall;

    // a callback which is called when the content in the CallView changes
    // in a way that is likely to cause a resize.
    onResize?: (event: Event) => void;

    // Whether this call view is for picture-in-picture mode
    // otherwise, it's the larger call view when viewing the room the call is in.
    // This is sort of a proxy for a number of things but we currently have no
    // need to control those things separately, so this is simpler.
    pipMode?: boolean;

    // Used for dragging the PiP CallView
    onMouseDownOnHeader?: (event: React.MouseEvent<Element, MouseEvent>) => void;

    showApps?: boolean;
}

interface IState {
    isLocalOnHold: boolean;
    isRemoteOnHold: boolean;
    micMuted: boolean;
    vidMuted: boolean;
    screensharing: boolean;
    callState: CallState;
    primaryFeed?: CallFeed;
    secondaryFeed?: CallFeed;
    sidebarFeeds: Array<CallFeed>;
    sidebarShown: boolean;
}

function getFullScreenElement() {
    return (
        document.fullscreenElement ||
        // moz omitted because firefox supports this unprefixed now (webkit here for safari)
        document.webkitFullscreenElement ||
        document.msFullscreenElement
    );
}

function requestFullscreen(element: Element) {
    const method = (
        element.requestFullscreen ||
        // moz omitted since firefox supports unprefixed now
        element.webkitRequestFullScreen ||
        element.msRequestFullscreen
    );
    if (method) method.call(element);
}

function exitFullscreen() {
    const exitMethod = (
        document.exitFullscreen ||
        document.webkitExitFullscreen ||
        document.msExitFullscreen
    );
    if (exitMethod) exitMethod.call(document);
}

@replaceableComponent("views.voip.CallView")
export default class CallView extends React.Component<IProps, IState> {
    private dispatcherRef: string;
    private contentWrapperRef = createRef<HTMLDivElement>();
    private buttonsRef = createRef<CallViewButtons>();

    constructor(props: IProps) {
        super(props);

        const { primary, secondary, sidebar } = CallView.getOrderedFeeds(this.props.call.getFeeds());

        this.state = {
            isLocalOnHold: this.props.call.isLocalOnHold(),
            isRemoteOnHold: this.props.call.isRemoteOnHold(),
            micMuted: this.props.call.isMicrophoneMuted(),
            vidMuted: this.props.call.isLocalVideoMuted(),
            screensharing: this.props.call.isScreensharing(),
            callState: this.props.call.state,
            primaryFeed: primary,
            secondaryFeed: secondary,
            sidebarFeeds: sidebar,
            sidebarShown: true,
        };

        this.updateCallListeners(null, this.props.call);
    }

    public componentDidMount(): void {
        this.dispatcherRef = dis.register(this.onAction);
        document.addEventListener('keydown', this.onNativeKeyDown);
    }

    public componentWillUnmount(): void {
        if (getFullScreenElement()) {
            exitFullscreen();
        }

        document.removeEventListener("keydown", this.onNativeKeyDown);
        this.updateCallListeners(this.props.call, null);
        dis.unregister(this.dispatcherRef);
    }

    static getDerivedStateFromProps(props: IProps): Partial<IState> {
        const { primary, secondary, sidebar } = CallView.getOrderedFeeds(props.call.getFeeds());

        return {
            primaryFeed: primary,
            secondaryFeed: secondary,
            sidebarFeeds: sidebar,
        };
    }

    public componentDidUpdate(prevProps: IProps): void {
        if (this.props.call === prevProps.call) return;

        this.setState({
            isLocalOnHold: this.props.call.isLocalOnHold(),
            isRemoteOnHold: this.props.call.isRemoteOnHold(),
            micMuted: this.props.call.isMicrophoneMuted(),
            vidMuted: this.props.call.isLocalVideoMuted(),
            callState: this.props.call.state,
        });

        this.updateCallListeners(null, this.props.call);
    }

    private onAction = (payload: ActionPayload): void => {
        switch (payload.action) {
            case 'video_fullscreen': {
                if (!this.contentWrapperRef.current) {
                    return;
                }
                if (payload.fullscreen) {
                    requestFullscreen(this.contentWrapperRef.current);
                } else if (getFullScreenElement()) {
                    exitFullscreen();
                }
                break;
            }
        }
    };

    private updateCallListeners(oldCall: MatrixCall, newCall: MatrixCall): void {
        if (oldCall === newCall) return;

        if (oldCall) {
            oldCall.removeListener(CallEvent.State, this.onCallState);
            oldCall.removeListener(CallEvent.LocalHoldUnhold, this.onCallLocalHoldUnhold);
            oldCall.removeListener(CallEvent.RemoteHoldUnhold, this.onCallRemoteHoldUnhold);
            oldCall.removeListener(CallEvent.FeedsChanged, this.onFeedsChanged);
        }
        if (newCall) {
            newCall.on(CallEvent.State, this.onCallState);
            newCall.on(CallEvent.LocalHoldUnhold, this.onCallLocalHoldUnhold);
            newCall.on(CallEvent.RemoteHoldUnhold, this.onCallRemoteHoldUnhold);
            newCall.on(CallEvent.FeedsChanged, this.onFeedsChanged);
        }
    }

    private onCallState = (state: CallState): void => {
        this.setState({
            callState: state,
        });
    };

    private onFeedsChanged = (newFeeds: Array<CallFeed>): void => {
        const { primary, secondary, sidebar } = CallView.getOrderedFeeds(newFeeds);
        this.setState({
            primaryFeed: primary,
            secondaryFeed: secondary,
            sidebarFeeds: sidebar,
            micMuted: this.props.call.isMicrophoneMuted(),
            vidMuted: this.props.call.isLocalVideoMuted(),
        });
    };

    private onCallLocalHoldUnhold = (): void => {
        this.setState({
            isLocalOnHold: this.props.call.isLocalOnHold(),
        });
    };

    private onCallRemoteHoldUnhold = (): void => {
        this.setState({
            isRemoteOnHold: this.props.call.isRemoteOnHold(),
            // update both here because isLocalOnHold changes when we hold the call too
            isLocalOnHold: this.props.call.isLocalOnHold(),
        });
    };

    private onMouseMove = (): void => {
        this.buttonsRef.current?.showControls();
    };

    static getOrderedFeeds(
        feeds: Array<CallFeed>,
    ): { primary?: CallFeed, secondary?: CallFeed, sidebar: Array<CallFeed> } {
        if (feeds.length <= 2) {
            return {
                primary: feeds.find((feed) => !feed.isLocal()),
                secondary: feeds.find((feed) => feed.isLocal()),
                sidebar: [],
            };
        }

        let primary: CallFeed;

        // Try to use a screensharing as primary, a remote one if possible
        const screensharingFeeds = feeds.filter((feed) => feed.purpose === SDPStreamMetadataPurpose.Screenshare);
        primary = screensharingFeeds.find((feed) => !feed.isLocal()) || screensharingFeeds[0];
        // If we didn't find remote screen-sharing stream, try to find any remote stream
        if (!primary) {
            primary = feeds.find((feed) => !feed.isLocal());
        }

        const sidebar = [...feeds];
        // Remove the primary feed from the array
        if (primary) sidebar.splice(sidebar.indexOf(primary), 1);
        sidebar.sort((a, b) => {
            if (a.isLocal() && !b.isLocal()) return -1;
            if (!a.isLocal() && b.isLocal()) return 1;
            return 0;
        });

        return { primary, sidebar };
    }

    private onMicMuteClick = async (): Promise<void> => {
        const newVal = !this.state.micMuted;
        this.setState({ micMuted: await this.props.call.setMicrophoneMuted(newVal) });
    };

    private onVidMuteClick = async (): Promise<void> => {
        const newVal = !this.state.vidMuted;
        this.setState({ vidMuted: await this.props.call.setLocalVideoMuted(newVal) });
    };

    private onScreenshareClick = async (): Promise<void> => {
        let isScreensharing;
        if (this.state.screensharing) {
            isScreensharing = await this.props.call.setScreensharingEnabled(false);
        } else {
            if (PlatformPeg.get().supportsDesktopCapturer()) {
                const { finished } = Modal.createDialog(DesktopCapturerSourcePicker);
                const [source] = await finished;
                if (!source) return;

                isScreensharing = await this.props.call.setScreensharingEnabled(true, source);
            } else {
                isScreensharing = await this.props.call.setScreensharingEnabled(true);
            }
        }

        this.setState({
            sidebarShown: true,
            screensharing: isScreensharing,
        });
    };

    // we register global shortcuts here, they *must not conflict* with local shortcuts elsewhere or both will fire
    // Note that this assumes we always have a CallView on screen at any given time
    // CallHandler would probably be a better place for this
    private onNativeKeyDown = (ev): void => {
        let handled = false;

        const callAction = getKeyBindingsManager().getCallAction(ev);
        switch (callAction) {
            case KeyBindingAction.ToggleMicInCall:
                this.onMicMuteClick();
                // show the controls to give feedback
                this.buttonsRef.current?.showControls();
                handled = true;
                break;

            case KeyBindingAction.ToggleWebcamInCall:
                this.onVidMuteClick();
                // show the controls to give feedback
                this.buttonsRef.current?.showControls();
                handled = true;
                break;
        }

        if (handled) {
            ev.stopPropagation();
            ev.preventDefault();
        }
    };

    private onCallResumeClick = (): void => {
        const userFacingRoomId = CallHandler.instance.roomIdForCall(this.props.call);
        CallHandler.instance.setActiveCallRoomId(userFacingRoomId);
    };

    private onTransferClick = (): void => {
        const transfereeCall = CallHandler.instance.getTransfereeForCallId(this.props.call.callId);
        this.props.call.transferToCall(transfereeCall);
    };

    private onHangupClick = (): void => {
        CallHandler.instance.hangupOrReject(CallHandler.instance.roomIdForCall(this.props.call));
    };

    private onToggleSidebar = (): void => {
        this.setState({ sidebarShown: !this.state.sidebarShown });
    };

    private renderCallControls(): JSX.Element {
        const { call, pipMode } = this.props;
        const { callState, micMuted, vidMuted, screensharing, sidebarShown, secondaryFeed, sidebarFeeds } = this.state;

        // If SDPStreamMetadata isn't supported don't show video mute button in voice calls
        const vidMuteButtonShown = call.opponentSupportsSDPStreamMetadata() || call.hasLocalUserMediaVideoTrack;
        // Screensharing is possible, if we can send a second stream and
        // identify it using SDPStreamMetadata or if we can replace the already
        // existing usermedia track by a screensharing track. We also need to be
        // connected to know the state of the other side
        const screensharingButtonShown = (
            (call.opponentSupportsSDPStreamMetadata() || call.hasLocalUserMediaVideoTrack) &&
            call.state === CallState.Connected
        );
        // Show the sidebar button only if there is something to hide/show
        const sidebarButtonShown = (secondaryFeed && !secondaryFeed.isVideoMuted()) || sidebarFeeds.length > 0;
        // The dial pad & 'more' button actions are only relevant in a connected call
        const contextMenuButtonShown = callState === CallState.Connected;
        const dialpadButtonShown = (
            callState === CallState.Connected &&
            call.opponentSupportsDTMF()
        );

        return (
            <CallViewButtons
                ref={this.buttonsRef}
                call={call}
                pipMode={pipMode}
                handlers={{
                    onToggleSidebarClick: this.onToggleSidebar,
                    onScreenshareClick: this.onScreenshareClick,
                    onHangupClick: this.onHangupClick,
                    onMicMuteClick: this.onMicMuteClick,
                    onVidMuteClick: this.onVidMuteClick,
                }}
                buttonsState={{
                    micMuted: micMuted,
                    vidMuted: vidMuted,
                    sidebarShown: sidebarShown,
                    screensharing: screensharing,
                }}
                buttonsVisibility={{
                    vidMute: vidMuteButtonShown,
                    screensharing: screensharingButtonShown,
                    sidebar: sidebarButtonShown,
                    contextMenu: contextMenuButtonShown,
                    dialpad: dialpadButtonShown,
                }}
            />
        );
    }

    private renderToast(): JSX.Element {
        const { call } = this.props;
        const someoneIsScreensharing = call.getFeeds().some((feed) => {
            return feed.purpose === SDPStreamMetadataPurpose.Screenshare;
        });

        if (!someoneIsScreensharing) return null;

        const isScreensharing = call.isScreensharing();
        const { primaryFeed, sidebarShown } = this.state;
        const sharerName = primaryFeed.getMember().name;

        let text = isScreensharing
            ? _t("You are presenting")
            : _t('%(sharerName)s is presenting', { sharerName });
        if (!sidebarShown) {
            text += " • " + (call.isLocalVideoMuted()
                ? _t("Your camera is turned off")
                : _t("Your camera is still enabled"));
        }

        return (
            <div className="mx_CallView_toast">
                { text }
            </div>
        );
    }

    private renderContent(): JSX.Element {
        const { pipMode, call, onResize } = this.props;
        const { isLocalOnHold, isRemoteOnHold, sidebarShown, primaryFeed, secondaryFeed, sidebarFeeds } = this.state;

        const callRoom = MatrixClientPeg.get().getRoom(call.roomId);
        const avatarSize = pipMode ? 76 : 160;
        const transfereeCall = CallHandler.instance.getTransfereeForCallId(call.callId);
        const isOnHold = isLocalOnHold || isRemoteOnHold;

        let secondaryFeedElement: React.ReactNode;
        if (sidebarShown && secondaryFeed && !secondaryFeed.isVideoMuted()) {
            secondaryFeedElement = (
                <VideoFeed
                    feed={secondaryFeed}
                    call={call}
                    pipMode={pipMode}
                    onResize={onResize}
                    secondary={true}
                />
            );
        }

        if (transfereeCall || isOnHold) {
            const containerClasses = classNames("mx_CallView_content", {
                mx_CallView_content_hold: isOnHold,
            });
            const backgroundAvatarUrl = avatarUrlForMember(call.getOpponentMember(), 1024, 1024, 'crop');

            let holdTransferContent: React.ReactNode;
            if (transfereeCall) {
                const transferTargetRoom = MatrixClientPeg.get().getRoom(
                    CallHandler.instance.roomIdForCall(call),
                );
                const transferTargetName = transferTargetRoom ? transferTargetRoom.name : _t("unknown person");
                const transfereeRoom = MatrixClientPeg.get().getRoom(
                    CallHandler.instance.roomIdForCall(transfereeCall),
                );
                const transfereeName = transfereeRoom ? transfereeRoom.name : _t("unknown person");

                holdTransferContent = <div className="mx_CallView_status">
                    { _t(
                        "Consulting with %(transferTarget)s. <a>Transfer to %(transferee)s</a>",
                        {
                            transferTarget: transferTargetName,
                            transferee: transfereeName,
                        },
                        {
                            a: sub => <AccessibleButton kind="link" onClick={this.onTransferClick}>
                                { sub }
                            </AccessibleButton>,
                        },
                    ) }
                </div>;
            } else {
                let onHoldText: React.ReactNode;
                if (isRemoteOnHold) {
                    onHoldText = _t(
                        CallHandler.instance.hasAnyUnheldCall()
                            ? _td("You held the call <a>Switch</a>")
                            : _td("You held the call <a>Resume</a>"),
                        {},
                        {
                            a: sub => <AccessibleButton kind="link" onClick={this.onCallResumeClick}>
                                { sub }
                            </AccessibleButton>,
                        },
                    );
                } else if (isLocalOnHold) {
                    onHoldText = _t("%(peerName)s held the call", {
                        peerName: call.getOpponentMember().name,
                    });
                }

                holdTransferContent = (
                    <div className="mx_CallView_status">
                        { onHoldText }
                    </div>
                );
            }

            return (
                <div className={containerClasses} onMouseMove={this.onMouseMove}>
                    <div className="mx_CallView_holdBackground" style={{ backgroundImage: 'url(' + backgroundAvatarUrl + ')' }} />
                    { holdTransferContent }
                </div>
            );
        } else if (call.noIncomingFeeds()) {
            return (
                <div className="mx_CallView_content" onMouseMove={this.onMouseMove}>
                    <div className="mx_CallView_avatarsContainer">
                        <div
                            className="mx_CallView_avatarContainer"
                            style={{ width: avatarSize, height: avatarSize }}
                        >
                            <RoomAvatar
                                room={callRoom}
                                height={avatarSize}
                                width={avatarSize}
                            />
                        </div>
                    </div>
                    <div className="mx_CallView_status">{ _t("Connecting") }</div>
                    { secondaryFeedElement }
                </div>
            );
        } else if (pipMode) {
            return (
                <div
                    className="mx_CallView_content"
                    onMouseMove={this.onMouseMove}
                >
                    <VideoFeed
                        feed={primaryFeed}
                        call={call}
                        pipMode={pipMode}
                        onResize={onResize}
                        primary={true}
                    />
                </div>
            );
        } else if (secondaryFeed) {
            return (
                <div className="mx_CallView_content" onMouseMove={this.onMouseMove}>
                    <VideoFeed
                        feed={primaryFeed}
                        call={call}
                        pipMode={pipMode}
                        onResize={onResize}
                        primary={true}
                    />
                    { secondaryFeedElement }
                </div>
            );
        } else {
            return (
                <div className="mx_CallView_content" onMouseMove={this.onMouseMove}>
                    <VideoFeed
                        feed={primaryFeed}
                        call={call}
                        pipMode={pipMode}
                        onResize={onResize}
                        primary={true}
                    />
                    { sidebarShown && <CallViewSidebar
                        feeds={sidebarFeeds}
                        call={call}
                        pipMode={pipMode}
                    /> }
                </div>
            );
        }
    }

    public render(): JSX.Element {
        const {
            call,
            secondaryCall,
            pipMode,
            showApps,
            onMouseDownOnHeader,
        } = this.props;
        const {
            sidebarShown,
            sidebarFeeds,
        } = this.state;

        const client = MatrixClientPeg.get();
        const callRoomId = CallHandler.instance.roomIdForCall(call);
        const secondaryCallRoomId = CallHandler.instance.roomIdForCall(secondaryCall);
        const callRoom = client.getRoom(callRoomId);
        const secCallRoom = secondaryCall ? client.getRoom(secondaryCallRoomId) : null;

        const callViewClasses = classNames({
            mx_CallView: true,
            mx_CallView_pip: pipMode,
            mx_CallView_large: !pipMode,
            mx_CallView_sidebar: sidebarShown && sidebarFeeds.length !== 0 && !pipMode,
            mx_CallView_belowWidget: showApps, // css to correct the margins if the call is below the AppsDrawer.
        });

        return <div className={callViewClasses}>
            <CallViewHeader
                onPipMouseDown={onMouseDownOnHeader}
                pipMode={pipMode}
                callRooms={[callRoom, secCallRoom]}
            />
            <div className="mx_CallView_content_wrapper" ref={this.contentWrapperRef}>
                { this.renderToast() }
                { this.renderContent() }
                { this.renderCallControls() }
            </div>
        </div>;
    }
}<|MERGE_RESOLUTION|>--- conflicted
+++ resolved
@@ -37,12 +37,9 @@
 import CallViewHeader from './CallView/CallViewHeader';
 import CallViewButtons from "./CallView/CallViewButtons";
 import PlatformPeg from "../../../PlatformPeg";
-<<<<<<< HEAD
 import { ActionPayload } from "../../../dispatcher/payloads";
-=======
 import { getKeyBindingsManager } from "../../../KeyBindingsManager";
 import { KeyBindingAction } from "../../../accessibility/KeyboardShortcuts";
->>>>>>> 319ed3a7
 
 interface IProps {
     // The call for us to display
