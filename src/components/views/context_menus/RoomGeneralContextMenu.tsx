/*
Copyright 2021 The Matrix.org Foundation C.I.C.

Licensed under the Apache License, Version 2.0 (the "License");
you may not use this file except in compliance with the License.
You may obtain a copy of the License at

    http://www.apache.org/licenses/LICENSE-2.0

Unless required by applicable law or agreed to in writing, software
distributed under the License is distributed on an "AS IS" BASIS,
WITHOUT WARRANTIES OR CONDITIONS OF ANY KIND, either express or implied.
See the License for the specific language governing permissions and
limitations under the License.
*/

import { logger } from "matrix-js-sdk/src/logger";
import { Room } from "matrix-js-sdk/src/models/room";
import React, { useContext } from "react";

import { KeyBindingAction } from "../../../accessibility/KeyboardShortcuts";
import RoomListActions from "../../../actions/RoomListActions";
import MatrixClientContext from "../../../contexts/MatrixClientContext";
import dis from "../../../dispatcher/dispatcher";
import { useEventEmitterState } from "../../../hooks/useEventEmitter";
import { useUnreadNotifications } from "../../../hooks/useUnreadNotifications";
import { getKeyBindingsManager } from "../../../KeyBindingsManager";
import { _t } from "../../../languageHandler";
import { NotificationColor } from "../../../stores/notifications/NotificationColor";
import { DefaultTagID, TagID } from "../../../stores/room-list/models";
import RoomListStore, { LISTS_UPDATE_EVENT } from "../../../stores/room-list/RoomListStore";
import DMRoomMap from "../../../utils/DMRoomMap";
import { clearRoomNotification } from "../../../utils/notifications";
import { IProps as IContextMenuProps } from "../../structures/ContextMenu";
import IconizedContextMenu, {
    IconizedContextMenuCheckbox,
    IconizedContextMenuOption,
    IconizedContextMenuOptionList,
} from "../context_menus/IconizedContextMenu";
import { ButtonEvent } from "../elements/AccessibleButton";

export interface RoomGeneralContextMenuProps extends IContextMenuProps {
    room: Room;
    onPostFavoriteClick?: (event: ButtonEvent) => void;
    onPostLowPriorityClick?: (event: ButtonEvent) => void;
    onPostInviteClick?: (event: ButtonEvent) => void;
    onPostCopyLinkClick?: (event: ButtonEvent) => void;
    onPostSettingsClick?: (event: ButtonEvent) => void;
    onPostForgetClick?: (event: ButtonEvent) => void;
    onPostLeaveClick?: (event: ButtonEvent) => void;
}

export const RoomGeneralContextMenu: React.FC<IProps> = ({
    room,
    onFinished,
    onPostFavoriteClick,
    onPostLowPriorityClick,
    onPostInviteClick,
    onPostCopyLinkClick,
    onPostSettingsClick,
    onPostLeaveClick,
    onPostForgetClick,
    ...props
<<<<<<< HEAD
}) => {
=======
}: RoomGeneralContextMenuProps) => {
>>>>>>> a2777d3a
    const cli = useContext(MatrixClientContext);
    const roomTags = useEventEmitterState(RoomListStore.instance, LISTS_UPDATE_EVENT, () =>
        RoomListStore.instance.getTagsForRoom(room),
    );
    const isDm = DMRoomMap.shared().getUserIdForRoomId(room.roomId);
    const wrapHandler = (
        handler: (ev: ButtonEvent) => void,
        postHandler?: (ev: ButtonEvent) => void,
        persistent = false,
    ): ((ev: ButtonEvent) => void) => {
        return (ev: ButtonEvent) => {
            ev.preventDefault();
            ev.stopPropagation();

            handler(ev);

            const action = getKeyBindingsManager().getAccessibilityAction(ev as React.KeyboardEvent);
            if (!persistent || action === KeyBindingAction.Enter) {
                onFinished();
            }
            postHandler?.(ev);
        };
    };

    const onTagRoom = (ev: ButtonEvent, tagId: TagID): void => {
        if (tagId === DefaultTagID.Favourite || tagId === DefaultTagID.LowPriority) {
            const inverseTag = tagId === DefaultTagID.Favourite ? DefaultTagID.LowPriority : DefaultTagID.Favourite;
            const isApplied = RoomListStore.instance.getTagsForRoom(room).includes(tagId);
            const removeTag = isApplied ? tagId : inverseTag;
            const addTag = isApplied ? null : tagId;
            dis.dispatch(RoomListActions.tagRoom(cli, room, removeTag, addTag, undefined, 0));
        } else {
            logger.warn(`Unexpected tag ${tagId} applied to ${room.roomId}`);
        }
    };

    const isFavorite = roomTags.includes(DefaultTagID.Favourite);
    const favoriteOption: JSX.Element = (
        <IconizedContextMenuCheckbox
            onClick={wrapHandler((ev) => onTagRoom(ev, DefaultTagID.Favourite), onPostFavoriteClick, true)}
            active={isFavorite}
            label={isFavorite ? _t("Favourited") : _t("Favourite")}
            iconClassName="mx_RoomGeneralContextMenu_iconStar"
        />
    );

    const isLowPriority = roomTags.includes(DefaultTagID.LowPriority);
    const lowPriorityOption: JSX.Element = (
        <IconizedContextMenuCheckbox
            onClick={wrapHandler((ev) => onTagRoom(ev, DefaultTagID.LowPriority), onPostLowPriorityClick, true)}
            active={isLowPriority}
            label={_t("Low Priority")}
            iconClassName="mx_RoomGeneralContextMenu_iconArrowDown"
        />
    );

    let inviteOption: JSX.Element | null = null;
    if (room.canInvite(cli.getUserId()!) && !isDm) {
        inviteOption = (
            <IconizedContextMenuOption
                onClick={wrapHandler(
                    () =>
                        dis.dispatch({
                            action: "view_invite",
                            roomId: room.roomId,
                        }),
                    onPostInviteClick,
                )}
                label={_t("Invite")}
                iconClassName="mx_RoomGeneralContextMenu_iconInvite"
            />
        );
    }

    let copyLinkOption: JSX.Element | null = null;
    if (!isDm) {
        copyLinkOption = (
            <IconizedContextMenuOption
                onClick={wrapHandler(
                    () =>
                        dis.dispatch({
                            action: "copy_room",
                            room_id: room.roomId,
                        }),
                    onPostCopyLinkClick,
                )}
                label={_t("Copy room link")}
                iconClassName="mx_RoomGeneralContextMenu_iconCopyLink"
            />
        );
    }

    const settingsOption: JSX.Element = (
        <IconizedContextMenuOption
            onClick={wrapHandler(
                () =>
                    dis.dispatch({
                        action: "open_room_settings",
                        room_id: room.roomId,
                    }),
                onPostSettingsClick,
            )}
            label={_t("Settings")}
            iconClassName="mx_RoomGeneralContextMenu_iconSettings"
        />
    );

    let leaveOption: JSX.Element;
    if (roomTags.includes(DefaultTagID.Archived)) {
        leaveOption = (
            <IconizedContextMenuOption
                iconClassName="mx_RoomGeneralContextMenu_iconSignOut"
                label={_t("Forget Room")}
                className="mx_IconizedContextMenu_option_red"
                onClick={wrapHandler(
                    () =>
                        dis.dispatch({
                            action: "forget_room",
                            room_id: room.roomId,
                        }),
                    onPostForgetClick,
                )}
            />
        );
    } else {
        leaveOption = (
            <IconizedContextMenuOption
                onClick={wrapHandler(
                    () =>
                        dis.dispatch({
                            action: "leave_room",
                            room_id: room.roomId,
                        }),
                    onPostLeaveClick,
                )}
                label={_t("Leave")}
                className="mx_IconizedContextMenu_option_red"
                iconClassName="mx_RoomGeneralContextMenu_iconSignOut"
            />
        );
    }

    const { color } = useUnreadNotifications(room);
    const markAsReadOption: JSX.Element | null =
        color > NotificationColor.None ? (
            <IconizedContextMenuCheckbox
                onClick={() => {
                    clearRoomNotification(room, cli);
                    onFinished?.();
                }}
                active={false}
                label={_t("Mark as read")}
                iconClassName="mx_RoomGeneralContextMenu_iconMarkAsRead"
            />
        ) : null;

    return (
        <IconizedContextMenu {...props} onFinished={onFinished} className="mx_RoomGeneralContextMenu" compact>
            <IconizedContextMenuOptionList>
                {markAsReadOption}
                {!roomTags.includes(DefaultTagID.Archived) && (
                    <>
                        {favoriteOption}
                        {lowPriorityOption}
                        {inviteOption}
                        {copyLinkOption}
                        {settingsOption}
                    </>
                )}
            </IconizedContextMenuOptionList>
            <IconizedContextMenuOptionList red>{leaveOption}</IconizedContextMenuOptionList>
        </IconizedContextMenu>
    );
};<|MERGE_RESOLUTION|>--- conflicted
+++ resolved
@@ -50,7 +50,7 @@
     onPostLeaveClick?: (event: ButtonEvent) => void;
 }
 
-export const RoomGeneralContextMenu: React.FC<IProps> = ({
+export const RoomGeneralContextMenu: React.FC<RoomGeneralContextMenuProps> = ({
     room,
     onFinished,
     onPostFavoriteClick,
@@ -61,11 +61,7 @@
     onPostLeaveClick,
     onPostForgetClick,
     ...props
-<<<<<<< HEAD
 }) => {
-=======
-}: RoomGeneralContextMenuProps) => {
->>>>>>> a2777d3a
     const cli = useContext(MatrixClientContext);
     const roomTags = useEventEmitterState(RoomListStore.instance, LISTS_UPDATE_EVENT, () =>
         RoomListStore.instance.getTagsForRoom(room),
