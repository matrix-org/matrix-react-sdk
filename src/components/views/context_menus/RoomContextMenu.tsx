--- conflicted
+++ resolved
@@ -43,11 +43,8 @@
 import RightPanelStore from "../../../stores/right-panel/RightPanelStore";
 import DMRoomMap from "../../../utils/DMRoomMap";
 import { Action } from "../../../dispatcher/actions";
-<<<<<<< HEAD
+import PosthogTrackers from "../../../PosthogTrackers";
 import { ViewRoomPayload } from "../../../dispatcher/payloads/ViewRoomPayload";
-=======
-import PosthogTrackers from "../../../PosthogTrackers";
->>>>>>> 818fddd7
 
 interface IProps extends IContextMenuProps {
     room: Room;
@@ -202,13 +199,8 @@
                 ev.preventDefault();
                 ev.stopPropagation();
 
-<<<<<<< HEAD
                 ensureViewingRoom(ev);
-                onRoomMembersClick(false);
-=======
-                ensureViewingRoom();
                 RightPanelStore.instance.pushCard({ phase: RightPanelPhases.RoomMemberList }, false);
->>>>>>> 818fddd7
                 onFinished();
                 PosthogTrackers.trackInteraction("WebRoomHeaderContextMenuPeopleItem", ev);
             }}
@@ -278,13 +270,8 @@
                     ev.preventDefault();
                     ev.stopPropagation();
 
-<<<<<<< HEAD
                     ensureViewingRoom(ev);
-                    onRoomFilesClick(false);
-=======
-                    ensureViewingRoom();
                     RightPanelStore.instance.pushCard({ phase: RightPanelPhases.FilePanel }, false);
->>>>>>> 818fddd7
                     onFinished();
                 }}
                 label={_t("Files")}
