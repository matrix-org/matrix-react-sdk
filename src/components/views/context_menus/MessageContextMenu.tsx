--- conflicted
+++ resolved
@@ -438,7 +438,7 @@
                     <IconizedContextMenuOption
                         iconClassName="mx_MessageContextMenu_iconCopy"
                         onClick={this.onCopyPermalinkClick}
-                        label= {_t('Copy link')}
+                        label={_t('Copy link')}
                         element="a"
                         href={permalink}
                         target="_blank"
@@ -450,7 +450,7 @@
                     <IconizedContextMenuOption
                         iconClassName="mx_MessageContextMenu_iconPermalink"
                         onClick={this.onPermalinkClick}
-                        label= {_t('Share')}
+                        label={_t('Share')}
                         element="a"
                         href={permalink}
                         target="_blank"
@@ -459,25 +459,6 @@
                 );
             }
         }
-<<<<<<< HEAD
-=======
-        const permalinkButton = (
-            <IconizedContextMenuOption
-                iconClassName="mx_MessageContextMenu_iconPermalink"
-                onClick={this.onPermalinkClick}
-                label={_t('Share')}
-                element="a"
-                {
-                    // XXX: Typescript signature for AccessibleButton doesn't work properly for non-inputs like `a`
-                    ...{
-                        href: permalink,
-                        target: "_blank",
-                        rel: "noreferrer noopener",
-                    }
-                }
-            />
-        );
->>>>>>> 770de8f6
 
         if (this.props.eventTileOps) { // this event is rendered using TextualBody
             quoteButton = (
