--- conflicted
+++ resolved
@@ -89,11 +89,9 @@
 @replaceableComponent("views.context_menus.MessageContextMenu")
 export default class MessageContextMenu extends React.Component<IProps, IState> {
     static contextType = RoomContext;
-<<<<<<< HEAD
+    public context!: React.ContextType<typeof RoomContext>;
+
     private reactButtonRef = createRef<any>(); // XXX Ref to a functional component
-=======
-    public context!: React.ContextType<typeof RoomContext>;
->>>>>>> 06e1f8ce
 
     constructor(props: IProps) {
         super(props);
