/*
Copyright 2019 Michael Telatynski <7t3chguy@gmail.com>
Copyright 2015 - 2021 The Matrix.org Foundation C.I.C.
Copyright 2021 - 2022 Šimon Brandner <simon.bra.ag@gmail.com>

Licensed under the Apache License, Version 2.0 (the "License");
you may not use this file except in compliance with the License.
You may obtain a copy of the License at

    http://www.apache.org/licenses/LICENSE-2.0

Unless required by applicable law or agreed to in writing, software
distributed under the License is distributed on an "AS IS" BASIS,
WITHOUT WARRANTIES OR CONDITIONS OF ANY KIND, either express or implied.
See the License for the specific language governing permissions and
limitations under the License.
*/

import React, { createRef } from 'react';
import { EventStatus, MatrixEvent } from 'matrix-js-sdk/src/models/event';
import { EventType, RelationType } from "matrix-js-sdk/src/@types/event";
import { Relations } from 'matrix-js-sdk/src/models/relations';
import { LOCATION_EVENT_TYPE } from 'matrix-js-sdk/src/@types/location';
import { M_POLL_START } from "matrix-events-sdk";

import { MatrixClientPeg } from '../../../MatrixClientPeg';
import dis from '../../../dispatcher/dispatcher';
import { _t } from '../../../languageHandler';
import Modal from '../../../Modal';
import Resend from '../../../Resend';
import SettingsStore from '../../../settings/SettingsStore';
import { isUrlPermitted } from '../../../HtmlUtils';
import { canEditContent, isContentActionable } from '../../../utils/EventUtils';
import IconizedContextMenu, { IconizedContextMenuOption, IconizedContextMenuOptionList } from './IconizedContextMenu';
import { replaceableComponent } from "../../../utils/replaceableComponent";
import { ReadPinsEventId } from "../right_panel/PinnedMessagesCard";
import ForwardDialog from "../dialogs/ForwardDialog";
import { Action } from "../../../dispatcher/actions";
import { RoomPermalinkCreator } from '../../../utils/permalinks/Permalinks';
import { ButtonEvent } from '../elements/AccessibleButton';
import { copyPlaintext } from '../../../utils/strings';
import ContextMenu, { toRightOf } from '../../structures/ContextMenu';
import ReactionPicker from '../emojipicker/ReactionPicker';
import ReportEventDialog from '../dialogs/ReportEventDialog';
import ViewSource from '../../structures/ViewSource';
import { createRedactEventDialog } from '../dialogs/ConfirmRedactDialog';
import ShareDialog from '../dialogs/ShareDialog';
import { IPosition, ChevronFace } from '../../structures/ContextMenu';
import RoomContext, { TimelineRenderingType } from '../../../contexts/RoomContext';
import { ComposerInsertPayload } from "../../../dispatcher/payloads/ComposerInsertPayload";
import { WidgetLayoutStore } from '../../../stores/widgets/WidgetLayoutStore';
import EndPollDialog from '../dialogs/EndPollDialog';
import { isPollEnded } from '../messages/MPollBody';
import { createMapSiteLink } from "../messages/MLocationBody";
import { ViewRoomPayload } from "../../../dispatcher/payloads/ViewRoomPayload";

export function canCancel(status: EventStatus): boolean {
    return status === EventStatus.QUEUED || status === EventStatus.NOT_SENT || status === EventStatus.ENCRYPTING;
}

export interface IEventTileOps {
    isWidgetHidden(): boolean;
    unhideWidget(): void;
}

export interface IOperableEventTile {
    getEventTileOps(): IEventTileOps;
}

interface IProps extends IPosition {
    chevronFace: ChevronFace;
    /* the MatrixEvent associated with the context menu */
    mxEvent: MatrixEvent;
    // An optional EventTileOps implementation that can be used to unhide preview widgets
    eventTileOps?: IEventTileOps;
    // Callback called when the menu is dismissed
    permalinkCreator?: RoomPermalinkCreator;
    /* an optional function to be called when the user clicks collapse thread, if not provided hide button */
    collapseReplyChain?(): void;
    /* callback called when the menu is dismissed */
    onFinished(): void;
    // If the menu is inside a dialog, we sometimes need to close that dialog after click (forwarding)
    onCloseDialog?(): void;
    // True if the menu is being used as a right click menu
    rightClick?: boolean;
    // The Relations model from the JS SDK for reactions to `mxEvent`
    reactions?: Relations;
    // A permalink to the event
    showPermalink?: boolean;

    getRelationsForEvent?: (
        eventId: string,
        relationType: string,
        eventType: string
    ) => Relations;
}

interface IState {
    canRedact: boolean;
    canPin: boolean;
    reactionPickerDisplayed: boolean;
}

@replaceableComponent("views.context_menus.MessageContextMenu")
export default class MessageContextMenu extends React.Component<IProps, IState> {
    static contextType = RoomContext;
    public context!: React.ContextType<typeof RoomContext>;

    private reactButtonRef = createRef<any>(); // XXX Ref to a functional component

    constructor(props: IProps) {
        super(props);

        this.state = {
            canRedact: false,
            canPin: false,
            reactionPickerDisplayed: false,
        };
    }

    public componentDidMount(): void {
        MatrixClientPeg.get().on('RoomMember.powerLevel', this.checkPermissions);
        this.checkPermissions();
    }

    public componentWillUnmount(): void {
        const cli = MatrixClientPeg.get();
        if (cli) {
            cli.removeListener('RoomMember.powerLevel', this.checkPermissions);
        }
    }

    private checkPermissions = (): void => {
        const cli = MatrixClientPeg.get();
        const room = cli.getRoom(this.props.mxEvent.getRoomId());

        // We explicitly decline to show the redact option on ACL events as it has a potential
        // to obliterate the room - https://github.com/matrix-org/synapse/issues/4042
        // Similarly for encryption events, since redacting them "breaks everything"
        const canRedact = room.currentState.maySendRedactionForEvent(this.props.mxEvent, cli.credentials.userId)
            && this.props.mxEvent.getType() !== EventType.RoomServerAcl
            && this.props.mxEvent.getType() !== EventType.RoomEncryption;
        let canPin = room.currentState.mayClientSendStateEvent(EventType.RoomPinnedEvents, cli);

        // HACK: Intentionally say we can't pin if the user doesn't want to use the functionality
        if (!SettingsStore.getValue("feature_pinning")) canPin = false;

        this.setState({ canRedact, canPin });
    };

    private isPinned(): boolean {
        const room = MatrixClientPeg.get().getRoom(this.props.mxEvent.getRoomId());
        const pinnedEvent = room.currentState.getStateEvents(EventType.RoomPinnedEvents, '');
        if (!pinnedEvent) return false;
        const content = pinnedEvent.getContent();
        return content.pinned && Array.isArray(content.pinned) && content.pinned.includes(this.props.mxEvent.getId());
    }

    private canOpenInMapSite(mxEvent: MatrixEvent): boolean {
        return isLocationEvent(mxEvent);
    }

    private canEndPoll(mxEvent: MatrixEvent): boolean {
        return (
            M_POLL_START.matches(mxEvent.getType()) &&
            this.state.canRedact &&
            !isPollEnded(mxEvent, MatrixClientPeg.get(), this.props.getRelationsForEvent)
        );
    }

    private onResendReactionsClick = (): void => {
        for (const reaction of this.getUnsentReactions()) {
            Resend.resend(reaction);
        }
        this.closeMenu();
    };

    private onReportEventClick = (): void => {
        Modal.createTrackedDialog('Report Event', '', ReportEventDialog, {
            mxEvent: this.props.mxEvent,
        }, 'mx_Dialog_reportEvent');
        this.closeMenu();
    };

    private onViewSourceClick = (): void => {
        Modal.createTrackedDialog('View Event Source', '', ViewSource, {
            mxEvent: this.props.mxEvent,
        }, 'mx_Dialog_viewsource');
        this.closeMenu();
    };

    private onRedactClick = (): void => {
        const { mxEvent, onCloseDialog } = this.props;
        createRedactEventDialog({
            mxEvent,
            onCloseDialog,
        });
        this.closeMenu();
    };

    private onForwardClick = (): void => {
        Modal.createTrackedDialog('Forward Message', '', ForwardDialog, {
            matrixClient: MatrixClientPeg.get(),
            event: this.props.mxEvent,
            permalinkCreator: this.props.permalinkCreator,
        });
        this.closeMenu();
    };

    private onPinClick = (): void => {
        const cli = MatrixClientPeg.get();
        const room = cli.getRoom(this.props.mxEvent.getRoomId());
        const eventId = this.props.mxEvent.getId();

        const pinnedIds = room?.currentState?.getStateEvents(EventType.RoomPinnedEvents, "")?.getContent().pinned || [];
        if (pinnedIds.includes(eventId)) {
            pinnedIds.splice(pinnedIds.indexOf(eventId), 1);
        } else {
            pinnedIds.push(eventId);
            cli.setRoomAccountData(room.roomId, ReadPinsEventId, {
                event_ids: [
                    ...(room.getAccountData(ReadPinsEventId)?.getContent()?.event_ids || []),
                    eventId,
                ],
            });
        }
        cli.sendStateEvent(this.props.mxEvent.getRoomId(), EventType.RoomPinnedEvents, { pinned: pinnedIds }, "");
        this.closeMenu();
    };

    private closeMenu = (): void => {
        this.props.onFinished();
    };

    private onUnhidePreviewClick = (): void => {
        this.props.eventTileOps?.unhideWidget();
        this.closeMenu();
    };

    private onQuoteClick = (): void => {
        dis.dispatch<ComposerInsertPayload>({
            action: Action.ComposerInsert,
            event: this.props.mxEvent,
            timelineRenderingType: this.context.timelineRenderingType,
        });
        this.closeMenu();
    };

    private onPermalinkClick = (e: React.MouseEvent): void => {
        e.preventDefault();
        Modal.createTrackedDialog('share room message dialog', '', ShareDialog, {
            target: this.props.mxEvent,
            permalinkCreator: this.props.permalinkCreator,
        });
        this.closeMenu();
    };

    private onCopyPermalinkClick = (e: ButtonEvent): void => {
        e.preventDefault(); // So that we don't open the permalink
        copyPlaintext(this.getPermalink());
        this.closeMenu();
    };

    private onCollapseReplyChainClick = (): void => {
        this.props.collapseReplyChain();
        this.closeMenu();
    };

    private onCopyClick = (): void => {
        copyPlaintext(this.getSelectedText());
        this.closeMenu();
    };

    private onEditClick = (): void => {
        dis.dispatch({
            action: Action.EditEvent,
            event: this.props.mxEvent,
            timelineRenderingType: this.context.timelineRenderingType,
        });
        this.closeMenu();
    };

    private onReplyClick = (): void => {
        dis.dispatch({
            action: 'reply_to_event',
            event: this.props.mxEvent,
            context: this.context.timelineRenderingType,
        });
        this.closeMenu();
    };

    private onReactClick = (): void => {
        this.setState({ reactionPickerDisplayed: true });
    };

    private onCloseReactionPicker = (): void => {
        this.setState({ reactionPickerDisplayed: false });
        this.closeMenu();
    };

    private onEndPollClick = (): void => {
        const matrixClient = MatrixClientPeg.get();
        Modal.createTrackedDialog('End Poll', '', EndPollDialog, {
            matrixClient,
            event: this.props.mxEvent,
            getRelationsForEvent: this.props.getRelationsForEvent,
        }, 'mx_Dialog_endPoll');
        this.closeMenu();
    };

    private getReactions(filter: (e: MatrixEvent) => boolean): MatrixEvent[] {
        const cli = MatrixClientPeg.get();
        const room = cli.getRoom(this.props.mxEvent.getRoomId());
        const eventId = this.props.mxEvent.getId();
        return room.getPendingEvents().filter(e => {
            const relation = e.getRelation();
            return relation?.rel_type === RelationType.Annotation && relation.event_id === eventId && filter(e);
        });
    }

    private getSelectedText(): string {
        return window.getSelection().toString();
    }

    private getPermalink(): string {
        if (!this.props.permalinkCreator) return;
        return this.props.permalinkCreator.forEvent(this.props.mxEvent.getId());
    }

    private getUnsentReactions(): MatrixEvent[] {
        return this.getReactions(e => e.status === EventStatus.NOT_SENT);
    }

<<<<<<< HEAD
    private viewInRoom = (): void => {
        dis.dispatch({
=======
    private viewInRoom = () => {
        dis.dispatch<ViewRoomPayload>({
>>>>>>> 1c3507bc
            action: Action.ViewRoom,
            event_id: this.props.mxEvent.getId(),
            highlighted: true,
            room_id: this.props.mxEvent.getRoomId(),
            _trigger: undefined, // room doesn't change
        });
        this.closeMenu();
    };

    public render(): JSX.Element {
        const cli = MatrixClientPeg.get();
        const me = cli.getUserId();
        const { mxEvent, rightClick, showPermalink, eventTileOps, reactions } = this.props;
        const eventStatus = mxEvent.status;
        const unsentReactionsCount = this.getUnsentReactions().length;
        const contentActionable = isContentActionable(mxEvent);
        const permalink = this.getPermalink();
        // status is SENT before remote-echo, null after
        const isSent = !eventStatus || eventStatus === EventStatus.SENT;
        const { timelineRenderingType, canReact, canReply } = this.context;
        const isThread = (
            timelineRenderingType === TimelineRenderingType.Thread ||
            timelineRenderingType === TimelineRenderingType.ThreadsList
        );
        const isThreadRootEvent = isThread && mxEvent?.getThread()?.rootEvent === mxEvent;
        const isMainSplitTimelineShown = !WidgetLayoutStore.instance.hasMaximisedWidget(
            MatrixClientPeg.get().getRoom(mxEvent.getRoomId()),
        );

        let openInMapSiteButton: JSX.Element;
        let endPollButton: JSX.Element;
        let resendReactionsButton: JSX.Element;
        let redactButton: JSX.Element;
        let forwardButton: JSX.Element;
        let pinButton: JSX.Element;
        let unhidePreviewButton: JSX.Element;
        let externalURLButton: JSX.Element;
        let quoteButton: JSX.Element;
        let redactItemList: JSX.Element;
        let reportEventButton: JSX.Element;
        let copyButton: JSX.Element;
        let editButton: JSX.Element;
        let replyButton: JSX.Element;
        let reactButton: JSX.Element;
        let reactionPicker: JSX.Element;
        let quickItemsList: JSX.Element;
        let nativeItemsList: JSX.Element;
        let permalinkButton: JSX.Element;
        let collapseReplyChain: JSX.Element;
        let viewInRoomButton: JSX.Element;

        if (!mxEvent.isRedacted() && unsentReactionsCount !== 0) {
            resendReactionsButton = (
                <IconizedContextMenuOption
                    iconClassName="mx_MessageContextMenu_iconResend"
                    label={_t('Resend %(unsentCount)s reaction(s)', { unsentCount: unsentReactionsCount })}
                    onClick={this.onResendReactionsClick}
                />
            );
        }

        if (isSent && this.state.canRedact) {
            redactButton = (
                <IconizedContextMenuOption
                    iconClassName="mx_MessageContextMenu_iconRedact"
                    label={_t("Remove")}
                    onClick={this.onRedactClick}
                />
            );
        }

        if (this.canOpenInMapSite(mxEvent)) {
            const mapSiteLink = createMapSiteLink(mxEvent);
            openInMapSiteButton = (
                <IconizedContextMenuOption
                    iconClassName="mx_MessageContextMenu_iconOpenInMapSite"
                    onClick={null}
                    label={_t('Open in OpenStreetMap')}
                    element="a"
                    {
                        ...{
                            href: mapSiteLink,
                            target: "_blank",
                            rel: "noreferrer noopener",
                        }
                    }
                />
            );
        }

        if (contentActionable && canForward(mxEvent)) {
            forwardButton = (
                <IconizedContextMenuOption
                    iconClassName="mx_MessageContextMenu_iconForward"
                    label={_t("Forward")}
                    onClick={this.onForwardClick}
                />
            );
        }

        if (contentActionable && this.state.canPin) {
            pinButton = (
                <IconizedContextMenuOption
                    iconClassName="mx_MessageContextMenu_iconPin"
                    label={this.isPinned() ? _t('Unpin') : _t('Pin')}
                    onClick={this.onPinClick}
                />
            );
        }

        const viewSourceButton = (
            <IconizedContextMenuOption
                iconClassName="mx_MessageContextMenu_iconSource"
                label={_t("View source")}
                onClick={this.onViewSourceClick}
            />
        );

        if (eventTileOps?.isWidgetHidden()) {
            unhidePreviewButton = (
                <IconizedContextMenuOption
                    iconClassName="mx_MessageContextMenu_iconUnhidePreview"
                    label={_t("Show preview")}
                    onClick={this.onUnhidePreviewClick}
                />
            );
        }

        if (permalink) {
            permalinkButton = (
                <IconizedContextMenuOption
                    iconClassName={showPermalink
                        ? "mx_MessageContextMenu_iconCopy"
                        : "mx_MessageContextMenu_iconPermalink"
                    }
                    onClick={showPermalink ? this.onCopyPermalinkClick : this.onPermalinkClick}
                    label={showPermalink ? _t('Copy link') : _t('Share')}
                    element="a"
                    href={permalink}
                    target="_blank"
                    rel="noreferrer noopener"
                />
            );
        }

        if (this.canEndPoll(mxEvent)) {
            endPollButton = (
                <IconizedContextMenuOption
                    iconClassName="mx_MessageContextMenu_iconEndPoll"
                    label={_t("End Poll")}
                    onClick={this.onEndPollClick}
                />
            );
        }

        if (eventTileOps) { // this event is rendered using TextualBody
            quoteButton = (
                <IconizedContextMenuOption
                    iconClassName="mx_MessageContextMenu_iconQuote"
                    label={_t("Quote")}
                    onClick={this.onQuoteClick}
                />
            );
        }

        // Bridges can provide a 'external_url' to link back to the source.
        if (
            typeof (mxEvent.getContent().external_url) === "string" &&
            isUrlPermitted(mxEvent.getContent().external_url)
        ) {
            externalURLButton = (
                <IconizedContextMenuOption
                    iconClassName="mx_MessageContextMenu_iconLink"
                    onClick={this.closeMenu}
                    label={_t('Source URL')}
                    element="a"
                    {
                        // XXX: Typescript signature for AccessibleButton doesn't work properly for non-inputs like `a`
                        ...{
                            target: "_blank",
                            rel: "noreferrer noopener",
                            href: mxEvent.getContent().external_url,
                        }
                    }
                />
            );
        }

        if (collapseReplyChain) {
            collapseReplyChain = (
                <IconizedContextMenuOption
                    iconClassName="mx_MessageContextMenu_iconCollapse"
                    label={_t("Collapse reply thread")}
                    onClick={this.onCollapseReplyChainClick}
                />
            );
        }

        if (mxEvent.getSender() !== me) {
            reportEventButton = (
                <IconizedContextMenuOption
                    iconClassName="mx_MessageContextMenu_iconReport"
                    label={_t("Report")}
                    onClick={this.onReportEventClick}
                />
            );
        }

        if (rightClick && this.getSelectedText()) {
            copyButton = (
                <IconizedContextMenuOption
                    iconClassName="mx_MessageContextMenu_iconCopy"
                    label={_t("Copy")}
                    triggerOnMouseDown={true} // We use onMouseDown so that the selection isn't cleared when we click
                    onClick={this.onCopyClick}
                />
            );
        }

        if (rightClick && canEditContent(mxEvent)) {
            editButton = (
                <IconizedContextMenuOption
                    iconClassName="mx_MessageContextMenu_iconEdit"
                    label={_t("Edit")}
                    onClick={this.onEditClick}
                />
            );
        }

        if (rightClick && contentActionable && canReply) {
            replyButton = (
                <IconizedContextMenuOption
                    iconClassName="mx_MessageContextMenu_iconReply"
                    label={_t("Reply")}
                    onClick={this.onReplyClick}
                />
            );
        }

        if (rightClick && contentActionable && canReact) {
            reactButton = (
                <IconizedContextMenuOption
                    iconClassName="mx_MessageContextMenu_iconReact"
                    label={_t("React")}
                    onClick={this.onReactClick}
                    inputRef={this.reactButtonRef}
                />
            );
        }

        if (isThreadRootEvent && isMainSplitTimelineShown) {
            viewInRoomButton = (
                <IconizedContextMenuOption
                    iconClassName="mx_MessageContextMenu_iconViewInRoom"
                    label={_t("View in room")}
                    onClick={this.viewInRoom}
                />
            );
        }

        if (copyButton) {
            nativeItemsList = (
                <IconizedContextMenuOptionList>
                    { copyButton }
                </IconizedContextMenuOptionList>
            );
        }

        if (editButton || replyButton || reactButton) {
            quickItemsList = (
                <IconizedContextMenuOptionList>
                    { reactButton }
                    { replyButton }
                    { editButton }
                </IconizedContextMenuOptionList>
            );
        }

        const commonItemsList = (
            <IconizedContextMenuOptionList>
                { viewInRoomButton }
                { openInMapSiteButton }
                { endPollButton }
                { quoteButton }
                { forwardButton }
                { pinButton }
                { permalinkButton }
                { reportEventButton }
                { externalURLButton }
                { unhidePreviewButton }
                { viewSourceButton }
                { resendReactionsButton }
                { collapseReplyChain }
            </IconizedContextMenuOptionList>
        );

        if (redactButton) {
            redactItemList = (
                <IconizedContextMenuOptionList red>
                    { redactButton }
                </IconizedContextMenuOptionList>
            );
        }

        if (this.state.reactionPickerDisplayed) {
            const buttonRect = (this.reactButtonRef.current as HTMLElement)?.getBoundingClientRect();
            reactionPicker = (
                <ContextMenu
                    {...toRightOf(buttonRect)}
                    onFinished={this.closeMenu}
                    managed={false}
                >
                    <ReactionPicker
                        mxEvent={mxEvent}
                        onFinished={this.onCloseReactionPicker}
                        reactions={reactions}
                    />
                </ContextMenu>
            );
        }

        return (
            <React.Fragment>
                <IconizedContextMenu
                    {...this.props}
                    className="mx_MessageContextMenu"
                    compact={true}
                >
                    { nativeItemsList }
                    { quickItemsList }
                    { commonItemsList }
                    { redactItemList }
                </IconizedContextMenu>
                { reactionPicker }
            </React.Fragment>
        );
    }
}

function canForward(event: MatrixEvent): boolean {
    return !isLocationEvent(event);
}

function isLocationEvent(event: MatrixEvent): boolean {
    const eventType = event.getType();
    return (
        LOCATION_EVENT_TYPE.matches(eventType) ||
        (
            eventType === EventType.RoomMessage &&
            LOCATION_EVENT_TYPE.matches(event.getContent().msgtype)
        )
    );
}<|MERGE_RESOLUTION|>--- conflicted
+++ resolved
@@ -331,13 +331,8 @@
         return this.getReactions(e => e.status === EventStatus.NOT_SENT);
     }
 
-<<<<<<< HEAD
     private viewInRoom = (): void => {
-        dis.dispatch({
-=======
-    private viewInRoom = () => {
         dis.dispatch<ViewRoomPayload>({
->>>>>>> 1c3507bc
             action: Action.ViewRoom,
             event_id: this.props.mxEvent.getId(),
             highlighted: true,
