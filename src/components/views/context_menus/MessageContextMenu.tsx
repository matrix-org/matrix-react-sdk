/*
Copyright 2019 Michael Telatynski <7t3chguy@gmail.com>
Copyright 2015 - 2021 The Matrix.org Foundation C.I.C.

Licensed under the Apache License, Version 2.0 (the "License");
you may not use this file except in compliance with the License.
You may obtain a copy of the License at

    http://www.apache.org/licenses/LICENSE-2.0

Unless required by applicable law or agreed to in writing, software
distributed under the License is distributed on an "AS IS" BASIS,
WITHOUT WARRANTIES OR CONDITIONS OF ANY KIND, either express or implied.
See the License for the specific language governing permissions and
limitations under the License.
*/

import React, { createRef } from 'react';
import { EventStatus, MatrixEvent } from 'matrix-js-sdk/src/models/event';
import { MatrixClientPeg } from '../../../MatrixClientPeg';
import dis from '../../../dispatcher/dispatcher';
import { _t } from '../../../languageHandler';
import Modal from '../../../Modal';
import Resend from '../../../Resend';
import SettingsStore from '../../../settings/SettingsStore';
import { isUrlPermitted } from '../../../HtmlUtils';
import { canEditContent, isContentActionable } from '../../../utils/EventUtils';
import IconizedContextMenu, { IconizedContextMenuOption, IconizedContextMenuOptionList } from './IconizedContextMenu';
import { EventType, MsgType, RelationType } from "matrix-js-sdk/src/@types/event";
import { replaceableComponent } from "../../../utils/replaceableComponent";
import { ReadPinsEventId } from "../right_panel/PinnedMessagesCard";
import ForwardDialog from "../dialogs/ForwardDialog";
import { Action } from "../../../dispatcher/actions";
import { RoomPermalinkCreator } from '../../../utils/permalinks/Permalinks';
import { ButtonEvent } from '../elements/AccessibleButton';
import { copyPlaintext } from '../../../utils/strings';
import RoomContext from '../../../contexts/RoomContext';
import { toRightOf, ContextMenu } from '../../structures/ContextMenu';
import ReactionPicker from '../emojipicker/ReactionPicker';
import { Relations } from 'matrix-js-sdk/src/models/relations';
import ReportEventDialog from '../dialogs/ReportEventDialog';
import ViewSource from '../../structures/ViewSource';
import ConfirmRedactDialog from '../dialogs/ConfirmRedactDialog';
import ErrorDialog from '../dialogs/ErrorDialog';
import ShareDialog from '../dialogs/ShareDialog';

export function canCancel(eventStatus) {
    return eventStatus === EventStatus.QUEUED || eventStatus === EventStatus.NOT_SENT;
}

<<<<<<< HEAD
=======
export interface IEventTileOps {
    isWidgetHidden(): boolean;
    unhideWidget(): void;
}

export interface IOperableEventTile {
    getEventTileOps(): IEventTileOps;
}

>>>>>>> 59a86bc0
interface IProps {
    // The MatrixEvent associated with the context menu
    mxEvent: MatrixEvent;
    // An optional EventTileOps implementation that can be used to unhide preview widgets
    eventTileOps?; // TODO: Add type when TextualBody is TSified
    // An optional function to be called when the user clicks collapse thread, if not provided hide button
    collapseReplyThread?(): void;
    // Callback called when the menu is dismissed
    onFinished(): void;
    // If the menu is inside a dialog, we sometimes need to close that dialog after click (forwarding)
    onCloseDialog?(): void;
    // The RoomPermalinkCreator
    permalinkCreator: RoomPermalinkCreator;
    // True if the menu is being used as a right click menu
    rightClick?: boolean;
    // The Relations model from the JS SDK for reactions to `mxEvent`
    reactions?: Relations;
    // A permalink to the event
    showPermalink?: boolean;
}

interface IState {
    canRedact: boolean;
    canPin: boolean;
    reactionPickerDisplayed: boolean;
}

@replaceableComponent("views.context_menus.MessageContextMenu")
export default class MessageContextMenu extends React.Component<IProps, IState> {
    static contextType = RoomContext;
    private decryptedUrl?: string;
    private reactButtonRef = createRef<any>(); // XXX Ref to a functional component

    constructor(props: IProps) {
        super(props);

        this.state = {
            canRedact: false,
            canPin: false,
            reactionPickerDisplayed: false,
        };
    }

    componentDidMount() {
        MatrixClientPeg.get().on('RoomMember.powerLevel', this.checkPermissions);
        this.checkPermissions();
    }

    componentWillUnmount() {
        const cli = MatrixClientPeg.get();
        if (cli) {
            cli.removeListener('RoomMember.powerLevel', this.checkPermissions);
        }
    }

    private checkPermissions = (): void => {
        const cli = MatrixClientPeg.get();
        const room = cli.getRoom(this.props.mxEvent.getRoomId());

        // We explicitly decline to show the redact option on ACL events as it has a potential
        // to obliterate the room - https://github.com/matrix-org/synapse/issues/4042
        // Similarly for encryption events, since redacting them "breaks everything"
        const canRedact = room.currentState.maySendRedactionForEvent(this.props.mxEvent, cli.credentials.userId)
            && this.props.mxEvent.getType() !== EventType.RoomServerAcl
            && this.props.mxEvent.getType() !== EventType.RoomEncryption;
        let canPin = room.currentState.mayClientSendStateEvent(EventType.RoomPinnedEvents, cli);

        // HACK: Intentionally say we can't pin if the user doesn't want to use the functionality
        if (!SettingsStore.getValue("feature_pinning")) canPin = false;

        this.setState({ canRedact, canPin });
    };

    private isPinned(): boolean {
        const room = MatrixClientPeg.get().getRoom(this.props.mxEvent.getRoomId());
        const pinnedEvent = room.currentState.getStateEvents(EventType.RoomPinnedEvents, '');
        if (!pinnedEvent) return false;
        const content = pinnedEvent.getContent();
        return content.pinned && Array.isArray(content.pinned) && content.pinned.includes(this.props.mxEvent.getId());
    }

    private onResendReactionsClick = (): void => {
        for (const reaction of this.getUnsentReactions()) {
            Resend.resend(reaction);
        }
        this.closeMenu();
    };

    private onReportEventClick = (): void => {
        Modal.createTrackedDialog('Report Event', '', ReportEventDialog, {
            mxEvent: this.props.mxEvent,
        }, 'mx_Dialog_reportEvent');
        this.closeMenu();
    };

    private onViewSourceClick = (): void => {
        Modal.createTrackedDialog('View Event Source', '', ViewSource, {
            mxEvent: this.props.mxEvent,
        }, 'mx_Dialog_viewsource');
        this.closeMenu();
    };

    private onRedactClick = (): void => {
        Modal.createTrackedDialog('Confirm Redact Dialog', '', ConfirmRedactDialog, {
            onFinished: async (proceed: boolean, reason?: string) => {
                if (!proceed) return;

                const cli = MatrixClientPeg.get();
                try {
                    this.props.onCloseDialog?.();
                    await cli.redactEvent(
                        this.props.mxEvent.getRoomId(),
                        this.props.mxEvent.getId(),
                        undefined,
                        reason ? { reason } : {},
                    );
                } catch (e) {
                    const code = e.errcode || e.statusCode;
                    // only show the dialog if failing for something other than a network error
                    // (e.g. no errcode or statusCode) as in that case the redactions end up in the
                    // detached queue and we show the room status bar to allow retry
                    if (typeof code !== "undefined") {
                        // display error message stating you couldn't delete this.
                        Modal.createTrackedDialog('You cannot delete this message', '', ErrorDialog, {
                            title: _t('Error'),
                            description: _t('You cannot delete this message. (%(code)s)', { code }),
                        });
                    }
                }
            },
        }, 'mx_Dialog_confirmredact');
        this.closeMenu();
    };

    private onForwardClick = (): void => {
        Modal.createTrackedDialog('Forward Message', '', ForwardDialog, {
            matrixClient: MatrixClientPeg.get(),
            event: this.props.mxEvent,
            permalinkCreator: this.props.permalinkCreator,
        });
        this.closeMenu();
    };

    private onPinClick = (): void => {
        const cli = MatrixClientPeg.get();
        const room = cli.getRoom(this.props.mxEvent.getRoomId());
        const eventId = this.props.mxEvent.getId();

        const pinnedIds = room?.currentState?.getStateEvents(EventType.RoomPinnedEvents, "")?.getContent().pinned || [];
        if (pinnedIds.includes(eventId)) {
            pinnedIds.splice(pinnedIds.indexOf(eventId), 1);
        } else {
            pinnedIds.push(eventId);
            cli.setRoomAccountData(room.roomId, ReadPinsEventId, {
                event_ids: [
                    ...(room.getAccountData(ReadPinsEventId)?.getContent()?.event_ids || []),
                    eventId,
                ],
            });
        }
        cli.sendStateEvent(this.props.mxEvent.getRoomId(), EventType.RoomPinnedEvents, { pinned: pinnedIds }, "");
        this.closeMenu();
    };

    private closeMenu = (): void => {
        this.props.onFinished();
    };

    private onUnhidePreviewClick = (): void => {
        this.props.eventTileOps?.unhideWidget();
        this.closeMenu();
    };

    private onQuoteClick = (): void => {
        dis.dispatch({
            action: Action.ComposerInsert,
            event: this.props.mxEvent,
        });
        this.closeMenu();
    };

    private onPermalinkClick = (e: React.MouseEvent): void => {
        e.preventDefault();
        Modal.createTrackedDialog('share room message dialog', '', ShareDialog, {
            target: this.props.mxEvent,
            permalinkCreator: this.props.permalinkCreator,
        });
        this.closeMenu();
    };

    private onCopyPermalinkClick = (e: ButtonEvent): void => {
        e.preventDefault(); // So that we don't open the permalink
        copyPlaintext(this.getPermalink());
        this.closeMenu();
    };

    private onCollapseReplyThreadClick = (): void => {
        this.props.collapseReplyThread();
        this.closeMenu();
    };

    private onCopyClick = (): void => {
        copyPlaintext(this.getSelectedText());
        this.closeMenu();
    };

    private onEditClick = (): void => {
        dis.dispatch({
            action: 'edit_event',
            event: this.props.mxEvent,
        });
        this.closeMenu();
    };

    private onReplyClick = (): void => {
        dis.dispatch({
            action: 'reply_to_event',
            event: this.props.mxEvent,
        });
        this.closeMenu();
    };

    private onReactClick = (): void => {
        this.setState({ reactionPickerDisplayed: true });
    };

    private onCloseReactionPicker = (): void => {
        this.setState({ reactionPickerDisplayed: false });
        this.closeMenu();
    };

    private getReactions(filter: (event: MatrixEvent) => boolean): Array<MatrixEvent> {
        const cli = MatrixClientPeg.get();
        const room = cli.getRoom(this.props.mxEvent.getRoomId());
        const eventId = this.props.mxEvent.getId();
        return room.getPendingEvents().filter(e => {
            const relation = e.getRelation();
            return relation?.rel_type === RelationType.Annotation && relation.event_id === eventId && filter(e);
        });
    }

    private getUnsentReactions(): Array<MatrixEvent> {
        return this.getReactions(e => e.status === EventStatus.NOT_SENT);
    }

    private getSelectedText(): string {
        return window.getSelection().toString();
    }

    private getPermalink(): string {
        if (!this.props.permalinkCreator) return null;
        // XXX: if we use room ID, we should also include a server where the event can be found (other than in the domain of the event ID)
        return this.props.permalinkCreator.forEvent(this.props.mxEvent.getId());
    }

    render() {
        const cli = MatrixClientPeg.get();
        const me = cli.getUserId();
        const mxEvent = this.props.mxEvent;
        const messageType = mxEvent.getContent().msgtype;
        const eventStatus = mxEvent.status;
        const unsentReactionsCount = this.getUnsentReactions().length;
        const contentActionable = isContentActionable(this.props.mxEvent);
        const rightClick = this.props.rightClick;
        const context = this.context;
        const permalink = this.getPermalink();

        let resendReactionsButton;
        let redactButton;
        let forwardButton;
        let pinButton;
        let unhidePreviewButton;
        let externalURLButton;
        let quoteButton;
        let collapseReplyThread;
        let redactItemList;
        let reportEventButton;
        let copyButton;
        let editButton;
        let replyButton;
        let reactButton;
        let reactionPicker;
        let quickItemsList;
        let nativeItemsList;
        let permalinkButton;

        // status is SENT before remote-echo, null after
        const isSent = !eventStatus || eventStatus === EventStatus.SENT;
        if (!mxEvent.isRedacted()) {
            if (unsentReactionsCount !== 0) {
                resendReactionsButton = (
                    <IconizedContextMenuOption
                        iconClassName="mx_MessageContextMenu_iconResend"
                        label={_t('Resend %(unsentCount)s reaction(s)', { unsentCount: unsentReactionsCount })}
                        onClick={this.onResendReactionsClick}
                    />
                );
            }
        }

        if (isSent && this.state.canRedact) {
            redactButton = (
                <IconizedContextMenuOption
                    iconClassName="mx_MessageContextMenu_iconRedact"
                    label={_t("Remove")}
                    onClick={this.onRedactClick}
                />
            );
        }

        if (contentActionable) {
            forwardButton = (
                <IconizedContextMenuOption
                    iconClassName="mx_MessageContextMenu_iconForward"
                    label={_t("Forward")}
                    onClick={this.onForwardClick}
                />
            );

            if (this.state.canPin) {
                pinButton = (
                    <IconizedContextMenuOption
                        iconClassName="mx_MessageContextMenu_iconPin"
                        label={this.isPinned() ? _t('Unpin') : _t('Pin')}
                        onClick={this.onPinClick}
                    />
                );
            }
        }

        const viewSourceButton = (
            <IconizedContextMenuOption
                iconClassName="mx_MessageContextMenu_iconSource"
                label={_t("View source")}
                onClick={this.onViewSourceClick}
            />
        );

        if (this.props.eventTileOps) {
            if (this.props.eventTileOps.isWidgetHidden()) {
                unhidePreviewButton = (
                    <IconizedContextMenuOption
                        iconClassName="mx_MessageContextMenu_iconUnhidePreview"
                        label={_t("Show preview")}
                        onClick={this.onUnhidePreviewClick}
                    />
                );
            }
        }

        if (rightClick && permalink) {
            if (this.props.showPermalink) {
                permalinkButton = (
                    <IconizedContextMenuOption
                        iconClassName="mx_MessageContextMenu_iconCopy"
                        onClick={this.onCopyPermalinkClick}
                        label={_t('Copy link')}
                        element="a"
                        href={permalink}
                        target="_blank"
                        rel="noreferrer noopener"
                    />
                );
            } else {
                permalinkButton = (
                    <IconizedContextMenuOption
                        iconClassName="mx_MessageContextMenu_iconPermalink"
                        onClick={this.onPermalinkClick}
                        label={_t('Share')}
                        element="a"
                        href={permalink}
                        target="_blank"
                        rel="noreferrer noopener"
                    />
                );
            }
        }

        if (this.props.eventTileOps) { // this event is rendered using TextualBody
            quoteButton = (
                <IconizedContextMenuOption
                    iconClassName="mx_MessageContextMenu_iconQuote"
                    label={_t("Quote")}
                    onClick={this.onQuoteClick}
                />
            );
        }

        // Bridges can provide a 'external_url' to link back to the source.
        if (typeof (mxEvent.getContent().external_url) === "string" &&
            isUrlPermitted(mxEvent.getContent().external_url)
        ) {
            externalURLButton = (
                <IconizedContextMenuOption
                    iconClassName="mx_MessageContextMenu_iconLink"
                    onClick={this.closeMenu}
                    label={_t('Source URL')}
                    element="a"
                    {
                        // XXX: Typescript signature for AccessibleButton doesn't work properly for non-inputs like `a`
                        ...{
                            target: "_blank",
                            rel: "noreferrer noopener",
                            href: mxEvent.getContent().external_url,
                        }
                    }
                />
            );
        }

        if (this.props.collapseReplyThread) {
            collapseReplyThread = (
                <IconizedContextMenuOption
                    iconClassName="mx_MessageContextMenu_iconCollapse"
                    label={_t("Collapse reply thread")}
                    onClick={this.onCollapseReplyThreadClick}
                />
            );
        }

        if (mxEvent.getSender() !== me) {
            reportEventButton = (
                <IconizedContextMenuOption
                    iconClassName="mx_MessageContextMenu_iconReport"
                    label={_t("Report")}
                    onClick={this.onReportEventClick}
                />
            );
        }

        if (rightClick && this.getSelectedText()) {
            copyButton = (
                <IconizedContextMenuOption
                    iconClassName="mx_MessageContextMenu_iconCopy"
                    label={_t("Copy")}
                    onMouseDown={this.onCopyClick} // We use onMouseDown so that the selection isn't cleared when we click
                />
            );
        }

        if (rightClick && canEditContent(mxEvent)) {
            editButton = (
                <IconizedContextMenuOption
                    iconClassName="mx_MessageContextMenu_iconEdit"
                    label={_t("Edit")}
                    onClick={this.onEditClick}
                />
            );
        }

        if (rightClick && contentActionable && context.canReply) {
            replyButton = (
                <IconizedContextMenuOption
                    iconClassName="mx_MessageContextMenu_iconReply"
                    label={_t("Reply")}
                    onClick={this.onReplyClick}
                />
            );
        }

        if (rightClick && contentActionable && context.canReact) {
            reactButton = (
                <IconizedContextMenuOption
                    iconClassName="mx_MessageContextMenu_iconReact"
                    label={_t("React")}
                    onClick={this.onReactClick}
                    inputRef={this.reactButtonRef}
                />
            );
        }

        if (copyButton) {
            nativeItemsList = (
                <IconizedContextMenuOptionList>
                    { copyButton }
                </IconizedContextMenuOptionList>
            );
        }

        if (editButton || replyButton || reactButton) {
            quickItemsList = (
                <IconizedContextMenuOptionList>
                    { editButton }
                    { replyButton }
                    { reactButton }
                </IconizedContextMenuOptionList>
            );
        }

        const commonItemsList = (
            <IconizedContextMenuOptionList>
                { quoteButton }
                { forwardButton }
                { pinButton }
                { permalinkButton }
                { reportEventButton }
                { externalURLButton }
                { unhidePreviewButton }
                { viewSourceButton }
                { resendReactionsButton }
                { collapseReplyThread }
            </IconizedContextMenuOptionList>
        );

        if (redactButton) {
            redactItemList = (
                <IconizedContextMenuOptionList red>
                    { redactButton }
                </IconizedContextMenuOptionList>
            );
        }

        if (this.state.reactionPickerDisplayed) {
            const buttonRect = (this.reactButtonRef.current as HTMLElement)?.getBoundingClientRect();
            reactionPicker = (
                <ContextMenu
                    {...toRightOf(buttonRect)}
                    onFinished={this.closeMenu}
                    managed={false}
                >
                    <ReactionPicker
                        mxEvent={mxEvent}
                        onFinished={this.onCloseReactionPicker}
                        reactions={this.props.reactions}
                    />
                </ContextMenu>
            );
        }

        return (
            <React.Fragment>
                <IconizedContextMenu
                    {...this.props}
                    className="mx_MessageContextMenu"
                    compact={true}
                >
                    { nativeItemsList }
                    { quickItemsList }
                    { commonItemsList }
                    { redactItemList }
                </IconizedContextMenu>
                { reactionPicker }
            </React.Fragment>
        );
    }
}<|MERGE_RESOLUTION|>--- conflicted
+++ resolved
@@ -48,8 +48,6 @@
     return eventStatus === EventStatus.QUEUED || eventStatus === EventStatus.NOT_SENT;
 }
 
-<<<<<<< HEAD
-=======
 export interface IEventTileOps {
     isWidgetHidden(): boolean;
     unhideWidget(): void;
@@ -59,7 +57,6 @@
     getEventTileOps(): IEventTileOps;
 }
 
->>>>>>> 59a86bc0
 interface IProps {
     // The MatrixEvent associated with the context menu
     mxEvent: MatrixEvent;
