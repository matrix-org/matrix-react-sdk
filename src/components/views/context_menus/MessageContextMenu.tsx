/*
Copyright 2019 Michael Telatynski <7t3chguy@gmail.com>
Copyright 2015 - 2021 The Matrix.org Foundation C.I.C.

Licensed under the Apache License, Version 2.0 (the "License");
you may not use this file except in compliance with the License.
You may obtain a copy of the License at

    http://www.apache.org/licenses/LICENSE-2.0

Unless required by applicable law or agreed to in writing, software
distributed under the License is distributed on an "AS IS" BASIS,
WITHOUT WARRANTIES OR CONDITIONS OF ANY KIND, either express or implied.
See the License for the specific language governing permissions and
limitations under the License.
*/

import React, { createRef } from 'react';
import { EventStatus, MatrixEvent } from 'matrix-js-sdk/src/models/event';
import { EventType, RelationType } from "matrix-js-sdk/src/@types/event";
import { Relations } from 'matrix-js-sdk/src/models/relations';
import { LOCATION_EVENT_TYPE } from 'matrix-js-sdk/src/@types/location';
import { M_POLL_START } from "matrix-events-sdk";

import { MatrixClientPeg } from '../../../MatrixClientPeg';
import dis from '../../../dispatcher/dispatcher';
import { _t } from '../../../languageHandler';
import Modal from '../../../Modal';
import Resend from '../../../Resend';
import SettingsStore from '../../../settings/SettingsStore';
import { isUrlPermitted } from '../../../HtmlUtils';
import { canEditContent, isContentActionable } from '../../../utils/EventUtils';
import IconizedContextMenu, { IconizedContextMenuOption, IconizedContextMenuOptionList } from './IconizedContextMenu';
import { replaceableComponent } from "../../../utils/replaceableComponent";
import { ReadPinsEventId } from "../right_panel/PinnedMessagesCard";
import ForwardDialog from "../dialogs/ForwardDialog";
import { Action } from "../../../dispatcher/actions";
import { RoomPermalinkCreator } from '../../../utils/permalinks/Permalinks';
import { ButtonEvent } from '../elements/AccessibleButton';
import { copyPlaintext } from '../../../utils/strings';
import ContextMenu, { toRightOf } from '../../structures/ContextMenu';
import ReactionPicker from '../emojipicker/ReactionPicker';
import ReportEventDialog from '../dialogs/ReportEventDialog';
import ViewSource from '../../structures/ViewSource';
import { createRedactEventDialog } from '../dialogs/ConfirmRedactDialog';
import ShareDialog from '../dialogs/ShareDialog';
import { IPosition, ChevronFace } from '../../structures/ContextMenu';
import RoomContext, { TimelineRenderingType } from '../../../contexts/RoomContext';
import { ComposerInsertPayload } from "../../../dispatcher/payloads/ComposerInsertPayload";
import { WidgetLayoutStore } from '../../../stores/widgets/WidgetLayoutStore';
import EndPollDialog from '../dialogs/EndPollDialog';
import { isPollEnded } from '../messages/MPollBody';
import { createMapSiteLink } from "../messages/MLocationBody";

export function canCancel(status: EventStatus): boolean {
    return status === EventStatus.QUEUED || status === EventStatus.NOT_SENT || status === EventStatus.ENCRYPTING;
}

export interface IEventTileOps {
    isWidgetHidden(): boolean;
    unhideWidget(): void;
}

export interface IOperableEventTile {
    getEventTileOps(): IEventTileOps;
}

interface IProps extends IPosition {
    chevronFace: ChevronFace;
    /* the MatrixEvent associated with the context menu */
    mxEvent: MatrixEvent;
    // An optional EventTileOps implementation that can be used to unhide preview widgets
    eventTileOps?: IEventTileOps;
    // Callback called when the menu is dismissed
    permalinkCreator?: RoomPermalinkCreator;
    /* an optional function to be called when the user clicks collapse thread, if not provided hide button */
    collapseReplyChain?(): void;
    /* callback called when the menu is dismissed */
    onFinished(): void;
    // If the menu is inside a dialog, we sometimes need to close that dialog after click (forwarding)
    onCloseDialog?(): void;
    // True if the menu is being used as a right click menu
    rightClick?: boolean;
    // The Relations model from the JS SDK for reactions to `mxEvent`
    reactions?: Relations;
    // A permalink to the event
    showPermalink?: boolean;

    getRelationsForEvent?: (
        eventId: string,
        relationType: string,
        eventType: string
    ) => Relations;
}

interface IState {
    canRedact: boolean;
    canPin: boolean;
    reactionPickerDisplayed: boolean;
}

@replaceableComponent("views.context_menus.MessageContextMenu")
export default class MessageContextMenu extends React.Component<IProps, IState> {
    static contextType = RoomContext;
    public context!: React.ContextType<typeof RoomContext>;

    private reactButtonRef = createRef<any>(); // XXX Ref to a functional component

    constructor(props: IProps) {
        super(props);

        this.state = {
            canRedact: false,
            canPin: false,
            reactionPickerDisplayed: false,
        };
    }

    componentDidMount() {
        MatrixClientPeg.get().on('RoomMember.powerLevel', this.checkPermissions);
        this.checkPermissions();
    }

    componentWillUnmount() {
        const cli = MatrixClientPeg.get();
        if (cli) {
            cli.removeListener('RoomMember.powerLevel', this.checkPermissions);
        }
    }

    private checkPermissions = (): void => {
        const cli = MatrixClientPeg.get();
        const room = cli.getRoom(this.props.mxEvent.getRoomId());

        // We explicitly decline to show the redact option on ACL events as it has a potential
        // to obliterate the room - https://github.com/matrix-org/synapse/issues/4042
        // Similarly for encryption events, since redacting them "breaks everything"
        const canRedact = room.currentState.maySendRedactionForEvent(this.props.mxEvent, cli.credentials.userId)
            && this.props.mxEvent.getType() !== EventType.RoomServerAcl
            && this.props.mxEvent.getType() !== EventType.RoomEncryption;
        let canPin = room.currentState.mayClientSendStateEvent(EventType.RoomPinnedEvents, cli);

        // HACK: Intentionally say we can't pin if the user doesn't want to use the functionality
        if (!SettingsStore.getValue("feature_pinning")) canPin = false;

        this.setState({ canRedact, canPin });
    };

    private isPinned(): boolean {
        const room = MatrixClientPeg.get().getRoom(this.props.mxEvent.getRoomId());
        const pinnedEvent = room.currentState.getStateEvents(EventType.RoomPinnedEvents, '');
        if (!pinnedEvent) return false;
        const content = pinnedEvent.getContent();
        return content.pinned && Array.isArray(content.pinned) && content.pinned.includes(this.props.mxEvent.getId());
    }

    private canOpenInMapSite(mxEvent: MatrixEvent): boolean {
        return isLocationEvent(mxEvent);
    }

    private canEndPoll(mxEvent: MatrixEvent): boolean {
        return (
            M_POLL_START.matches(mxEvent.getType()) &&
            this.state.canRedact &&
            !isPollEnded(mxEvent, MatrixClientPeg.get(), this.props.getRelationsForEvent)
        );
    }

    private onResendReactionsClick = (): void => {
        for (const reaction of this.getUnsentReactions()) {
            Resend.resend(reaction);
        }
        this.closeMenu();
    };

    private onReportEventClick = (): void => {
        Modal.createTrackedDialog('Report Event', '', ReportEventDialog, {
            mxEvent: this.props.mxEvent,
        }, 'mx_Dialog_reportEvent');
        this.closeMenu();
    };

    private onViewSourceClick = (): void => {
        Modal.createTrackedDialog('View Event Source', '', ViewSource, {
            mxEvent: this.props.mxEvent,
        }, 'mx_Dialog_viewsource');
        this.closeMenu();
    };

    private onRedactClick = (): void => {
        const { mxEvent, onCloseDialog } = this.props;
        createRedactEventDialog({
            mxEvent,
            onCloseDialog,
        });
        this.closeMenu();
    };

    private onForwardClick = (): void => {
        Modal.createTrackedDialog('Forward Message', '', ForwardDialog, {
            matrixClient: MatrixClientPeg.get(),
            event: this.props.mxEvent,
            permalinkCreator: this.props.permalinkCreator,
        });
        this.closeMenu();
    };

    private onPinClick = (): void => {
        const cli = MatrixClientPeg.get();
        const room = cli.getRoom(this.props.mxEvent.getRoomId());
        const eventId = this.props.mxEvent.getId();

        const pinnedIds = room?.currentState?.getStateEvents(EventType.RoomPinnedEvents, "")?.getContent().pinned || [];
        if (pinnedIds.includes(eventId)) {
            pinnedIds.splice(pinnedIds.indexOf(eventId), 1);
        } else {
            pinnedIds.push(eventId);
            cli.setRoomAccountData(room.roomId, ReadPinsEventId, {
                event_ids: [
                    ...(room.getAccountData(ReadPinsEventId)?.getContent()?.event_ids || []),
                    eventId,
                ],
            });
        }
        cli.sendStateEvent(this.props.mxEvent.getRoomId(), EventType.RoomPinnedEvents, { pinned: pinnedIds }, "");
        this.closeMenu();
    };

    private closeMenu = (): void => {
        this.props.onFinished();
    };

    private onUnhidePreviewClick = (): void => {
        this.props.eventTileOps?.unhideWidget();
        this.closeMenu();
    };

    private onQuoteClick = (): void => {
        dis.dispatch<ComposerInsertPayload>({
            action: Action.ComposerInsert,
            event: this.props.mxEvent,
            timelineRenderingType: this.context.timelineRenderingType,
        });
        this.closeMenu();
    };

    private onPermalinkClick = (e: React.MouseEvent): void => {
        e.preventDefault();
        Modal.createTrackedDialog('share room message dialog', '', ShareDialog, {
            target: this.props.mxEvent,
            permalinkCreator: this.props.permalinkCreator,
        });
        this.closeMenu();
    };

    private onCopyPermalinkClick = (e: ButtonEvent): void => {
        e.preventDefault(); // So that we don't open the permalink
        copyPlaintext(this.getPermalink());
        this.closeMenu();
    };

    private onCollapseReplyChainClick = (): void => {
        this.props.collapseReplyChain();
        this.closeMenu();
    };

    private onCopyClick = (): void => {
        copyPlaintext(this.getSelectedText());
        this.closeMenu();
    };

    private onEditClick = (): void => {
        dis.dispatch({
            action: Action.EditEvent,
            event: this.props.mxEvent,
            timelineRenderingType: this.context.timelineRenderingType,
        });
        this.closeMenu();
    };

    private onReplyClick = (): void => {
        dis.dispatch({
            action: 'reply_to_event',
            event: this.props.mxEvent,
            context: this.context.timelineRenderingType,
        });
        this.closeMenu();
    };

    private onReactClick = (): void => {
        this.setState({ reactionPickerDisplayed: true });
    };

    private onCloseReactionPicker = (): void => {
        this.setState({ reactionPickerDisplayed: false });
        this.closeMenu();
    };

    private onEndPollClick = (): void => {
        const matrixClient = MatrixClientPeg.get();
        Modal.createTrackedDialog('End Poll', '', EndPollDialog, {
            matrixClient,
            event: this.props.mxEvent,
            getRelationsForEvent: this.props.getRelationsForEvent,
        }, 'mx_Dialog_endPoll');
        this.closeMenu();
    };

    private getReactions(filter: (e: MatrixEvent) => boolean): MatrixEvent[] {
        const cli = MatrixClientPeg.get();
        const room = cli.getRoom(this.props.mxEvent.getRoomId());
        const eventId = this.props.mxEvent.getId();
        return room.getPendingEvents().filter(e => {
            const relation = e.getRelation();
            return relation?.rel_type === RelationType.Annotation && relation.event_id === eventId && filter(e);
        });
    }

    private getSelectedText(): string {
        return window.getSelection().toString();
    }

    private getPermalink(): string {
        if (!this.props.permalinkCreator) return;
        if (!canShare(this.props.mxEvent)) return;
        return this.props.permalinkCreator.forEvent(this.props.mxEvent.getId());
    }

    private getUnsentReactions(): MatrixEvent[] {
        return this.getReactions(e => e.status === EventStatus.NOT_SENT);
    }

    private viewInRoom = () => {
        dis.dispatch({
            action: Action.ViewRoom,
            event_id: this.props.mxEvent.getId(),
            highlighted: true,
            room_id: this.props.mxEvent.getRoomId(),
        });
        this.closeMenu();
    };

    render() {
        const cli = MatrixClientPeg.get();
        const me = cli.getUserId();
        const mxEvent = this.props.mxEvent;
        const eventStatus = mxEvent.status;
        const unsentReactionsCount = this.getUnsentReactions().length;
        const contentActionable = isContentActionable(this.props.mxEvent);
        const rightClick = this.props.rightClick;
        const context = this.context;
        const permalink = this.getPermalink();

        let openInMapSiteButton: JSX.Element;
        let endPollButton: JSX.Element;
        let resendReactionsButton: JSX.Element;
        let redactButton: JSX.Element;
        let forwardButton: JSX.Element;
        let pinButton: JSX.Element;
        let unhidePreviewButton: JSX.Element;
        let externalURLButton: JSX.Element;
        let quoteButton: JSX.Element;
        let redactItemList: JSX.Element;
        let reportEventButton: JSX.Element;
        let copyButton: JSX.Element;
        let editButton: JSX.Element;
        let replyButton: JSX.Element;
        let reactButton: JSX.Element;
        let reactionPicker: JSX.Element;
        let quickItemsList: JSX.Element;
        let nativeItemsList: JSX.Element;
        let permalinkButton: JSX.Element;
        let collapseReplyChain: JSX.Element;

        // status is SENT before remote-echo, null after
        const isSent = !eventStatus || eventStatus === EventStatus.SENT;
        if (!mxEvent.isRedacted()) {
            if (unsentReactionsCount !== 0) {
                resendReactionsButton = (
                    <IconizedContextMenuOption
                        iconClassName="mx_MessageContextMenu_iconResend"
                        label={_t('Resend %(unsentCount)s reaction(s)', { unsentCount: unsentReactionsCount })}
                        onClick={this.onResendReactionsClick}
                    />
                );
            }
        }

        if (isSent && this.state.canRedact) {
            redactButton = (
                <IconizedContextMenuOption
                    iconClassName="mx_MessageContextMenu_iconRedact"
                    label={_t("Remove")}
                    onClick={this.onRedactClick}
                />
            );
        }

        if (this.canOpenInMapSite(mxEvent)) {
            const mapSiteLink = createMapSiteLink(mxEvent);
            openInMapSiteButton = (
                <IconizedContextMenuOption
                    iconClassName="mx_MessageContextMenu_iconOpenInMapSite"
                    onClick={null}
                    label={_t('Open in OpenStreetMap')}
                    element="a"
                    {
                        ...{
                            href: mapSiteLink,
                            target: "_blank",
                            rel: "noreferrer noopener",
                        }
                    }
                />
            );
        }

        if (contentActionable) {
            if (canForward(mxEvent)) {
                forwardButton = (
                    <IconizedContextMenuOption
                        iconClassName="mx_MessageContextMenu_iconForward"
                        label={_t("Forward")}
                        onClick={this.onForwardClick}
                    />
                );
            }

            if (this.state.canPin) {
                pinButton = (
                    <IconizedContextMenuOption
                        iconClassName="mx_MessageContextMenu_iconPin"
                        label={this.isPinned() ? _t('Unpin') : _t('Pin')}
                        onClick={this.onPinClick}
                    />
                );
            }
        }

        const viewSourceButton = (
            <IconizedContextMenuOption
                iconClassName="mx_MessageContextMenu_iconSource"
                label={_t("View source")}
                onClick={this.onViewSourceClick}
            />
        );

        if (this.props.eventTileOps) {
            if (this.props.eventTileOps.isWidgetHidden()) {
                unhidePreviewButton = (
                    <IconizedContextMenuOption
                        iconClassName="mx_MessageContextMenu_iconUnhidePreview"
                        label={_t("Show preview")}
                        onClick={this.onUnhidePreviewClick}
                    />
                );
            }
        }

<<<<<<< HEAD
        if (rightClick && permalink) {
            if (this.props.showPermalink) {
                permalinkButton = (
                    <IconizedContextMenuOption
                        iconClassName="mx_MessageContextMenu_iconCopy"
                        onClick={this.onCopyPermalinkClick}
                        label={_t('Copy link')}
                        element="a"
                        href={permalink}
                        target="_blank"
                        rel="noreferrer noopener"
                    />
                );
            } else {
                permalinkButton = (
                    <IconizedContextMenuOption
                        iconClassName="mx_MessageContextMenu_iconPermalink"
                        onClick={this.onPermalinkClick}
                        label={_t('Share')}
                        element="a"
                        href={permalink}
                        target="_blank"
                        rel="noreferrer noopener"
                    />
                );
            }
=======
        let permalink: string | null = null;
        let permalinkButton: ReactElement | null = null;
        if (this.props.permalinkCreator) {
            permalink = this.props.permalinkCreator.forEvent(this.props.mxEvent.getId());
>>>>>>> 26e1570d
        }
        permalinkButton = (
            <IconizedContextMenuOption
                iconClassName="mx_MessageContextMenu_iconPermalink"
                onClick={this.onPermalinkClick}
                label={_t('Share')}
                element="a"
                {
                    // XXX: Typescript signature for AccessibleButton doesn't work properly for non-inputs like `a`
                    ...{
                        href: permalink,
                        target: "_blank",
                        rel: "noreferrer noopener",
                    }
                }
            />
        );

        if (this.canEndPoll(mxEvent)) {
            endPollButton = (
                <IconizedContextMenuOption
                    iconClassName="mx_MessageContextMenu_iconEndPoll"
                    label={_t("End Poll")}
                    onClick={this.onEndPollClick}
                />
            );
        }

        if (this.props.eventTileOps) { // this event is rendered using TextualBody
            quoteButton = (
                <IconizedContextMenuOption
                    iconClassName="mx_MessageContextMenu_iconQuote"
                    label={_t("Quote")}
                    onClick={this.onQuoteClick}
                />
            );
        }

        // Bridges can provide a 'external_url' to link back to the source.
        if (typeof (mxEvent.getContent().external_url) === "string" &&
            isUrlPermitted(mxEvent.getContent().external_url)
        ) {
            externalURLButton = (
                <IconizedContextMenuOption
                    iconClassName="mx_MessageContextMenu_iconLink"
                    onClick={this.closeMenu}
                    label={_t('Source URL')}
                    element="a"
                    {
                        // XXX: Typescript signature for AccessibleButton doesn't work properly for non-inputs like `a`
                        ...{
                            target: "_blank",
                            rel: "noreferrer noopener",
                            href: mxEvent.getContent().external_url,
                        }
                    }
                />
            );
        }

        if (this.props.collapseReplyChain) {
            collapseReplyChain = (
                <IconizedContextMenuOption
                    iconClassName="mx_MessageContextMenu_iconCollapse"
                    label={_t("Collapse reply thread")}
                    onClick={this.onCollapseReplyChainClick}
                />
            );
        }

        if (mxEvent.getSender() !== me) {
            reportEventButton = (
                <IconizedContextMenuOption
                    iconClassName="mx_MessageContextMenu_iconReport"
                    label={_t("Report")}
                    onClick={this.onReportEventClick}
                />
            );
        }

        if (rightClick && this.getSelectedText()) {
            copyButton = (
                <IconizedContextMenuOption
                    iconClassName="mx_MessageContextMenu_iconCopy"
                    label={_t("Copy")}
                    triggerOnMouseDown={true} // We use onMouseDown so that the selection isn't cleared when we click
                    onClick={this.onCopyClick}
                />
            );
        }

        if (rightClick && canEditContent(mxEvent)) {
            editButton = (
                <IconizedContextMenuOption
                    iconClassName="mx_MessageContextMenu_iconEdit"
                    label={_t("Edit")}
                    onClick={this.onEditClick}
                />
            );
        }

        if (rightClick && contentActionable && context.canReply) {
            replyButton = (
                <IconizedContextMenuOption
                    iconClassName="mx_MessageContextMenu_iconReply"
                    label={_t("Reply")}
                    onClick={this.onReplyClick}
                />
            );
        }

        if (rightClick && contentActionable && context.canReact) {
            reactButton = (
                <IconizedContextMenuOption
                    iconClassName="mx_MessageContextMenu_iconReact"
                    label={_t("React")}
                    onClick={this.onReactClick}
                    inputRef={this.reactButtonRef}
                />
            );
        }

        if (copyButton) {
            nativeItemsList = (
                <IconizedContextMenuOptionList>
                    { copyButton }
                </IconizedContextMenuOptionList>
            );
        }

        if (editButton || replyButton || reactButton) {
            quickItemsList = (
                <IconizedContextMenuOptionList>
                    { editButton }
                    { replyButton }
                    { reactButton }
                </IconizedContextMenuOptionList>
            );
        }

        const { timelineRenderingType } = this.context;
        const isThread = (
            timelineRenderingType === TimelineRenderingType.Thread ||
            timelineRenderingType === TimelineRenderingType.ThreadsList
        );
        const isThreadRootEvent = isThread && this.props.mxEvent?.getThread()?.rootEvent === this.props.mxEvent;

        const isMainSplitTimelineShown = !WidgetLayoutStore.instance.hasMaximisedWidget(
            MatrixClientPeg.get().getRoom(mxEvent.getRoomId()),
        );
        const commonItemsList = (
            <IconizedContextMenuOptionList>
                { (isThreadRootEvent && isMainSplitTimelineShown) && <IconizedContextMenuOption
                    iconClassName="mx_MessageContextMenu_iconViewInRoom"
                    label={_t("View in room")}
                    onClick={this.viewInRoom}
                /> }
                { openInMapSiteButton }
                { endPollButton }
                { quoteButton }
                { forwardButton }
                { pinButton }
                { permalinkButton }
                { reportEventButton }
                { externalURLButton }
                { unhidePreviewButton }
                { viewSourceButton }
                { resendReactionsButton }
                { collapseReplyChain }
            </IconizedContextMenuOptionList>
        );

        if (redactButton) {
            redactItemList = (
                <IconizedContextMenuOptionList red>
                    { redactButton }
                </IconizedContextMenuOptionList>
            );
        }

        if (this.state.reactionPickerDisplayed) {
            const buttonRect = (this.reactButtonRef.current as HTMLElement)?.getBoundingClientRect();
            reactionPicker = (
                <ContextMenu
                    {...toRightOf(buttonRect)}
                    onFinished={this.closeMenu}
                    managed={false}
                >
                    <ReactionPicker
                        mxEvent={mxEvent}
                        onFinished={this.onCloseReactionPicker}
                        reactions={this.props.reactions}
                    />
                </ContextMenu>
            );
        }

        return (
            <React.Fragment>
                <IconizedContextMenu
                    {...this.props}
                    className="mx_MessageContextMenu"
                    compact={true}
                >
                    { nativeItemsList }
                    { quickItemsList }
                    { commonItemsList }
                    { redactItemList }
                </IconizedContextMenu>
                { reactionPicker }
            </React.Fragment>
        );
    }
}

function canForward(event: MatrixEvent): boolean {
    return !isLocationEvent(event);
}

function isLocationEvent(event: MatrixEvent): boolean {
    const eventType = event.getType();
    return (
        LOCATION_EVENT_TYPE.matches(eventType) ||
        (
            eventType === EventType.RoomMessage &&
            LOCATION_EVENT_TYPE.matches(event.getContent().msgtype)
        )
    );
}<|MERGE_RESOLUTION|>--- conflicted
+++ resolved
@@ -322,7 +322,6 @@
 
     private getPermalink(): string {
         if (!this.props.permalinkCreator) return;
-        if (!canShare(this.props.mxEvent)) return;
         return this.props.permalinkCreator.forEvent(this.props.mxEvent.getId());
     }
 
@@ -457,7 +456,6 @@
             }
         }
 
-<<<<<<< HEAD
         if (rightClick && permalink) {
             if (this.props.showPermalink) {
                 permalinkButton = (
@@ -484,29 +482,7 @@
                     />
                 );
             }
-=======
-        let permalink: string | null = null;
-        let permalinkButton: ReactElement | null = null;
-        if (this.props.permalinkCreator) {
-            permalink = this.props.permalinkCreator.forEvent(this.props.mxEvent.getId());
->>>>>>> 26e1570d
-        }
-        permalinkButton = (
-            <IconizedContextMenuOption
-                iconClassName="mx_MessageContextMenu_iconPermalink"
-                onClick={this.onPermalinkClick}
-                label={_t('Share')}
-                element="a"
-                {
-                    // XXX: Typescript signature for AccessibleButton doesn't work properly for non-inputs like `a`
-                    ...{
-                        href: permalink,
-                        target: "_blank",
-                        rel: "noreferrer noopener",
-                    }
-                }
-            />
-        );
+        }
 
         if (this.canEndPoll(mxEvent)) {
             endPollButton = (
