/*
Copyright 2019 Michael Telatynski <7t3chguy@gmail.com>
Copyright 2015 - 2021 The Matrix.org Foundation C.I.C.

Licensed under the Apache License, Version 2.0 (the "License");
you may not use this file except in compliance with the License.
You may obtain a copy of the License at

    http://www.apache.org/licenses/LICENSE-2.0

Unless required by applicable law or agreed to in writing, software
distributed under the License is distributed on an "AS IS" BASIS,
WITHOUT WARRANTIES OR CONDITIONS OF ANY KIND, either express or implied.
See the License for the specific language governing permissions and
limitations under the License.
*/

import React, { createRef } from 'react';
import { EventStatus, MatrixEvent } from 'matrix-js-sdk/src/models/event';
import { MatrixClientPeg } from '../../../MatrixClientPeg';
import dis from '../../../dispatcher/dispatcher';
import { _t } from '../../../languageHandler';
import Modal from '../../../Modal';
import Resend from '../../../Resend';
import SettingsStore from '../../../settings/SettingsStore';
import { isUrlPermitted } from '../../../HtmlUtils';
import { canEditContent, isContentActionable } from '../../../utils/EventUtils';
import IconizedContextMenu, { IconizedContextMenuOption, IconizedContextMenuOptionList } from './IconizedContextMenu';
import { EventType, RelationType } from "matrix-js-sdk/src/@types/event";
import { replaceableComponent } from "../../../utils/replaceableComponent";
import { ReadPinsEventId } from "../right_panel/PinnedMessagesCard";
import ForwardDialog from "../dialogs/ForwardDialog";
import { Action } from "../../../dispatcher/actions";
import { RoomPermalinkCreator } from '../../../utils/permalinks/Permalinks';
import { ButtonEvent } from '../elements/AccessibleButton';
import { copyPlaintext } from '../../../utils/strings';
import RoomContext from '../../../contexts/RoomContext';
import { toRightOf, ContextMenu } from '../../structures/ContextMenu';
import ReactionPicker from '../emojipicker/ReactionPicker';
import { Relations } from 'matrix-js-sdk/src/models/relations';
import ReportEventDialog from '../dialogs/ReportEventDialog';
import ViewSource from '../../structures/ViewSource';
import { createRedactEventDialog } from '../dialogs/ConfirmRedactDialog';
import ShareDialog from '../dialogs/ShareDialog';
import { IPosition, ChevronFace } from '../../structures/ContextMenu';
import RoomContext, { TimelineRenderingType } from '../../../contexts/RoomContext';

export function canCancel(eventStatus): boolean {
    return eventStatus === EventStatus.QUEUED || eventStatus === EventStatus.NOT_SENT;
}

export interface IEventTileOps {
    isWidgetHidden(): boolean;
    unhideWidget(): void;
}

export interface IOperableEventTile {
    getEventTileOps(): IEventTileOps;
}

interface IProps extends IPosition {
    chevronFace: ChevronFace;
    /* the MatrixEvent associated with the context menu */
    mxEvent: MatrixEvent;
    // An optional EventTileOps implementation that can be used to unhide preview widgets
    eventTileOps?: IEventTileOps;
<<<<<<< HEAD
    // An optional function to be called when the user clicks collapse thread, if not provided hide button
    collapseReplyThread?(): void;
    // Callback called when the menu is dismissed
=======
    permalinkCreator?: RoomPermalinkCreator;
    /* an optional function to be called when the user clicks collapse thread, if not provided hide button */
    collapseReplyChain?(): void;
    /* callback called when the menu is dismissed */
>>>>>>> df5f4409
    onFinished(): void;
    // If the menu is inside a dialog, we sometimes need to close that dialog after click (forwarding)
    onCloseDialog?(): void;
    // The RoomPermalinkCreator
    permalinkCreator: RoomPermalinkCreator;
    // True if the menu is being used as a right click menu
    rightClick?: boolean;
    // The Relations model from the JS SDK for reactions to `mxEvent`
    reactions?: Relations;
    // A permalink to the event
    showPermalink?: boolean;
}

interface IState {
    canRedact: boolean;
    canPin: boolean;
    reactionPickerDisplayed: boolean;
}

@replaceableComponent("views.context_menus.MessageContextMenu")
export default class MessageContextMenu extends React.Component<IProps, IState> {
    static contextType = RoomContext;
<<<<<<< HEAD
    private decryptedUrl?: string;
    private reactButtonRef = createRef<any>(); // XXX Ref to a functional component

    constructor(props: IProps) {
        super(props);

        this.state = {
            canRedact: false,
            canPin: false,
            reactionPickerDisplayed: false,
        };
    }
=======

    state = {
        canRedact: false,
        canPin: false,
    };
>>>>>>> df5f4409

    componentDidMount() {
        MatrixClientPeg.get().on('RoomMember.powerLevel', this.checkPermissions);
        this.checkPermissions();
    }

    componentWillUnmount() {
        const cli = MatrixClientPeg.get();
        if (cli) {
            cli.removeListener('RoomMember.powerLevel', this.checkPermissions);
        }
    }

    private checkPermissions = (): void => {
        const cli = MatrixClientPeg.get();
        const room = cli.getRoom(this.props.mxEvent.getRoomId());

        // We explicitly decline to show the redact option on ACL events as it has a potential
        // to obliterate the room - https://github.com/matrix-org/synapse/issues/4042
        // Similarly for encryption events, since redacting them "breaks everything"
        const canRedact = room.currentState.maySendRedactionForEvent(this.props.mxEvent, cli.credentials.userId)
            && this.props.mxEvent.getType() !== EventType.RoomServerAcl
            && this.props.mxEvent.getType() !== EventType.RoomEncryption;
        let canPin = room.currentState.mayClientSendStateEvent(EventType.RoomPinnedEvents, cli);

        // HACK: Intentionally say we can't pin if the user doesn't want to use the functionality
        if (!SettingsStore.getValue("feature_pinning")) canPin = false;

        this.setState({ canRedact, canPin });
    };

    private isPinned(): boolean {
        const room = MatrixClientPeg.get().getRoom(this.props.mxEvent.getRoomId());
        const pinnedEvent = room.currentState.getStateEvents(EventType.RoomPinnedEvents, '');
        if (!pinnedEvent) return false;
        const content = pinnedEvent.getContent();
        return content.pinned && Array.isArray(content.pinned) && content.pinned.includes(this.props.mxEvent.getId());
    }

    private onResendReactionsClick = (): void => {
        for (const reaction of this.getUnsentReactions()) {
            Resend.resend(reaction);
        }
        this.closeMenu();
    };

    private onReportEventClick = (): void => {
        Modal.createTrackedDialog('Report Event', '', ReportEventDialog, {
            mxEvent: this.props.mxEvent,
        }, 'mx_Dialog_reportEvent');
        this.closeMenu();
    };

    private onViewSourceClick = (): void => {
        Modal.createTrackedDialog('View Event Source', '', ViewSource, {
            mxEvent: this.props.mxEvent,
        }, 'mx_Dialog_viewsource');
        this.closeMenu();
    };

    private onRedactClick = (): void => {
        const { mxEvent, onCloseDialog } = this.props;
        createRedactEventDialog({
            mxEvent,
            onCloseDialog,
        });
        this.closeMenu();
    };

    private onForwardClick = (): void => {
        Modal.createTrackedDialog('Forward Message', '', ForwardDialog, {
            matrixClient: MatrixClientPeg.get(),
            event: this.props.mxEvent,
            permalinkCreator: this.props.permalinkCreator,
        });
        this.closeMenu();
    };

    private onPinClick = (): void => {
        const cli = MatrixClientPeg.get();
        const room = cli.getRoom(this.props.mxEvent.getRoomId());
        const eventId = this.props.mxEvent.getId();

        const pinnedIds = room?.currentState?.getStateEvents(EventType.RoomPinnedEvents, "")?.getContent().pinned || [];
        if (pinnedIds.includes(eventId)) {
            pinnedIds.splice(pinnedIds.indexOf(eventId), 1);
        } else {
            pinnedIds.push(eventId);
            cli.setRoomAccountData(room.roomId, ReadPinsEventId, {
                event_ids: [
                    ...(room.getAccountData(ReadPinsEventId)?.getContent()?.event_ids || []),
                    eventId,
                ],
            });
        }
        cli.sendStateEvent(this.props.mxEvent.getRoomId(), EventType.RoomPinnedEvents, { pinned: pinnedIds }, "");
        this.closeMenu();
    };

    private closeMenu = (): void => {
        this.props.onFinished();
    };

    private onUnhidePreviewClick = (): void => {
        this.props.eventTileOps?.unhideWidget();
        this.closeMenu();
    };

    private onQuoteClick = (): void => {
        dis.dispatch({
            action: Action.ComposerInsert,
            event: this.props.mxEvent,
        });
        this.closeMenu();
    };

    private onPermalinkClick = (e: React.MouseEvent): void => {
        e.preventDefault();
        Modal.createTrackedDialog('share room message dialog', '', ShareDialog, {
            target: this.props.mxEvent,
            permalinkCreator: this.props.permalinkCreator,
        });
        this.closeMenu();
    };

<<<<<<< HEAD
    private onCopyPermalinkClick = (e: ButtonEvent): void => {
        e.preventDefault(); // So that we don't open the permalink
        copyPlaintext(this.getPermalink());
        this.closeMenu();
    };

    private onCollapseReplyThreadClick = (): void => {
        this.props.collapseReplyThread();
=======
    private onCollapseReplyChainClick = (): void => {
        this.props.collapseReplyChain();
>>>>>>> df5f4409
        this.closeMenu();
    };

    private onCopyClick = (): void => {
        copyPlaintext(this.getSelectedText());
        this.closeMenu();
    };

    private onEditClick = (): void => {
        dis.dispatch({
            action: 'edit_event',
            event: this.props.mxEvent,
        });
        this.closeMenu();
    };

    private onReplyClick = (): void => {
        dis.dispatch({
            action: 'reply_to_event',
            event: this.props.mxEvent,
        });
        this.closeMenu();
    };

    private onReactClick = (): void => {
        this.setState({ reactionPickerDisplayed: true });
    };

    private onCloseReactionPicker = (): void => {
        this.setState({ reactionPickerDisplayed: false });
        this.closeMenu();
    };

    private getReactions(filter: (event: MatrixEvent) => boolean): Array<MatrixEvent> {
        const cli = MatrixClientPeg.get();
        const room = cli.getRoom(this.props.mxEvent.getRoomId());
        const eventId = this.props.mxEvent.getId();
        return room.getPendingEvents().filter(e => {
            const relation = e.getRelation();
            return relation?.rel_type === RelationType.Annotation && relation.event_id === eventId && filter(e);
        });
    }

    private getUnsentReactions(): Array<MatrixEvent> {
        return this.getReactions(e => e.status === EventStatus.NOT_SENT);
    }

    private getSelectedText(): string {
        return window.getSelection().toString();
    }

    private getPermalink(): string {
        if (!this.props.permalinkCreator) return null;
        return this.props.permalinkCreator.forEvent(this.props.mxEvent.getId());
    }

    private viewInRoom = () => {
        dis.dispatch({
            action: 'view_room',
            event_id: this.props.mxEvent.getId(),
            highlighted: true,
            room_id: this.props.mxEvent.getRoomId(),
        });
        this.closeMenu();
    };

    render() {
        const cli = MatrixClientPeg.get();
        const me = cli.getUserId();
        const mxEvent = this.props.mxEvent;
        const eventStatus = mxEvent.status;
        const unsentReactionsCount = this.getUnsentReactions().length;
<<<<<<< HEAD
        const contentActionable = isContentActionable(this.props.mxEvent);
        const rightClick = this.props.rightClick;
        const context = this.context;
        const permalink = this.getPermalink();

        let resendReactionsButton;
        let redactButton;
        let forwardButton;
        let pinButton;
        let unhidePreviewButton;
        let externalURLButton;
        let quoteButton;
        let collapseReplyThread;
        let redactItemList;
        let reportEventButton;
        let copyButton;
        let editButton;
        let replyButton;
        let reactButton;
        let reactionPicker;
        let quickItemsList;
        let nativeItemsList;
        let permalinkButton;
=======

        let resendReactionsButton: JSX.Element;
        let redactButton: JSX.Element;
        let forwardButton: JSX.Element;
        let pinButton: JSX.Element;
        let unhidePreviewButton: JSX.Element;
        let externalURLButton: JSX.Element;
        let quoteButton: JSX.Element;
        let collapseReplyChain: JSX.Element;
        let redactItemList: JSX.Element;
>>>>>>> df5f4409

        // status is SENT before remote-echo, null after
        const isSent = !eventStatus || eventStatus === EventStatus.SENT;
        if (!mxEvent.isRedacted()) {
            if (unsentReactionsCount !== 0) {
                resendReactionsButton = (
                    <IconizedContextMenuOption
                        iconClassName="mx_MessageContextMenu_iconResend"
                        label={_t('Resend %(unsentCount)s reaction(s)', { unsentCount: unsentReactionsCount })}
                        onClick={this.onResendReactionsClick}
                    />
                );
            }
        }

        if (isSent && this.state.canRedact) {
            redactButton = (
                <IconizedContextMenuOption
                    iconClassName="mx_MessageContextMenu_iconRedact"
                    label={_t("Remove")}
                    onClick={this.onRedactClick}
                />
            );
        }

        if (contentActionable) {
            forwardButton = (
                <IconizedContextMenuOption
                    iconClassName="mx_MessageContextMenu_iconForward"
                    label={_t("Forward")}
                    onClick={this.onForwardClick}
                />
            );

            if (this.state.canPin) {
                pinButton = (
                    <IconizedContextMenuOption
                        iconClassName="mx_MessageContextMenu_iconPin"
                        label={this.isPinned() ? _t('Unpin') : _t('Pin')}
                        onClick={this.onPinClick}
                    />
                );
            }
        }

        const viewSourceButton = (
            <IconizedContextMenuOption
                iconClassName="mx_MessageContextMenu_iconSource"
                label={_t("View source")}
                onClick={this.onViewSourceClick}
            />
        );

        if (this.props.eventTileOps) {
            if (this.props.eventTileOps.isWidgetHidden()) {
                unhidePreviewButton = (
                    <IconizedContextMenuOption
                        iconClassName="mx_MessageContextMenu_iconUnhidePreview"
                        label={_t("Show preview")}
                        onClick={this.onUnhidePreviewClick}
                    />
                );
            }
        }

        if (rightClick && permalink) {
            if (this.props.showPermalink) {
                permalinkButton = (
                    <IconizedContextMenuOption
                        iconClassName="mx_MessageContextMenu_iconCopy"
                        onClick={this.onCopyPermalinkClick}
                        label={_t('Copy link')}
                        element="a"
                        href={permalink}
                        target="_blank"
                        rel="noreferrer noopener"
                    />
                );
            } else {
                permalinkButton = (
                    <IconizedContextMenuOption
                        iconClassName="mx_MessageContextMenu_iconPermalink"
                        onClick={this.onPermalinkClick}
                        label={_t('Share')}
                        element="a"
                        href={permalink}
                        target="_blank"
                        rel="noreferrer noopener"
                    />
                );
            }
        }

        if (this.props.eventTileOps) { // this event is rendered using TextualBody
            quoteButton = (
                <IconizedContextMenuOption
                    iconClassName="mx_MessageContextMenu_iconQuote"
                    label={_t("Quote")}
                    onClick={this.onQuoteClick}
                />
            );
        }

        // Bridges can provide a 'external_url' to link back to the source.
        if (typeof (mxEvent.getContent().external_url) === "string" &&
            isUrlPermitted(mxEvent.getContent().external_url)
        ) {
            externalURLButton = (
                <IconizedContextMenuOption
                    iconClassName="mx_MessageContextMenu_iconLink"
                    onClick={this.closeMenu}
                    label={_t('Source URL')}
                    element="a"
                    {
                        // XXX: Typescript signature for AccessibleButton doesn't work properly for non-inputs like `a`
                        ...{
                            target: "_blank",
                            rel: "noreferrer noopener",
                            href: mxEvent.getContent().external_url,
                        }
                    }
                />
            );
        }

        if (this.props.collapseReplyChain) {
            collapseReplyChain = (
                <IconizedContextMenuOption
                    iconClassName="mx_MessageContextMenu_iconCollapse"
                    label={_t("Collapse reply thread")}
                    onClick={this.onCollapseReplyChainClick}
                />
            );
        }

        if (mxEvent.getSender() !== me) {
            reportEventButton = (
                <IconizedContextMenuOption
                    iconClassName="mx_MessageContextMenu_iconReport"
                    label={_t("Report")}
                    onClick={this.onReportEventClick}
                />
            );
        }

<<<<<<< HEAD
        if (rightClick && this.getSelectedText()) {
            copyButton = (
                <IconizedContextMenuOption
                    iconClassName="mx_MessageContextMenu_iconCopy"
                    label={_t("Copy")}
                    triggerOnMouseDown={true} // We use onMouseDown so that the selection isn't cleared when we click
                    onClick={this.onCopyClick}
                />
            );
        }

        if (rightClick && canEditContent(mxEvent)) {
            editButton = (
                <IconizedContextMenuOption
                    iconClassName="mx_MessageContextMenu_iconEdit"
                    label={_t("Edit")}
                    onClick={this.onEditClick}
                />
            );
        }

        if (rightClick && contentActionable && context.canReply) {
            replyButton = (
                <IconizedContextMenuOption
                    iconClassName="mx_MessageContextMenu_iconReply"
                    label={_t("Reply")}
                    onClick={this.onReplyClick}
                />
            );
        }

        if (rightClick && contentActionable && context.canReact) {
            reactButton = (
                <IconizedContextMenuOption
                    iconClassName="mx_MessageContextMenu_iconReact"
                    label={_t("React")}
                    onClick={this.onReactClick}
                    inputRef={this.reactButtonRef}
                />
            );
        }

        if (copyButton) {
            nativeItemsList = (
                <IconizedContextMenuOptionList>
                    { copyButton }
                </IconizedContextMenuOptionList>
            );
        }

        if (editButton || replyButton || reactButton) {
            quickItemsList = (
                <IconizedContextMenuOptionList>
                    { editButton }
                    { replyButton }
                    { reactButton }
                </IconizedContextMenuOptionList>
            );
        }
=======
        const { timelineRenderingType } = this.context;
        const isThread = (
            timelineRenderingType === TimelineRenderingType.Thread ||
            timelineRenderingType === TimelineRenderingType.ThreadsList
        );
        const isThreadRootEvent = isThread && this.props.mxEvent?.getThread()?.rootEvent === this.props.mxEvent;
>>>>>>> df5f4409

        const commonItemsList = (
            <IconizedContextMenuOptionList>
                { isThreadRootEvent && <IconizedContextMenuOption
                    iconClassName="mx_MessageContextMenu_iconViewInRoom"
                    label={_t("View in room")}
                    onClick={this.viewInRoom}
                /> }
                { quoteButton }
                { forwardButton }
                { pinButton }
                { permalinkButton }
                { reportEventButton }
                { externalURLButton }
                { unhidePreviewButton }
                { viewSourceButton }
                { resendReactionsButton }
                { collapseReplyChain }
            </IconizedContextMenuOptionList>
        );

        if (redactButton) {
            redactItemList = (
                <IconizedContextMenuOptionList red>
                    { redactButton }
                </IconizedContextMenuOptionList>
            );
        }
<<<<<<< HEAD

        if (this.state.reactionPickerDisplayed) {
            const buttonRect = (this.reactButtonRef.current as HTMLElement)?.getBoundingClientRect();
            reactionPicker = (
                <ContextMenu
                    {...toRightOf(buttonRect)}
                    onFinished={this.closeMenu}
                    managed={false}
                >
                    <ReactionPicker
                        mxEvent={mxEvent}
                        onFinished={this.onCloseReactionPicker}
                        reactions={this.props.reactions}
                    />
                </ContextMenu>
            );
        }

=======
>>>>>>> df5f4409
        return (
            <React.Fragment>
                <IconizedContextMenu
                    {...this.props}
                    className="mx_MessageContextMenu"
                    compact={true}
                >
                    { nativeItemsList }
                    { quickItemsList }
                    { commonItemsList }
                    { redactItemList }
                </IconizedContextMenu>
                { reactionPicker }
            </React.Fragment>
        );
    }
}<|MERGE_RESOLUTION|>--- conflicted
+++ resolved
@@ -34,7 +34,6 @@
 import { RoomPermalinkCreator } from '../../../utils/permalinks/Permalinks';
 import { ButtonEvent } from '../elements/AccessibleButton';
 import { copyPlaintext } from '../../../utils/strings';
-import RoomContext from '../../../contexts/RoomContext';
 import { toRightOf, ContextMenu } from '../../structures/ContextMenu';
 import ReactionPicker from '../emojipicker/ReactionPicker';
 import { Relations } from 'matrix-js-sdk/src/models/relations';
@@ -64,21 +63,14 @@
     mxEvent: MatrixEvent;
     // An optional EventTileOps implementation that can be used to unhide preview widgets
     eventTileOps?: IEventTileOps;
-<<<<<<< HEAD
-    // An optional function to be called when the user clicks collapse thread, if not provided hide button
-    collapseReplyThread?(): void;
     // Callback called when the menu is dismissed
-=======
     permalinkCreator?: RoomPermalinkCreator;
     /* an optional function to be called when the user clicks collapse thread, if not provided hide button */
     collapseReplyChain?(): void;
     /* callback called when the menu is dismissed */
->>>>>>> df5f4409
     onFinished(): void;
     // If the menu is inside a dialog, we sometimes need to close that dialog after click (forwarding)
     onCloseDialog?(): void;
-    // The RoomPermalinkCreator
-    permalinkCreator: RoomPermalinkCreator;
     // True if the menu is being used as a right click menu
     rightClick?: boolean;
     // The Relations model from the JS SDK for reactions to `mxEvent`
@@ -96,7 +88,6 @@
 @replaceableComponent("views.context_menus.MessageContextMenu")
 export default class MessageContextMenu extends React.Component<IProps, IState> {
     static contextType = RoomContext;
-<<<<<<< HEAD
     private decryptedUrl?: string;
     private reactButtonRef = createRef<any>(); // XXX Ref to a functional component
 
@@ -109,13 +100,6 @@
             reactionPickerDisplayed: false,
         };
     }
-=======
-
-    state = {
-        canRedact: false,
-        canPin: false,
-    };
->>>>>>> df5f4409
 
     componentDidMount() {
         MatrixClientPeg.get().on('RoomMember.powerLevel', this.checkPermissions);
@@ -241,19 +225,14 @@
         this.closeMenu();
     };
 
-<<<<<<< HEAD
     private onCopyPermalinkClick = (e: ButtonEvent): void => {
         e.preventDefault(); // So that we don't open the permalink
         copyPlaintext(this.getPermalink());
         this.closeMenu();
     };
 
-    private onCollapseReplyThreadClick = (): void => {
-        this.props.collapseReplyThread();
-=======
     private onCollapseReplyChainClick = (): void => {
         this.props.collapseReplyChain();
->>>>>>> df5f4409
         this.closeMenu();
     };
 
@@ -326,7 +305,6 @@
         const mxEvent = this.props.mxEvent;
         const eventStatus = mxEvent.status;
         const unsentReactionsCount = this.getUnsentReactions().length;
-<<<<<<< HEAD
         const contentActionable = isContentActionable(this.props.mxEvent);
         const rightClick = this.props.rightClick;
         const context = this.context;
@@ -339,7 +317,6 @@
         let unhidePreviewButton;
         let externalURLButton;
         let quoteButton;
-        let collapseReplyThread;
         let redactItemList;
         let reportEventButton;
         let copyButton;
@@ -350,18 +327,7 @@
         let quickItemsList;
         let nativeItemsList;
         let permalinkButton;
-=======
-
-        let resendReactionsButton: JSX.Element;
-        let redactButton: JSX.Element;
-        let forwardButton: JSX.Element;
-        let pinButton: JSX.Element;
-        let unhidePreviewButton: JSX.Element;
-        let externalURLButton: JSX.Element;
-        let quoteButton: JSX.Element;
-        let collapseReplyChain: JSX.Element;
-        let redactItemList: JSX.Element;
->>>>>>> df5f4409
+        let collapseReplyChain;
 
         // status is SENT before remote-echo, null after
         const isSent = !eventStatus || eventStatus === EventStatus.SENT;
@@ -507,7 +473,6 @@
             );
         }
 
-<<<<<<< HEAD
         if (rightClick && this.getSelectedText()) {
             copyButton = (
                 <IconizedContextMenuOption
@@ -567,14 +532,13 @@
                 </IconizedContextMenuOptionList>
             );
         }
-=======
+
         const { timelineRenderingType } = this.context;
         const isThread = (
             timelineRenderingType === TimelineRenderingType.Thread ||
             timelineRenderingType === TimelineRenderingType.ThreadsList
         );
         const isThreadRootEvent = isThread && this.props.mxEvent?.getThread()?.rootEvent === this.props.mxEvent;
->>>>>>> df5f4409
 
         const commonItemsList = (
             <IconizedContextMenuOptionList>
@@ -603,7 +567,6 @@
                 </IconizedContextMenuOptionList>
             );
         }
-<<<<<<< HEAD
 
         if (this.state.reactionPickerDisplayed) {
             const buttonRect = (this.reactButtonRef.current as HTMLElement)?.getBoundingClientRect();
@@ -622,8 +585,6 @@
             );
         }
 
-=======
->>>>>>> df5f4409
         return (
             <React.Fragment>
                 <IconizedContextMenu
