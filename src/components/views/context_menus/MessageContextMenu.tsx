--- conflicted
+++ resolved
@@ -322,11 +322,7 @@
         }
 
         if (isContentActionable(mxEvent)) {
-<<<<<<< HEAD
-            if (this.state.canForward) {
-=======
             if (canForward(mxEvent)) {
->>>>>>> 54ca06ad
                 forwardButton = (
                     <IconizedContextMenuOption
                         iconClassName="mx_MessageContextMenu_iconForward"
@@ -369,11 +365,7 @@
 
         let permalink: string | null = null;
         let permalinkButton: ReactElement | null = null;
-<<<<<<< HEAD
-        if (this.state.canShare) {
-=======
         if (canShare(mxEvent)) {
->>>>>>> 54ca06ad
             if (this.props.permalinkCreator) {
                 permalink = this.props.permalinkCreator.forEvent(this.props.mxEvent.getId());
             }
@@ -509,8 +501,6 @@
     }
 }
 
-<<<<<<< HEAD
-=======
 function canForward(event: MatrixEvent): boolean {
     return !isLocationEvent(event);
 }
@@ -519,7 +509,6 @@
     return !isLocationEvent(event);
 }
 
->>>>>>> 54ca06ad
 function isLocationEvent(event: MatrixEvent): boolean {
     const eventType = event.getType();
     return (
