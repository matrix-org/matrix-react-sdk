--- conflicted
+++ resolved
@@ -22,18 +22,10 @@
 import { MatrixClientPeg } from '../../../MatrixClientPeg';
 import dis from '../../../dispatcher/dispatcher';
 import * as sdk from '../../../index';
-import {_t} from '../../../languageHandler';
+import { _t } from '../../../languageHandler';
 import Modal from '../../../Modal';
 import Resend from '../../../Resend';
 import SettingsStore from '../../../settings/SettingsStore';
-<<<<<<< HEAD
-import {isUrlPermitted} from '../../../HtmlUtils';
-import {isContentActionable} from '../../../utils/EventUtils';
-import {EventType} from "matrix-js-sdk/src/@types/event";
-import IconizedContextMenu, {IconizedContextMenuOption, IconizedContextMenuOptionList} from "./IconizedContextMenu";
-
-function canCancel(eventStatus) {
-=======
 import { isUrlPermitted } from '../../../HtmlUtils';
 import { isContentActionable } from '../../../utils/EventUtils';
 import IconizedContextMenu, { IconizedContextMenuOption, IconizedContextMenuOptionList } from './IconizedContextMenu';
@@ -44,7 +36,6 @@
 import { Action } from "../../../dispatcher/actions";
 
 export function canCancel(eventStatus) {
->>>>>>> b0a32851
     return eventStatus === EventStatus.QUEUED || eventStatus === EventStatus.NOT_SENT;
 }
 
@@ -266,38 +257,11 @@
         let externalURLButton;
         let quoteButton;
         let collapseReplyThread;
-<<<<<<< HEAD
-        const optionLists = [];
-=======
         let redactItemList;
->>>>>>> b0a32851
 
         // status is SENT before remote-echo, null after
         const isSent = !eventStatus || eventStatus === EventStatus.SENT;
         if (!mxEvent.isRedacted()) {
-<<<<<<< HEAD
-            if (eventStatus === EventStatus.NOT_SENT) {
-                resendButton = (
-                    <IconizedContextMenuOption
-                        iconClassName="mx_MessageContextMenu_iconResend"
-                        label={_t("Resend")}
-                        onClick={this.onResendClick}
-                    />
-                );
-            }
-
-            if (editStatus === EventStatus.NOT_SENT) {
-                resendEditButton = (
-                    <IconizedContextMenuOption
-                        iconClassName="mx_MessageContextMenu_iconResend"
-                        label={_t("Resend edit")}
-                        onClick={this.onResendEditClick}
-                    />
-                );
-            }
-
-=======
->>>>>>> b0a32851
             if (unsentReactionsCount !== 0) {
                 resendReactionsButton = (
                     <IconizedContextMenuOption
@@ -309,19 +273,6 @@
             }
         }
 
-<<<<<<< HEAD
-        if (redactStatus === EventStatus.NOT_SENT) {
-            resendRedactionButton = (
-                <IconizedContextMenuOption
-                    iconClassName="mx_MessageContextMenu_iconResend"
-                    label={_t("Resend removal")}
-                    onClick={this.onResendRedactionClick}
-                />
-            );
-        }
-
-=======
->>>>>>> b0a32851
         if (isSent && this.state.canRedact) {
             redactButton = (
                 <IconizedContextMenuOption
@@ -329,19 +280,6 @@
                     label={_t("Remove")}
                     onClick={this.onRedactClick}
                 />
-<<<<<<< HEAD
-            );
-        }
-
-        if (allowCancel) {
-            cancelButton = (
-                <IconizedContextMenuOption
-                    iconClassName="mx_MessageContextMenu_iconCancel"
-                    label={_t("Cancel Sending")}
-                    onClick={this.onCancelSendClick}
-                />
-=======
->>>>>>> b0a32851
             );
         }
 
@@ -349,11 +287,7 @@
             forwardButton = (
                 <IconizedContextMenuOption
                     iconClassName="mx_MessageContextMenu_iconForward"
-<<<<<<< HEAD
-                    label={_t("Forward Message")}
-=======
                     label={_t("Forward")}
->>>>>>> b0a32851
                     onClick={this.onForwardClick}
                 />
             );
@@ -362,11 +296,7 @@
                 pinButton = (
                     <IconizedContextMenuOption
                         iconClassName="mx_MessageContextMenu_iconPin"
-<<<<<<< HEAD
-                        label={ this._isPinned() ? _t('Unpin Message') : _t('Pin Message') }
-=======
                         label={ this._isPinned() ? _t('Unpin') : _t('Pin') }
->>>>>>> b0a32851
                         onClick={this.onPinClick}
                     />
                 );
@@ -376,38 +306,17 @@
         const viewSourceButton = (
             <IconizedContextMenuOption
                 iconClassName="mx_MessageContextMenu_iconSource"
-<<<<<<< HEAD
-                label={_t("View Source")}
-=======
                 label={_t("View source")}
->>>>>>> b0a32851
                 onClick={this.onViewSourceClick}
             />
         );
 
-<<<<<<< HEAD
-        if (mxEvent.getType() !== mxEvent.getWireType()) {
-            viewClearSourceButton = (
-                <IconizedContextMenuOption
-                    iconClassName="mx_MessageContextMenu_iconSource"
-                    label={_t("View Decrypted Source")}
-                    onClick={this.onViewClearSourceClick}
-                />
-            );
-        }
-
-=======
->>>>>>> b0a32851
         if (this.props.eventTileOps) {
             if (this.props.eventTileOps.isWidgetHidden()) {
                 unhidePreviewButton = (
                     <IconizedContextMenuOption
                         iconClassName="mx_MessageContextMenu_iconUnhidePreview"
-<<<<<<< HEAD
-                        label={_t("Unhide Preview")}
-=======
                         label={_t("Show preview")}
->>>>>>> b0a32851
                         onClick={this.onUnhidePreviewClick}
                     />
                 );
@@ -423,12 +332,7 @@
             <IconizedContextMenuOption
                 iconClassName="mx_MessageContextMenu_iconPermalink"
                 onClick={this.onPermalinkClick}
-<<<<<<< HEAD
-                label= { mxEvent.isRedacted() || mxEvent.getType() !== 'm.room.message'
-                    ? _t('Share Permalink') : _t('Share Message') }
-=======
                 label= {_t('Share')}
->>>>>>> b0a32851
                 element="a"
                 href={permalink}
                 target="_blank"
@@ -447,23 +351,14 @@
         }
 
         // Bridges can provide a 'external_url' to link back to the source.
-<<<<<<< HEAD
-        if (
-            typeof (mxEvent.event.content.external_url) === "string" &&
-=======
         if (typeof (mxEvent.event.content.external_url) === "string" &&
->>>>>>> b0a32851
             isUrlPermitted(mxEvent.event.content.external_url)
         ) {
             externalURLButton = (
                 <IconizedContextMenuOption
                     iconClassName="mx_MessageContextMenu_iconLink"
                     onClick={this.closeMenu}
-<<<<<<< HEAD
-                    label={_t('Source URL')}
-=======
                     label={ _t('Source URL') }
->>>>>>> b0a32851
                     element="a"
                     target="_blank"
                     rel="noreferrer noopener"
@@ -476,11 +371,7 @@
             collapseReplyThread = (
                 <IconizedContextMenuOption
                     iconClassName="mx_MessageContextMenu_iconCollapse"
-<<<<<<< HEAD
-                    label={_t("Collapse Reply Thread")}
-=======
                     label={_t("Collapse reply thread")}
->>>>>>> b0a32851
                     onClick={this.onCollapseReplyThreadClick}
                 />
             );
@@ -491,74 +382,12 @@
             reportEventButton = (
                 <IconizedContextMenuOption
                     iconClassName="mx_MessageContextMenu_iconReport"
-<<<<<<< HEAD
-                    label={_t("Report Content")}
-=======
                     label={_t("Report")}
->>>>>>> b0a32851
                     onClick={this.onReportEventClick}
                 />
             );
         }
 
-<<<<<<< HEAD
-        if (viewSourceButton || viewClearSourceButton) {
-            optionLists.push((
-                <IconizedContextMenuOptionList key={'group1'}>
-                    {viewSourceButton}
-                    {viewClearSourceButton}
-                </IconizedContextMenuOptionList>
-            ));
-        }
-
-        if (resendButton || resendEditButton || resendReactionsButton || resendRedactionButton) {
-            optionLists.push((
-                <IconizedContextMenuOptionList key={'group2'}>
-                    {resendButton}
-                    {resendEditButton}
-                    {resendReactionsButton}
-                    {resendRedactionButton}
-                </IconizedContextMenuOptionList>
-            ));
-        }
-
-        if (redactButton || cancelButton) {
-            optionLists.push((
-                <IconizedContextMenuOptionList red key={'group3'}>
-                    {redactButton}
-                    {cancelButton}
-                </IconizedContextMenuOptionList>
-            ));
-        }
-
-        if (externalURLButton || permalinkButton) {
-            optionLists.push((
-                <IconizedContextMenuOptionList key={'group4'}>
-                    {externalURLButton}
-                    {permalinkButton}
-                </IconizedContextMenuOptionList>
-            ));
-        }
-
-        if (pinButton || unhidePreviewButton || reportEventButton) {
-            optionLists.push((
-                <IconizedContextMenuOptionList key={'group5'}>
-                    {pinButton}
-                    {unhidePreviewButton}
-                    {reportEventButton}
-                </IconizedContextMenuOptionList>
-            ));
-        }
-
-        if (forwardButton || quoteButton || collapseReplyThread) {
-            optionLists.push((
-                <IconizedContextMenuOptionList key={'group6'}>
-                    {forwardButton}
-                    {collapseReplyThread}
-                    {quoteButton}
-                </IconizedContextMenuOptionList>
-            ));
-=======
         const commonItemsList = (
             <IconizedContextMenuOptionList key={'group1'}>
                 { quoteButton }
@@ -580,7 +409,6 @@
                     { redactButton }
                 </IconizedContextMenuOptionList>
             );
->>>>>>> b0a32851
         }
 
         return (
@@ -589,12 +417,8 @@
                 className="mx_MessageContextMenu"
                 compact={true}
             >
-<<<<<<< HEAD
-                {optionLists}
-=======
                 { commonItemsList }
                 { redactItemList }
->>>>>>> b0a32851
             </IconizedContextMenu>
         );
     }
