--- conflicted
+++ resolved
@@ -389,11 +389,7 @@
         }
 
         const commonItemsList = (
-<<<<<<< HEAD
-            <IconizedContextMenuOptionList key={'group1'}>
-=======
             <IconizedContextMenuOptionList>
->>>>>>> b70297c5
                 { quoteButton }
                 { forwardButton }
                 { pinButton }
@@ -409,11 +405,7 @@
 
         if (redactButton) {
             redactItemList = (
-<<<<<<< HEAD
-                <IconizedContextMenuOptionList key={'group2'} red>
-=======
                 <IconizedContextMenuOptionList red>
->>>>>>> b70297c5
                     { redactButton }
                 </IconizedContextMenuOptionList>
             );
