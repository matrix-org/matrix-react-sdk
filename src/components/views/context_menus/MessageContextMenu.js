--- conflicted
+++ resolved
@@ -314,11 +314,7 @@
         let externalURLButton;
         let quoteButton;
         let collapseReplyThread;
-<<<<<<< HEAD
-        let optionLists = [];
-=======
         const optionLists = [];
->>>>>>> c2b31d19
 
         // status is SENT before remote-echo, null after
         const isSent = !eventStatus || eventStatus === EventStatus.SENT;
@@ -491,11 +487,7 @@
                     {viewSourceButton}
                     {viewClearSourceButton}
                 </IconizedContextMenuOptionList>
-<<<<<<< HEAD
-            ))
-=======
             ));
->>>>>>> c2b31d19
         }
 
         if (resendButton || resendEditButton || resendReactionsButton || resendRedactionButton) {
@@ -506,11 +498,7 @@
                     {resendReactionsButton}
                     {resendRedactionButton}
                 </IconizedContextMenuOptionList>
-<<<<<<< HEAD
-            ))
-=======
             ));
->>>>>>> c2b31d19
         }
 
         if (redactButton || cancelButton) {
@@ -519,11 +507,7 @@
                     {redactButton}
                     {cancelButton}
                 </IconizedContextMenuOptionList>
-<<<<<<< HEAD
-            ))
-=======
             ));
->>>>>>> c2b31d19
         }
 
         if (externalURLButton || permalinkButton) {
@@ -532,11 +516,7 @@
                     {externalURLButton}
                     {permalinkButton}
                 </IconizedContextMenuOptionList>
-<<<<<<< HEAD
-            ))
-=======
             ));
->>>>>>> c2b31d19
         }
 
         if (pinButton || unhidePreviewButton || reportEventButton) {
@@ -546,11 +526,7 @@
                     {unhidePreviewButton}
                     {reportEventButton}
                 </IconizedContextMenuOptionList>
-<<<<<<< HEAD
-            ))
-=======
             ));
->>>>>>> c2b31d19
         }
 
         if (forwardButton || quoteButton || collapseReplyThread) {
@@ -560,11 +536,7 @@
                     {collapseReplyThread}
                     {quoteButton}
                 </IconizedContextMenuOptionList>
-<<<<<<< HEAD
-            ))
-=======
             ));
->>>>>>> c2b31d19
         }
 
         return (
