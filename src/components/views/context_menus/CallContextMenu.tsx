--- conflicted
+++ resolved
@@ -52,13 +52,8 @@
 
     onTransferClick = () => {
         Modal.createTrackedDialog(
-<<<<<<< HEAD
-            'Transfer Call', '', InviteDialog, {kind: KIND_CALL_TRANSFER, call: this.props.call},
+            'Transfer Call', '', InviteDialog, { kind: KIND_CALL_TRANSFER, call: this.props.call },
             /*className=*/"mx_InviteDialog_transferWrapper", /*isPriority=*/false, /*isStatic=*/true,
-=======
-            'Transfer Call', '', InviteDialog, { kind: KIND_CALL_TRANSFER, call: this.props.call },
-            /*className=*/null, /*isPriority=*/false, /*isStatic=*/true,
->>>>>>> fdef1f9b
         );
         this.props.onFinished();
     };
