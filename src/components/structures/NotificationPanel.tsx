--- conflicted
+++ resolved
@@ -82,7 +82,6 @@
             content = <Spinner />;
         }
 
-<<<<<<< HEAD
         return (
             <RoomContext.Provider value={{
                 ...this.context,
@@ -94,24 +93,13 @@
                     withoutScrollContainer
                     header={<h2>{ _t("Notifications") }</h2>}
                 >
+                    <Measured
+                        sensor={this.card.current}
+                        onMeasurement={this.onMeasurement}
+                    />
                     { content }
                 </BaseCard>
             </RoomContext.Provider>
         );
-=======
-        return <RoomContext.Provider value={{
-            ...this.context,
-            timelineRenderingType: TimelineRenderingType.Notification,
-            narrow: this.state.narrow,
-        }}>
-            <BaseCard className="mx_NotificationPanel" onClose={this.props.onClose} withoutScrollContainer>
-                <Measured
-                    sensor={this.card.current}
-                    onMeasurement={this.onMeasurement}
-                />
-                { content }
-            </BaseCard>
-        </RoomContext.Provider>;
->>>>>>> 319ed3a7
     }
 }