--- conflicted
+++ resolved
@@ -63,26 +63,20 @@
             content = <Spinner />;
         }
 
-<<<<<<< HEAD
         return (
-            <BaseCard
-                className="mx_NotificationPanel"
-                onClose={this.props.onClose}
-                withoutScrollContainer
-                header={<h2>{ _t("Notifications") }</h2>}
-            >
-                { content }
-            </BaseCard>
+            <RoomContext.Provider value={{
+                ...this.context,
+                timelineRenderingType: TimelineRenderingType.Notification,
+            }}>
+                <BaseCard
+                    className="mx_NotificationPanel"
+                    onClose={this.props.onClose}
+                    withoutScrollContainer
+                    header={<h2>{ _t("Notifications") }</h2>}
+                >
+                    { content }
+                </BaseCard>
+            </RoomContext.Provider>
         );
-=======
-        return <RoomContext.Provider value={{
-            ...this.context,
-            timelineRenderingType: TimelineRenderingType.Notification,
-        }}>
-            <BaseCard className="mx_NotificationPanel" onClose={this.props.onClose} withoutScrollContainer>
-                { content }
-            </BaseCard>
-        </RoomContext.Provider>;
->>>>>>> 4fb0d021
     }
 }