/*
Copyright 2020, 2021 The Matrix.org Foundation C.I.C.

Licensed under the Apache License, Version 2.0 (the "License");
you may not use this file except in compliance with the License.
You may obtain a copy of the License at

    http://www.apache.org/licenses/LICENSE-2.0

Unless required by applicable law or agreed to in writing, software
distributed under the License is distributed on an "AS IS" BASIS,
WITHOUT WARRANTIES OR CONDITIONS OF ANY KIND, either express or implied.
See the License for the specific language governing permissions and
limitations under the License.
*/

import React, { createRef, useContext, useRef, useState } from "react";
import { Room } from "matrix-js-sdk/src/models/room";
import * as fbEmitter from "fbemitter";
import classNames from "classnames";

import { MatrixClientPeg } from "../../MatrixClientPeg";
import defaultDispatcher from "../../dispatcher/dispatcher";
import dis from "../../dispatcher/dispatcher";
import { ActionPayload } from "../../dispatcher/payloads";
import { Action } from "../../dispatcher/actions";
import { _t } from "../../languageHandler";
import { ChevronFace, ContextMenuButton } from "./ContextMenu";
import { UserTab } from "../views/dialogs/UserSettingsDialog";
import { OpenToTabPayload } from "../../dispatcher/payloads/OpenToTabPayload";
import FeedbackDialog from "../views/dialogs/FeedbackDialog";
import Modal from "../../Modal";
import LogoutDialog from "../views/dialogs/LogoutDialog";
import SettingsStore from "../../settings/SettingsStore";
import { findHighContrastTheme, getCustomTheme, isHighContrastTheme } from "../../theme";
import {
    RovingAccessibleButton,
    RovingAccessibleTooltipButton,
    useRovingTabIndex,
} from "../../accessibility/RovingTabIndex";
import AccessibleButton, { ButtonEvent } from "../views/elements/AccessibleButton";
import SdkConfig from "../../SdkConfig";
import { getHomePageUrl } from "../../utils/pages";
import { OwnProfileStore } from "../../stores/OwnProfileStore";
import { UPDATE_EVENT } from "../../stores/AsyncStore";
import BaseAvatar from '../views/avatars/BaseAvatar';
import { SettingLevel } from "../../settings/SettingLevel";
import IconizedContextMenu, {
    IconizedContextMenuCheckbox,
    IconizedContextMenuOption,
    IconizedContextMenuOptionList,
} from "../views/context_menus/IconizedContextMenu";
import GroupFilterOrderStore from "../../stores/GroupFilterOrderStore";
import { UIFeature } from "../../settings/UIFeature";
import HostSignupAction from "./HostSignupAction";
import { IHostSignupConfig } from "../views/dialogs/HostSignupDialogTypes";
import SpaceStore from "../../stores/spaces/SpaceStore";
import { UPDATE_SELECTED_SPACE } from "../../stores/spaces";
import { replaceableComponent } from "../../utils/replaceableComponent";
<<<<<<< HEAD
import InlineSpinner from "../views/elements/InlineSpinner";
import TooltipButton from "../views/elements/TooltipButton";
import { logger } from "matrix-js-sdk/src/logger";
=======
import MatrixClientContext from "../../contexts/MatrixClientContext";
import { SettingUpdatedPayload } from "../../dispatcher/payloads/SettingUpdatedPayload";
import UserIdentifierCustomisations from "../../customisations/UserIdentifier";
import PosthogTrackers from "../../PosthogTrackers";

const CustomStatusSection = () => {
    const cli = useContext(MatrixClientContext);
    const setStatus = cli.getUser(cli.getUserId()).unstable_statusMessage || "";
    const [value, setValue] = useState(setStatus);

    const ref = useRef<HTMLInputElement>(null);
    const [onFocus, isActive] = useRovingTabIndex(ref);

    const classes = classNames({
        'mx_UserMenu_CustomStatusSection_field': true,
        'mx_UserMenu_CustomStatusSection_field_hasQuery': value,
    });

    let details: JSX.Element;
    if (value !== setStatus) {
        details = <>
            <p>{ _t("Your status will be shown to people you have a DM with.") }</p>

            <RovingAccessibleButton
                onClick={() => cli._unstable_setStatusMessage(value)}
                kind="primary_outline"
            >
                { value ? _t("Set status") : _t("Clear status") }
            </RovingAccessibleButton>
        </>;
    }

    return <form className="mx_UserMenu_CustomStatusSection">
        <div className={classes}>
            <input
                type="text"
                value={value}
                className="mx_UserMenu_CustomStatusSection_input"
                onChange={e => setValue(e.target.value)}
                placeholder={_t("Set a new status")}
                autoComplete="off"
                onFocus={onFocus}
                ref={ref}
                tabIndex={isActive ? 0 : -1}
            />
            <AccessibleButton
                // The clear button is only for mouse users
                tabIndex={-1}
                title={_t("Clear")}
                className="mx_UserMenu_CustomStatusSection_clear"
                onClick={() => setValue("")}
            />
        </div>

        { details }
    </form>;
};
>>>>>>> 18e86f3b

interface IProps {
    isPanelCollapsed: boolean;
}

type PartialDOMRect = Pick<DOMRect, "width" | "left" | "top" | "height">;

enum PendingActionType {
    JoinRoom,
    BulkRedact,
}

interface IState {
    contextMenuPosition: PartialDOMRect;
    isDarkTheme: boolean;
    isHighContrast: boolean;
    selectedSpace?: Room;
<<<<<<< HEAD
    // Sets of long running actions which should trigger a spinner
    pendingActions: Map<PendingActionType, Set<string>>;
=======
    dndEnabled: boolean;
>>>>>>> 18e86f3b
}

const toRightOf = (rect: PartialDOMRect) => {
    return {
        left: rect.width + rect.left + 8,
        top: rect.top,
        chevronFace: ChevronFace.None,
    };
};

const below = (rect: PartialDOMRect) => {
    return {
        left: rect.left,
        top: rect.top + rect.height,
        chevronFace: ChevronFace.None,
    };
};

@replaceableComponent("structures.UserMenu")
export default class UserMenu extends React.Component<IProps, IState> {
    private dispatcherRef: string;
    private themeWatcherRef: string;
    private readonly dndWatcherRef: string;
    private buttonRef: React.RefObject<HTMLButtonElement> = createRef();
    private tagStoreRef: fbEmitter.EventSubscription;

    constructor(props: IProps) {
        super(props);

        this.state = {
            contextMenuPosition: null,
            isDarkTheme: this.isUserOnDarkTheme(),
            isHighContrast: this.isUserOnHighContrastTheme(),
<<<<<<< HEAD
            pendingActions: new Map(),
=======
            dndEnabled: this.doNotDisturb,
>>>>>>> 18e86f3b
            selectedSpace: SpaceStore.instance.activeSpaceRoom,
        };

        OwnProfileStore.instance.on(UPDATE_EVENT, this.onProfileUpdate);
        if (SpaceStore.spacesEnabled) {
            SpaceStore.instance.on(UPDATE_SELECTED_SPACE, this.onSelectedSpaceUpdate);
        }

        SettingsStore.monitorSetting("feature_dnd", null);
        SettingsStore.monitorSetting("doNotDisturb", null);
    }

    private get doNotDisturb(): boolean {
        return SettingsStore.getValue("doNotDisturb");
    }

    private get hasHomePage(): boolean {
        return !!getHomePageUrl(SdkConfig.get());
    }

    public componentDidMount() {
        this.dispatcherRef = defaultDispatcher.register(this.onAction);
        this.themeWatcherRef = SettingsStore.watchSetting("theme", null, this.onThemeChanged);
        this.tagStoreRef = GroupFilterOrderStore.addListener(this.onTagStoreUpdate);
    }

    public componentWillUnmount() {
        if (this.themeWatcherRef) SettingsStore.unwatchSetting(this.themeWatcherRef);
        if (this.dndWatcherRef) SettingsStore.unwatchSetting(this.dndWatcherRef);
        if (this.dispatcherRef) defaultDispatcher.unregister(this.dispatcherRef);
        OwnProfileStore.instance.off(UPDATE_EVENT, this.onProfileUpdate);
        this.tagStoreRef.remove();
        if (SpaceStore.spacesEnabled) {
            SpaceStore.instance.off(UPDATE_SELECTED_SPACE, this.onSelectedSpaceUpdate);
        }
    }

<<<<<<< HEAD
    private onRoom = (room: Room): void => {
        this.removePendingAction(PendingActionType.JoinRoom, room.roomId);
    };

=======
>>>>>>> 18e86f3b
    private onTagStoreUpdate = () => {
        this.forceUpdate(); // we don't have anything useful in state to update
    };

    private isUserOnDarkTheme(): boolean {
        if (SettingsStore.getValue("use_system_theme")) {
            return window.matchMedia("(prefers-color-scheme: dark)").matches;
        } else {
            const theme = SettingsStore.getValue("theme");
            if (theme.startsWith("custom-")) {
                return getCustomTheme(theme.substring("custom-".length)).is_dark;
            }
            return theme === "dark";
        }
    }

    private isUserOnHighContrastTheme(): boolean {
        if (SettingsStore.getValue("use_system_theme")) {
            return window.matchMedia("(prefers-contrast: more)").matches;
        } else {
            const theme = SettingsStore.getValue("theme");
            if (theme.startsWith("custom-")) {
                return false;
            }
            return isHighContrastTheme(theme);
        }
    }

    private onProfileUpdate = async () => {
        // the store triggered an update, so force a layout update. We don't
        // have any state to store here for that to magically happen.
        this.forceUpdate();
    };

    private onSelectedSpaceUpdate = async () => {
        this.setState({
            selectedSpace: SpaceStore.instance.activeSpaceRoom,
        });
    };

    private onThemeChanged = () => {
        this.setState(
            {
                isDarkTheme: this.isUserOnDarkTheme(),
                isHighContrast: this.isUserOnHighContrastTheme(),
            });
    };

    private onAction = (payload: ActionPayload) => {
        switch (payload.action) {
            case Action.ToggleUserMenu:
                if (this.state.contextMenuPosition) {
                    this.setState({ contextMenuPosition: null });
                } else {
                    if (this.buttonRef.current) this.buttonRef.current.click();
                }
                break;
<<<<<<< HEAD
            case Action.JoinRoom:
                this.addPendingAction(PendingActionType.JoinRoom, ev.roomId);
                break;
            case Action.JoinRoomReady:
            case Action.JoinRoomError:
                this.removePendingAction(PendingActionType.JoinRoom, ev.roomId);
                break;
            case Action.BulkRedactStart:
                this.addPendingAction(PendingActionType.BulkRedact, ev.roomId);
                break;
            case Action.BulkRedactEnd:
                this.removePendingAction(PendingActionType.BulkRedact, ev.roomId);
                break;
        }
    };

    private addPendingAction(type: PendingActionType, key: string) {
        const newKeys = new Set(this.state.pendingActions.get(type));
        newKeys.add(key);
        this.setState({
            pendingActions: new Map(this.state.pendingActions).set(type, newKeys),
        });
    }

    private removePendingAction(type: PendingActionType, key: string) {
        const newKeys = new Set(this.state.pendingActions.get(type));
        newKeys.delete(key);
        this.setState({
            pendingActions: new Map(this.state.pendingActions).set(type, newKeys),
        });
    }

    get hasPendingActions(): boolean {
        return [...this.state.pendingActions.values()].some(keys => keys.size > 0);
    }

    private summarisePendingActions(): string {
        return [...this.state.pendingActions.entries()]
            .filter(([type, keys]) => keys.size > 0)
            .map(([type, keys]) => {
                switch (type) {
                    case PendingActionType.JoinRoom:
                        return _t("Currently joining %(count)s rooms", { count: keys.size });
                    case PendingActionType.BulkRedact:
                        return _t("Currently removing messages in %(count)s rooms", { count: keys.size });
                }
            })
            .join("\n");
    }
=======

            case Action.SettingUpdated: {
                const settingUpdatedPayload = payload as SettingUpdatedPayload;
                switch (settingUpdatedPayload.settingName) {
                    case "feature_dnd":
                    case "doNotDisturb": {
                        const dndEnabled = this.doNotDisturb;
                        if (this.state.dndEnabled !== dndEnabled) {
                            this.setState({ dndEnabled });
                        }
                        break;
                    }
                }
            }
        }
    };
>>>>>>> 18e86f3b

    private onOpenMenuClick = (ev: React.MouseEvent) => {
        ev.preventDefault();
        ev.stopPropagation();
        this.setState({ contextMenuPosition: ev.currentTarget.getBoundingClientRect() });
    };

    private onContextMenu = (ev: React.MouseEvent) => {
        ev.preventDefault();
        ev.stopPropagation();
        this.setState({
            contextMenuPosition: {
                left: ev.clientX,
                top: ev.clientY,
                width: 20,
                height: 0,
            },
        });
    };

    private onCloseMenu = () => {
        this.setState({ contextMenuPosition: null });
    };

    private onSwitchThemeClick = (ev: React.MouseEvent) => {
        ev.preventDefault();
        ev.stopPropagation();

        PosthogTrackers.trackInteraction("WebUserMenuThemeToggleButton", ev);

        // Disable system theme matching if the user hits this button
        SettingsStore.setValue("use_system_theme", null, SettingLevel.DEVICE, false);

        let newTheme = this.state.isDarkTheme ? "light" : "dark";
        if (this.state.isHighContrast) {
            const hcTheme = findHighContrastTheme(newTheme);
            if (hcTheme) {
                newTheme = hcTheme;
            }
        }
        SettingsStore.setValue("theme", null, SettingLevel.DEVICE, newTheme); // set at same level as Appearance tab
    };

    private onSettingsOpen = (ev: ButtonEvent, tabId: string) => {
        ev.preventDefault();
        ev.stopPropagation();

        const payload: OpenToTabPayload = { action: Action.ViewUserSettings, initialTabId: tabId };
        defaultDispatcher.dispatch(payload);
        this.setState({ contextMenuPosition: null }); // also close the menu
    };

    private onProvideFeedback = (ev: ButtonEvent) => {
        ev.preventDefault();
        ev.stopPropagation();

        Modal.createTrackedDialog('Feedback Dialog', '', FeedbackDialog);
        this.setState({ contextMenuPosition: null }); // also close the menu
    };

    private onSignOutClick = async (ev: ButtonEvent) => {
        ev.preventDefault();
        ev.stopPropagation();

        const cli = MatrixClientPeg.get();
        if (!cli || !cli.isCryptoEnabled() || !(await cli.exportRoomKeys())?.length) {
            // log out without user prompt if they have no local megolm sessions
            dis.dispatch({ action: 'logout' });
        } else {
            Modal.createTrackedDialog('Logout from LeftPanel', '', LogoutDialog);
        }

        this.setState({ contextMenuPosition: null }); // also close the menu
    };

    private onSignInClick = () => {
        dis.dispatch({ action: 'start_login' });
        this.setState({ contextMenuPosition: null }); // also close the menu
    };

    private onRegisterClick = () => {
        dis.dispatch({ action: 'start_registration' });
        this.setState({ contextMenuPosition: null }); // also close the menu
    };

    private onHomeClick = (ev: ButtonEvent) => {
        ev.preventDefault();
        ev.stopPropagation();

        defaultDispatcher.dispatch({ action: 'view_home_page' });
        this.setState({ contextMenuPosition: null }); // also close the menu
    };

    private onDndToggle = (ev: ButtonEvent) => {
        ev.stopPropagation();
        const current = SettingsStore.getValue("doNotDisturb");
        SettingsStore.setValue("doNotDisturb", null, SettingLevel.DEVICE, !current);
    };

    private renderContextMenu = (): React.ReactNode => {
        if (!this.state.contextMenuPosition) return null;

        let topSection;
        const hostSignupConfig: IHostSignupConfig = SdkConfig.get().hostSignup;
        if (MatrixClientPeg.get().isGuest()) {
            topSection = (
                <div className="mx_UserMenu_contextMenu_header mx_UserMenu_contextMenu_guestPrompts">
                    { _t("Got an account? <a>Sign in</a>", {}, {
                        a: sub => (
                            <AccessibleButton kind="link" onClick={this.onSignInClick}>
                                { sub }
                            </AccessibleButton>
                        ),
                    }) }
                    { _t("New here? <a>Create an account</a>", {}, {
                        a: sub => (
                            <AccessibleButton kind="link" onClick={this.onRegisterClick}>
                                { sub }
                            </AccessibleButton>
                        ),
                    }) }
                </div>
            );
        } else if (hostSignupConfig) {
            if (hostSignupConfig && hostSignupConfig.url) {
                // If hostSignup.domains is set to a non-empty array, only show
                // dialog if the user is on the domain or a subdomain.
                const hostSignupDomains = hostSignupConfig.domains || [];
                const mxDomain = MatrixClientPeg.get().getDomain();
                const validDomains = hostSignupDomains.filter(d => (d === mxDomain || mxDomain.endsWith(`.${d}`)));
                if (!hostSignupConfig.domains || validDomains.length > 0) {
                    topSection = <HostSignupAction onClick={this.onCloseMenu} />;
                }
            }
        }

        let homeButton = null;
        if (this.hasHomePage) {
            homeButton = (
                <IconizedContextMenuOption
                    iconClassName="mx_UserMenu_iconHome"
                    label={_t("Home")}
                    onClick={this.onHomeClick}
                />
            );
        }

        let customStatusSection: JSX.Element;
        if (SettingsStore.getValue("feature_custom_status")) {
            customStatusSection = <CustomStatusSection />;
        }

        let dndButton: JSX.Element;
        if (SettingsStore.getValue("feature_dnd")) {
            dndButton = (
                <IconizedContextMenuCheckbox
                    iconClassName={this.state.dndEnabled ? "mx_UserMenu_iconDnd" : "mx_UserMenu_iconDndOff"}
                    label={_t("Do not disturb")}
                    onClick={this.onDndToggle}
                    active={this.state.dndEnabled}
                    words
                />
            );
        }

        let feedbackButton;
        if (SettingsStore.getValue(UIFeature.Feedback)) {
            feedbackButton = <IconizedContextMenuOption
                iconClassName="mx_UserMenu_iconMessage"
                label={_t("Feedback")}
                onClick={this.onProvideFeedback}
            />;
        }

        let primaryOptionList = (
            <IconizedContextMenuOptionList>
                { homeButton }
                { dndButton }
                <IconizedContextMenuOption
                    iconClassName="mx_UserMenu_iconBell"
                    label={_t("Notifications")}
                    onClick={(e) => this.onSettingsOpen(e, UserTab.Notifications)}
                />
                <IconizedContextMenuOption
                    iconClassName="mx_UserMenu_iconLock"
                    label={_t("Security & Privacy")}
                    onClick={(e) => this.onSettingsOpen(e, UserTab.Security)}
                />
                <IconizedContextMenuOption
                    iconClassName="mx_UserMenu_iconSettings"
                    label={_t("All settings")}
                    onClick={(e) => this.onSettingsOpen(e, null)}
                />
                { feedbackButton }
                <IconizedContextMenuOption
                    className="mx_IconizedContextMenu_option_red"
                    iconClassName="mx_UserMenu_iconSignOut"
                    label={_t("Sign out")}
                    onClick={this.onSignOutClick}
                />
            </IconizedContextMenuOptionList>
        );

        if (MatrixClientPeg.get().isGuest()) {
            primaryOptionList = (
                <IconizedContextMenuOptionList>
                    { homeButton }
                    <IconizedContextMenuOption
                        iconClassName="mx_UserMenu_iconSettings"
                        label={_t("Settings")}
                        onClick={(e) => this.onSettingsOpen(e, null)}
                    />
                    { feedbackButton }
                </IconizedContextMenuOptionList>
            );
        }

        const position = this.props.isPanelCollapsed
            ? toRightOf(this.state.contextMenuPosition)
            : below(this.state.contextMenuPosition);

        return <IconizedContextMenu
            {...position}
            onFinished={this.onCloseMenu}
            className="mx_UserMenu_contextMenu"
        >
            <div className="mx_UserMenu_contextMenu_header">
                <div className="mx_UserMenu_contextMenu_name">
                    <span className="mx_UserMenu_contextMenu_displayName">
                        { OwnProfileStore.instance.displayName }
                    </span>
                    <span className="mx_UserMenu_contextMenu_userId">
                        { UserIdentifierCustomisations.getDisplayUserIdentifier(
                            MatrixClientPeg.get().getUserId(), { withDisplayName: true }) }
                    </span>
                </div>

                <RovingAccessibleTooltipButton
                    className="mx_UserMenu_contextMenu_themeButton"
                    onClick={this.onSwitchThemeClick}
                    title={this.state.isDarkTheme ? _t("Switch to light mode") : _t("Switch to dark mode")}
                >
                    <img
                        src={require("../../../res/img/element-icons/roomlist/dark-light-mode.svg")}
                        alt={_t("Switch theme")}
                        width={16}
                    />
                </RovingAccessibleTooltipButton>
            </div>
            { customStatusSection }
            { topSection }
            { primaryOptionList }
        </IconizedContextMenu>;
    };

    public render() {
        const avatarSize = 32; // should match border-radius of the avatar

        const userId = MatrixClientPeg.get().getUserId();
        const displayName = OwnProfileStore.instance.displayName || userId;
        const avatarUrl = OwnProfileStore.instance.getHttpAvatarUrl(avatarSize);

        let badge: JSX.Element;
        if (this.state.dndEnabled) {
            badge = <div className="mx_UserMenu_dndBadge" />;
        }

        let name: JSX.Element;
        if (!this.props.isPanelCollapsed) {
            name = <div className="mx_UserMenu_name">
                { displayName }
            </div>;
        }

        return <div className="mx_UserMenu">
            <ContextMenuButton
                onClick={this.onOpenMenuClick}
                inputRef={this.buttonRef}
                label={_t("User menu")}
                isExpanded={!!this.state.contextMenuPosition}
                onContextMenu={this.onContextMenu}
                className={classNames({
                    mx_UserMenu_cutout: badge,
                })}
            >
                <div className="mx_UserMenu_userAvatar">
                    <BaseAvatar
                        idName={userId}
                        name={displayName}
                        url={avatarUrl}
                        width={avatarSize}
                        height={avatarSize}
                        resizeMethod="crop"
                        className="mx_UserMenu_userAvatar_BaseAvatar"
                    />
                    { badge }
                </div>
                { name }

<<<<<<< HEAD
        return (
            <React.Fragment>
                <ContextMenuButton
                    className={classes}
                    onClick={this.onOpenMenuClick}
                    inputRef={this.buttonRef}
                    label={menuName}
                    isExpanded={!!this.state.contextMenuPosition}
                    onContextMenu={this.onContextMenu}
                >
                    <div className="mx_UserMenu_row">
                        <span className="mx_UserMenu_userAvatarContainer">
                            <BaseAvatar
                                idName={userId}
                                name={displayName}
                                url={avatarUrl}
                                width={avatarSize}
                                height={avatarSize}
                                resizeMethod="crop"
                                className="mx_UserMenu_userAvatar"
                            />
                        </span>
                        { name }
                        { this.hasPendingActions && (
                            <InlineSpinner>
                                <TooltipButton helpText={this.summarisePendingActions()} />
                            </InlineSpinner>
                        ) }
                        { dnd }
                        { buttons }
                    </div>
                </ContextMenuButton>
=======
>>>>>>> 18e86f3b
                { this.renderContextMenu() }
            </ContextMenuButton>

            { this.props.children }
        </div>;
    }
}<|MERGE_RESOLUTION|>--- conflicted
+++ resolved
@@ -57,11 +57,6 @@
 import SpaceStore from "../../stores/spaces/SpaceStore";
 import { UPDATE_SELECTED_SPACE } from "../../stores/spaces";
 import { replaceableComponent } from "../../utils/replaceableComponent";
-<<<<<<< HEAD
-import InlineSpinner from "../views/elements/InlineSpinner";
-import TooltipButton from "../views/elements/TooltipButton";
-import { logger } from "matrix-js-sdk/src/logger";
-=======
 import MatrixClientContext from "../../contexts/MatrixClientContext";
 import { SettingUpdatedPayload } from "../../dispatcher/payloads/SettingUpdatedPayload";
 import UserIdentifierCustomisations from "../../customisations/UserIdentifier";
@@ -119,30 +114,19 @@
         { details }
     </form>;
 };
->>>>>>> 18e86f3b
 
 interface IProps {
     isPanelCollapsed: boolean;
 }
 
 type PartialDOMRect = Pick<DOMRect, "width" | "left" | "top" | "height">;
-
-enum PendingActionType {
-    JoinRoom,
-    BulkRedact,
-}
 
 interface IState {
     contextMenuPosition: PartialDOMRect;
     isDarkTheme: boolean;
     isHighContrast: boolean;
     selectedSpace?: Room;
-<<<<<<< HEAD
-    // Sets of long running actions which should trigger a spinner
-    pendingActions: Map<PendingActionType, Set<string>>;
-=======
     dndEnabled: boolean;
->>>>>>> 18e86f3b
 }
 
 const toRightOf = (rect: PartialDOMRect) => {
@@ -176,11 +160,7 @@
             contextMenuPosition: null,
             isDarkTheme: this.isUserOnDarkTheme(),
             isHighContrast: this.isUserOnHighContrastTheme(),
-<<<<<<< HEAD
-            pendingActions: new Map(),
-=======
             dndEnabled: this.doNotDisturb,
->>>>>>> 18e86f3b
             selectedSpace: SpaceStore.instance.activeSpaceRoom,
         };
 
@@ -218,13 +198,6 @@
         }
     }
 
-<<<<<<< HEAD
-    private onRoom = (room: Room): void => {
-        this.removePendingAction(PendingActionType.JoinRoom, room.roomId);
-    };
-
-=======
->>>>>>> 18e86f3b
     private onTagStoreUpdate = () => {
         this.forceUpdate(); // we don't have anything useful in state to update
     };
@@ -282,57 +255,6 @@
                     if (this.buttonRef.current) this.buttonRef.current.click();
                 }
                 break;
-<<<<<<< HEAD
-            case Action.JoinRoom:
-                this.addPendingAction(PendingActionType.JoinRoom, ev.roomId);
-                break;
-            case Action.JoinRoomReady:
-            case Action.JoinRoomError:
-                this.removePendingAction(PendingActionType.JoinRoom, ev.roomId);
-                break;
-            case Action.BulkRedactStart:
-                this.addPendingAction(PendingActionType.BulkRedact, ev.roomId);
-                break;
-            case Action.BulkRedactEnd:
-                this.removePendingAction(PendingActionType.BulkRedact, ev.roomId);
-                break;
-        }
-    };
-
-    private addPendingAction(type: PendingActionType, key: string) {
-        const newKeys = new Set(this.state.pendingActions.get(type));
-        newKeys.add(key);
-        this.setState({
-            pendingActions: new Map(this.state.pendingActions).set(type, newKeys),
-        });
-    }
-
-    private removePendingAction(type: PendingActionType, key: string) {
-        const newKeys = new Set(this.state.pendingActions.get(type));
-        newKeys.delete(key);
-        this.setState({
-            pendingActions: new Map(this.state.pendingActions).set(type, newKeys),
-        });
-    }
-
-    get hasPendingActions(): boolean {
-        return [...this.state.pendingActions.values()].some(keys => keys.size > 0);
-    }
-
-    private summarisePendingActions(): string {
-        return [...this.state.pendingActions.entries()]
-            .filter(([type, keys]) => keys.size > 0)
-            .map(([type, keys]) => {
-                switch (type) {
-                    case PendingActionType.JoinRoom:
-                        return _t("Currently joining %(count)s rooms", { count: keys.size });
-                    case PendingActionType.BulkRedact:
-                        return _t("Currently removing messages in %(count)s rooms", { count: keys.size });
-                }
-            })
-            .join("\n");
-    }
-=======
 
             case Action.SettingUpdated: {
                 const settingUpdatedPayload = payload as SettingUpdatedPayload;
@@ -349,7 +271,6 @@
             }
         }
     };
->>>>>>> 18e86f3b
 
     private onOpenMenuClick = (ev: React.MouseEvent) => {
         ev.preventDefault();
@@ -649,41 +570,6 @@
                 </div>
                 { name }
 
-<<<<<<< HEAD
-        return (
-            <React.Fragment>
-                <ContextMenuButton
-                    className={classes}
-                    onClick={this.onOpenMenuClick}
-                    inputRef={this.buttonRef}
-                    label={menuName}
-                    isExpanded={!!this.state.contextMenuPosition}
-                    onContextMenu={this.onContextMenu}
-                >
-                    <div className="mx_UserMenu_row">
-                        <span className="mx_UserMenu_userAvatarContainer">
-                            <BaseAvatar
-                                idName={userId}
-                                name={displayName}
-                                url={avatarUrl}
-                                width={avatarSize}
-                                height={avatarSize}
-                                resizeMethod="crop"
-                                className="mx_UserMenu_userAvatar"
-                            />
-                        </span>
-                        { name }
-                        { this.hasPendingActions && (
-                            <InlineSpinner>
-                                <TooltipButton helpText={this.summarisePendingActions()} />
-                            </InlineSpinner>
-                        ) }
-                        { dnd }
-                        { buttons }
-                    </div>
-                </ContextMenuButton>
-=======
->>>>>>> 18e86f3b
                 { this.renderContextMenu() }
             </ContextMenuButton>
 
