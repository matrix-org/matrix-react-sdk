--- conflicted
+++ resolved
@@ -115,12 +115,8 @@
         this.state = {
             contextMenuPosition: null,
             isDarkTheme: this.isUserOnDarkTheme(),
-<<<<<<< HEAD
+            isHighContrast: this.isUserOnHighContrastTheme(),
             dndEnabled: this.doNotDisturb,
-=======
-            isHighContrast: this.isUserOnHighContrastTheme(),
-            pendingRoomJoin: new Set<string>(),
->>>>>>> 459b5cca
         };
 
         OwnProfileStore.instance.on(UPDATE_EVENT, this.onProfileUpdate);
