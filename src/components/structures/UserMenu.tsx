/*
Copyright 2020, 2021 The Matrix.org Foundation C.I.C.

Licensed under the Apache License, Version 2.0 (the "License");
you may not use this file except in compliance with the License.
You may obtain a copy of the License at

    http://www.apache.org/licenses/LICENSE-2.0

Unless required by applicable law or agreed to in writing, software
distributed under the License is distributed on an "AS IS" BASIS,
WITHOUT WARRANTIES OR CONDITIONS OF ANY KIND, either express or implied.
See the License for the specific language governing permissions and
limitations under the License.
*/

import React, { createRef } from "react";
import { Room } from "matrix-js-sdk/src/models/room";
import classNames from "classnames";
import * as fbEmitter from "fbemitter";

import { MatrixClientPeg } from "../../MatrixClientPeg";
import defaultDispatcher from "../../dispatcher/dispatcher";
import dis from "../../dispatcher/dispatcher";
import { ActionPayload } from "../../dispatcher/payloads";
import { Action } from "../../dispatcher/actions";
import { _t } from "../../languageHandler";
import { ContextMenuButton } from "./ContextMenu";
import { UserTab } from "../views/dialogs/UserSettingsDialog";
import { OpenToTabPayload } from "../../dispatcher/payloads/OpenToTabPayload";
import FeedbackDialog from "../views/dialogs/FeedbackDialog";
import Modal from "../../Modal";
import LogoutDialog from "../views/dialogs/LogoutDialog";
import SettingsStore from "../../settings/SettingsStore";
import { getCustomTheme } from "../../theme";
import AccessibleButton, { ButtonEvent } from "../views/elements/AccessibleButton";
import SdkConfig from "../../SdkConfig";
import { getHomePageUrl } from "../../utils/pages";
import { OwnProfileStore } from "../../stores/OwnProfileStore";
import { UPDATE_EVENT } from "../../stores/AsyncStore";
import BaseAvatar from '../views/avatars/BaseAvatar';
import AccessibleTooltipButton from "../views/elements/AccessibleTooltipButton";
import { SettingLevel } from "../../settings/SettingLevel";
import IconizedContextMenu, {
    IconizedContextMenuOption,
    IconizedContextMenuOptionList,
} from "../views/context_menus/IconizedContextMenu";
import { CommunityPrototypeStore } from "../../stores/CommunityPrototypeStore";
import GroupFilterOrderStore from "../../stores/GroupFilterOrderStore";
import { showCommunityInviteDialog } from "../../RoomInvite";
import { RightPanelPhases } from "../../stores/RightPanelStorePhases";
import ErrorDialog from "../views/dialogs/ErrorDialog";
import EditCommunityPrototypeDialog from "../views/dialogs/EditCommunityPrototypeDialog";
import { UIFeature } from "../../settings/UIFeature";
import HostSignupAction from "./HostSignupAction";
import { IHostSignupConfig } from "../views/dialogs/HostSignupDialogTypes";
import SpaceStore, { UPDATE_SELECTED_SPACE } from "../../stores/SpaceStore";
import RoomName from "../views/elements/RoomName";
import { replaceableComponent } from "../../utils/replaceableComponent";
import InlineSpinner from "../views/elements/InlineSpinner";
import TooltipButton from "../views/elements/TooltipButton";

interface IProps {
    isMinimized: boolean;
}

type PartialDOMRect = Pick<DOMRect, "width" | "left" | "top" | "height">;

enum PendingActionType {
    JoinRoom,
    BulkRedact,
}

interface IState {
    contextMenuPosition: PartialDOMRect;
    isDarkTheme: boolean;
    selectedSpace?: Room;
    // Sets of long running actions which should trigger a spinner
    pendingActions: Map<PendingActionType, Set<string>>;
}

@replaceableComponent("structures.UserMenu")
export default class UserMenu extends React.Component<IProps, IState> {
    private dispatcherRef: string;
    private themeWatcherRef: string;
    private dndWatcherRef: string;
    private buttonRef: React.RefObject<HTMLButtonElement> = createRef();
    private tagStoreRef: fbEmitter.EventSubscription;

    constructor(props: IProps) {
        super(props);

        this.state = {
            contextMenuPosition: null,
            isDarkTheme: this.isUserOnDarkTheme(),
            pendingActions: new Map(),
        };

        OwnProfileStore.instance.on(UPDATE_EVENT, this.onProfileUpdate);
        if (SettingsStore.getValue("feature_spaces")) {
            SpaceStore.instance.on(UPDATE_SELECTED_SPACE, this.onSelectedSpaceUpdate);
        }

        // Force update is the easiest way to trigger the UI update (we don't store state for this)
        this.dndWatcherRef = SettingsStore.watchSetting("doNotDisturb", null, () => this.forceUpdate());
    }

    private get hasHomePage(): boolean {
        return !!getHomePageUrl(SdkConfig.get());
    }

    public componentDidMount() {
        this.dispatcherRef = defaultDispatcher.register(this.onAction);
        this.themeWatcherRef = SettingsStore.watchSetting("theme", null, this.onThemeChanged);
        this.tagStoreRef = GroupFilterOrderStore.addListener(this.onTagStoreUpdate);
        MatrixClientPeg.get().on("Room", this.onRoom);
    }

    public componentWillUnmount() {
        if (this.themeWatcherRef) SettingsStore.unwatchSetting(this.themeWatcherRef);
        if (this.dndWatcherRef) SettingsStore.unwatchSetting(this.dndWatcherRef);
        if (this.dispatcherRef) defaultDispatcher.unregister(this.dispatcherRef);
        OwnProfileStore.instance.off(UPDATE_EVENT, this.onProfileUpdate);
        this.tagStoreRef.remove();
        if (SettingsStore.getValue("feature_spaces")) {
            SpaceStore.instance.off(UPDATE_SELECTED_SPACE, this.onSelectedSpaceUpdate);
        }
        MatrixClientPeg.get().removeListener("Room", this.onRoom);
    }

    private onRoom = (room: Room): void => {
<<<<<<< HEAD
        this.removePendingAction(PendingActionType.JoinRoom, room.roomId);
    }
=======
        this.removePendingJoinRoom(room.roomId);
    };
>>>>>>> 829169ec

    private onTagStoreUpdate = () => {
        this.forceUpdate(); // we don't have anything useful in state to update
    };

    private isUserOnDarkTheme(): boolean {
        if (SettingsStore.getValue("use_system_theme")) {
            return window.matchMedia("(prefers-color-scheme: dark)").matches;
        } else {
            const theme = SettingsStore.getValue("theme");
            if (theme.startsWith("custom-")) {
                return getCustomTheme(theme.substring("custom-".length)).is_dark;
            }
            return theme === "dark";
        }
    }

    private onProfileUpdate = async () => {
        // the store triggered an update, so force a layout update. We don't
        // have any state to store here for that to magically happen.
        this.forceUpdate();
    };

    private onSelectedSpaceUpdate = async (selectedSpace?: Room) => {
        this.setState({ selectedSpace });
    };

    private onThemeChanged = () => {
        this.setState({ isDarkTheme: this.isUserOnDarkTheme() });
    };

    private onAction = (ev: ActionPayload) => {
        switch (ev.action) {
            case Action.ToggleUserMenu:
                if (this.state.contextMenuPosition) {
                    this.setState({ contextMenuPosition: null });
                } else {
                    if (this.buttonRef.current) this.buttonRef.current.click();
                }
                break;
            case Action.JoinRoom:
                this.addPendingAction(PendingActionType.JoinRoom, ev.roomId);
                break;
            case Action.JoinRoomReady:
            case Action.JoinRoomError:
                this.removePendingAction(PendingActionType.JoinRoom, ev.roomId);
                break;
            case Action.BulkRedactStart:
                this.addPendingAction(PendingActionType.BulkRedact, ev.roomId);
                break;
            case Action.BulkRedactEnd:
                this.removePendingAction(PendingActionType.BulkRedact, ev.roomId);
                break;
        }
    };

    private addPendingAction(type: PendingActionType, key: string) {
        const newKeys = new Set(this.state.pendingActions.get(type));
        newKeys.add(key);
        this.setState({
            pendingActions: new Map(this.state.pendingActions).set(type, newKeys),
        });
    }

<<<<<<< HEAD
    private removePendingAction(type: PendingActionType, key: string) {
        const newKeys = new Set(this.state.pendingActions.get(type));
        newKeys.delete(key);
        this.setState({
            pendingActions: new Map(this.state.pendingActions).set(type, newKeys),
        });
    }

    get hasPendingActions(): boolean {
        return [...this.state.pendingActions.values()].some(keys => keys.size > 0);
    }

    private summarisePendingActions(): string {
        return [...this.state.pendingActions.entries()]
            .filter(([type, keys]) => keys.size > 0)
            .map(([type, keys]) => {
                switch (type) {
                    case PendingActionType.JoinRoom:
                        return _t("Currently joining %(count)s rooms", { count: keys.size });
                    case PendingActionType.BulkRedact:
                        return _t("Currently removing messages in %(count)s rooms", { count: keys.size });
                }
            })
            .join("\n");
=======
    private removePendingJoinRoom(roomId: string): void {
        if (this.state.pendingRoomJoin.delete(roomId)) {
            this.setState({
                pendingRoomJoin: new Set<string>(this.state.pendingRoomJoin),
            });
        }
>>>>>>> 829169ec
    }

    private onOpenMenuClick = (ev: React.MouseEvent) => {
        ev.preventDefault();
        ev.stopPropagation();
        const target = ev.target as HTMLButtonElement;
        this.setState({ contextMenuPosition: target.getBoundingClientRect() });
    };

    private onContextMenu = (ev: React.MouseEvent) => {
        ev.preventDefault();
        ev.stopPropagation();
        this.setState({
            contextMenuPosition: {
                left: ev.clientX,
                top: ev.clientY,
                width: 20,
                height: 0,
            },
        });
    };

    private onCloseMenu = () => {
        this.setState({ contextMenuPosition: null });
    };

    private onSwitchThemeClick = (ev: React.MouseEvent) => {
        ev.preventDefault();
        ev.stopPropagation();

        // Disable system theme matching if the user hits this button
        SettingsStore.setValue("use_system_theme", null, SettingLevel.DEVICE, false);

        const newTheme = this.state.isDarkTheme ? "light" : "dark";
        SettingsStore.setValue("theme", null, SettingLevel.DEVICE, newTheme); // set at same level as Appearance tab
    };

    private onSettingsOpen = (ev: ButtonEvent, tabId: string) => {
        ev.preventDefault();
        ev.stopPropagation();

        const payload: OpenToTabPayload = { action: Action.ViewUserSettings, initialTabId: tabId };
        defaultDispatcher.dispatch(payload);
        this.setState({ contextMenuPosition: null }); // also close the menu
    };

    private onShowArchived = (ev: ButtonEvent) => {
        ev.preventDefault();
        ev.stopPropagation();

        // TODO: Archived room view: https://github.com/vector-im/element-web/issues/14038
        // Note: You'll need to uncomment the button too.
        console.log("TODO: Show archived rooms");
    };

    private onProvideFeedback = (ev: ButtonEvent) => {
        ev.preventDefault();
        ev.stopPropagation();

        Modal.createTrackedDialog('Feedback Dialog', '', FeedbackDialog);
        this.setState({ contextMenuPosition: null }); // also close the menu
    };

    private onSignOutClick = async (ev: ButtonEvent) => {
        ev.preventDefault();
        ev.stopPropagation();

        const cli = MatrixClientPeg.get();
        if (!cli || !cli.isCryptoEnabled() || !(await cli.exportRoomKeys())?.length) {
            // log out without user prompt if they have no local megolm sessions
            dis.dispatch({ action: 'logout' });
        } else {
            Modal.createTrackedDialog('Logout from LeftPanel', '', LogoutDialog);
        }

        this.setState({ contextMenuPosition: null }); // also close the menu
    };

    private onSignInClick = () => {
        dis.dispatch({ action: 'start_login' });
        this.setState({ contextMenuPosition: null }); // also close the menu
    };

    private onRegisterClick = () => {
        dis.dispatch({ action: 'start_registration' });
        this.setState({ contextMenuPosition: null }); // also close the menu
    };

    private onHomeClick = (ev: ButtonEvent) => {
        ev.preventDefault();
        ev.stopPropagation();

        defaultDispatcher.dispatch({ action: 'view_home_page' });
        this.setState({ contextMenuPosition: null }); // also close the menu
    };

    private onCommunitySettingsClick = (ev: ButtonEvent) => {
        ev.preventDefault();
        ev.stopPropagation();

        Modal.createTrackedDialog('Edit Community', '', EditCommunityPrototypeDialog, {
            communityId: CommunityPrototypeStore.instance.getSelectedCommunityId(),
        });
        this.setState({ contextMenuPosition: null }); // also close the menu
    };

    private onCommunityMembersClick = (ev: ButtonEvent) => {
        ev.preventDefault();
        ev.stopPropagation();

        // We'd ideally just pop open a right panel with the member list, but the current
        // way the right panel is structured makes this exceedingly difficult. Instead, we'll
        // switch to the general room and open the member list there as it should be in sync
        // anyways.
        const chat = CommunityPrototypeStore.instance.getSelectedCommunityGeneralChat();
        if (chat) {
            dis.dispatch({
                action: 'view_room',
                room_id: chat.roomId,
            }, true);
            dis.dispatch({ action: Action.SetRightPanelPhase, phase: RightPanelPhases.RoomMemberList });
        } else {
            // "This should never happen" clauses go here for the prototype.
            Modal.createTrackedDialog('Failed to find general chat', '', ErrorDialog, {
                title: _t('Failed to find the general chat for this community'),
                description: _t("Failed to find the general chat for this community"),
            });
        }
        this.setState({ contextMenuPosition: null }); // also close the menu
    };

    private onCommunityInviteClick = (ev: ButtonEvent) => {
        ev.preventDefault();
        ev.stopPropagation();

        showCommunityInviteDialog(CommunityPrototypeStore.instance.getSelectedCommunityId());
        this.setState({ contextMenuPosition: null }); // also close the menu
    };

    private onDndToggle = (ev) => {
        ev.stopPropagation();
        const current = SettingsStore.getValue("doNotDisturb");
        SettingsStore.setValue("doNotDisturb", null, SettingLevel.DEVICE, !current);
    };

    private renderContextMenu = (): React.ReactNode => {
        if (!this.state.contextMenuPosition) return null;

        const prototypeCommunityName = CommunityPrototypeStore.instance.getSelectedCommunityName();

        let topSection;
        const hostSignupConfig: IHostSignupConfig = SdkConfig.get().hostSignup;
        if (MatrixClientPeg.get().isGuest()) {
            topSection = (
                <div className="mx_UserMenu_contextMenu_header mx_UserMenu_contextMenu_guestPrompts">
                    {_t("Got an account? <a>Sign in</a>", {}, {
                        a: sub => (
                            <AccessibleButton kind="link" onClick={this.onSignInClick}>
                                {sub}
                            </AccessibleButton>
                        ),
                    })}
                    {_t("New here? <a>Create an account</a>", {}, {
                        a: sub => (
                            <AccessibleButton kind="link" onClick={this.onRegisterClick}>
                                {sub}
                            </AccessibleButton>
                        ),
                    })}
                </div>
            );
        } else if (hostSignupConfig) {
            if (hostSignupConfig && hostSignupConfig.url) {
                // If hostSignup.domains is set to a non-empty array, only show
                // dialog if the user is on the domain or a subdomain.
                const hostSignupDomains = hostSignupConfig.domains || [];
                const mxDomain = MatrixClientPeg.get().getDomain();
                const validDomains = hostSignupDomains.filter(d => (d === mxDomain || mxDomain.endsWith(`.${d}`)));
                if (!hostSignupConfig.domains || validDomains.length > 0) {
                    topSection = <HostSignupAction onClick={this.onCloseMenu} />;
                }
            }
        }

        let homeButton = null;
        if (this.hasHomePage) {
            homeButton = (
                <IconizedContextMenuOption
                    iconClassName="mx_UserMenu_iconHome"
                    label={_t("Home")}
                    onClick={this.onHomeClick}
                />
            );
        }

        let feedbackButton;
        if (SettingsStore.getValue(UIFeature.Feedback)) {
            feedbackButton = <IconizedContextMenuOption
                iconClassName="mx_UserMenu_iconMessage"
                label={_t("Feedback")}
                onClick={this.onProvideFeedback}
            />;
        }

        let primaryHeader = (
            <div className="mx_UserMenu_contextMenu_name">
                <span className="mx_UserMenu_contextMenu_displayName">
                    {OwnProfileStore.instance.displayName}
                </span>
                <span className="mx_UserMenu_contextMenu_userId">
                    {MatrixClientPeg.get().getUserId()}
                </span>
            </div>
        );
        let primaryOptionList = (
            <React.Fragment>
                <IconizedContextMenuOptionList>
                    {homeButton}
                    <IconizedContextMenuOption
                        iconClassName="mx_UserMenu_iconBell"
                        label={_t("Notification settings")}
                        onClick={(e) => this.onSettingsOpen(e, UserTab.Notifications)}
                    />
                    <IconizedContextMenuOption
                        iconClassName="mx_UserMenu_iconLock"
                        label={_t("Security & privacy")}
                        onClick={(e) => this.onSettingsOpen(e, UserTab.Security)}
                    />
                    <IconizedContextMenuOption
                        iconClassName="mx_UserMenu_iconSettings"
                        label={_t("All settings")}
                        onClick={(e) => this.onSettingsOpen(e, null)}
                    />
                    {/* <IconizedContextMenuOption
                        iconClassName="mx_UserMenu_iconArchive"
                        label={_t("Archived rooms")}
                        onClick={this.onShowArchived}
                    /> */}
                    { feedbackButton }
                </IconizedContextMenuOptionList>
                <IconizedContextMenuOptionList red>
                    <IconizedContextMenuOption
                        iconClassName="mx_UserMenu_iconSignOut"
                        label={_t("Sign out")}
                        onClick={this.onSignOutClick}
                    />
                </IconizedContextMenuOptionList>
            </React.Fragment>
        );
        let secondarySection = null;

        if (prototypeCommunityName) {
            const communityId = CommunityPrototypeStore.instance.getSelectedCommunityId();
            primaryHeader = (
                <div className="mx_UserMenu_contextMenu_name">
                    <span className="mx_UserMenu_contextMenu_displayName">
                        {prototypeCommunityName}
                    </span>
                </div>
            );
            let settingsOption;
            let inviteOption;
            if (CommunityPrototypeStore.instance.canInviteTo(communityId)) {
                inviteOption = (
                    <IconizedContextMenuOption
                        iconClassName="mx_UserMenu_iconInvite"
                        label={_t("Invite")}
                        onClick={this.onCommunityInviteClick}
                    />
                );
            }
            if (CommunityPrototypeStore.instance.isAdminOf(communityId)) {
                settingsOption = (
                    <IconizedContextMenuOption
                        iconClassName="mx_UserMenu_iconSettings"
                        label={_t("Settings")}
                        aria-label={_t("Community settings")}
                        onClick={this.onCommunitySettingsClick}
                    />
                );
            }
            primaryOptionList = (
                <IconizedContextMenuOptionList>
                    {settingsOption}
                    <IconizedContextMenuOption
                        iconClassName="mx_UserMenu_iconMembers"
                        label={_t("Members")}
                        onClick={this.onCommunityMembersClick}
                    />
                    {inviteOption}
                </IconizedContextMenuOptionList>
            );
            secondarySection = (
                <React.Fragment>
                    <hr />
                    <div className="mx_UserMenu_contextMenu_header">
                        <div className="mx_UserMenu_contextMenu_name">
                            <span className="mx_UserMenu_contextMenu_displayName">
                                {OwnProfileStore.instance.displayName}
                            </span>
                            <span className="mx_UserMenu_contextMenu_userId">
                                {MatrixClientPeg.get().getUserId()}
                            </span>
                        </div>
                    </div>
                    <IconizedContextMenuOptionList>
                        <IconizedContextMenuOption
                            iconClassName="mx_UserMenu_iconSettings"
                            label={_t("Settings")}
                            aria-label={_t("User settings")}
                            onClick={(e) => this.onSettingsOpen(e, null)}
                        />
                        { feedbackButton }
                    </IconizedContextMenuOptionList>
                    <IconizedContextMenuOptionList red>
                        <IconizedContextMenuOption
                            iconClassName="mx_UserMenu_iconSignOut"
                            label={_t("Sign out")}
                            onClick={this.onSignOutClick}
                        />
                    </IconizedContextMenuOptionList>
                </React.Fragment>
            );
        } else if (MatrixClientPeg.get().isGuest()) {
            primaryOptionList = (
                <React.Fragment>
                    <IconizedContextMenuOptionList>
                        { homeButton }
                        <IconizedContextMenuOption
                            iconClassName="mx_UserMenu_iconSettings"
                            label={_t("Settings")}
                            onClick={(e) => this.onSettingsOpen(e, null)}
                        />
                        { feedbackButton }
                    </IconizedContextMenuOptionList>
                </React.Fragment>
            );
        }

        const classes = classNames({
            "mx_UserMenu_contextMenu": true,
            "mx_UserMenu_contextMenu_prototype": !!prototypeCommunityName,
        });

        return <IconizedContextMenu
            // numerical adjustments to overlap the context menu by just over the width of the
            // menu icon and make it look connected
            left={this.state.contextMenuPosition.width + this.state.contextMenuPosition.left - 10}
            top={this.state.contextMenuPosition.top + this.state.contextMenuPosition.height + 8}
            onFinished={this.onCloseMenu}
            className={classes}
        >
            <div className="mx_UserMenu_contextMenu_header">
                {primaryHeader}
                <AccessibleTooltipButton
                    className="mx_UserMenu_contextMenu_themeButton"
                    onClick={this.onSwitchThemeClick}
                    title={this.state.isDarkTheme ? _t("Switch to light mode") : _t("Switch to dark mode")}
                >
                    <img
                        src={require("../../../res/img/element-icons/roomlist/dark-light-mode.svg")}
                        alt={_t("Switch theme")}
                        width={16}
                    />
                </AccessibleTooltipButton>
            </div>
            {topSection}
            {primaryOptionList}
            {secondarySection}
        </IconizedContextMenu>;
    };

    public render() {
        const avatarSize = 32; // should match border-radius of the avatar

        const userId = MatrixClientPeg.get().getUserId();
        const displayName = OwnProfileStore.instance.displayName || userId;
        const avatarUrl = OwnProfileStore.instance.getHttpAvatarUrl(avatarSize);

        const prototypeCommunityName = CommunityPrototypeStore.instance.getSelectedCommunityName();

        let isPrototype = false;
        let menuName = _t("User menu");
        let name = <span className="mx_UserMenu_userName">{displayName}</span>;
        let buttons = (
            <span className="mx_UserMenu_headerButtons">
                {/* masked image in CSS */}
            </span>
        );
        let dnd;
        if (this.state.selectedSpace) {
            name = (
                <div className="mx_UserMenu_doubleName">
                    <span className="mx_UserMenu_userName">{displayName}</span>
                    <RoomName room={this.state.selectedSpace}>
                        {(roomName) => <span className="mx_UserMenu_subUserName">{roomName}</span>}
                    </RoomName>
                </div>
            );
        } else if (prototypeCommunityName) {
            name = (
                <div className="mx_UserMenu_doubleName">
                    <span className="mx_UserMenu_userName">{prototypeCommunityName}</span>
                    <span className="mx_UserMenu_subUserName">{displayName}</span>
                </div>
            );
            menuName = _t("Community and user menu");
            isPrototype = true;
        } else if (SettingsStore.getValue("feature_communities_v2_prototypes")) {
            name = (
                <div className="mx_UserMenu_doubleName">
                    <span className="mx_UserMenu_userName">{_t("Home")}</span>
                    <span className="mx_UserMenu_subUserName">{displayName}</span>
                </div>
            );
            isPrototype = true;
        } else if (SettingsStore.getValue("feature_dnd")) {
            const isDnd = SettingsStore.getValue("doNotDisturb");
            dnd = <AccessibleButton
                onClick={this.onDndToggle}
                className={classNames({
                    "mx_UserMenu_dnd": true,
                    "mx_UserMenu_dnd_noisy": !isDnd,
                    "mx_UserMenu_dnd_muted": isDnd,
                })}
            />;
        }
        if (this.props.isMinimized) {
            name = null;
            buttons = null;
        }

        const classes = classNames({
            'mx_UserMenu': true,
            'mx_UserMenu_minimized': this.props.isMinimized,
            'mx_UserMenu_prototype': isPrototype,
        });

        return (
            <React.Fragment>
                <ContextMenuButton
                    className={classes}
                    onClick={this.onOpenMenuClick}
                    inputRef={this.buttonRef}
                    label={menuName}
                    isExpanded={!!this.state.contextMenuPosition}
                    onContextMenu={this.onContextMenu}
                >
                    <div className="mx_UserMenu_row">
                        <span className="mx_UserMenu_userAvatarContainer">
                            <BaseAvatar
                                idName={userId}
                                name={displayName}
                                url={avatarUrl}
                                width={avatarSize}
                                height={avatarSize}
                                resizeMethod="crop"
                                className="mx_UserMenu_userAvatar"
                            />
                        </span>
                        {name}
                        {this.hasPendingActions && (
                            <InlineSpinner>
                                <TooltipButton helpText={this.summarisePendingActions()} />
                            </InlineSpinner>
                        )}
                        {dnd}
                        {buttons}
                    </div>
                </ContextMenuButton>
                {this.renderContextMenu()}
            </React.Fragment>
        );
    }
}<|MERGE_RESOLUTION|>--- conflicted
+++ resolved
@@ -129,13 +129,8 @@
     }
 
     private onRoom = (room: Room): void => {
-<<<<<<< HEAD
         this.removePendingAction(PendingActionType.JoinRoom, room.roomId);
-    }
-=======
-        this.removePendingJoinRoom(room.roomId);
-    };
->>>>>>> 829169ec
+    };
 
     private onTagStoreUpdate = () => {
         this.forceUpdate(); // we don't have anything useful in state to update
@@ -200,7 +195,6 @@
         });
     }
 
-<<<<<<< HEAD
     private removePendingAction(type: PendingActionType, key: string) {
         const newKeys = new Set(this.state.pendingActions.get(type));
         newKeys.delete(key);
@@ -225,14 +219,6 @@
                 }
             })
             .join("\n");
-=======
-    private removePendingJoinRoom(roomId: string): void {
-        if (this.state.pendingRoomJoin.delete(roomId)) {
-            this.setState({
-                pendingRoomJoin: new Set<string>(this.state.pendingRoomJoin),
-            });
-        }
->>>>>>> 829169ec
     }
 
     private onOpenMenuClick = (ev: React.MouseEvent) => {
