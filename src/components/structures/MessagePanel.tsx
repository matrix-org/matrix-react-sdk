--- conflicted
+++ resolved
@@ -743,11 +743,7 @@
             lastInSection =
                 willWantDateSeparator ||
                 mxEv.getSender() !== nextEv.getSender() ||
-<<<<<<< HEAD
-                getEventDisplayInfo(nextEv, MatrixClientPeg.get(), this.showHiddenEvents).isInfoMessage ||
-=======
                 getEventDisplayInfo(MatrixClientPeg.get(), nextEv, this.showHiddenEvents).isInfoMessage ||
->>>>>>> 7248878e
                 !shouldFormContinuation(mxEv, nextEv, this.showHiddenEvents, this.context.timelineRenderingType);
         }
 
