/*
Copyright 2016 - 2023 The Matrix.org Foundation C.I.C.

Licensed under the Apache License, Version 2.0 (the "License");
you may not use this file except in compliance with the License.
You may obtain a copy of the License at

    http://www.apache.org/licenses/LICENSE-2.0

Unless required by applicable law or agreed to in writing, software
distributed under the License is distributed on an "AS IS" BASIS,
WITHOUT WARRANTIES OR CONDITIONS OF ANY KIND, either express or implied.
See the License for the specific language governing permissions and
limitations under the License.
*/

import React, { createRef, ReactNode, TransitionEvent } from "react";
import ReactDOM from "react-dom";
import classNames from "classnames";
import { Room } from "matrix-js-sdk/src/models/room";
import { EventType } from "matrix-js-sdk/src/@types/event";
import { EventStatus, MatrixEvent } from "matrix-js-sdk/src/models/event";
import { logger } from "matrix-js-sdk/src/logger";
import { RoomStateEvent } from "matrix-js-sdk/src/models/room-state";
import { M_BEACON_INFO } from "matrix-js-sdk/src/@types/beacon";
import { isSupportedReceiptType } from "matrix-js-sdk/src/utils";

import shouldHideEvent from "../../shouldHideEvent";
import { wantsDateSeparator } from "../../DateUtils";
import { MatrixClientPeg } from "../../MatrixClientPeg";
import SettingsStore from "../../settings/SettingsStore";
import RoomContext, { TimelineRenderingType } from "../../contexts/RoomContext";
import { Layout } from "../../settings/enums/Layout";
import { _t } from "../../languageHandler";
import EventTile, { GetRelationsForEvent, IReadReceiptProps, UnwrappedEventTile } from "../views/rooms/EventTile";
import { hasText } from "../../TextForEvent";
import IRCTimelineProfileResizer from "../views/elements/IRCTimelineProfileResizer";
import DMRoomMap from "../../utils/DMRoomMap";
import NewRoomIntro from "../views/rooms/NewRoomIntro";
import HistoryTile from "../views/rooms/HistoryTile";
import defaultDispatcher from "../../dispatcher/dispatcher";
import LegacyCallEventGrouper from "./LegacyCallEventGrouper";
import WhoIsTypingTile from "../views/rooms/WhoIsTypingTile";
import ScrollPanel, { IScrollState } from "./ScrollPanel";
import GenericEventListSummary from "../views/elements/GenericEventListSummary";
import EventListSummary from "../views/elements/EventListSummary";
import DateSeparator from "../views/messages/DateSeparator";
import ErrorBoundary from "../views/elements/ErrorBoundary";
import ResizeNotifier from "../../utils/ResizeNotifier";
import Spinner from "../views/elements/Spinner";
import { RoomPermalinkCreator } from "../../utils/permalinks/Permalinks";
import EditorStateTransfer from "../../utils/EditorStateTransfer";
import { Action } from "../../dispatcher/actions";
import { getEventDisplayInfo } from "../../utils/EventRenderingUtils";
import { IReadReceiptInfo } from "../views/rooms/ReadReceiptMarker";
import { haveRendererForEvent } from "../../events/EventTileFactory";
import { editorRoomKey } from "../../Editing";
import { hasThreadSummary } from "../../utils/EventUtils";
import { VoiceBroadcastInfoEventType } from "../../voice-broadcast";

const CONTINUATION_MAX_INTERVAL = 5 * 60 * 1000; // 5 minutes
const continuedTypes = [EventType.Sticker, EventType.RoomMessage];
const groupedStateEvents = [
    EventType.RoomMember,
    EventType.RoomThirdPartyInvite,
    EventType.RoomServerAcl,
    EventType.RoomPinnedEvents,
];

// check if there is a previous event and it has the same sender as this event
// and the types are the same/is in continuedTypes and the time between them is <= CONTINUATION_MAX_INTERVAL
export function shouldFormContinuation(
    prevEvent: MatrixEvent | null,
    mxEvent: MatrixEvent,
    showHiddenEvents: boolean,
    timelineRenderingType?: TimelineRenderingType,
): boolean {
    if (timelineRenderingType === TimelineRenderingType.ThreadsList) return false;
    // sanity check inputs
    if (!prevEvent?.sender || !mxEvent.sender) return false;
    // check if within the max continuation period
    if (mxEvent.getTs() - prevEvent.getTs() > CONTINUATION_MAX_INTERVAL) return false;

    // As we summarise redactions, do not continue a redacted event onto a non-redacted one and vice-versa
    if (mxEvent.isRedacted() !== prevEvent.isRedacted()) return false;

    // Some events should appear as continuations from previous events of different types.
    if (
        mxEvent.getType() !== prevEvent.getType() &&
        (!continuedTypes.includes(mxEvent.getType() as EventType) ||
            !continuedTypes.includes(prevEvent.getType() as EventType))
    )
        return false;

    // Check if the sender is the same and hasn't changed their displayname/avatar between these events
    if (
        mxEvent.sender.userId !== prevEvent.sender.userId ||
        mxEvent.sender.name !== prevEvent.sender.name ||
        mxEvent.sender.getMxcAvatarUrl() !== prevEvent.sender.getMxcAvatarUrl()
    )
        return false;

    // Thread summaries in the main timeline should break up a continuation on both sides
    if (
        (hasThreadSummary(mxEvent) || hasThreadSummary(prevEvent)) &&
        timelineRenderingType !== TimelineRenderingType.Thread
    ) {
        return false;
    }

    // if we don't have tile for previous event then it was shown by showHiddenEvents and has no SenderProfile
    if (!haveRendererForEvent(prevEvent, showHiddenEvents)) return false;

    return true;
}

interface IProps {
    // the list of MatrixEvents to display
    events: MatrixEvent[];

    // true to give the component a 'display: none' style.
    hidden?: boolean;

    // true to show a spinner at the top of the timeline to indicate
    // back-pagination in progress
    backPaginating?: boolean;

    // true to show a spinner at the end of the timeline to indicate
    // forward-pagination in progress
    forwardPaginating?: boolean;

    // ID of an event to highlight. If undefined, no event will be highlighted.
    highlightedEventId?: string;

    // The room these events are all in together, if any.
    // (The notification panel won't have a room here, for example.)
    room?: Room;

    // Should we show URL Previews
    showUrlPreview?: boolean;

    // event after which we should show a read marker
    readMarkerEventId?: string | null;

    // whether the read marker should be visible
    readMarkerVisible?: boolean;

    // the userid of our user. This is used to suppress the read marker
    // for pending messages.
    ourUserId?: string;

    // whether the timeline can visually go back any further
    canBackPaginate?: boolean;

    // whether to show read receipts
    showReadReceipts?: boolean;

    // true if updates to the event list should cause the scroll panel to
    // scroll down when we are at the bottom of the window. See ScrollPanel
    // for more details.
    stickyBottom?: boolean;

    // className for the panel
    className?: string;

    // show twelve hour timestamps
    isTwelveHour?: boolean;

    // show timestamps always
    alwaysShowTimestamps?: boolean;

    // whether to show reactions for an event
    showReactions?: boolean;

    // which layout to use
    layout?: Layout;

    resizeNotifier?: ResizeNotifier;
    permalinkCreator?: RoomPermalinkCreator;
    editState?: EditorStateTransfer;

    // callback which is called when the panel is scrolled.
    onScroll?(event: Event): void;

    // callback which is called when more content is needed.
    onFillRequest?(backwards: boolean): Promise<boolean>;

    // helper function to access relations for an event
    onUnfillRequest?(backwards: boolean, scrollToken: string | null): void;

    getRelationsForEvent?: GetRelationsForEvent;

    hideThreadedMessages?: boolean;
    disableGrouping?: boolean;

    callEventGroupers: Map<string, LegacyCallEventGrouper>;
}

interface IState {
    ghostReadMarkers: string[];
    showTypingNotifications: boolean;
    hideSender: boolean;
}

interface IReadReceiptForUser {
    lastShownEventId: string;
    receipt: IReadReceiptProps;
}

/* (almost) stateless UI component which builds the event tiles in the room timeline.
 */
export default class MessagePanel extends React.Component<IProps, IState> {
    public static contextType = RoomContext;
    public context!: React.ContextType<typeof RoomContext>;

    public static defaultProps = {
        disableGrouping: false,
    };

    // opaque readreceipt info for each userId; used by ReadReceiptMarker
    // to manage its animations
    private readonly readReceiptMap: { [userId: string]: IReadReceiptInfo } = {};

    // Track read receipts by event ID. For each _shown_ event ID, we store
    // the list of read receipts to display:
    //   [
    //       {
    //           userId: string,
    //           member: RoomMember,
    //           ts: number,
    //       },
    //   ]
    // This is recomputed on each render. It's only stored on the component
    // for ease of passing the data around since it's computed in one pass
    // over all events.
    private readReceiptsByEvent: Map<string, IReadReceiptProps[]> = new Map();

    // Track read receipts by user ID. For each user ID we've ever shown a
    // a read receipt for, we store an object:
    //   {
    //       lastShownEventId: string,
    //       receipt: {
    //           userId: string,
    //           member: RoomMember,
    //           ts: number,
    //       },
    //   }
    // so that we can always keep receipts displayed by reverting back to
    // the last shown event for that user ID when needed. This may feel like
    // it duplicates the receipt storage in the room, but at this layer, we
    // are tracking _shown_ event IDs, which the JS SDK knows nothing about.
    // This is recomputed on each render, using the data from the previous
    // render as our fallback for any user IDs we can't match a receipt to a
    // displayed event in the current render cycle.
    private readReceiptsByUserId: Map<string, IReadReceiptForUser> = new Map();

    private readonly _showHiddenEvents: boolean;
    private isMounted = false;

    private readMarkerNode = createRef<HTMLLIElement>();
    private whoIsTyping = createRef<WhoIsTypingTile>();
    private scrollPanel = createRef<ScrollPanel>();

    private readonly showTypingNotificationsWatcherRef: string;
    private eventTiles: Record<string, UnwrappedEventTile> = {};

    // A map to allow groupers to maintain consistent keys even if their first event is uprooted due to back-pagination.
    public grouperKeyMap = new WeakMap<MatrixEvent, string>();

    public constructor(props: IProps, context: React.ContextType<typeof RoomContext>) {
        super(props, context);

        this.state = {
            // previous positions the read marker has been in, so we can
            // display 'ghost' read markers that are animating away
            ghostReadMarkers: [],
            showTypingNotifications: SettingsStore.getValue("showTypingNotifications"),
            hideSender: this.shouldHideSender(),
        };

        // Cache these settings on mount since Settings is expensive to query,
        // and we check this in a hot code path. This is also cached in our
        // RoomContext, however we still need a fallback for roomless MessagePanels.
        this._showHiddenEvents = SettingsStore.getValue("showHiddenEventsInTimeline");

        this.showTypingNotificationsWatcherRef = SettingsStore.watchSetting(
            "showTypingNotifications",
            null,
            this.onShowTypingNotificationsChange,
        );
    }

    public componentDidMount(): void {
        this.calculateRoomMembersCount();
        this.props.room?.currentState.on(RoomStateEvent.Update, this.calculateRoomMembersCount);
        this.isMounted = true;
    }

    public componentWillUnmount(): void {
        this.isMounted = false;
        this.props.room?.currentState.off(RoomStateEvent.Update, this.calculateRoomMembersCount);
        SettingsStore.unwatchSetting(this.showTypingNotificationsWatcherRef);
    }

    public componentDidUpdate(prevProps: IProps, prevState: IState): void {
        if (prevProps.layout !== this.props.layout) {
            this.calculateRoomMembersCount();
        }

        if (prevProps.readMarkerVisible && this.props.readMarkerEventId !== prevProps.readMarkerEventId) {
            const ghostReadMarkers = this.state.ghostReadMarkers;
            ghostReadMarkers.push(prevProps.readMarkerEventId);
            this.setState({
                ghostReadMarkers,
            });
        }

        const pendingEditItem = this.pendingEditItem;
        if (!this.props.editState && this.props.room && pendingEditItem) {
            const event = this.props.room.findEventById(pendingEditItem);
            defaultDispatcher.dispatch({
                action: Action.EditEvent,
                event: !event?.isRedacted() ? event : null,
                timelineRenderingType: this.context.timelineRenderingType,
            });
        }
    }

    private shouldHideSender(): boolean {
        return this.props.room?.getInvitedAndJoinedMemberCount() <= 2 && this.props.layout === Layout.Bubble;
    }

    private calculateRoomMembersCount = (): void => {
        this.setState({
            hideSender: this.shouldHideSender(),
        });
    };

    private onShowTypingNotificationsChange = (): void => {
        this.setState({
            showTypingNotifications: SettingsStore.getValue("showTypingNotifications"),
        });
    };

    /* get the DOM node representing the given event */
    public getNodeForEventId(eventId: string): HTMLElement | undefined {
        if (!this.eventTiles) {
            return undefined;
        }

        return this.eventTiles[eventId]?.ref?.current ?? undefined;
    }

    public getTileForEventId(eventId?: string): UnwrappedEventTile | undefined {
        if (!this.eventTiles || !eventId) {
            return undefined;
        }
        return this.eventTiles[eventId];
    }

    /* return true if the content is fully scrolled down right now; else false.
     */
    public isAtBottom(): boolean | undefined {
        return this.scrollPanel.current?.isAtBottom();
    }

    /* get the current scroll state. See ScrollPanel.getScrollState for
     * details.
     *
     * returns null if we are not mounted.
     */
    public getScrollState(): IScrollState | null {
        return this.scrollPanel.current?.getScrollState() ?? null;
    }

    // returns one of:
    //
    //  null: there is no read marker
    //  -1: read marker is above the window
    //   0: read marker is within the window
    //  +1: read marker is below the window
    public getReadMarkerPosition(): number | null {
        const readMarker = this.readMarkerNode.current;
        const messageWrapper = this.scrollPanel.current;

        if (!readMarker || !messageWrapper) {
            return null;
        }

        const wrapperRect = (ReactDOM.findDOMNode(messageWrapper) as HTMLElement).getBoundingClientRect();
        const readMarkerRect = readMarker.getBoundingClientRect();

        // the read-marker pretends to have zero height when it is actually
        // two pixels high; +2 here to account for that.
        if (readMarkerRect.bottom + 2 < wrapperRect.top) {
            return -1;
        } else if (readMarkerRect.top < wrapperRect.bottom) {
            return 0;
        } else {
            return 1;
        }
    }

    /* jump to the top of the content.
     */
    public scrollToTop(): void {
        this.scrollPanel.current?.scrollToTop();
    }

    /* jump to the bottom of the content.
     */
    public scrollToBottom(): void {
        this.scrollPanel.current?.scrollToBottom();
    }

    /**
     * Scroll up/down in response to a scroll key
     *
     * @param {KeyboardEvent} ev: the keyboard event to handle
     */
    public handleScrollKey(ev: React.KeyboardEvent | KeyboardEvent): void {
        this.scrollPanel.current?.handleScrollKey(ev);
    }

    /* jump to the given event id.
     *
     * offsetBase gives the reference point for the pixelOffset. 0 means the
     * top of the container, 1 means the bottom, and fractional values mean
     * somewhere in the middle. If omitted, it defaults to 0.
     *
     * pixelOffset gives the number of pixels *above* the offsetBase that the
     * node (specifically, the bottom of it) will be positioned. If omitted, it
     * defaults to 0.
     */
    public scrollToEvent(eventId: string, pixelOffset: number, offsetBase: number): void {
        if (this.scrollPanel.current) {
            this.scrollPanel.current.scrollToToken(eventId, pixelOffset, offsetBase);
        }
    }

    public scrollToEventIfNeeded(eventId: string): void {
        const node = this.getNodeForEventId(eventId);
        if (node) {
            node.scrollIntoView({
                block: "nearest",
                behavior: "instant",
            });
        }
    }

    private isUnmounting = (): boolean => {
        return !this.isMounted;
    };

    public get showHiddenEvents(): boolean {
        return this.context?.showHiddenEvents ?? this._showHiddenEvents;
    }

    // TODO: Implement granular (per-room) hide options
    public shouldShowEvent(mxEv: MatrixEvent, forceHideEvents = false): boolean {
        if (this.props.hideThreadedMessages && this.props.room) {
            const { shouldLiveInRoom } = this.props.room.eventShouldLiveIn(mxEv, this.props.events);
            if (!shouldLiveInRoom) {
                return false;
            }
        }

        if (MatrixClientPeg.get().isUserIgnored(mxEv.getSender())) {
            return false; // ignored = no show (only happens if the ignore happens after an event was received)
        }

        if (this.showHiddenEvents && !forceHideEvents) {
            return true;
        }

        if (!haveRendererForEvent(mxEv, this.showHiddenEvents)) {
            return false; // no tile = no show
        }

        // Always show highlighted event
        if (this.props.highlightedEventId === mxEv.getId()) return true;

        return !shouldHideEvent(mxEv, this.context);
    }

    public readMarkerForEvent(eventId: string, isLastEvent: boolean): ReactNode {
        const visible = !isLastEvent && this.props.readMarkerVisible;

        if (this.props.readMarkerEventId === eventId) {
            let hr;
            // if the read marker comes at the end of the timeline (except
            // for local echoes, which are excluded from RMs, because they
            // don't have useful event ids), we don't want to show it, but
            // we still want to create the <li/> for it so that the
            // algorithms which depend on its position on the screen aren't
            // confused.
            if (visible) {
                hr = <hr className="mx_RoomView_myReadMarker" style={{ opacity: 1, width: "99%" }} />;
            }

            return (
                <li
                    key={"readMarker_" + eventId}
                    ref={this.readMarkerNode}
                    className="mx_RoomView_myReadMarker_container"
                    data-scroll-tokens={eventId}
                >
                    {hr}
                </li>
            );
        } else if (this.state.ghostReadMarkers.includes(eventId)) {
            // We render 'ghost' read markers in the DOM while they
            // transition away. This allows the actual read marker
            // to be in the right place straight away without having
            // to wait for the transition to finish.
            // There are probably much simpler ways to do this transition,
            // possibly using react-transition-group which handles keeping
            // elements in the DOM whilst they transition out, although our
            // case is a little more complex because only some of the items
            // transition (ie. the read markers do but the event tiles do not)
            // and TransitionGroup requires that all its children are Transitions.
            const hr = (
                <hr
                    className="mx_RoomView_myReadMarker"
                    ref={this.collectGhostReadMarker}
                    onTransitionEnd={this.onGhostTransitionEnd}
                    data-eventid={eventId}
                />
            );

            // give it a key which depends on the event id. That will ensure that
            // we get a new DOM node (restarting the animation) when the ghost
            // moves to a different event.
            return (
                <li key={"_readuptoghost_" + eventId} className="mx_RoomView_myReadMarker_container">
                    {hr}
                </li>
            );
        }

        return null;
    }

    private collectGhostReadMarker = (node: HTMLElement | null): void => {
        if (node) {
            // now the element has appeared, change the style which will trigger the CSS transition
            requestAnimationFrame(() => {
                node.style.width = "10%";
                node.style.opacity = "0";
            });
        }
    };

    private onGhostTransitionEnd = (ev: TransitionEvent): void => {
        // we can now clean up the ghost element
        const finishedEventId = (ev.target as HTMLElement).dataset.eventid;
        this.setState({
            ghostReadMarkers: this.state.ghostReadMarkers.filter((eid) => eid !== finishedEventId),
        });
    };

    /**
     * Find the next event in the list, and the next visible event in the list.
     *
     * @param events     - the list of events to look in and whether they are shown
     * @param i          - where in the list we are now
     *
     * @returns { nextEvent, nextTile }
     *
     * nextEvent is the event after i in the supplied array.
     *
     * nextTile is the first event in the array after i that we will show a tile
     * for. It is used to to determine the 'last successful' flag when rendering
     * the tile.
     */
    private getNextEventInfo(
        events: EventAndShouldShow[],
        i: number,
    ): { nextEventAndShouldShow: EventAndShouldShow | null; nextTile: MatrixEvent | null } {
        // WARNING: this method is on a hot path.

        const nextEventAndShouldShow = i < events.length - 1 ? events[i + 1] : null;

        const nextTile = findFirstShownAfter(i, events);

        return { nextEventAndShouldShow, nextTile };
    }

    private get pendingEditItem(): string | undefined {
        if (!this.props.room) {
            return undefined;
        }

        try {
            return localStorage.getItem(editorRoomKey(this.props.room.roomId, this.context.timelineRenderingType));
        } catch (err) {
            logger.error(err);
            return undefined;
        }
    }

    private getEventTiles(): ReactNode[] {
        // first figure out which is the last event in the list which we're
        // actually going to show; this allows us to behave slightly
        // differently for the last event in the list. (eg show timestamp)
        //
        // we also need to figure out which is the last event we show which isn't
        // a local echo, to manage the read-marker.
        let lastShownEvent: MatrixEvent | undefined;
        const events: EventAndShouldShow[] = this.props.events.map((event) => {
            return { event, shouldShow: this.shouldShowEvent(event) };
        });

        let lastShownNonLocalEchoIndex = -1;
        for (let i = events.length - 1; i >= 0; i--) {
            const { event, shouldShow } = events[i];
            if (!shouldShow) {
                continue;
            }

            if (lastShownEvent === undefined) {
                lastShownEvent = event;
            }

            if (event.status) {
                // this is a local echo
                continue;
            }

            lastShownNonLocalEchoIndex = i;
            break;
        }

        const ret: ReactNode[] = [];
        let prevEvent: MatrixEvent | null = null; // the last event we showed

        // Note: the EventTile might still render a "sent/sending receipt" independent of
        // this information. When not providing read receipt information, the tile is likely
        // to assume that sent receipts are to be shown more often.
        this.readReceiptsByEvent = new Map();
        if (this.props.showReadReceipts) {
            this.readReceiptsByEvent = this.getReadReceiptsByShownEvent(events);
        }

        let grouper: BaseGrouper | null = null;

        for (let i = 0; i < events.length; i++) {
            const eventAndShouldShow = events[i];
            const { event, shouldShow } = eventAndShouldShow;
            const eventId = event.getId();
            const last = event === lastShownEvent;
            const { nextEventAndShouldShow, nextTile } = this.getNextEventInfo(events, i);

            if (grouper) {
                if (grouper.shouldGroup(eventAndShouldShow)) {
                    grouper.add(eventAndShouldShow);
                    continue;
                } else {
                    // not part of group, so get the group tiles, close the
                    // group, and continue like a normal event
                    ret.push(...grouper.getTiles());
                    prevEvent = grouper.getNewPrevEvent();
                    grouper = null;
                }
            }

            for (const Grouper of groupers) {
                if (Grouper.canStartGroup(this, eventAndShouldShow) && !this.props.disableGrouping) {
                    grouper = new Grouper(
                        this,
                        eventAndShouldShow,
                        prevEvent,
                        lastShownEvent,
                        nextEventAndShouldShow,
                        nextTile,
                    );
                    break; // break on first grouper
                }
            }

            if (!grouper) {
                if (shouldShow) {
                    // make sure we unpack the array returned by getTilesForEvent,
                    // otherwise React will auto-generate keys, and we will end up
                    // replacing all the DOM elements every time we paginate.
                    ret.push(...this.getTilesForEvent(prevEvent, event, last, false, nextEventAndShouldShow, nextTile));
                    prevEvent = event;
                }

                const readMarker = this.readMarkerForEvent(eventId, i >= lastShownNonLocalEchoIndex);
                if (readMarker) ret.push(readMarker);
            }
        }

        if (grouper) {
            ret.push(...grouper.getTiles());
        }

        return ret;
    }

    public getTilesForEvent(
        prevEvent: MatrixEvent | null,
        mxEv: MatrixEvent,
        last = false,
        isGrouped = false,
        nextEvent: EventAndShouldShow | null = null,
        nextEventWithTile: MatrixEvent | null = null,
    ): ReactNode[] {
        const ret: ReactNode[] = [];

        const isEditing = this.props.editState?.getEvent().getId() === mxEv.getId();
        // local echoes have a fake date, which could even be yesterday. Treat them as 'today' for the date separators.
        let ts1 = mxEv.getTs();
        let eventDate = mxEv.getDate();
        if (mxEv.status) {
            eventDate = new Date();
            ts1 = eventDate.getTime();
        }

        // do we need a date separator since the last event?
        const wantsDateSeparator = this.wantsDateSeparator(prevEvent, eventDate);
        if (wantsDateSeparator && !isGrouped && this.props.room) {
            const dateSeparator = (
                <li key={ts1}>
                    <DateSeparator key={ts1} roomId={this.props.room.roomId} ts={ts1} />
                </li>
            );
            ret.push(dateSeparator);
        }

        let lastInSection = true;
        if (nextEventWithTile) {
            const nextEv = nextEventWithTile;
            const willWantDateSeparator = this.wantsDateSeparator(mxEv, nextEv.getDate() || new Date());
            lastInSection =
                willWantDateSeparator ||
                mxEv.getSender() !== nextEv.getSender() ||
                getEventDisplayInfo(nextEv, this.showHiddenEvents).isInfoMessage ||
                !shouldFormContinuation(mxEv, nextEv, this.showHiddenEvents, this.context.timelineRenderingType);
        }

        // is this a continuation of the previous message?
        const continuation =
            !wantsDateSeparator &&
            shouldFormContinuation(prevEvent, mxEv, this.showHiddenEvents, this.context.timelineRenderingType);

        const eventId = mxEv.getId();
        const highlight = eventId === this.props.highlightedEventId;

        const readReceipts = this.readReceiptsByEvent.get(eventId);

        let isLastSuccessful = false;
        const isSentState = (s: EventStatus | null): boolean => !s || s === EventStatus.SENT;
        const isSent = isSentState(mxEv.getAssociatedStatus());
        const hasNextEvent = nextEvent?.shouldShow;
        if (!hasNextEvent && isSent) {
            isLastSuccessful = true;
        } else if (hasNextEvent && isSent && !isSentState(nextEvent.event.getAssociatedStatus())) {
            isLastSuccessful = true;
        }

        // This is a bit nuanced, but if our next event is hidden but a future event is not
        // hidden then we're not the last successful.
        if (
            nextEventWithTile &&
            nextEventWithTile !== nextEvent?.event &&
            isSentState(nextEventWithTile.getAssociatedStatus())
        ) {
            isLastSuccessful = false;
        }

        // We only want to consider "last successful" if the event is sent by us, otherwise of course
        // it's successful: we received it.
        isLastSuccessful = isLastSuccessful && mxEv.getSender() === MatrixClientPeg.get().getUserId();

        const callEventGrouper = this.props.callEventGroupers.get(mxEv.getContent().call_id);
        // use txnId as key if available so that we don't remount during sending
        ret.push(
            <EventTile
                key={mxEv.getTxnId() || eventId}
                as="li"
                ref={this.collectEventTile.bind(this, eventId)}
                alwaysShowTimestamps={this.props.alwaysShowTimestamps}
                mxEvent={mxEv}
                continuation={continuation}
                isRedacted={mxEv.isRedacted()}
                replacingEventId={mxEv.replacingEventId()}
                editState={isEditing ? this.props.editState : undefined}
                onHeightChanged={this.onHeightChanged}
                readReceipts={readReceipts}
                readReceiptMap={this.readReceiptMap}
                showUrlPreview={this.props.showUrlPreview}
                checkUnmounting={this.isUnmounting}
                eventSendStatus={mxEv.getAssociatedStatus() ?? undefined}
                isTwelveHour={this.props.isTwelveHour}
                permalinkCreator={this.props.permalinkCreator}
                last={last}
                lastInSection={lastInSection}
                lastSuccessful={isLastSuccessful}
                isSelectedEvent={highlight}
                getRelationsForEvent={this.props.getRelationsForEvent}
                showReactions={this.props.showReactions}
                layout={this.props.layout}
                showReadReceipts={this.props.showReadReceipts}
                callEventGrouper={callEventGrouper}
                hideSender={this.state.hideSender}
            />,
        );

        return ret;
    }

    public wantsDateSeparator(prevEvent: MatrixEvent | null, nextEventDate: Date): boolean {
        if (this.context.timelineRenderingType === TimelineRenderingType.ThreadsList) {
            return false;
        }
        if (prevEvent == null) {
            // first event in the panel: depends if we could back-paginate from
            // here.
            return !this.props.canBackPaginate;
        }
        return wantsDateSeparator(prevEvent.getDate() || undefined, nextEventDate);
    }

    // Get a list of read receipts that should be shown next to this event
    // Receipts are objects which have a 'userId', 'roomMember' and 'ts'.
    private getReadReceiptsForEvent(event: MatrixEvent): IReadReceiptProps[] | null {
        const myUserId = MatrixClientPeg.get().credentials.userId;

        // get list of read receipts, sorted most recent first
        const { room } = this.props;
        if (!room) {
            return null;
        }

        const receiptDestination = this.context.threadId ? room.getThread(this.context.threadId) : room;

        const receipts: IReadReceiptProps[] = [];

        if (!receiptDestination) {
            logger.debug(
                "Discarding request, could not find the receiptDestination for event: " + this.context.threadId,
            );
            return receipts;
        }

        receiptDestination.getReceiptsForEvent(event).forEach((r) => {
            if (!r.userId || !isSupportedReceiptType(r.type) || r.userId === myUserId) {
                return; // ignore non-read receipts and receipts from self.
            }
            if (MatrixClientPeg.get().isUserIgnored(r.userId)) {
                return; // ignore ignored users
            }
            const member = room.getMember(r.userId);
            receipts.push({
                userId: r.userId,
                roomMember: member,
                ts: r.data ? r.data.ts : 0,
            });
        });
        return receipts;
    }

    // Get an object that maps from event ID to a list of read receipts that
    // should be shown next to that event. If a hidden event has read receipts,
    // they are folded into the receipts of the last shown event.
<<<<<<< HEAD
    private getReadReceiptsByShownEvent(events: EventAndShouldShow[]): Record<string, IReadReceiptProps[]> {
        const receiptsByEvent: Record<string, IReadReceiptProps[]> = {};
        const receiptsByUserId: Record<
            string,
            {
                lastShownEventId: string;
                receipt: IReadReceiptProps;
            }
        > = {};

        let lastShownEventId;
        for (const { event, shouldShow } of events) {
            if (shouldShow) {
=======
    private getReadReceiptsByShownEvent(): Map<string, IReadReceiptProps[]> {
        const receiptsByEvent: Map<string, IReadReceiptProps[]> = new Map();
        const receiptsByUserId: Map<string, IReadReceiptForUser> = new Map();

        let lastShownEventId: string;
        for (const event of this.props.events) {
            if (this.shouldShowEvent(event)) {
>>>>>>> 500a5436
                lastShownEventId = event.getId();
            }
            if (!lastShownEventId) {
                continue;
            }

            const existingReceipts = receiptsByEvent.get(lastShownEventId) || [];
            const newReceipts = this.getReadReceiptsForEvent(event);
            receiptsByEvent.set(lastShownEventId, existingReceipts.concat(newReceipts));

            // Record these receipts along with their last shown event ID for
            // each associated user ID.
            for (const receipt of newReceipts) {
                receiptsByUserId[receipt.userId] = {
                    lastShownEventId,
                    receipt,
                };
            }
        }

        // It's possible in some cases (for example, when a read receipt
        // advances before we have paginated in the new event that it's marking
        // received) that we can temporarily not have a matching event for
        // someone which had one in the last. By looking through our previous
        // mapping of receipts by user ID, we can cover recover any receipts
        // that would have been lost by using the same event ID from last time.
        for (const userId of this.readReceiptsByUserId.keys()) {
            if (receiptsByUserId.get(userId)) {
                continue;
            }
            const { lastShownEventId, receipt } = this.readReceiptsByUserId.get(userId);
            const existingReceipts = receiptsByEvent.get(lastShownEventId) || [];
            receiptsByEvent.set(lastShownEventId, existingReceipts.concat(receipt));
            receiptsByUserId.set(userId, { lastShownEventId, receipt });
        }
        this.readReceiptsByUserId = receiptsByUserId;

        // After grouping receipts by shown events, do another pass to sort each
        // receipt list.
        for (const receipts of receiptsByEvent.values()) {
            receipts.sort((r1, r2) => {
                return r2.ts - r1.ts;
            });
        }

        return receiptsByEvent;
    }

    private collectEventTile = (eventId: string, node: UnwrappedEventTile): void => {
        this.eventTiles[eventId] = node;
    };

    // once dynamic content in the events load, make the scrollPanel check the
    // scroll offsets.
    public onHeightChanged = (): void => {
        const scrollPanel = this.scrollPanel.current;
        if (scrollPanel) {
            scrollPanel.checkScroll();
        }
    };

    private onTypingShown = (): void => {
        const scrollPanel = this.scrollPanel.current;
        // this will make the timeline grow, so checkScroll
        scrollPanel?.checkScroll();
        if (scrollPanel && scrollPanel.getScrollState().stuckAtBottom) {
            scrollPanel.preventShrinking();
        }
    };

    private onTypingHidden = (): void => {
        const scrollPanel = this.scrollPanel.current;
        if (scrollPanel) {
            // as hiding the typing notifications doesn't
            // update the scrollPanel, we tell it to apply
            // the shrinking prevention once the typing notifs are hidden
            scrollPanel.updatePreventShrinking();
            // order is important here as checkScroll will scroll down to
            // reveal added padding to balance the notifs disappearing.
            scrollPanel.checkScroll();
        }
    };

    public updateTimelineMinHeight(): void {
        const scrollPanel = this.scrollPanel.current;

        if (scrollPanel) {
            const isAtBottom = scrollPanel.isAtBottom();
            const whoIsTyping = this.whoIsTyping.current;
            const isTypingVisible = whoIsTyping && whoIsTyping.isVisible();
            // when messages get added to the timeline,
            // but somebody else is still typing,
            // update the min-height, so once the last
            // person stops typing, no jumping occurs
            if (isAtBottom && isTypingVisible) {
                scrollPanel.preventShrinking();
            }
        }
    }

    public onTimelineReset(): void {
        const scrollPanel = this.scrollPanel.current;
        if (scrollPanel) {
            scrollPanel.clearPreventShrinking();
        }
    }

    public render(): React.ReactNode {
        let topSpinner;
        let bottomSpinner;
        if (this.props.backPaginating) {
            topSpinner = (
                <li key="_topSpinner">
                    <Spinner />
                </li>
            );
        }
        if (this.props.forwardPaginating) {
            bottomSpinner = (
                <li key="_bottomSpinner">
                    <Spinner />
                </li>
            );
        }

        const style = this.props.hidden ? { display: "none" } : {};

        let whoIsTyping;
        if (
            this.props.room &&
            this.state.showTypingNotifications &&
            this.context.timelineRenderingType === TimelineRenderingType.Room
        ) {
            whoIsTyping = (
                <WhoIsTypingTile
                    room={this.props.room}
                    onShown={this.onTypingShown}
                    onHidden={this.onTypingHidden}
                    ref={this.whoIsTyping}
                />
            );
        }

        let ircResizer: JSX.Element | undefined;
        if (this.props.layout == Layout.IRC) {
            ircResizer = (
                <IRCTimelineProfileResizer
                    minWidth={20}
                    maxWidth={600}
                    roomId={this.props.room ? this.props.room.roomId : null}
                />
            );
        }

        const classes = classNames(this.props.className, {
            mx_MessagePanel_narrow: this.context.narrow,
        });

        return (
            <ErrorBoundary>
                <ScrollPanel
                    ref={this.scrollPanel}
                    className={classes}
                    onScroll={this.props.onScroll}
                    onFillRequest={this.props.onFillRequest}
                    onUnfillRequest={this.props.onUnfillRequest}
                    style={style}
                    stickyBottom={this.props.stickyBottom}
                    resizeNotifier={this.props.resizeNotifier}
                    fixedChildren={ircResizer}
                >
                    {topSpinner}
                    {this.getEventTiles()}
                    {whoIsTyping}
                    {bottomSpinner}
                </ScrollPanel>
            </ErrorBoundary>
        );
    }
}

/**
 * Holds on to an event, caching the information about whether it should be
 * shown. Avoids calling shouldShowEvent more times than we need to.
 */
interface EventAndShouldShow {
    event: MatrixEvent;
    shouldShow: boolean;
}

abstract class BaseGrouper {
    public static canStartGroup = (_panel: MessagePanel, _ev: EventAndShouldShow): boolean => true;

    public events: MatrixEvent[] = [];
    // events that we include in the group but then eject out and place above the group.
    public ejectedEvents: MatrixEvent[] = [];
    public readMarker: ReactNode;

    public constructor(
        public readonly panel: MessagePanel,
        public readonly firstEventAndShouldShow: EventAndShouldShow,
        public readonly prevEvent: MatrixEvent | null,
        public readonly lastShownEvent: MatrixEvent | undefined,
        public readonly nextEvent: EventAndShouldShow | null,
        public readonly nextEventTile?: MatrixEvent | null,
    ) {
        this.readMarker = panel.readMarkerForEvent(
            firstEventAndShouldShow.event.getId(),
            firstEventAndShouldShow.event === lastShownEvent,
        );
    }

    public abstract shouldGroup(ev: EventAndShouldShow): boolean;
    public abstract add(ev: EventAndShouldShow): void;
    public abstract getTiles(): ReactNode[];
    public abstract getNewPrevEvent(): MatrixEvent;
}

/* Grouper classes determine when events can be grouped together in a summary.
 * Groupers should have the following methods:
 * - canStartGroup (static): determines if a new group should be started with the
 *   given event
 * - shouldGroup: determines if the given event should be added to an existing group
 * - add: adds an event to an existing group (should only be called if shouldGroup
 *   return true)
 * - getTiles: returns the tiles that represent the group
 * - getNewPrevEvent: returns the event that should be used as the new prevEvent
 *   when determining things such as whether a date separator is necessary
 */

// Wrap initial room creation events into a GenericEventListSummary
// Grouping only events sent by the same user that sent the `m.room.create` and only until
// the first non-state event, beacon_info event or membership event which is not regarding the sender of the `m.room.create` event
class CreationGrouper extends BaseGrouper {
    public static canStartGroup = function (_panel: MessagePanel, { event }: EventAndShouldShow): boolean {
        return event.getType() === EventType.RoomCreate;
    };

    public shouldGroup({ event, shouldShow }: EventAndShouldShow): boolean {
        const panel = this.panel;
        const createEvent = this.firstEventAndShouldShow.event;
        if (!shouldShow) {
            return true;
        }
        if (panel.wantsDateSeparator(this.firstEventAndShouldShow.event, event.getDate())) {
            return false;
        }
        const eventType = event.getType();
        if (
            eventType === EventType.RoomMember &&
            (event.getStateKey() !== createEvent.getSender() || event.getContent()["membership"] !== "join")
        ) {
            return false;
        }

        // beacons are not part of room creation configuration
        // should be shown in timeline
        if (M_BEACON_INFO.matches(eventType)) {
            return false;
        }

        if (VoiceBroadcastInfoEventType === eventType) {
            // always show voice broadcast info events in timeline
            return false;
        }

        if (event.isState() && event.getSender() === createEvent.getSender()) {
            return true;
        }

        return false;
    }

    public add({ event: ev, shouldShow }: EventAndShouldShow): void {
        const panel = this.panel;
        this.readMarker = this.readMarker || panel.readMarkerForEvent(ev.getId(), ev === this.lastShownEvent);
        if (!shouldShow) {
            return;
        }
        if (ev.getType() === EventType.RoomEncryption) {
            this.ejectedEvents.push(ev);
        } else {
            this.events.push(ev);
        }
    }

    public getTiles(): ReactNode[] {
        // If we don't have any events to group, don't even try to group them. The logic
        // below assumes that we have a group of events to deal with, but we might not if
        // the events we were supposed to group were redacted.
        if (!this.events || !this.events.length) return [];

        const panel = this.panel;
        const ret: ReactNode[] = [];
        const isGrouped = true;
        const createEvent = this.firstEventAndShouldShow;
        const lastShownEvent = this.lastShownEvent;

        if (panel.wantsDateSeparator(this.prevEvent, createEvent.event.getDate())) {
            const ts = createEvent.event.getTs();
            ret.push(
                <li key={ts + "~"}>
                    <DateSeparator roomId={createEvent.event.getRoomId()} ts={ts} />
                </li>,
            );
        }

        // If this m.room.create event should be shown (room upgrade) then show it before the summary
        if (createEvent.shouldShow) {
            // pass in the createEvent as prevEvent as well so no extra DateSeparator is rendered
            ret.push(...panel.getTilesForEvent(createEvent.event, createEvent.event));
        }

        for (const ejected of this.ejectedEvents) {
            ret.push(
                ...panel.getTilesForEvent(createEvent.event, ejected, createEvent.event === lastShownEvent, isGrouped),
            );
        }

        const eventTiles = this.events
            .map((e) => {
                // In order to prevent DateSeparators from appearing in the expanded form
                // of GenericEventListSummary, render each member event as if the previous
                // one was itself. This way, the timestamp of the previous event === the
                // timestamp of the current event, and no DateSeparator is inserted.
                return panel.getTilesForEvent(e, e, e === lastShownEvent, isGrouped);
            })
            .reduce((a, b) => a.concat(b), []);
        // Get sender profile from the latest event in the summary as the m.room.create doesn't contain one
        const ev = this.events[this.events.length - 1];

        let summaryText: string;
        const roomId = ev.getRoomId();
        const creator = ev.sender?.name ?? ev.getSender();
        if (DMRoomMap.shared().getUserIdForRoomId(roomId)) {
            summaryText = _t("%(creator)s created this DM.", { creator });
        } else {
            summaryText = _t("%(creator)s created and configured the room.", { creator });
        }

        ret.push(<NewRoomIntro key="newroomintro" />);

        ret.push(
            <GenericEventListSummary
                key="roomcreationsummary"
                events={this.events}
                onToggle={panel.onHeightChanged} // Update scroll state
                summaryMembers={[ev.sender]}
                summaryText={summaryText}
                layout={this.panel.props.layout}
            >
                {eventTiles}
            </GenericEventListSummary>,
        );

        if (this.readMarker) {
            ret.push(this.readMarker);
        }

        return ret;
    }

    public getNewPrevEvent(): MatrixEvent {
        return this.firstEventAndShouldShow.event;
    }
}

// Wrap consecutive grouped events in a ListSummary
class MainGrouper extends BaseGrouper {
    public static canStartGroup = function (
        panel: MessagePanel,
        { event: ev, shouldShow }: EventAndShouldShow,
    ): boolean {
        if (!shouldShow) return false;

        if (ev.isState() && groupedStateEvents.includes(ev.getType() as EventType)) {
            return true;
        }

        if (ev.isRedacted()) {
            return true;
        }

        if (panel.showHiddenEvents && !panel.shouldShowEvent(ev, true)) {
            return true;
        }

        return false;
    };

    public constructor(
        public readonly panel: MessagePanel,
        public readonly firstEventAndShouldShow: EventAndShouldShow,
        public readonly prevEvent: MatrixEvent | null,
        public readonly lastShownEvent: MatrixEvent | undefined,
        nextEvent: EventAndShouldShow | null,
        nextEventTile: MatrixEvent | null,
    ) {
        super(panel, firstEventAndShouldShow, prevEvent, lastShownEvent, nextEvent, nextEventTile);
        this.events = [firstEventAndShouldShow.event];
    }

    public shouldGroup({ event: ev, shouldShow }: EventAndShouldShow): boolean {
        if (!shouldShow) {
            // absorb hidden events so that they do not break up streams of messages & redaction events being grouped
            return true;
        }
        if (this.panel.wantsDateSeparator(this.events[0], ev.getDate())) {
            return false;
        }
        if (ev.isState() && groupedStateEvents.includes(ev.getType() as EventType)) {
            return true;
        }
        if (ev.isRedacted()) {
            return true;
        }
        if (this.panel.showHiddenEvents && !this.panel.shouldShowEvent(ev, true)) {
            return true;
        }
        return false;
    }

    public add({ event: ev, shouldShow }: EventAndShouldShow): void {
        if (ev.getType() === EventType.RoomMember) {
            // We can ignore any events that don't actually have a message to display
            if (!hasText(ev, this.panel.showHiddenEvents)) return;
        }
        this.readMarker = this.readMarker || this.panel.readMarkerForEvent(ev.getId(), ev === this.lastShownEvent);
        if (!this.panel.showHiddenEvents && !shouldShow) {
            // absorb hidden events to not split the summary
            return;
        }
        this.events.push(ev);
    }

    private generateKey(): string {
        return "eventlistsummary-" + this.events[0].getId();
    }

    public getTiles(): ReactNode[] {
        // If we don't have any events to group, don't even try to group them. The logic
        // below assumes that we have a group of events to deal with, but we might not if
        // the events we were supposed to group were redacted.
        if (!this.events?.length) return [];

        const isGrouped = true;
        const panel = this.panel;
        const lastShownEvent = this.lastShownEvent;
        const ret: ReactNode[] = [];

        if (panel.wantsDateSeparator(this.prevEvent, this.events[0].getDate())) {
            const ts = this.events[0].getTs();
            ret.push(
                <li key={ts + "~"}>
                    <DateSeparator roomId={this.events[0].getRoomId()} ts={ts} />
                </li>,
            );
        }

        // Ensure that the key of the EventListSummary does not change with new events in either direction.
        // This will prevent it from being re-created unnecessarily, and instead will allow new props to be provided.
        // In turn, the shouldComponentUpdate method on ELS can be used to prevent unnecessary renderings.
        const keyEvent = this.events.find((e) => this.panel.grouperKeyMap.get(e));
        const key = keyEvent ? this.panel.grouperKeyMap.get(keyEvent) : this.generateKey();
        if (!keyEvent) {
            // Populate the weak map with the key.
            // Note that we only set the key on the specific event it refers to, since this group might get
            // split up in the future by other intervening events. If we were to set the key on all events
            // currently in the group, we would risk later giving the same key to multiple groups.
            this.panel.grouperKeyMap.set(this.events[0], key);
        }

        let highlightInSummary = false;
        let eventTiles: ReactNode[] | null = this.events
            .map((e, i) => {
                if (e.getId() === panel.props.highlightedEventId) {
                    highlightInSummary = true;
                }
                return panel.getTilesForEvent(
                    i === 0 ? this.prevEvent : this.events[i - 1],
                    e,
                    e === lastShownEvent,
                    isGrouped,
                    this.nextEvent,
                    this.nextEventTile,
                );
            })
            .reduce((a, b) => a.concat(b), []);

        if (eventTiles.length === 0) {
            eventTiles = null;
        }

        // If a membership event is the start of visible history, tell the user
        // why they can't see earlier messages
        if (!this.panel.props.canBackPaginate && !this.prevEvent) {
            ret.push(<HistoryTile key="historytile" />);
        }

        ret.push(
            <EventListSummary
                key={key}
                data-testid={key}
                events={this.events}
                onToggle={panel.onHeightChanged} // Update scroll state
                startExpanded={highlightInSummary}
                layout={this.panel.props.layout}
            >
                {eventTiles}
            </EventListSummary>,
        );

        if (this.readMarker) {
            ret.push(this.readMarker);
        }

        return ret;
    }

    public getNewPrevEvent(): MatrixEvent {
        return this.events[this.events.length - 1];
    }
}

// all the grouper classes that we use, ordered by priority
const groupers = [CreationGrouper, MainGrouper];

/**
 * Look through the supplied list of EventAndShouldShow, and return the first
 * event that is >start items through the list, and is shown.
 */
function findFirstShownAfter(start: number, events: EventAndShouldShow[]): MatrixEvent | null {
    // Note: this could be done with something like:
    // events.slice(i + 1).find((e) => e.shouldShow)?.event ?? null;
    // but it is ~10% slower, and this is on the critical path.

    for (let n = start + 1; n < events.length; n++) {
        const { event, shouldShow } = events[n];
        if (shouldShow) {
            return event;
        }
    }
    return null;
}<|MERGE_RESOLUTION|>--- conflicted
+++ resolved
@@ -865,29 +865,13 @@
     // Get an object that maps from event ID to a list of read receipts that
     // should be shown next to that event. If a hidden event has read receipts,
     // they are folded into the receipts of the last shown event.
-<<<<<<< HEAD
-    private getReadReceiptsByShownEvent(events: EventAndShouldShow[]): Record<string, IReadReceiptProps[]> {
-        const receiptsByEvent: Record<string, IReadReceiptProps[]> = {};
-        const receiptsByUserId: Record<
-            string,
-            {
-                lastShownEventId: string;
-                receipt: IReadReceiptProps;
-            }
-        > = {};
-
-        let lastShownEventId;
-        for (const { event, shouldShow } of events) {
-            if (shouldShow) {
-=======
-    private getReadReceiptsByShownEvent(): Map<string, IReadReceiptProps[]> {
+    private getReadReceiptsByShownEvent(events: EventAndShouldShow[]): Map<string, IReadReceiptProps[]> {
         const receiptsByEvent: Map<string, IReadReceiptProps[]> = new Map();
         const receiptsByUserId: Map<string, IReadReceiptForUser> = new Map();
 
         let lastShownEventId: string;
         for (const event of this.props.events) {
             if (this.shouldShowEvent(event)) {
->>>>>>> 500a5436
                 lastShownEventId = event.getId();
             }
             if (!lastShownEventId) {
