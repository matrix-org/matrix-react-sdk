--- conflicted
+++ resolved
@@ -65,11 +65,8 @@
 import { getKeyBindingsManager } from "../../KeyBindingsManager";
 import { Alignment } from "../views/elements/Tooltip";
 import { getTopic } from "../../hooks/room/useTopic";
-<<<<<<< HEAD
+import { SdkContextClass } from "../../contexts/SDKContext";
 import { getDisplayAliasForRoom } from "../../utils/rooms";
-=======
-import { SdkContextClass } from "../../contexts/SDKContext";
->>>>>>> 13fbd096
 
 interface IProps {
     space: Room;
