--- conflicted
+++ resolved
@@ -112,10 +112,6 @@
         return [...this.events][0]?.getRoomId();
     }
 
-    private get roomId(): string {
-        return [...this.events][0]?.getRoomId();
-    }
-
     private onSilencedCallsChanged = () => {
         const newState = CallHandler.instance.isCallSilenced(this.callId);
         this.emit(CallEventGrouperEvent.SilencedChanged, newState);
@@ -125,30 +121,16 @@
         this.emit(CallEventGrouperEvent.LengthChanged, length);
     };
 
-    public answerCall = () => {
-        defaultDispatcher.dispatch({
-            action: 'answer',
-            room_id: this.roomId,
-        });
+    public answerCall = (): void => {
+        CallHandler.instance.answerCall(this.roomId);
     };
 
-    public rejectCall = () => {
-        defaultDispatcher.dispatch({
-            action: 'reject',
-            room_id: this.roomId,
-        });
+    public rejectCall = (): void => {
+        CallHandler.instance.hangupOrReject(this.roomId, true);
     };
 
-    public callBack = () => {
-<<<<<<< HEAD
+    public callBack = (): void => {
         CallHandler.instance.placeCall(this.roomId, this.isVoice ? CallType.Voice : CallType.Video);
-=======
-        defaultDispatcher.dispatch({
-            action: 'place_call',
-            type: this.isVoice ? CallType.Voice : CallType.Video,
-            room_id: this.roomId,
-        });
->>>>>>> ac0ba2d5
     };
 
     public toggleSilenced = () => {
