--- conflicted
+++ resolved
@@ -449,15 +449,11 @@
 
 // Placement method for <ContextMenu /> to position context menu right-aligned and flowing to the left of elementRect,
 // and either above or below: wherever there is more space (maybe this should be aboveOrBelowLeftOf?)
-<<<<<<< HEAD
-export const aboveLeftOf = (elementRect: Partial<DOMRect>, chevronFace = ChevronFace.None, vPadding = 0) => {
-=======
 export const aboveLeftOf = (
-    elementRect: DOMRect,
+    elementRect: Partial<DOMRect>,
     chevronFace = ChevronFace.None,
     vPadding = 0,
-): AboveLeftOf => {
->>>>>>> 4fb0d021
+) => {
     const menuOptions: IPosition & { chevronFace: ChevronFace } = { chevronFace };
 
     const buttonRight = elementRect.right + window.pageXOffset;
