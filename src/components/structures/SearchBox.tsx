--- conflicted
+++ resolved
@@ -16,12 +16,9 @@
 */
 
 import React, { createRef, HTMLProps } from 'react';
-<<<<<<< HEAD
-=======
 import { throttle } from 'lodash';
 import classNames from 'classnames';
 
->>>>>>> 3cd58b1b
 import { Key } from '../../Keyboard';
 import dis from '../../dispatcher/dispatcher';
 import AccessibleButton from '../../components/views/elements/AccessibleButton';
