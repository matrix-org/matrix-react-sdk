--- conflicted
+++ resolved
@@ -123,7 +123,7 @@
                 { canCreateRoom && <>
                     <IconizedContextMenuOption
                         label={_t("New room")}
-                        iconClassName="mx_RoomList_iconPlus"
+                        iconClassName="mx_RoomList_iconNewRoom"
                         onClick={async (e) => {
                             e.preventDefault();
                             e.stopPropagation();
@@ -135,11 +135,10 @@
                             }
                         }}
                     />
-<<<<<<< HEAD
                     { videoRoomsEnabled && (
                         <IconizedContextMenuOption
-                            label={_t("Video room")}
-                            iconClassName="mx_RoomList_iconPlus"
+                            label={_t("New video room")}
+                            iconClassName="mx_RoomList_iconNewVideoRoom"
                             onClick={async (e) => {
                                 e.preventDefault();
                                 e.stopPropagation();
@@ -153,21 +152,6 @@
                             <BetaPill />
                         </IconizedContextMenuOption>
                     ) }
-=======
-                    { videoRoomsEnabled && <IconizedContextMenuOption
-                        label={_t("New video room")}
-                        iconClassName="mx_RoomList_iconNewVideoRoom"
-                        onClick={async (e) => {
-                            e.preventDefault();
-                            e.stopPropagation();
-                            closeMenu();
-
-                            if (await showCreateNewRoom(space, RoomType.ElementVideo)) {
-                                defaultDispatcher.fire(Action.UpdateSpaceHierarchy);
-                            }
-                        }}
-                    /> }
->>>>>>> c180708a
                 </> }
                 <IconizedContextMenuOption
                     label={_t("Add existing room")}
