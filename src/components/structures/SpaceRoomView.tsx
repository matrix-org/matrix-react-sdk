/*
Copyright 2021 The Matrix.org Foundation C.I.C.

Licensed under the Apache License, Version 2.0 (the "License");
you may not use this file except in compliance with the License.
You may obtain a copy of the License at

    http://www.apache.org/licenses/LICENSE-2.0

Unless required by applicable law or agreed to in writing, software
distributed under the License is distributed on an "AS IS" BASIS,
WITHOUT WARRANTIES OR CONDITIONS OF ANY KIND, either express or implied.
See the License for the specific language governing permissions and
limitations under the License.
*/

import React, { RefObject, useContext, useRef, useState } from "react";
import { EventType } from "matrix-js-sdk/src/@types/event";
import { JoinRule, Preset } from "matrix-js-sdk/src/@types/partials";
import { Room, RoomEvent } from "matrix-js-sdk/src/models/room";
import { logger } from "matrix-js-sdk/src/logger";

import MatrixClientContext from "../../contexts/MatrixClientContext";
import RoomAvatar from "../views/avatars/RoomAvatar";
import { _t } from "../../languageHandler";
import AccessibleButton from "../views/elements/AccessibleButton";
import RoomName from "../views/elements/RoomName";
import RoomTopic from "../views/elements/RoomTopic";
import InlineSpinner from "../views/elements/InlineSpinner";
import { inviteMultipleToRoom, showRoomInviteDialog } from "../../RoomInvite";
import { useRoomMembers } from "../../hooks/useRoomMembers";
import createRoom, { IOpts } from "../../createRoom";
import Field from "../views/elements/Field";
import { useTypedEventEmitter } from "../../hooks/useEventEmitter";
import withValidation from "../views/elements/Validation";
import * as Email from "../../email";
import defaultDispatcher from "../../dispatcher/dispatcher";
import dis from "../../dispatcher/dispatcher";
import { Action } from "../../dispatcher/actions";
import ResizeNotifier from "../../utils/ResizeNotifier";
import MainSplit from './MainSplit';
import ErrorBoundary from "../views/elements/ErrorBoundary";
import { ActionPayload } from "../../dispatcher/payloads";
import RightPanel from "./RightPanel";
import RightPanelStore from "../../stores/right-panel/RightPanelStore";
import { RightPanelPhases } from "../../stores/right-panel/RightPanelStorePhases";
import { useStateArray } from "../../hooks/useStateArray";
import SpacePublicShare from "../views/spaces/SpacePublicShare";
import {
    shouldShowSpaceInvite,
    shouldShowSpaceSettings,
    showAddExistingRooms,
    showCreateNewRoom,
    showCreateNewSubspace,
    showSpaceInvite,
    showSpaceSettings,
} from "../../utils/space";
import SpaceHierarchy, { showRoom } from "./SpaceHierarchy";
import MemberAvatar from "../views/avatars/MemberAvatar";
<<<<<<< HEAD
import FacePile from "../views/elements/FacePile";
=======
import SpaceStore from "../../stores/spaces/SpaceStore";
import { RoomFacePile } from "../views/elements/FacePile";
>>>>>>> bff1ef31
import {
    AddExistingToSpace,
    defaultDmsRenderer,
    defaultRoomsRenderer,
} from "../views/dialogs/AddExistingToSpaceDialog";
import { ChevronFace, ContextMenuButton, useContextMenu } from "./ContextMenu";
import IconizedContextMenu, {
    IconizedContextMenuOption,
    IconizedContextMenuOptionList,
} from "../views/context_menus/IconizedContextMenu";
import AccessibleTooltipButton from "../views/elements/AccessibleTooltipButton";
import { BetaPill } from "../views/beta/BetaCard";
import { EffectiveMembership, getEffectiveMembership } from "../../utils/membership";
import { SpaceFeedbackPrompt } from "../views/spaces/SpaceCreateMenu";
import { useAsyncMemo } from "../../hooks/useAsyncMemo";
import { useDispatcher } from "../../hooks/useDispatcher";
import { useRoomState } from "../../hooks/useRoomState";
import { shouldShowComponent } from "../../customisations/helpers/UIComponents";
import { UIComponent } from "../../settings/UIFeature";
import { UPDATE_EVENT } from "../../stores/AsyncStore";
import PosthogTrackers from "../../PosthogTrackers";
import { ViewRoomPayload } from "../../dispatcher/payloads/ViewRoomPayload";

interface IProps {
    space: Room;
    justCreatedOpts?: IOpts;
    resizeNotifier: ResizeNotifier;
    onJoinButtonClicked(): void;
    onRejectButtonClicked(): void;
}

interface IState {
    phase: Phase;
    firstRoomId?: string; // internal state for the creation wizard
    showRightPanel: boolean;
    myMembership: string;
}

enum Phase {
    Landing,
    PublicCreateRooms,
    PublicShare,
    PrivateScope,
    PrivateInvite,
    PrivateCreateRooms,
    PrivateExistingRooms,
}

const RoomMemberCount = ({ room, children }) => {
    const members = useRoomMembers(room);
    const count = members.length;

    if (children) return children(count);
    return count;
};

const useMyRoomMembership = (room: Room) => {
    const [membership, setMembership] = useState(room.getMyMembership());
    useTypedEventEmitter(room, RoomEvent.MyMembership, () => {
        setMembership(room.getMyMembership());
    });
    return membership;
};

const SpaceInfo = ({ space }: { space: Room }) => {
    // summary will begin as undefined whilst loading and go null if it fails to load or we are not invited.
    const summary = useAsyncMemo(async () => {
        if (space.getMyMembership() !== "invite") return null;
        try {
            return space.client.getRoomSummary(space.roomId);
        } catch (e) {
            return null;
        }
    }, [space]);
    const joinRule = useRoomState(space, state => state.getJoinRule());
    const membership = useMyRoomMembership(space);

    let visibilitySection;
    if (joinRule === JoinRule.Public) {
        visibilitySection = <span className="mx_SpaceRoomView_info_public">
            { _t("Public space") }
        </span>;
    } else {
        visibilitySection = <span className="mx_SpaceRoomView_info_private">
            { _t("Private space") }
        </span>;
    }

    let memberSection;
    if (membership === "invite" && summary) {
        // Don't trust local state and instead use the summary API
        memberSection = <span className="mx_SpaceRoomView_info_memberCount">
            { _t("%(count)s members", { count: summary.num_joined_members }) }
        </span>;
    } else if (summary !== undefined) { // summary is not still loading
        memberSection = <RoomMemberCount room={space}>
            { (count) => count > 0 ? (
                <AccessibleButton
                    kind="link"
                    className="mx_SpaceRoomView_info_memberCount"
                    onClick={() => {
                        RightPanelStore.instance.setCard({ phase: RightPanelPhases.SpaceMemberList });
                    }}
                >
                    { _t("%(count)s members", { count }) }
                </AccessibleButton>
            ) : null }
        </RoomMemberCount>;
    }

    return <div className="mx_SpaceRoomView_info">
        { visibilitySection }
        { memberSection }
    </div>;
};

interface ISpacePreviewProps {
    space: Room;
    onJoinButtonClicked(): void;
    onRejectButtonClicked(): void;
}

const SpacePreview = ({ space, onJoinButtonClicked, onRejectButtonClicked }: ISpacePreviewProps) => {
    const cli = useContext(MatrixClientContext);
    const myMembership = useMyRoomMembership(space);
    useDispatcher(defaultDispatcher, payload => {
        if (payload.action === Action.JoinRoomError && payload.roomId === space.roomId) {
            setBusy(false); // stop the spinner, join failed
        }
    });

    const [busy, setBusy] = useState(false);

    const joinRule = useRoomState(space, state => state.getJoinRule());
    const cannotJoin = getEffectiveMembership(myMembership) === EffectiveMembership.Leave
        && joinRule !== JoinRule.Public;

    let inviterSection;
    let joinButtons;
    if (myMembership === "join") {
        // XXX remove this when spaces leaves Beta
        joinButtons = (
            <AccessibleButton
                kind="danger_outline"
                onClick={() => {
                    dis.dispatch({
                        action: "leave_room",
                        room_id: space.roomId,
                    });
                }}
            >
                { _t("Leave") }
            </AccessibleButton>
        );
    } else if (myMembership === "invite") {
        const inviteSender = space.getMember(cli.getUserId())?.events.member?.getSender();
        const inviter = inviteSender && space.getMember(inviteSender);

        if (inviteSender) {
            inviterSection = <div className="mx_SpaceRoomView_preview_inviter">
                <MemberAvatar member={inviter} fallbackUserId={inviteSender} width={32} height={32} />
                <div>
                    <div className="mx_SpaceRoomView_preview_inviter_name">
                        { _t("<inviter/> invites you", {}, {
                            inviter: () => <b>{ inviter?.name || inviteSender }</b>,
                        }) }
                    </div>
                    { inviter ? <div className="mx_SpaceRoomView_preview_inviter_mxid">
                        { inviteSender }
                    </div> : null }
                </div>
            </div>;
        }

        joinButtons = <>
            <AccessibleButton
                kind="secondary"
                onClick={() => {
                    setBusy(true);
                    onRejectButtonClicked();
                }}
            >
                { _t("Reject") }
            </AccessibleButton>
            <AccessibleButton
                kind="primary"
                onClick={() => {
                    setBusy(true);
                    onJoinButtonClicked();
                }}
            >
                { _t("Accept") }
            </AccessibleButton>
        </>;
    } else {
        joinButtons = (
            <AccessibleButton
                kind="primary"
                onClick={() => {
                    onJoinButtonClicked();
                    if (!cli.isGuest()) {
                        // user will be shown a modal that won't fire a room join error
                        setBusy(true);
                    }
                }}
                disabled={cannotJoin}
            >
                { _t("Join") }
            </AccessibleButton>
        );
    }

    if (busy) {
        joinButtons = <InlineSpinner />;
    }

    let footer;
    if (cannotJoin) {
        footer = <div className="mx_SpaceRoomView_preview_spaceBetaPrompt">
            { _t("To view %(spaceName)s, you need an invite", {
                spaceName: space.name,
            }) }
        </div>;
    }

    return <div className="mx_SpaceRoomView_preview">
        { inviterSection }
        <RoomAvatar room={space} height={80} width={80} viewAvatarOnClick={true} />
        <h1 className="mx_SpaceRoomView_preview_name">
            <RoomName room={space} />
        </h1>
        <SpaceInfo space={space} />
        <RoomTopic room={space}>
            { (topic, ref) =>
                <div className="mx_SpaceRoomView_preview_topic" ref={ref}>
                    { topic }
                </div>
            }
        </RoomTopic>
        { space.getJoinRule() === "public" && <RoomFacePile room={space} /> }
        <div className="mx_SpaceRoomView_preview_joinButtons">
            { joinButtons }
        </div>
        { footer }
    </div>;
};

const SpaceLandingAddButton = ({ space }) => {
    const [menuDisplayed, handle, openMenu, closeMenu] = useContextMenu();
    const canCreateRoom = shouldShowComponent(UIComponent.CreateRooms);
    const canCreateSpace = shouldShowComponent(UIComponent.CreateSpaces);

    let contextMenu;
    if (menuDisplayed) {
        const rect = handle.current.getBoundingClientRect();
        contextMenu = <IconizedContextMenu
            left={rect.left + window.pageXOffset + 0}
            top={rect.bottom + window.pageYOffset + 8}
            chevronFace={ChevronFace.None}
            onFinished={closeMenu}
            className="mx_RoomTile_contextMenu"
            compact
        >
            <IconizedContextMenuOptionList first>
                { canCreateRoom && <IconizedContextMenuOption
                    label={_t("Create new room")}
                    iconClassName="mx_RoomList_iconPlus"
                    onClick={async (e) => {
                        e.preventDefault();
                        e.stopPropagation();
                        closeMenu();

                        PosthogTrackers.trackInteraction("WebSpaceHomeCreateRoomButton", e);
                        if (await showCreateNewRoom(space)) {
                            defaultDispatcher.fire(Action.UpdateSpaceHierarchy);
                        }
                    }}
                /> }
                <IconizedContextMenuOption
                    label={_t("Add existing room")}
                    iconClassName="mx_RoomList_iconAddExistingRoom"
                    onClick={(e) => {
                        e.preventDefault();
                        e.stopPropagation();
                        closeMenu();
                        showAddExistingRooms(space);
                    }}
                />
                { canCreateSpace &&
                    <IconizedContextMenuOption
                        label={_t("Add space")}
                        iconClassName="mx_RoomList_iconPlus"
                        onClick={(e) => {
                            e.preventDefault();
                            e.stopPropagation();
                            closeMenu();
                            showCreateNewSubspace(space);
                        }}
                    >
                        <BetaPill />
                    </IconizedContextMenuOption>
                }
            </IconizedContextMenuOptionList>
        </IconizedContextMenu>;
    }

    return <>
        <ContextMenuButton
            kind="primary"
            inputRef={handle}
            onClick={openMenu}
            isExpanded={menuDisplayed}
            label={_t("Add")}
        >
            { _t("Add") }
        </ContextMenuButton>
        { contextMenu }
    </>;
};

const SpaceLanding = ({ space }: { space: Room }) => {
    const cli = useContext(MatrixClientContext);
    const myMembership = useMyRoomMembership(space);
    const userId = cli.getUserId();

    let inviteButton;
    if (shouldShowSpaceInvite(space) && shouldShowComponent(UIComponent.InviteUsers)) {
        inviteButton = (
            <AccessibleButton
                kind="primary"
                className="mx_SpaceRoomView_landing_inviteButton"
                onClick={() => {
                    showSpaceInvite(space);
                }}
            >
                { _t("Invite") }
            </AccessibleButton>
        );
    }

    const hasAddRoomPermissions = myMembership === "join" &&
        space.currentState.maySendStateEvent(EventType.SpaceChild, userId);

    let addRoomButton;
    if (hasAddRoomPermissions) {
        addRoomButton = <SpaceLandingAddButton space={space} />;
    }

    let settingsButton;
    if (shouldShowSpaceSettings(space)) {
        settingsButton = <AccessibleTooltipButton
            className="mx_SpaceRoomView_landing_settingsButton"
            onClick={() => {
                showSpaceSettings(space);
            }}
            title={_t("Settings")}
        />;
    }

    const onMembersClick = () => {
        RightPanelStore.instance.setCard({ phase: RightPanelPhases.SpaceMemberList });
    };

    return <div className="mx_SpaceRoomView_landing">
        <div className="mx_SpaceRoomView_landing_header">
            <RoomAvatar room={space} height={80} width={80} viewAvatarOnClick={true} />
            <SpaceFeedbackPrompt />
        </div>
        <div className="mx_SpaceRoomView_landing_name">
            <RoomName room={space}>
                { (name) => {
                    const tags = { name: () => <div className="mx_SpaceRoomView_landing_nameRow">
                        <h1>{ name }</h1>
                    </div> };
                    return _t("Welcome to <name/>", {}, tags) as JSX.Element;
                } }
            </RoomName>
        </div>
        <div className="mx_SpaceRoomView_landing_info">
            <SpaceInfo space={space} />
            <RoomFacePile room={space} onlyKnownUsers={false} numShown={7} onClick={onMembersClick} />
            { inviteButton }
            { settingsButton }
        </div>
        <RoomTopic room={space}>
            { (topic, ref) => (
                <div className="mx_SpaceRoomView_landing_topic" ref={ref}>
                    { topic }
                </div>
            ) }
        </RoomTopic>

        <SpaceHierarchy space={space} showRoom={showRoom} additionalButtons={addRoomButton} />
    </div>;
};

const SpaceSetupFirstRooms = ({ space, title, description, onFinished }) => {
    const [busy, setBusy] = useState(false);
    const [error, setError] = useState("");
    const numFields = 3;
    const placeholders = [_t("General"), _t("Random"), _t("Support")];
    const [roomNames, setRoomName] = useStateArray(numFields, [_t("General"), _t("Random"), ""]);
    const fields = new Array(numFields).fill(0).map((x, i) => {
        const name = "roomName" + i;
        return <Field
            key={name}
            name={name}
            type="text"
            label={_t("Room name")}
            placeholder={placeholders[i]}
            value={roomNames[i]}
            onChange={ev => setRoomName(i, ev.target.value)}
            autoFocus={i === 2}
            disabled={busy}
            autoComplete="off"
        />;
    });

    const onNextClick = async (ev) => {
        ev.preventDefault();
        if (busy) return;
        setError("");
        setBusy(true);
        try {
            const isPublic = space.getJoinRule() === JoinRule.Public;
            const filteredRoomNames = roomNames.map(name => name.trim()).filter(Boolean);
            const roomIds = await Promise.all(filteredRoomNames.map(name => {
                return createRoom({
                    createOpts: {
                        preset: isPublic ? Preset.PublicChat : Preset.PrivateChat,
                        name,
                    },
                    spinner: false,
                    encryption: false,
                    andView: false,
                    inlineErrors: true,
                    parentSpace: space,
                    joinRule: !isPublic ? JoinRule.Restricted : undefined,
                    suggested: true,
                });
            }));
            onFinished(roomIds[0]);
        } catch (e) {
            logger.error("Failed to create initial space rooms", e);
            setError(_t("Failed to create initial space rooms"));
        }
        setBusy(false);
    };

    let onClick = (ev) => {
        ev.preventDefault();
        onFinished();
    };
    let buttonLabel = _t("Skip for now");
    if (roomNames.some(name => name.trim())) {
        onClick = onNextClick;
        buttonLabel = busy ? _t("Creating rooms...") : _t("Continue");
    }

    return <div>
        <h1>{ title }</h1>
        <div className="mx_SpaceRoomView_description">{ description }</div>

        { error && <div className="mx_SpaceRoomView_errorText">{ error }</div> }
        <form onSubmit={onClick} id="mx_SpaceSetupFirstRooms">
            { fields }
        </form>

        <div className="mx_SpaceRoomView_buttons">
            <AccessibleButton
                kind="primary"
                disabled={busy}
                onClick={onClick}
                element="input"
                type="submit"
                form="mx_SpaceSetupFirstRooms"
                value={buttonLabel}
            />
        </div>
    </div>;
};

const SpaceAddExistingRooms = ({ space, onFinished }) => {
    return <div>
        <h1>{ _t("What do you want to organise?") }</h1>
        <div className="mx_SpaceRoomView_description">
            { _t("Pick rooms or conversations to add. This is just a space for you, " +
                "no one will be informed. You can add more later.") }
        </div>

        <AddExistingToSpace
            space={space}
            emptySelectionButton={
                <AccessibleButton kind="primary" onClick={onFinished}>
                    { _t("Skip for now") }
                </AccessibleButton>
            }
            filterPlaceholder={_t("Search for rooms or spaces")}
            onFinished={onFinished}
            roomsRenderer={defaultRoomsRenderer}
            dmsRenderer={defaultDmsRenderer}
        />
    </div>;
};

interface ISpaceSetupPublicShareProps extends Pick<IProps & IState, "justCreatedOpts" | "space" | "firstRoomId"> {
    onFinished(): void;
}

const SpaceSetupPublicShare = ({ justCreatedOpts, space, onFinished, firstRoomId }: ISpaceSetupPublicShareProps) => {
    return <div className="mx_SpaceRoomView_publicShare">
        <h1>{ _t("Share %(name)s", {
            name: justCreatedOpts?.createOpts?.name || space.name,
        }) }</h1>
        <div className="mx_SpaceRoomView_description">
            { _t("It's just you at the moment, it will be even better with others.") }
        </div>

        <SpacePublicShare space={space} />

        <div className="mx_SpaceRoomView_buttons">
            <AccessibleButton kind="primary" onClick={onFinished}>
                { firstRoomId ? _t("Go to my first room") : _t("Go to my space") }
            </AccessibleButton>
        </div>
    </div>;
};

const SpaceSetupPrivateScope = ({ space, justCreatedOpts, onFinished }) => {
    return <div className="mx_SpaceRoomView_privateScope">
        <h1>{ _t("Who are you working with?") }</h1>
        <div className="mx_SpaceRoomView_description">
            { _t("Make sure the right people have access to %(name)s", {
                name: justCreatedOpts?.createOpts?.name || space.name,
            }) }
        </div>

        <AccessibleButton
            className="mx_SpaceRoomView_privateScope_justMeButton"
            onClick={() => { onFinished(false); }}
        >
            <h3>{ _t("Just me") }</h3>
            <div>{ _t("A private space to organise your rooms") }</div>
        </AccessibleButton>
        <AccessibleButton
            className="mx_SpaceRoomView_privateScope_meAndMyTeammatesButton"
            onClick={() => { onFinished(true); }}
        >
            <h3>{ _t("Me and my teammates") }</h3>
            <div>{ _t("A private space for you and your teammates") }</div>
        </AccessibleButton>
    </div>;
};

const validateEmailRules = withValidation({
    rules: [{
        key: "email",
        test: ({ value }) => !value || Email.looksValid(value),
        invalid: () => _t("Doesn't look like a valid email address"),
    }],
});

const SpaceSetupPrivateInvite = ({ space, onFinished }) => {
    const [busy, setBusy] = useState(false);
    const [error, setError] = useState("");
    const numFields = 3;
    const fieldRefs: RefObject<Field>[] = [useRef(), useRef(), useRef()];
    const [emailAddresses, setEmailAddress] = useStateArray(numFields, "");
    const fields = new Array(numFields).fill(0).map((x, i) => {
        const name = "emailAddress" + i;
        return <Field
            key={name}
            name={name}
            type="text"
            label={_t("Email address")}
            placeholder={_t("Email")}
            value={emailAddresses[i]}
            onChange={ev => setEmailAddress(i, ev.target.value)}
            ref={fieldRefs[i]}
            onValidate={validateEmailRules}
            autoFocus={i === 0}
            disabled={busy}
        />;
    });

    const onNextClick = async (ev) => {
        ev.preventDefault();
        if (busy) return;
        setError("");
        for (let i = 0; i < fieldRefs.length; i++) {
            const fieldRef = fieldRefs[i];
            const valid = await fieldRef.current.validate({ allowEmpty: true });

            if (valid === false) { // true/null are allowed
                fieldRef.current.focus();
                fieldRef.current.validate({ allowEmpty: true, focused: true });
                return;
            }
        }

        setBusy(true);
        const targetIds = emailAddresses.map(name => name.trim()).filter(Boolean);
        try {
            const result = await inviteMultipleToRoom(space.roomId, targetIds);

            const failedUsers = Object.keys(result.states).filter(a => result.states[a] === "error");
            if (failedUsers.length > 0) {
                logger.log("Failed to invite users to space: ", result);
                setError(_t("Failed to invite the following users to your space: %(csvUsers)s", {
                    csvUsers: failedUsers.join(", "),
                }));
            } else {
                onFinished();
            }
        } catch (err) {
            logger.error("Failed to invite users to space: ", err);
            setError(_t("We couldn't invite those users. Please check the users you want to invite and try again."));
        }
        setBusy(false);
    };

    let onClick = (ev) => {
        ev.preventDefault();
        onFinished();
    };
    let buttonLabel = _t("Skip for now");
    if (emailAddresses.some(name => name.trim())) {
        onClick = onNextClick;
        buttonLabel = busy ? _t("Inviting...") : _t("Continue");
    }

    return <div className="mx_SpaceRoomView_inviteTeammates">
        <h1>{ _t("Invite your teammates") }</h1>
        <div className="mx_SpaceRoomView_description">
            { _t("Make sure the right people have access. You can invite more later.") }
        </div>

        <div className="mx_SpaceRoomView_inviteTeammates_betaDisclaimer">
            { _t("<b>This is an experimental feature.</b> For now, " +
                "new users receiving an invite will have to open the invite on <link/> to actually join.", {}, {
                b: sub => <b>{ sub }</b>,
                link: () => <a href="https://app.element.io/" rel="noreferrer noopener" target="_blank">
                    app.element.io
                </a>,
            }) }
        </div>

        { error && <div className="mx_SpaceRoomView_errorText">{ error }</div> }
        <form onSubmit={onClick} id="mx_SpaceSetupPrivateInvite">
            { fields }
        </form>

        <div className="mx_SpaceRoomView_inviteTeammates_buttons">
            <AccessibleButton
                className="mx_SpaceRoomView_inviteTeammates_inviteDialogButton"
                onClick={() => showRoomInviteDialog(space.roomId)}
            >
                { _t("Invite by username") }
            </AccessibleButton>
        </div>

        <div className="mx_SpaceRoomView_buttons">
            <AccessibleButton
                kind="primary"
                disabled={busy}
                onClick={onClick}
                element="input"
                type="submit"
                form="mx_SpaceSetupPrivateInvite"
                value={buttonLabel}
            />
        </div>
    </div>;
};

export default class SpaceRoomView extends React.PureComponent<IProps, IState> {
    static contextType = MatrixClientContext;
    public context!: React.ContextType<typeof MatrixClientContext>;

    private readonly creator: string;
    private readonly dispatcherRef: string;

    constructor(props: IProps, context: React.ContextType<typeof MatrixClientContext>) {
        super(props, context);

        let phase = Phase.Landing;

        this.creator = this.props.space.currentState.getStateEvents(EventType.RoomCreate, "")?.getSender();
        const showSetup = this.props.justCreatedOpts && context.getUserId() === this.creator;

        if (showSetup) {
            phase = this.props.justCreatedOpts.createOpts.preset === Preset.PublicChat
                ? Phase.PublicCreateRooms : Phase.PrivateScope;
        }

        this.state = {
            phase,
            showRightPanel: RightPanelStore.instance.isOpenForRoom(this.props.space.roomId),
            myMembership: this.props.space.getMyMembership(),
        };

        this.dispatcherRef = defaultDispatcher.register(this.onAction);
        RightPanelStore.instance.on(UPDATE_EVENT, this.onRightPanelStoreUpdate);
    }

    componentDidMount() {
        this.context.on(RoomEvent.MyMembership, this.onMyMembership);
    }

    componentWillUnmount() {
        defaultDispatcher.unregister(this.dispatcherRef);
        RightPanelStore.instance.off(UPDATE_EVENT, this.onRightPanelStoreUpdate);
        this.context.off(RoomEvent.MyMembership, this.onMyMembership);
    }

    private onMyMembership = (room: Room, myMembership: string) => {
        if (room.roomId === this.props.space.roomId) {
            this.setState({ myMembership });
        }
    };

    private onRightPanelStoreUpdate = () => {
        this.setState({
            showRightPanel: RightPanelStore.instance.isOpenForRoom(this.props.space.roomId),
        });
    };

    private onAction = (payload: ActionPayload) => {
        if (payload.action === Action.ViewRoom && payload.room_id === this.props.space.roomId) {
            this.setState({ phase: Phase.Landing });
            return;
        }

        if (payload.action !== Action.ViewUser && payload.action !== "view_3pid_invite") return;

        if (payload.action === Action.ViewUser && payload.member) {
            RightPanelStore.instance.setCard({
                phase: RightPanelPhases.SpaceMemberInfo,
                state: { spaceId: this.props.space.roomId, member: payload.member },
            });
        } else if (payload.action === "view_3pid_invite" && payload.event) {
            RightPanelStore.instance.setCard({
                phase: RightPanelPhases.Space3pidMemberInfo,
                state: { spaceId: this.props.space.roomId, member: payload.member },
            });
        } else {
            RightPanelStore.instance.setCard({
                phase: RightPanelPhases.SpaceMemberList,
                state: { spaceId: this.props.space.roomId },
            });
        }
    };

    private goToFirstRoom = async () => {
        if (this.state.firstRoomId) {
            defaultDispatcher.dispatch<ViewRoomPayload>({
                action: Action.ViewRoom,
                room_id: this.state.firstRoomId,
                metricsTrigger: undefined, // other
            });
            return;
        }

        this.setState({ phase: Phase.Landing });
    };

    private renderBody() {
        switch (this.state.phase) {
            case Phase.Landing:
                if (this.state.myMembership === "join") {
                    return <SpaceLanding space={this.props.space} />;
                } else {
                    return <SpacePreview
                        space={this.props.space}
                        onJoinButtonClicked={this.props.onJoinButtonClicked}
                        onRejectButtonClicked={this.props.onRejectButtonClicked}
                    />;
                }
            case Phase.PublicCreateRooms:
                return <SpaceSetupFirstRooms
                    space={this.props.space}
                    title={_t("What are some things you want to discuss in %(spaceName)s?", {
                        spaceName: this.props.justCreatedOpts?.createOpts?.name || this.props.space.name,
                    })}
                    description={<>
                        { _t("Let's create a room for each of them.") }
                        <br />
                        { _t("You can add more later too, including already existing ones.") }
                    </>}
                    onFinished={(firstRoomId: string) => this.setState({ phase: Phase.PublicShare, firstRoomId })}
                />;
            case Phase.PublicShare:
                return <SpaceSetupPublicShare
                    justCreatedOpts={this.props.justCreatedOpts}
                    space={this.props.space}
                    onFinished={this.goToFirstRoom}
                    firstRoomId={this.state.firstRoomId}
                />;

            case Phase.PrivateScope:
                return <SpaceSetupPrivateScope
                    space={this.props.space}
                    justCreatedOpts={this.props.justCreatedOpts}
                    onFinished={(invite: boolean) => {
                        this.setState({ phase: invite ? Phase.PrivateCreateRooms : Phase.PrivateExistingRooms });
                    }}
                />;
            case Phase.PrivateInvite:
                return <SpaceSetupPrivateInvite
                    space={this.props.space}
                    onFinished={() => this.setState({ phase: Phase.Landing })}
                />;
            case Phase.PrivateCreateRooms:
                return <SpaceSetupFirstRooms
                    space={this.props.space}
                    title={_t("What projects are your team working on?")}
                    description={<>
                        { _t("We'll create rooms for each of them.") }
                        <br />
                        { _t("You can add more later too, including already existing ones.") }
                    </>}
                    onFinished={(firstRoomId: string) => this.setState({ phase: Phase.PrivateInvite, firstRoomId })}
                />;
            case Phase.PrivateExistingRooms:
                return <SpaceAddExistingRooms
                    space={this.props.space}
                    onFinished={() => this.setState({ phase: Phase.Landing })}
                />;
        }
    }

    render() {
        const rightPanel = this.state.showRightPanel && this.state.phase === Phase.Landing
            ? <RightPanel room={this.props.space} resizeNotifier={this.props.resizeNotifier} />
            : null;

        return <main className="mx_SpaceRoomView">
            <ErrorBoundary>
                <MainSplit panel={rightPanel} resizeNotifier={this.props.resizeNotifier}>
                    { this.renderBody() }
                </MainSplit>
            </ErrorBoundary>
        </main>;
    }
}<|MERGE_RESOLUTION|>--- conflicted
+++ resolved
@@ -57,12 +57,8 @@
 } from "../../utils/space";
 import SpaceHierarchy, { showRoom } from "./SpaceHierarchy";
 import MemberAvatar from "../views/avatars/MemberAvatar";
-<<<<<<< HEAD
-import FacePile from "../views/elements/FacePile";
-=======
 import SpaceStore from "../../stores/spaces/SpaceStore";
 import { RoomFacePile } from "../views/elements/FacePile";
->>>>>>> bff1ef31
 import {
     AddExistingToSpace,
     defaultDmsRenderer,
