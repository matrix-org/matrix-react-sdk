/*
Copyright 2021-2022 The Matrix.org Foundation C.I.C.

Licensed under the Apache License, Version 2.0 (the "License");
you may not use this file except in compliance with the License.
You may obtain a copy of the License at

    http://www.apache.org/licenses/LICENSE-2.0

Unless required by applicable law or agreed to in writing, software
distributed under the License is distributed on an "AS IS" BASIS,
WITHOUT WARRANTIES OR CONDITIONS OF ANY KIND, either express or implied.
See the License for the specific language governing permissions and
limitations under the License.
*/

import { EventType, RoomType, JoinRule, Preset, Room, RoomEvent } from "matrix-js-sdk/src/matrix";
import { KnownMembership } from "matrix-js-sdk/src/types";
import { logger } from "matrix-js-sdk/src/logger";
import React, { useCallback, useContext, useRef, useState } from "react";

import MatrixClientContext from "../../contexts/MatrixClientContext";
import createRoom, { IOpts } from "../../createRoom";
import { shouldShowComponent } from "../../customisations/helpers/UIComponents";
import { Action } from "../../dispatcher/actions";
import defaultDispatcher from "../../dispatcher/dispatcher";
import { ActionPayload } from "../../dispatcher/payloads";
import { ViewRoomPayload } from "../../dispatcher/payloads/ViewRoomPayload";
import * as Email from "../../email";
import { useEventEmitterState } from "../../hooks/useEventEmitter";
import { useMyRoomMembership } from "../../hooks/useRoomMembers";
import { useFeatureEnabled } from "../../hooks/useSettings";
import { useStateArray } from "../../hooks/useStateArray";
import { _t } from "../../languageHandler";
import PosthogTrackers from "../../PosthogTrackers";
import { inviteMultipleToRoom, showRoomInviteDialog } from "../../RoomInvite";
import { UIComponent, UIFeature } from "../../settings/UIFeature";
import { UPDATE_EVENT } from "../../stores/AsyncStore";
import RightPanelStore from "../../stores/right-panel/RightPanelStore";
import { RightPanelPhases } from "../../stores/right-panel/RightPanelStorePhases";
import ResizeNotifier from "../../utils/ResizeNotifier";
import {
    shouldShowSpaceInvite,
    shouldShowSpaceSettings,
    showAddExistingRooms,
    showCreateNewRoom,
    showCreateNewSubspace,
    showSpaceInvite,
    showSpaceSettings,
} from "../../utils/space";
import RoomAvatar from "../views/avatars/RoomAvatar";
import { BetaPill } from "../views/beta/BetaCard";
import IconizedContextMenu, {
    IconizedContextMenuOption,
    IconizedContextMenuOptionList,
} from "../views/context_menus/IconizedContextMenu";
import {
    AddExistingToSpace,
    defaultDmsRenderer,
    defaultRoomsRenderer,
} from "../views/dialogs/AddExistingToSpaceDialog";
import AccessibleButton, { ButtonEvent } from "../views/elements/AccessibleButton";
import ErrorBoundary from "../views/elements/ErrorBoundary";
import Field from "../views/elements/Field";
import RoomFacePile from "../views/elements/RoomFacePile";
import RoomName from "../views/elements/RoomName";
import RoomTopic from "../views/elements/RoomTopic";
import withValidation from "../views/elements/Validation";
import RoomInfoLine from "../views/rooms/RoomInfoLine";
import RoomPreviewCard from "../views/rooms/RoomPreviewCard";
import SpacePublicShare from "../views/spaces/SpacePublicShare";
import { ChevronFace, ContextMenuButton, useContextMenu } from "./ContextMenu";
import MainSplit from "./MainSplit";
import RightPanel from "./RightPanel";
import SpaceHierarchy, { showRoom } from "./SpaceHierarchy";
import { RoomPermalinkCreator } from "../../utils/permalinks/Permalinks";
import SettingsStore from "../../settings/SettingsStore";

interface IProps {
    space: Room;
    justCreatedOpts?: IOpts;
    resizeNotifier: ResizeNotifier;
    permalinkCreator: RoomPermalinkCreator;
    onJoinButtonClicked(): void;
    onRejectButtonClicked(): void;
}

interface IState {
    phase: Phase;
    firstRoomId?: string; // internal state for the creation wizard
    showRightPanel: boolean;
    myMembership: string;
}

enum Phase {
    Landing,
    PublicCreateRooms,
    PublicShare,
    PrivateScope,
    PrivateInvite,
    PrivateCreateRooms,
    PrivateExistingRooms,
}

const SpaceLandingAddButton: React.FC<{ space: Room }> = ({ space }) => {
    const [menuDisplayed, handle, openMenu, closeMenu] = useContextMenu();
    const canCreateRoom = shouldShowComponent(UIComponent.CreateRooms);
    const canCreateSpace = shouldShowComponent(UIComponent.CreateSpaces);
    const videoRoomsEnabled = useFeatureEnabled("feature_video_rooms");
    const elementCallVideoRoomsEnabled = useFeatureEnabled("feature_element_call_video_rooms");

    let contextMenu: JSX.Element | null = null;
    if (menuDisplayed) {
        const rect = handle.current!.getBoundingClientRect();
        contextMenu = (
            <IconizedContextMenu
                left={rect.left + window.scrollX + 0}
                top={rect.bottom + window.scrollY + 8}
                chevronFace={ChevronFace.None}
                onFinished={closeMenu}
                className="mx_RoomTile_contextMenu"
                compact
            >
                <IconizedContextMenuOptionList first>
                    {canCreateRoom && (
                        <>
                            <IconizedContextMenuOption
                                label={_t("action|new_room")}
                                iconClassName="mx_RoomList_iconNewRoom"
                                onClick={async (e): Promise<void> => {
                                    e.preventDefault();
                                    e.stopPropagation();
                                    closeMenu();

                                    PosthogTrackers.trackInteraction("WebSpaceHomeCreateRoomButton", e);
                                    if (await showCreateNewRoom(space)) {
                                        defaultDispatcher.fire(Action.UpdateSpaceHierarchy);
                                    }
                                }}
                            />
                            {videoRoomsEnabled && (
                                <IconizedContextMenuOption
                                    label={_t("action|new_video_room")}
                                    iconClassName="mx_RoomList_iconNewVideoRoom"
                                    onClick={async (e): Promise<void> => {
                                        e.preventDefault();
                                        e.stopPropagation();
                                        closeMenu();

                                        if (
                                            await showCreateNewRoom(
                                                space,
                                                elementCallVideoRoomsEnabled
                                                    ? RoomType.UnstableCall
                                                    : RoomType.ElementVideo,
                                            )
                                        ) {
                                            defaultDispatcher.fire(Action.UpdateSpaceHierarchy);
                                        }
                                    }}
                                >
                                    <BetaPill />
                                </IconizedContextMenuOption>
                            )}
                        </>
                    )}
                    <IconizedContextMenuOption
                        label={_t("action|add_existing_room")}
                        iconClassName="mx_RoomList_iconAddExistingRoom"
                        onClick={(e) => {
                            e.preventDefault();
                            e.stopPropagation();
                            closeMenu();
                            showAddExistingRooms(space);
                        }}
                    />
                    {canCreateSpace && SettingsStore.getValue(UIFeature.ShowCreateSpaceButton) && (
                        <IconizedContextMenuOption
                            label={_t("room_list|add_space_label")}
                            iconClassName="mx_RoomList_iconPlus"
                            onClick={(e) => {
                                e.preventDefault();
                                e.stopPropagation();
                                closeMenu();
                                showCreateNewSubspace(space);
                            }}
                        >
                            <BetaPill />
                        </IconizedContextMenuOption>
                    )}
                </IconizedContextMenuOptionList>
            </IconizedContextMenu>
        );
    }

    return (
        <>
            <ContextMenuButton
                kind="primary"
                ref={handle}
                onClick={openMenu}
                isExpanded={menuDisplayed}
                label={_t("action|add")}
            >
                {_t("action|add")}
            </ContextMenuButton>
            {contextMenu}
        </>
    );
};

const SpaceLanding: React.FC<{ space: Room }> = ({ space }) => {
    const cli = useContext(MatrixClientContext);
    const myMembership = useMyRoomMembership(space);
    const userId = cli.getSafeUserId();

    const storeIsShowingSpaceMembers = useCallback(
        () =>
            RightPanelStore.instance.isOpenForRoom(space.roomId) &&
            RightPanelStore.instance.currentCardForRoom(space.roomId)?.phase === RightPanelPhases.SpaceMemberList,
        [space.roomId],
    );
    const isShowingMembers = useEventEmitterState(RightPanelStore.instance, UPDATE_EVENT, storeIsShowingSpaceMembers);

    let inviteButton;
    if (shouldShowSpaceInvite(space) && shouldShowComponent(UIComponent.InviteUsers)) {
        inviteButton = (
            <AccessibleButton
                kind="primary"
                className="mx_SpaceRoomView_landing_inviteButton"
                onClick={() => {
                    showSpaceInvite(space);
                }}
            >
                {_t("action|invite")}
            </AccessibleButton>
        );
    }

    const hasAddRoomPermissions =
        myMembership === KnownMembership.Join && space.currentState.maySendStateEvent(EventType.SpaceChild, userId);

    let addRoomButton;
    if (hasAddRoomPermissions) {
        addRoomButton = <SpaceLandingAddButton space={space} />;
    }

    let settingsButton;
    if (shouldShowSpaceSettings(space)) {
        settingsButton = (
            <AccessibleButton
                className="mx_SpaceRoomView_landing_settingsButton"
                onClick={() => {
                    showSpaceSettings(space);
                }}
                title={_t("common|settings")}
                placement="bottom"
            />
        );
    }

    const onMembersClick = (): void => {
        RightPanelStore.instance.setCard({ phase: RightPanelPhases.SpaceMemberList });
    };

    return (
        <div className="mx_SpaceRoomView_landing">
            <div className="mx_SpaceRoomView_landing_header">
                <RoomAvatar room={space} size="80px" viewAvatarOnClick={true} type="square" />
            </div>
            <div className="mx_SpaceRoomView_landing_name">
                <RoomName room={space}>
                    {(name) => {
                        const tags = { name: () => <h1>{name}</h1> };
                        return _t("space|landing_welcome", {}, tags) as JSX.Element;
                    }}
                </RoomName>
            </div>
            <div className="mx_SpaceRoomView_landing_infoBar">
                <RoomInfoLine room={space} />
                <div className="mx_SpaceRoomView_landing_infoBar_interactive">
<<<<<<< HEAD
                    {SettingsStore.getValue(UIFeature.ShowMembersListForSpaces) && (
                        <RoomFacePile
                            room={space}
                            onlyKnownUsers={false}
                            numShown={7}
                            onClick={isShowingMembers ? undefined : onMembersClick}
                        />
                    )}
                    {inviteButton}
=======
                    <RoomFacePile
                        room={space}
                        onlyKnownUsers={false}
                        numShown={7}
                        onClick={isShowingMembers ? undefined : onMembersClick}
                    />
                    {SettingsStore.getValue(UIFeature.ShowAddMoreButtonForSpaces) && inviteButton}
>>>>>>> c372fc66
                    {settingsButton}
                </div>
            </div>
            <RoomTopic room={space} className="mx_SpaceRoomView_landing_topic" />

            {SettingsStore.getValue(UIFeature.ShowSpaceLandingPageDetails) && (
                <>
                    <SpaceHierarchy space={space} showRoom={showRoom} additionalButtons={addRoomButton} />
                </>
            )}
        </div>
    );
};

const SpaceSetupFirstRooms: React.FC<{
    space: Room;
    title: string;
    description: JSX.Element;
    onFinished(firstRoomId?: string): void;
}> = ({ space, title, description, onFinished }) => {
    const [busy, setBusy] = useState(false);
    const [error, setError] = useState("");
    const numFields = 3;
    const placeholders = [_t("common|general"), _t("common|random"), _t("common|support")];
    const [roomNames, setRoomName] = useStateArray(numFields, [_t("common|general"), _t("common|random"), ""]);
    const fields = new Array(numFields).fill(0).map((x, i) => {
        const name = "roomName" + i;
        return (
            <Field
                key={name}
                name={name}
                type="text"
                label={_t("common|room_name")}
                placeholder={placeholders[i]}
                value={roomNames[i]}
                onChange={(ev: React.ChangeEvent<HTMLInputElement>) => setRoomName(i, ev.target.value)}
                autoFocus={i === 2}
                disabled={busy}
                autoComplete="off"
            />
        );
    });

    const onNextClick = async (ev: ButtonEvent): Promise<void> => {
        ev.preventDefault();
        if (busy) return;
        setError("");
        setBusy(true);
        try {
            const isPublic = space.getJoinRule() === JoinRule.Public;
            const filteredRoomNames = roomNames.map((name) => name.trim()).filter(Boolean);
            const roomIds = await Promise.all(
                filteredRoomNames.map((name) => {
                    return createRoom(space.client, {
                        createOpts: {
                            preset: isPublic ? Preset.PublicChat : Preset.PrivateChat,
                            name,
                        },
                        spinner: false,
                        encryption: false,
                        andView: false,
                        inlineErrors: true,
                        parentSpace: space,
                        joinRule: !isPublic ? JoinRule.Restricted : undefined,
                        suggested: true,
                    });
                }),
            );
            onFinished(roomIds[0] ?? undefined);
        } catch (e) {
            logger.error("Failed to create initial space rooms", e);
            setError(_t("create_space|failed_create_initial_rooms"));
        }
        setBusy(false);
    };

    let onClick = (ev: ButtonEvent): void => {
        ev.preventDefault();
        onFinished();
    };
    let buttonLabel = _t("create_space|skip_action");
    if (roomNames.some((name) => name.trim())) {
        onClick = onNextClick;
        buttonLabel = busy ? _t("create_space|creating_rooms") : _t("action|continue");
    }

    return (
        <div>
            <h1>{title}</h1>
            <div className="mx_SpaceRoomView_description">{description}</div>

            {error && <div className="mx_SpaceRoomView_errorText">{error}</div>}
            <form onSubmit={onClick} id="mx_SpaceSetupFirstRooms">
                {fields}
            </form>

            <div className="mx_SpaceRoomView_buttons">
                <AccessibleButton
                    kind="primary"
                    disabled={busy}
                    onClick={onClick}
                    element="input"
                    type="submit"
                    form="mx_SpaceSetupFirstRooms"
                    value={buttonLabel}
                />
            </div>
        </div>
    );
};

const SpaceAddExistingRooms: React.FC<{
    space: Room;
    onFinished(): void;
}> = ({ space, onFinished }) => {
    return (
        <div>
            <h1>{_t("create_space|add_existing_rooms_heading")}</h1>
            <div className="mx_SpaceRoomView_description">{_t("create_space|add_existing_rooms_description")}</div>

            <AddExistingToSpace
                space={space}
                emptySelectionButton={
                    <AccessibleButton kind="primary" onClick={onFinished}>
                        {_t("create_space|skip_action")}
                    </AccessibleButton>
                }
                filterPlaceholder={_t("space|room_filter_placeholder")}
                onFinished={onFinished}
                roomsRenderer={defaultRoomsRenderer}
                dmsRenderer={defaultDmsRenderer}
            />
        </div>
    );
};

interface ISpaceSetupPublicShareProps extends Pick<IProps & IState, "justCreatedOpts" | "space" | "firstRoomId"> {
    onFinished(): void;
}

const SpaceSetupPublicShare: React.FC<ISpaceSetupPublicShareProps> = ({
    justCreatedOpts,
    space,
    onFinished,
    firstRoomId,
}) => {
    return (
        <div className="mx_SpaceRoomView_publicShare">
            <h1>
                {_t("create_space|share_heading", {
                    name: justCreatedOpts?.createOpts?.name || space.name,
                })}
            </h1>
            <div className="mx_SpaceRoomView_description">{_t("create_space|share_description")}</div>

            <SpacePublicShare space={space} />

            <div className="mx_SpaceRoomView_buttons">
                <AccessibleButton kind="primary" onClick={onFinished}>
                    {firstRoomId ? _t("create_space|done_action_first_room") : _t("create_space|done_action")}
                </AccessibleButton>
            </div>
        </div>
    );
};

const SpaceSetupPrivateScope: React.FC<{
    space: Room;
    justCreatedOpts?: IOpts;
    onFinished(createRooms: boolean): void;
}> = ({ space, justCreatedOpts, onFinished }) => {
    return (
        <div className="mx_SpaceRoomView_privateScope">
            <h1>{_t("create_space|private_personal_heading")}</h1>
            <div className="mx_SpaceRoomView_description">
                {_t("create_space|private_personal_description", {
                    name: justCreatedOpts?.createOpts?.name || space.name,
                })}
            </div>

            <AccessibleButton
                className="mx_SpaceRoomView_privateScope_justMeButton"
                onClick={() => {
                    onFinished(false);
                }}
            >
                {_t("create_space|personal_space")}
                <div>{_t("create_space|personal_space_description")}</div>
            </AccessibleButton>
            <AccessibleButton
                className="mx_SpaceRoomView_privateScope_meAndMyTeammatesButton"
                onClick={() => {
                    onFinished(true);
                }}
            >
                {_t("create_space|private_space")}
                <div>{_t("create_space|private_space_description")}</div>
            </AccessibleButton>
        </div>
    );
};

const validateEmailRules = withValidation({
    rules: [
        {
            key: "email",
            test: ({ value }) => !value || Email.looksValid(value),
            invalid: () => _t("auth|email_field_label_invalid"),
        },
    ],
});

const SpaceSetupPrivateInvite: React.FC<{
    space: Room;
    onFinished(): void;
}> = ({ space, onFinished }) => {
    const [busy, setBusy] = useState(false);
    const [error, setError] = useState("");
    const numFields = 3;
    const fieldRefs = [useRef<Field>(null), useRef<Field>(null), useRef<Field>(null)];
    const [emailAddresses, setEmailAddress] = useStateArray(numFields, "");
    const fields = new Array(numFields).fill(0).map((x, i) => {
        const name = "emailAddress" + i;
        return (
            <Field
                key={name}
                name={name}
                type="text"
                label={_t("common|email_address")}
                placeholder={_t("auth|email_field_label")}
                value={emailAddresses[i]}
                onChange={(ev: React.ChangeEvent<HTMLInputElement>) => setEmailAddress(i, ev.target.value)}
                ref={fieldRefs[i]}
                onValidate={validateEmailRules}
                autoFocus={i === 0}
                disabled={busy}
            />
        );
    });

    const onNextClick = async (ev: ButtonEvent): Promise<void> => {
        ev.preventDefault();
        if (busy) return;
        setError("");
        for (const fieldRef of fieldRefs) {
            const valid = await fieldRef.current?.validate({ allowEmpty: true });

            if (valid === false) {
                // true/null are allowed
                fieldRef.current!.focus();
                fieldRef.current!.validate({ allowEmpty: true, focused: true });
                return;
            }
        }

        setBusy(true);
        const targetIds = emailAddresses.map((name) => name.trim()).filter(Boolean);
        try {
            const result = await inviteMultipleToRoom(space.client, space.roomId, targetIds);

            const failedUsers = Object.keys(result.states).filter((a) => result.states[a] === "error");
            if (failedUsers.length > 0) {
                logger.log("Failed to invite users to space: ", result);
                setError(
                    _t("create_space|failed_invite_users", {
                        csvUsers: failedUsers.join(", "),
                    }),
                );
            } else {
                onFinished();
            }
        } catch (err) {
            logger.error("Failed to invite users to space: ", err);
            setError(_t("invite|error_invite"));
        }
        setBusy(false);
    };

    let onClick = (ev: ButtonEvent): void => {
        ev.preventDefault();
        onFinished();
    };
    let buttonLabel = _t("create_space|skip_action");
    if (emailAddresses.some((name) => name.trim())) {
        onClick = onNextClick;
        buttonLabel = busy ? _t("create_space|inviting_users") : _t("action|continue");
    }

    return (
        <div className="mx_SpaceRoomView_inviteTeammates">
            <h1>{_t("create_space|invite_teammates_heading")}</h1>
            <div className="mx_SpaceRoomView_description">{_t("create_space|invite_teammates_description")}</div>

            {error && <div className="mx_SpaceRoomView_errorText">{error}</div>}
            <form onSubmit={onClick} id="mx_SpaceSetupPrivateInvite">
                {fields}
            </form>

            <div className="mx_SpaceRoomView_inviteTeammates_buttons">
                <AccessibleButton
                    className="mx_SpaceRoomView_inviteTeammates_inviteDialogButton"
                    onClick={() => showRoomInviteDialog(space.roomId)}
                >
                    {_t("create_space|invite_teammates_by_username")}
                </AccessibleButton>
            </div>

            <div className="mx_SpaceRoomView_buttons">
                <AccessibleButton
                    kind="primary"
                    disabled={busy}
                    onClick={onClick}
                    element="input"
                    type="submit"
                    form="mx_SpaceSetupPrivateInvite"
                    value={buttonLabel}
                />
            </div>
        </div>
    );
};

export default class SpaceRoomView extends React.PureComponent<IProps, IState> {
    public static contextType = MatrixClientContext;
    public context!: React.ContextType<typeof MatrixClientContext>;

    private readonly dispatcherRef: string;

    public constructor(props: IProps, context: React.ContextType<typeof MatrixClientContext>) {
        super(props, context);

        let phase = Phase.Landing;

        const creator = this.props.space.currentState.getStateEvents(EventType.RoomCreate, "")?.getSender();
        const showSetup = this.props.justCreatedOpts && context.getSafeUserId() === creator;

        if (showSetup) {
            phase =
                this.props.justCreatedOpts!.createOpts?.preset === Preset.PublicChat
                    ? Phase.PublicCreateRooms
                    : Phase.PrivateScope;
        }

        this.state = {
            phase,
            showRightPanel: RightPanelStore.instance.isOpenForRoom(this.props.space.roomId),
            myMembership: this.props.space.getMyMembership(),
        };

        this.dispatcherRef = defaultDispatcher.register(this.onAction);
        RightPanelStore.instance.on(UPDATE_EVENT, this.onRightPanelStoreUpdate);
    }

    public componentDidMount(): void {
        this.context.on(RoomEvent.MyMembership, this.onMyMembership);
    }

    public componentWillUnmount(): void {
        defaultDispatcher.unregister(this.dispatcherRef);
        RightPanelStore.instance.off(UPDATE_EVENT, this.onRightPanelStoreUpdate);
        this.context.off(RoomEvent.MyMembership, this.onMyMembership);
    }

    private onMyMembership = (room: Room, myMembership: string): void => {
        if (room.roomId === this.props.space.roomId) {
            this.setState({ myMembership });
        }
    };

    private onRightPanelStoreUpdate = (): void => {
        this.setState({
            showRightPanel: RightPanelStore.instance.isOpenForRoom(this.props.space.roomId),
        });
    };

    private onAction = (payload: ActionPayload): void => {
        if (payload.action === Action.ViewRoom && payload.room_id === this.props.space.roomId) {
            this.setState({ phase: Phase.Landing });
            return;
        }
    };

    private goToFirstRoom = async (): Promise<void> => {
        if (this.state.firstRoomId) {
            defaultDispatcher.dispatch<ViewRoomPayload>({
                action: Action.ViewRoom,
                room_id: this.state.firstRoomId,
                metricsTrigger: undefined, // other
            });
            return;
        }

        this.setState({ phase: Phase.Landing });
    };

    private renderBody(): JSX.Element {
        switch (this.state.phase) {
            case Phase.Landing:
                if (this.state.myMembership === KnownMembership.Join) {
                    return <SpaceLanding space={this.props.space} />;
                } else {
                    return (
                        <RoomPreviewCard
                            room={this.props.space}
                            onJoinButtonClicked={this.props.onJoinButtonClicked}
                            onRejectButtonClicked={this.props.onRejectButtonClicked}
                        />
                    );
                }
            case Phase.PublicCreateRooms:
                return (
                    <SpaceSetupFirstRooms
                        space={this.props.space}
                        title={_t("create_space|setup_rooms_community_heading", {
                            spaceName: this.props.justCreatedOpts?.createOpts?.name || this.props.space.name,
                        })}
                        description={
                            <>
                                {_t("create_space|setup_rooms_community_description")}
                                <br />
                                {_t("create_space|setup_rooms_description")}
                            </>
                        }
                        onFinished={(firstRoomId: string) => this.setState({ phase: Phase.PublicShare, firstRoomId })}
                    />
                );
            case Phase.PublicShare:
                return (
                    <SpaceSetupPublicShare
                        justCreatedOpts={this.props.justCreatedOpts}
                        space={this.props.space}
                        onFinished={this.goToFirstRoom}
                        firstRoomId={this.state.firstRoomId}
                    />
                );

            case Phase.PrivateScope:
                return (
                    <SpaceSetupPrivateScope
                        space={this.props.space}
                        justCreatedOpts={this.props.justCreatedOpts}
                        onFinished={(invite: boolean) => {
                            this.setState({ phase: invite ? Phase.PrivateCreateRooms : Phase.PrivateExistingRooms });
                        }}
                    />
                );
            case Phase.PrivateInvite:
                return (
                    <SpaceSetupPrivateInvite
                        space={this.props.space}
                        onFinished={() => this.setState({ phase: Phase.Landing })}
                    />
                );
            case Phase.PrivateCreateRooms:
                return (
                    <SpaceSetupFirstRooms
                        space={this.props.space}
                        title={_t("create_space|setup_rooms_private_heading")}
                        description={
                            <>
                                {_t("create_space|setup_rooms_private_description")}
                                <br />
                                {_t("create_space|setup_rooms_description")}
                            </>
                        }
                        onFinished={(firstRoomId: string) => this.setState({ phase: Phase.PrivateInvite, firstRoomId })}
                    />
                );
            case Phase.PrivateExistingRooms:
                return (
                    <SpaceAddExistingRooms
                        space={this.props.space}
                        onFinished={() => this.setState({ phase: Phase.Landing })}
                    />
                );
        }
    }

    public render(): React.ReactNode {
        const rightPanel =
            this.state.showRightPanel && this.state.phase === Phase.Landing ? (
                <RightPanel
                    room={this.props.space}
                    resizeNotifier={this.props.resizeNotifier}
                    permalinkCreator={this.props.permalinkCreator}
                />
            ) : undefined;

        return (
            <main className="mx_SpaceRoomView">
                <ErrorBoundary>
                    <MainSplit panel={rightPanel} resizeNotifier={this.props.resizeNotifier}>
                        {this.renderBody()}
                    </MainSplit>
                </ErrorBoundary>
            </main>
        );
    }
}<|MERGE_RESOLUTION|>--- conflicted
+++ resolved
@@ -279,7 +279,6 @@
             <div className="mx_SpaceRoomView_landing_infoBar">
                 <RoomInfoLine room={space} />
                 <div className="mx_SpaceRoomView_landing_infoBar_interactive">
-<<<<<<< HEAD
                     {SettingsStore.getValue(UIFeature.ShowMembersListForSpaces) && (
                         <RoomFacePile
                             room={space}
@@ -288,16 +287,7 @@
                             onClick={isShowingMembers ? undefined : onMembersClick}
                         />
                     )}
-                    {inviteButton}
-=======
-                    <RoomFacePile
-                        room={space}
-                        onlyKnownUsers={false}
-                        numShown={7}
-                        onClick={isShowingMembers ? undefined : onMembersClick}
-                    />
                     {SettingsStore.getValue(UIFeature.ShowAddMoreButtonForSpaces) && inviteButton}
->>>>>>> c372fc66
                     {settingsButton}
                 </div>
             </div>
