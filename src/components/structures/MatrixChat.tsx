--- conflicted
+++ resolved
@@ -440,14 +440,9 @@
             // if the user has previously set up cross-signing, verify this device so we can fetch the
             // private keys.
 
-<<<<<<< HEAD
             // if (SecurityCustomisations.SHOW_ENCRYPTION_SETUP_UI === false) {
             const cryptoExtension = ModuleRunner.instance.extensions.cryptoSetup;
             if (cryptoExtension !== undefined && cryptoExtension.SHOW_ENCRYPTION_SETUP_UI == false) {
-=======
-            const cryptoExtension = ModuleRunner.instance.extensions.cryptoSetup;
-            if (cryptoExtension.SHOW_ENCRYPTION_SETUP_UI == false) {
->>>>>>> 3342aa5f
                 this.onLoggedIn();
             } else {
                 this.setStateForNewView({ view: Views.COMPLETE_SECURITY });
