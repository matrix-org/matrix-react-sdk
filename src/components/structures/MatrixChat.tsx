/*
Copyright 2015-2022 The Matrix.org Foundation C.I.C.

Licensed under the Apache License, Version 2.0 (the "License");
you may not use this file except in compliance with the License.
You may obtain a copy of the License at

    http://www.apache.org/licenses/LICENSE-2.0

Unless required by applicable law or agreed to in writing, software
distributed under the License is distributed on an "AS IS" BASIS,
WITHOUT WARRANTIES OR CONDITIONS OF ANY KIND, either express or implied.
See the License for the specific language governing permissions and
limitations under the License.
*/

import React, { ComponentType, createRef } from 'react';
import {
    ClientEvent,
    createClient,
    EventType,
    HttpApiEvent,
    MatrixClient,
    MatrixEventEvent,
} from 'matrix-js-sdk/src/matrix';
import { ISyncStateData, SyncState } from 'matrix-js-sdk/src/sync';
import { MatrixError } from 'matrix-js-sdk/src/http-api';
import { InvalidStoreError } from "matrix-js-sdk/src/errors";
import { MatrixEvent } from "matrix-js-sdk/src/models/event";
import { defer, IDeferred, QueryDict } from "matrix-js-sdk/src/utils";
import { logger } from "matrix-js-sdk/src/logger";
import { throttle } from "lodash";
import { CryptoEvent } from "matrix-js-sdk/src/crypto";
import { RoomType } from "matrix-js-sdk/src/@types/event";
import { DecryptionError } from 'matrix-js-sdk/src/crypto/algorithms';

// focus-visible is a Polyfill for the :focus-visible CSS pseudo-attribute used by various components
import 'focus-visible';
// what-input helps improve keyboard accessibility
import 'what-input';

import PosthogTrackers from '../../PosthogTrackers';
import { DecryptionFailureTracker } from "../../DecryptionFailureTracker";
import { IMatrixClientCreds, MatrixClientPeg } from "../../MatrixClientPeg";
import PlatformPeg from "../../PlatformPeg";
import SdkConfig from "../../SdkConfig";
import dis from "../../dispatcher/dispatcher";
import Notifier from '../../Notifier';
import Modal from "../../Modal";
import { showRoomInviteDialog, showStartChatInviteDialog } from '../../RoomInvite';
import * as Rooms from '../../Rooms';
import * as Lifecycle from '../../Lifecycle';
// LifecycleStore is not used but does listen to and dispatch actions
import '../../stores/LifecycleStore';
import '../../stores/AutoRageshakeStore';
import PageType from '../../PageTypes';
import createRoom, { IOpts } from "../../createRoom";
import { _t, _td, getCurrentLanguage } from '../../languageHandler';
import SettingsStore from "../../settings/SettingsStore";
import ThemeController from "../../settings/controllers/ThemeController";
import { startAnyRegistrationFlow } from "../../Registration";
import { messageForSyncError } from '../../utils/ErrorUtils';
import ResizeNotifier from "../../utils/ResizeNotifier";
import AutoDiscoveryUtils from "../../utils/AutoDiscoveryUtils";
import DMRoomMap from '../../utils/DMRoomMap';
import ThemeWatcher from "../../settings/watchers/ThemeWatcher";
import { FontWatcher } from '../../settings/watchers/FontWatcher';
import { storeRoomAliasInCache } from '../../RoomAliasCache';
import ToastStore from "../../stores/ToastStore";
import * as StorageManager from "../../utils/StorageManager";
import { UseCase } from "../../settings/enums/UseCase";
import type LoggedInViewType from "./LoggedInView";
import LoggedInView from './LoggedInView';
import { Action } from "../../dispatcher/actions";
import {
    hideToast as hideAnalyticsToast,
    showToast as showAnalyticsToast,
} from "../../toasts/AnalyticsToast";
import { showToast as showNotificationsToast } from "../../toasts/DesktopNotificationsToast";
import { OpenToTabPayload } from "../../dispatcher/payloads/OpenToTabPayload";
import ErrorDialog from "../views/dialogs/ErrorDialog";
import {
    RoomNotificationStateStore,
    UPDATE_STATUS_INDICATOR,
} from "../../stores/notifications/RoomNotificationStateStore";
import { SettingLevel } from "../../settings/SettingLevel";
import ThreepidInviteStore, { IThreepidInvite, IThreepidInviteWireFormat } from "../../stores/ThreepidInviteStore";
import { UIFeature } from "../../settings/UIFeature";
import DialPadModal from "../views/voip/DialPadModal";
import { showToast as showMobileGuideToast } from '../../toasts/MobileGuideToast';
import { shouldUseLoginForWelcome } from "../../utils/pages";
import RoomListStore from "../../stores/room-list/RoomListStore";
import { RoomUpdateCause } from "../../stores/room-list/models";
import SecurityCustomisations from "../../customisations/Security";
import Spinner from "../views/elements/Spinner";
import QuestionDialog from "../views/dialogs/QuestionDialog";
import UserSettingsDialog from '../views/dialogs/UserSettingsDialog';
import CreateRoomDialog from '../views/dialogs/CreateRoomDialog';
import RoomDirectory from './RoomDirectory';
import KeySignatureUploadFailedDialog from "../views/dialogs/KeySignatureUploadFailedDialog";
import IncomingSasDialog from "../views/dialogs/IncomingSasDialog";
import CompleteSecurity from "./auth/CompleteSecurity";
import Welcome from "../views/auth/Welcome";
import ForgotPassword from "./auth/ForgotPassword";
import E2eSetup from "./auth/E2eSetup";
import Registration from './auth/Registration';
import Login from "./auth/Login";
import ErrorBoundary from '../views/elements/ErrorBoundary';
import VerificationRequestToast from '../views/toasts/VerificationRequestToast';
import PerformanceMonitor, { PerformanceEntryNames } from "../../performance";
import UIStore, { UI_EVENTS } from "../../stores/UIStore";
import SoftLogout from './auth/SoftLogout';
import { makeRoomPermalink } from "../../utils/permalinks/Permalinks";
import { copyPlaintext } from "../../utils/strings";
import { PosthogAnalytics } from '../../PosthogAnalytics';
import { initSentry } from "../../sentry";
import LegacyCallHandler from "../../LegacyCallHandler";
import { showSpaceInvite } from "../../utils/space";
import AccessibleButton from "../views/elements/AccessibleButton";
import { ActionPayload } from "../../dispatcher/payloads";
import { SummarizedNotificationState } from "../../stores/notifications/SummarizedNotificationState";
import Views from '../../Views';
import { ViewRoomPayload } from "../../dispatcher/payloads/ViewRoomPayload";
import { ViewHomePagePayload } from '../../dispatcher/payloads/ViewHomePagePayload';
import { AfterLeaveRoomPayload } from '../../dispatcher/payloads/AfterLeaveRoomPayload';
import { DoAfterSyncPreparedPayload } from '../../dispatcher/payloads/DoAfterSyncPreparedPayload';
import { ViewStartChatOrReusePayload } from '../../dispatcher/payloads/ViewStartChatOrReusePayload';
import { IConfigOptions } from "../../IConfigOptions";
import { SnakedObject } from "../../utils/SnakedObject";
import { leaveRoomBehaviour } from "../../utils/leave-behaviour";
import { CallStore } from "../../stores/CallStore";
import { IRoomStateEventsActionPayload } from "../../actions/MatrixActionCreators";
import { ShowThreadPayload } from "../../dispatcher/payloads/ShowThreadPayload";
import { RightPanelPhases } from "../../stores/right-panel/RightPanelStorePhases";
import RightPanelStore from "../../stores/right-panel/RightPanelStore";
import { TimelineRenderingType } from "../../contexts/RoomContext";
import { UseCaseSelection } from '../views/elements/UseCaseSelection';
import { ValidatedServerConfig } from '../../utils/ValidatedServerConfig';
import { isLocalRoom } from '../../utils/localRoom/isLocalRoom';
<<<<<<< HEAD
import { Stores, SDKContext } from '../../contexts/SDKContext';
=======
import { viewUserDeviceSettings } from '../../actions/handlers/viewUserDeviceSettings';
>>>>>>> 96213d64

// legacy export
export { default as Views } from "../../Views";

const AUTH_SCREENS = ["register", "login", "forgot_password", "start_sso", "start_cas", "welcome"];

// Actions that are redirected through the onboarding process prior to being
// re-dispatched. NOTE: some actions are non-trivial and would require
// re-factoring to be included in this list in future.
const ONBOARDING_FLOW_STARTERS = [
    Action.ViewUserSettings,
    'view_create_chat',
    'view_create_room',
];

interface IScreen {
    screen: string;
    params?: QueryDict;
}

interface IProps {
    config: IConfigOptions;
    serverConfig?: ValidatedServerConfig;
    onNewScreen: (screen: string, replaceLast: boolean) => void;
    enableGuest?: boolean;
    // the queryParams extracted from the [real] query-string of the URI
    realQueryParams?: QueryDict;
    // the initial queryParams extracted from the hash-fragment of the URI
    startingFragmentQueryParams?: QueryDict;
    // called when we have completed a token login
    onTokenLoginCompleted?: () => void;
    // Represents the screen to display as a result of parsing the initial window.location
    initialScreenAfterLogin?: IScreen;
    // displayname, if any, to set on the device when logging in/registering.
    defaultDeviceDisplayName?: string;
    // A function that makes a registration URL
    makeRegistrationUrl: (params: QueryDict) => string;
}

interface IState {
    // the master view we are showing.
    view: Views;
    // What the LoggedInView would be showing if visible
    // eslint-disable-next-line camelcase
    page_type?: PageType;
    // The ID of the room we're viewing. This is either populated directly
    // in the case where we view a room by ID or by RoomView when it resolves
    // what ID an alias points at.
    currentRoomId?: string;
    // If we're trying to just view a user ID (i.e. /user URL), this is it
    currentUserId?: string;
    // this is persisted as mx_lhs_size, loaded in LoggedInView
    collapseLhs: boolean;
    // Parameters used in the registration dance with the IS
    // eslint-disable-next-line camelcase
    register_client_secret?: string;
    // eslint-disable-next-line camelcase
    register_session_id?: string;
    // eslint-disable-next-line camelcase
    register_id_sid?: string;
    // When showing Modal dialogs we need to set aria-hidden on the root app element
    // and disable it when there are no dialogs
    hideToSRUsers: boolean;
    syncError?: MatrixError;
    resizeNotifier: ResizeNotifier;
    serverConfig?: ValidatedServerConfig;
    ready: boolean;
    threepidInvite?: IThreepidInvite;
    roomOobData?: object;
    pendingInitialSync?: boolean;
    justRegistered?: boolean;
    roomJustCreatedOpts?: IOpts;
    forceTimeline?: boolean; // see props
}

export default class MatrixChat extends React.PureComponent<IProps, IState> {
    static displayName = "MatrixChat";

    static defaultProps = {
        realQueryParams: {},
        startingFragmentQueryParams: {},
        config: {},
        onTokenLoginCompleted: () => {},
    };

    private firstSyncComplete = false;
    private firstSyncPromise: IDeferred<void>;

    private screenAfterLogin?: IScreen;
    private tokenLogin?: boolean;
    private accountPassword?: string;
    private accountPasswordTimer?: number;
    private focusComposer: boolean;
    private subTitleStatus: string;
    private prevWindowWidth: number;

    private readonly loggedInView: React.RefObject<LoggedInViewType>;
    private readonly dispatcherRef: string;
    private readonly themeWatcher: ThemeWatcher;
    private readonly fontWatcher: FontWatcher;
    private readonly stores: Stores;

    constructor(props: IProps) {
        super(props);
        this.stores = Stores.instance;
        this.stores.constructEagerStores();

        this.state = {
            view: Views.LOADING,
            collapseLhs: false,

            hideToSRUsers: false,

            syncError: null, // If the current syncing status is ERROR, the error object, otherwise null.
            resizeNotifier: new ResizeNotifier(),
            ready: false,
        };

        this.loggedInView = createRef();

        SdkConfig.put(this.props.config);

        // Used by _viewRoom before getting state from sync
        this.firstSyncComplete = false;
        this.firstSyncPromise = defer();

        if (this.props.config.sync_timeline_limit) {
            MatrixClientPeg.opts.initialSyncLimit = this.props.config.sync_timeline_limit;
        }

        // a thing to call showScreen with once login completes.  this is kept
        // outside this.state because updating it should never trigger a
        // rerender.
        this.screenAfterLogin = this.props.initialScreenAfterLogin;
        if (this.screenAfterLogin) {
            const params = this.screenAfterLogin.params || {};
            if (this.screenAfterLogin.screen.startsWith("room/") && params['signurl'] && params['email']) {
                // probably a threepid invite - try to store it
                const roomId = this.screenAfterLogin.screen.substring("room/".length);
                ThreepidInviteStore.instance.storeInvite(roomId, params as unknown as IThreepidInviteWireFormat);
            }
        }

        this.prevWindowWidth = UIStore.instance.windowWidth || 1000;
        UIStore.instance.on(UI_EVENTS.Resize, this.handleResize);

        // For PersistentElement
        this.state.resizeNotifier.on("middlePanelResized", this.dispatchTimelineResize);

        RoomNotificationStateStore.instance.on(UPDATE_STATUS_INDICATOR, this.onUpdateStatusIndicator);

        // Force users to go through the soft logout page if they're soft logged out
        if (Lifecycle.isSoftLogout()) {
            // When the session loads it'll be detected as soft logged out and a dispatch
            // will be sent out to say that, triggering this MatrixChat to show the soft
            // logout page.
            Lifecycle.loadSession();
        }

        this.accountPassword = null;
        this.accountPasswordTimer = null;

        this.dispatcherRef = dis.register(this.onAction);

        this.themeWatcher = new ThemeWatcher();
        this.fontWatcher = new FontWatcher();
        this.themeWatcher.start();
        this.fontWatcher.start();

        this.focusComposer = false;

        // object field used for tracking the status info appended to the title tag.
        // we don't do it as react state as i'm scared about triggering needless react refreshes.
        this.subTitleStatus = '';

        // the first thing to do is to try the token params in the query-string
        // if the session isn't soft logged out (ie: is a clean session being logged in)
        if (!Lifecycle.isSoftLogout()) {
            Lifecycle.attemptTokenLogin(
                this.props.realQueryParams,
                this.props.defaultDeviceDisplayName,
                this.getFragmentAfterLogin(),
            ).then(async (loggedIn) => {
                if (this.props.realQueryParams?.loginToken) {
                    // remove the loginToken from the URL regardless
                    this.props.onTokenLoginCompleted();
                }

                if (loggedIn) {
                    this.tokenLogin = true;

                    // Create and start the client
                    await Lifecycle.restoreFromLocalStorage({
                        ignoreGuest: true,
                    });
                    return this.postLoginSetup();
                }

                // if the user has followed a login or register link, don't reanimate
                // the old creds, but rather go straight to the relevant page
                const firstScreen = this.screenAfterLogin ? this.screenAfterLogin.screen : null;

                if (firstScreen === 'login' ||
                    firstScreen === 'register' ||
                    firstScreen === 'forgot_password') {
                    this.showScreenAfterLogin();
                    return;
                }

                return this.loadSession();
            });
        }

        initSentry(SdkConfig.get("sentry"));
    }

    private async postLoginSetup() {
        const cli = MatrixClientPeg.get();
        const cryptoEnabled = cli.isCryptoEnabled();
        if (!cryptoEnabled) {
            this.onLoggedIn();
        }

        const promisesList: Promise<any>[] = [this.firstSyncPromise.promise];
        if (cryptoEnabled) {
            // wait for the client to finish downloading cross-signing keys for us so we
            // know whether or not we have keys set up on this account
            promisesList.push(cli.downloadKeys([cli.getUserId()]));
        }

        // Now update the state to say we're waiting for the first sync to complete rather
        // than for the login to finish.
        this.setState({ pendingInitialSync: true });

        await Promise.all(promisesList);

        if (!cryptoEnabled) {
            this.setState({ pendingInitialSync: false });
            return;
        }

        const crossSigningIsSetUp = cli.getStoredCrossSigningForUser(cli.getUserId());
        if (crossSigningIsSetUp) {
            if (SecurityCustomisations.SHOW_ENCRYPTION_SETUP_UI === false) {
                this.onLoggedIn();
            } else {
                this.setStateForNewView({ view: Views.COMPLETE_SECURITY });
            }
        } else if (await cli.doesServerSupportUnstableFeature("org.matrix.e2e_cross_signing")) {
            this.setStateForNewView({ view: Views.E2E_SETUP });
        } else {
            this.onLoggedIn();
        }
        this.setState({ pendingInitialSync: false });
    }

    // TODO: [REACT-WARNING] Replace with appropriate lifecycle stage
    // eslint-disable-next-line
    UNSAFE_componentWillUpdate(props, state) {
        if (this.shouldTrackPageChange(this.state, state)) {
            this.startPageChangeTimer();
        }
    }

    public componentDidMount(): void {
        window.addEventListener("resize", this.onWindowResized);
    }

    componentDidUpdate(prevProps, prevState) {
        if (this.shouldTrackPageChange(prevState, this.state)) {
            const durationMs = this.stopPageChangeTimer();
            PosthogTrackers.instance.trackPageChange(this.state.view, this.state.page_type, durationMs);
        }
        if (this.focusComposer) {
            dis.fire(Action.FocusSendMessageComposer);
            this.focusComposer = false;
        }
    }

    componentWillUnmount() {
        Lifecycle.stopMatrixClient();
        dis.unregister(this.dispatcherRef);
        this.themeWatcher.stop();
        this.fontWatcher.stop();
        UIStore.destroy();
        this.state.resizeNotifier.removeListener("middlePanelResized", this.dispatchTimelineResize);
        window.removeEventListener("resize", this.onWindowResized);

        if (this.accountPasswordTimer !== null) clearTimeout(this.accountPasswordTimer);
    }

    private onWindowResized = (): void => {
        // XXX: This is a very unreliable way to detect whether or not the the devtools are open
        this.warnInConsole();
    };

    private warnInConsole = throttle((): void => {
        const largeFontSize = "50px";
        const normalFontSize = "15px";

        const waitText = _t("Wait!");
        const scamText = _t(
            "If someone told you to copy/paste something here, " +
            "there is a high likelihood you're being scammed!",
        );
        const devText = _t(
            "If you know what you're doing, Element is open-source, " +
            "be sure to check out our GitHub (https://github.com/vector-im/element-web/) " +
            "and contribute!",
        );

        global.mx_rage_logger.bypassRageshake(
            "log",
            `%c${waitText}\n%c${scamText}\n%c${devText}`,
            `font-size:${largeFontSize}; color:blue;`,
            `font-size:${normalFontSize}; color:red;`,
            `font-size:${normalFontSize};`,
        );
    }, 1000);

    private getFallbackHsUrl(): string {
        if (this.props.serverConfig?.isDefault) {
            return this.props.config.fallback_hs_url;
        } else {
            return null;
        }
    }

    private getServerProperties() {
        let props = this.state.serverConfig;
        if (!props) props = this.props.serverConfig; // for unit tests
        if (!props) props = SdkConfig.get("validated_server_config");
        return { serverConfig: props };
    }

    private loadSession() {
        // the extra Promise.resolve() ensures that synchronous exceptions hit the same codepath as
        // asynchronous ones.
        return Promise.resolve().then(() => {
            return Lifecycle.loadSession({
                fragmentQueryParams: this.props.startingFragmentQueryParams,
                enableGuest: this.props.enableGuest,
                guestHsUrl: this.getServerProperties().serverConfig.hsUrl,
                guestIsUrl: this.getServerProperties().serverConfig.isUrl,
                defaultDeviceDisplayName: this.props.defaultDeviceDisplayName,
            });
        }).then((loadedSession) => {
            if (!loadedSession) {
                // fall back to showing the welcome screen... unless we have a 3pid invite pending
                if (ThreepidInviteStore.instance.pickBestInvite()) {
                    dis.dispatch({ action: 'start_registration' });
                } else {
                    dis.dispatch({ action: "view_welcome_page" });
                }
            }
        });
        // Note we don't catch errors from this: we catch everything within
        // loadSession as there's logic there to ask the user if they want
        // to try logging out.
    }

    private startPageChangeTimer() {
        PerformanceMonitor.instance.start(PerformanceEntryNames.PAGE_CHANGE);
    }

    private stopPageChangeTimer() {
        const perfMonitor = PerformanceMonitor.instance;

        perfMonitor.stop(PerformanceEntryNames.PAGE_CHANGE);

        const entries = perfMonitor.getEntries({
            name: PerformanceEntryNames.PAGE_CHANGE,
        });
        const measurement = entries.pop();

        return measurement
            ? measurement.duration
            : null;
    }

    private shouldTrackPageChange(prevState: IState, state: IState): boolean {
        return prevState.currentRoomId !== state.currentRoomId ||
            prevState.view !== state.view ||
            prevState.page_type !== state.page_type;
    }

    private setStateForNewView(state: Partial<IState>): void {
        if (state.view === undefined) {
            throw new Error("setStateForNewView with no view!");
        }
        const newState = {
            currentUserId: null,
            justRegistered: false,
        };
        Object.assign(newState, state);
        this.setState(newState);
    }

    private onAction = (payload: ActionPayload): void => {
        // console.log(`MatrixClientPeg.onAction: ${payload.action}`);

        // Start the onboarding process for certain actions
        if (MatrixClientPeg.get()?.isGuest() && ONBOARDING_FLOW_STARTERS.includes(payload.action)) {
            // This will cause `payload` to be dispatched later, once a
            // sync has reached the "prepared" state. Setting a matrix ID
            // will cause a full login and sync and finally the deferred
            // action will be dispatched.
            dis.dispatch({
                action: Action.DoAfterSyncPrepared,
                deferred_action: payload,
            });
            dis.dispatch({ action: 'require_registration' });
            return;
        }

        switch (payload.action) {
            case 'MatrixActions.accountData':
                // XXX: This is a collection of several hacks to solve a minor problem. We want to
                // update our local state when the identity server changes, but don't want to put that in
                // the js-sdk as we'd be then dictating how all consumers need to behave. However,
                // this component is already bloated and we probably don't want this tiny logic in
                // here, but there's no better place in the react-sdk for it. Additionally, we're
                // abusing the MatrixActionCreator stuff to avoid errors on dispatches.
                if (payload.event_type === 'm.identity_server') {
                    const fullUrl = payload.event_content ? payload.event_content['base_url'] : null;
                    if (!fullUrl) {
                        MatrixClientPeg.get().setIdentityServerUrl(null);
                        localStorage.removeItem("mx_is_access_token");
                        localStorage.removeItem("mx_is_url");
                    } else {
                        MatrixClientPeg.get().setIdentityServerUrl(fullUrl);
                        localStorage.removeItem("mx_is_access_token"); // clear token
                        localStorage.setItem("mx_is_url", fullUrl); // XXX: Do we still need this?
                    }

                    // redispatch the change with a more specific action
                    dis.dispatch({ action: 'id_server_changed' });
                }
                break;
            case 'logout':
                LegacyCallHandler.instance.hangupAllCalls();
                Promise.all([...CallStore.instance.activeCalls].map(call => call.disconnect()))
                    .finally(() => Lifecycle.logout());
                break;
            case 'require_registration':
                startAnyRegistrationFlow(payload as any);
                break;
            case 'start_registration':
                if (Lifecycle.isSoftLogout()) {
                    this.onSoftLogout();
                    break;
                }
                // This starts the full registration flow
                if (payload.screenAfterLogin) {
                    this.screenAfterLogin = payload.screenAfterLogin;
                }
                this.startRegistration(payload.params || {});
                break;
            case 'start_login':
                if (Lifecycle.isSoftLogout()) {
                    this.onSoftLogout();
                    break;
                }
                if (payload.screenAfterLogin) {
                    this.screenAfterLogin = payload.screenAfterLogin;
                }
                this.viewLogin();
                break;
            case 'start_password_recovery':
                this.setStateForNewView({
                    view: Views.FORGOT_PASSWORD,
                });
                this.notifyNewScreen('forgot_password');
                break;
            case 'start_chat':
                createRoom({
                    dmUserId: payload.user_id,
                });
                break;
            case 'leave_room':
                this.leaveRoom(payload.room_id);
                break;
            case 'forget_room':
                this.forgetRoom(payload.room_id);
                break;
            case 'copy_room':
                this.copyRoom(payload.room_id);
                break;
            case 'reject_invite':
                Modal.createDialog(QuestionDialog, {
                    title: _t('Reject invitation'),
                    description: _t('Are you sure you want to reject the invitation?'),
                    onFinished: (confirm) => {
                        if (confirm) {
                            // FIXME: controller shouldn't be loading a view :(
                            const modal = Modal.createDialog(Spinner, null, 'mx_Dialog_spinner');

                            MatrixClientPeg.get().leave(payload.room_id).then(() => {
                                modal.close();
                                if (this.state.currentRoomId === payload.room_id) {
                                    dis.dispatch({ action: Action.ViewHomePage });
                                }
                            }, (err) => {
                                modal.close();
                                Modal.createDialog(ErrorDialog, {
                                    title: _t('Failed to reject invitation'),
                                    description: err.toString(),
                                });
                            });
                        }
                    },
                });
                break;
            case 'view_user_info':
                this.viewUser(payload.userId, payload.subAction);
                break;
            case "MatrixActions.RoomState.events": {
                const event = (payload as IRoomStateEventsActionPayload).event;
                if (event.getType() === EventType.RoomCanonicalAlias &&
                    event.getRoomId() === this.state.currentRoomId
                ) {
                    // re-view the current room so we can update alias/id in the URL properly
                    this.viewRoom({
                        action: Action.ViewRoom,
                        room_id: this.state.currentRoomId,
                        metricsTrigger: undefined, // room doesn't change
                    });
                }
                break;
            }
            case Action.ViewRoom: {
                // Takes either a room ID or room alias: if switching to a room the client is already
                // known to be in (eg. user clicks on a room in the recents panel), supply the ID
                // If the user is clicking on a room in the context of the alias being presented
                // to them, supply the room alias. If both are supplied, the room ID will be ignored.
                const promise = this.viewRoom(payload as ViewRoomPayload);
                if (payload.deferred_action) {
                    promise.then(() => {
                        dis.dispatch(payload.deferred_action);
                    });
                }
                break;
            }
            case Action.ViewUserDeviceSettings: {
                viewUserDeviceSettings(SettingsStore.getValue("feature_new_device_manager"));
                break;
            }
            case Action.ViewUserSettings: {
                const tabPayload = payload as OpenToTabPayload;
                Modal.createDialog(UserSettingsDialog,
                    { initialTabId: tabPayload.initialTabId },
                    /*className=*/null, /*isPriority=*/false, /*isStatic=*/true);

                // View the welcome or home page if we need something to look at
                this.viewSomethingBehindModal();
                break;
            }
            case 'view_create_room':
                this.createRoom(payload.public, payload.defaultName, payload.type);

                // View the welcome or home page if we need something to look at
                this.viewSomethingBehindModal();
                break;
            case Action.ViewRoomDirectory: {
                Modal.createDialog(RoomDirectory, {
                    initialText: payload.initialText,
                }, 'mx_RoomDirectory_dialogWrapper', false, true);

                // View the welcome or home page if we need something to look at
                this.viewSomethingBehindModal();
                break;
            }
            case 'view_welcome_page':
                this.viewWelcome();
                break;
            case Action.ViewHomePage:
                this.viewHome(payload.justRegistered);
                break;
            case Action.ViewStartChatOrReuse:
                this.chatCreateOrReuse(payload.user_id);
                break;
            case 'view_create_chat':
                showStartChatInviteDialog(payload.initialText || "");

                // View the welcome or home page if we need something to look at
                this.viewSomethingBehindModal();
                break;
            case 'view_invite': {
                const room = MatrixClientPeg.get().getRoom(payload.roomId);
                if (room?.isSpaceRoom()) {
                    showSpaceInvite(room);
                } else {
                    showRoomInviteDialog(payload.roomId);
                }
                break;
            }
            case 'view_last_screen':
                // This function does what we want, despite the name. The idea is that it shows
                // the last room we were looking at or some reasonable default/guess. We don't
                // have to worry about email invites or similar being re-triggered because the
                // function will have cleared that state and not execute that path.
                this.showScreenAfterLogin();
                break;
            case 'hide_left_panel':
                this.setState({
                    collapseLhs: true,
                }, () => {
                    this.state.resizeNotifier.notifyLeftHandleResized();
                });
                break;
            case 'show_left_panel':
                this.setState({
                    collapseLhs: false,
                }, () => {
                    this.state.resizeNotifier.notifyLeftHandleResized();
                });
                break;
            case Action.OpenDialPad:
                Modal.createDialog(DialPadModal, {}, "mx_Dialog_dialPadWrapper");
                break;
            case Action.OnLoggedIn:
                this.stores.client = MatrixClientPeg.get();
                if (
                    // Skip this handling for token login as that always calls onLoggedIn itself
                    !this.tokenLogin &&
                    !Lifecycle.isSoftLogout() &&
                    this.state.view !== Views.LOGIN &&
                    this.state.view !== Views.REGISTER &&
                    this.state.view !== Views.COMPLETE_SECURITY &&
                    this.state.view !== Views.E2E_SETUP &&
                    this.state.view !== Views.USE_CASE_SELECTION
                ) {
                    this.onLoggedIn();
                }
                break;
            case 'on_client_not_viable':
                this.onSoftLogout();
                break;
            case Action.OnLoggedOut:
                this.onLoggedOut();
                break;
            case 'will_start_client':
                this.setState({ ready: false }, () => {
                    // if the client is about to start, we are, by definition, not ready.
                    // Set ready to false now, then it'll be set to true when the sync
                    // listener we set below fires.
                    this.onWillStartClient();
                });
                break;
            case 'client_started':
                this.onClientStarted();
                break;
            case 'send_event':
                this.onSendEvent(payload.room_id, payload.event);
                break;
            case 'aria_hide_main_app':
                this.setState({
                    hideToSRUsers: true,
                });
                break;
            case 'aria_unhide_main_app':
                this.setState({
                    hideToSRUsers: false,
                });
                break;
            case Action.PseudonymousAnalyticsAccept:
                hideAnalyticsToast();
                SettingsStore.setValue("pseudonymousAnalyticsOptIn", null, SettingLevel.ACCOUNT, true);
                break;
            case Action.PseudonymousAnalyticsReject:
                hideAnalyticsToast();
                SettingsStore.setValue("pseudonymousAnalyticsOptIn", null, SettingLevel.ACCOUNT, false);
                break;
            case Action.ShowThread: {
                const {
                    rootEvent,
                    initialEvent,
                    highlighted,
                    scrollIntoView,
                    push,
                } = payload as ShowThreadPayload;

                const threadViewCard = {
                    phase: RightPanelPhases.ThreadView,
                    state: {
                        threadHeadEvent: rootEvent,
                        initialEvent: initialEvent,
                        isInitialEventHighlighted: highlighted,
                        initialEventScrollIntoView: scrollIntoView,
                    },
                };
                if (push ?? false) {
                    RightPanelStore.instance.pushCard(threadViewCard);
                } else {
                    RightPanelStore.instance.setCards([
                        { phase: RightPanelPhases.ThreadPanel },
                        threadViewCard,
                    ]);
                }

                // Focus the composer
                dis.dispatch({
                    action: Action.FocusSendMessageComposer,
                    context: TimelineRenderingType.Thread,
                });

                break;
            }
        }
    };

    private setPage(pageType: PageType) {
        this.setState({
            page_type: pageType,
        });
    }

    private async startRegistration(params: {[key: string]: string}) {
        const newState: Partial<IState> = {
            view: Views.REGISTER,
        };

        // Only honour params if they are all present, otherwise we reset
        // HS and IS URLs when switching to registration.
        if (params.client_secret &&
            params.session_id &&
            params.hs_url &&
            params.is_url &&
            params.sid
        ) {
            newState.serverConfig = await AutoDiscoveryUtils.validateServerConfigWithStaticUrls(
                params.hs_url, params.is_url,
            );

            // If the hs url matches then take the hs name we know locally as it is likely prettier
            const defaultConfig = SdkConfig.get("validated_server_config");
            if (defaultConfig && defaultConfig.hsUrl === newState.serverConfig.hsUrl) {
                newState.serverConfig.hsName = defaultConfig.hsName;
                newState.serverConfig.hsNameIsDifferent = defaultConfig.hsNameIsDifferent;
                newState.serverConfig.isDefault = defaultConfig.isDefault;
                newState.serverConfig.isNameResolvable = defaultConfig.isNameResolvable;
            }

            newState.register_client_secret = params.client_secret;
            newState.register_session_id = params.session_id;
            newState.register_id_sid = params.sid;
        }

        this.setStateForNewView(newState);
        ThemeController.isLogin = true;
        this.themeWatcher.recheck();
        this.notifyNewScreen('register');
    }

    // switch view to the given room
    private async viewRoom(roomInfo: ViewRoomPayload) {
        this.focusComposer = true;

        if (roomInfo.room_alias) {
            logger.log(`Switching to room alias ${roomInfo.room_alias} at event ${roomInfo.event_id}`);
        } else {
            logger.log(`Switching to room id ${roomInfo.room_id} at event ${roomInfo.event_id}`);
        }

        // Wait for the first sync to complete so that if a room does have an alias,
        // it would have been retrieved.
        if (!this.firstSyncComplete) {
            if (!this.firstSyncPromise) {
                logger.warn('Cannot view a room before first sync. room_id:', roomInfo.room_id);
                return;
            }
            await this.firstSyncPromise.promise;
        }

        let presentedId = roomInfo.room_alias || roomInfo.room_id;
        const room = MatrixClientPeg.get().getRoom(roomInfo.room_id);
        if (room) {
            // Not all timeline events are decrypted ahead of time anymore
            // Only the critical ones for a typical UI are
            // This will start the decryption process for all events when a
            // user views a room
            room.decryptAllEvents();
            const theAlias = Rooms.getDisplayAliasForRoom(room);
            if (theAlias) {
                presentedId = theAlias;
                // Store display alias of the presented room in cache to speed future
                // navigation.
                storeRoomAliasInCache(theAlias, room.roomId);
            }

            // Store this as the ID of the last room accessed. This is so that we can
            // persist which room is being stored across refreshes and browser quits.
            localStorage?.setItem('mx_last_room_id', room.roomId);
        }

        // If we are redirecting to a Room Alias and it is for the room we already showing then replace history item
        let replaceLast = presentedId[0] === "#" && roomInfo.room_id === this.state.currentRoomId;

        if (isLocalRoom(this.state.currentRoomId)) {
            // Replace local room history items
            replaceLast = true;
        }

        if (roomInfo.room_id === this.state.currentRoomId) {
            // if we are re-viewing the same room then copy any state we already know
            roomInfo.threepid_invite = roomInfo.threepid_invite ?? this.state.threepidInvite;
            roomInfo.oob_data = roomInfo.oob_data ?? this.state.roomOobData;
            roomInfo.forceTimeline = roomInfo.forceTimeline ?? this.state.forceTimeline;
            roomInfo.justCreatedOpts = roomInfo.justCreatedOpts ?? this.state.roomJustCreatedOpts;
        }

        if (roomInfo.event_id && roomInfo.highlighted) {
            presentedId += "/" + roomInfo.event_id;
        }
        this.setState({
            view: Views.LOGGED_IN,
            currentRoomId: roomInfo.room_id || null,
            page_type: PageType.RoomView,
            threepidInvite: roomInfo.threepid_invite,
            roomOobData: roomInfo.oob_data,
            forceTimeline: roomInfo.forceTimeline,
            ready: true,
            roomJustCreatedOpts: roomInfo.justCreatedOpts,
        }, () => {
            this.notifyNewScreen('room/' + presentedId, replaceLast);
        });
    }

    private viewSomethingBehindModal() {
        if (this.state.view !== Views.LOGGED_IN) {
            this.viewWelcome();
            return;
        }
        if (!this.state.currentRoomId && !this.state.currentUserId) {
            this.viewHome();
        }
    }

    private viewWelcome() {
        if (shouldUseLoginForWelcome(SdkConfig.get())) {
            return this.viewLogin();
        }
        this.setStateForNewView({
            view: Views.WELCOME,
        });
        this.notifyNewScreen('welcome');
        ThemeController.isLogin = true;
        this.themeWatcher.recheck();
    }

    private viewLogin(otherState?: any) {
        this.setStateForNewView({
            view: Views.LOGIN,
            ...otherState,
        });
        this.notifyNewScreen('login');
        ThemeController.isLogin = true;
        this.themeWatcher.recheck();
    }

    private viewHome(justRegistered = false) {
        // The home page requires the "logged in" view, so we'll set that.
        this.setStateForNewView({
            view: Views.LOGGED_IN,
            justRegistered,
            currentRoomId: null,
        });
        this.setPage(PageType.HomePage);
        this.notifyNewScreen('home');
        ThemeController.isLogin = false;
        this.themeWatcher.recheck();
    }

    private viewUser(userId: string, subAction: string) {
        // Wait for the first sync so that `getRoom` gives us a room object if it's
        // in the sync response
        const waitForSync = this.firstSyncPromise ?
            this.firstSyncPromise.promise : Promise.resolve();
        waitForSync.then(() => {
            if (subAction === 'chat') {
                this.chatCreateOrReuse(userId);
                return;
            }
            this.notifyNewScreen('user/' + userId);
            this.setState({ currentUserId: userId });
            this.setPage(PageType.UserView);
        });
    }

    private async createRoom(defaultPublic = false, defaultName?: string, type?: RoomType) {
        const modal = Modal.createDialog(CreateRoomDialog, {
            type,
            defaultPublic,
            defaultName,
        });

        const [shouldCreate, opts] = await modal.finished;
        if (shouldCreate) {
            createRoom(opts);
        }
    }

    private chatCreateOrReuse(userId: string) {
        const snakedConfig = new SnakedObject<IConfigOptions>(this.props.config);
        // Use a deferred action to reshow the dialog once the user has registered
        if (MatrixClientPeg.get().isGuest()) {
            // No point in making 2 DMs with welcome bot. This assumes view_set_mxid will
            // result in a new DM with the welcome user.
            if (userId !== snakedConfig.get("welcome_user_id")) {
                dis.dispatch<DoAfterSyncPreparedPayload<ViewStartChatOrReusePayload>>({
                    action: Action.DoAfterSyncPrepared,
                    deferred_action: {
                        action: Action.ViewStartChatOrReuse,
                        user_id: userId,
                    },
                });
            }
            dis.dispatch({
                action: 'require_registration',
                // If the set_mxid dialog is cancelled, view /welcome because if the
                // browser was pointing at /user/@someone:domain?action=chat, the URL
                // needs to be reset so that they can revisit /user/.. // (and trigger
                // `_chatCreateOrReuse` again)
                go_welcome_on_cancel: true,
                screen_after: {
                    screen: `user/${snakedConfig.get("welcome_user_id")}`,
                    params: { action: 'chat' },
                },
            });
            return;
        }

        // TODO: Immutable DMs replaces this

        const client = MatrixClientPeg.get();
        const dmRoomMap = new DMRoomMap(client);
        const dmRooms = dmRoomMap.getDMRoomsForUserId(userId);

        if (dmRooms.length > 0) {
            dis.dispatch<ViewRoomPayload>({
                action: Action.ViewRoom,
                room_id: dmRooms[0],
                metricsTrigger: "MessageUser",
            });
        } else {
            dis.dispatch({
                action: 'start_chat',
                user_id: userId,
            });
        }
    }

    private leaveRoomWarnings(roomId: string) {
        const roomToLeave = MatrixClientPeg.get().getRoom(roomId);
        const isSpace = roomToLeave?.isSpaceRoom();
        // Show a warning if there are additional complications.
        const warnings = [];

        const memberCount = roomToLeave.currentState.getJoinedMemberCount();
        if (memberCount === 1) {
            warnings.push((
                <span className="warning" key="only_member_warning">
                    { ' '/* Whitespace, otherwise the sentences get smashed together */ }
                    { _t("You are the only person here. " +
                        "If you leave, no one will be able to join in the future, including you.") }
                </span>
            ));

            return warnings;
        }

        const joinRules = roomToLeave.currentState.getStateEvents('m.room.join_rules', '');
        if (joinRules) {
            const rule = joinRules.getContent().join_rule;
            if (rule !== "public") {
                warnings.push((
                    <span className="warning" key="non_public_warning">
                        { ' '/* Whitespace, otherwise the sentences get smashed together */ }
                        { isSpace
                            ? _t("This space is not public. You will not be able to rejoin without an invite.")
                            : _t("This room is not public. You will not be able to rejoin without an invite.") }
                    </span>
                ));
            }
        }
        return warnings;
    }

    private leaveRoom(roomId: string) {
        const roomToLeave = MatrixClientPeg.get().getRoom(roomId);
        const warnings = this.leaveRoomWarnings(roomId);

        const isSpace = roomToLeave?.isSpaceRoom();
        Modal.createDialog(QuestionDialog, {
            title: isSpace ? _t("Leave space") : _t("Leave room"),
            description: (
                <span>
                    { isSpace
                        ? _t(
                            "Are you sure you want to leave the space '%(spaceName)s'?",
                            { spaceName: roomToLeave.name },
                        )
                        : _t(
                            "Are you sure you want to leave the room '%(roomName)s'?",
                            { roomName: roomToLeave.name },
                        ) }
                    { warnings }
                </span>
            ),
            button: _t("Leave"),
            onFinished: (shouldLeave) => {
                if (shouldLeave) {
                    leaveRoomBehaviour(roomId);

                    dis.dispatch<AfterLeaveRoomPayload>({
                        action: Action.AfterLeaveRoom,
                        room_id: roomId,
                    });
                }
            },
        });
    }

    private forgetRoom(roomId: string) {
        const room = MatrixClientPeg.get().getRoom(roomId);
        MatrixClientPeg.get().forget(roomId).then(() => {
            // Switch to home page if we're currently viewing the forgotten room
            if (this.state.currentRoomId === roomId) {
                dis.dispatch({ action: Action.ViewHomePage });
            }

            // We have to manually update the room list because the forgotten room will not
            // be notified to us, therefore the room list will have no other way of knowing
            // the room is forgotten.
            RoomListStore.instance.manualRoomUpdate(room, RoomUpdateCause.RoomRemoved);
        }).catch((err) => {
            const errCode = err.errcode || _td("unknown error code");
            Modal.createDialog(ErrorDialog, {
                title: _t("Failed to forget room %(errCode)s", { errCode }),
                description: ((err && err.message) ? err.message : _t("Operation failed")),
            });
        });
    }

    private async copyRoom(roomId: string) {
        const roomLink = makeRoomPermalink(roomId);
        const success = await copyPlaintext(roomLink);
        if (!success) {
            Modal.createDialog(ErrorDialog, {
                title: _t("Unable to copy room link"),
                description: _t("Unable to copy a link to the room to the clipboard."),
            });
        }
    }

    /**
     * Starts a chat with the welcome user, if the user doesn't already have one
     * @returns {string} The room ID of the new room, or null if no room was created
     */
    private async startWelcomeUserChat() {
        // We can end up with multiple tabs post-registration where the user
        // might then end up with a session and we don't want them all making
        // a chat with the welcome user: try to de-dupe.
        // We need to wait for the first sync to complete for this to
        // work though.
        let waitFor;
        if (!this.firstSyncComplete) {
            waitFor = this.firstSyncPromise.promise;
        } else {
            waitFor = Promise.resolve();
        }
        await waitFor;

        const snakedConfig = new SnakedObject<IConfigOptions>(this.props.config);
        const welcomeUserRooms = DMRoomMap.shared().getDMRoomsForUserId(
            snakedConfig.get("welcome_user_id"),
        );
        if (welcomeUserRooms.length === 0) {
            const roomId = await createRoom({
                dmUserId: snakedConfig.get("welcome_user_id"),
                // Only view the welcome user if we're NOT looking at a room
                andView: !this.state.currentRoomId,
                spinner: false, // we're already showing one: we don't need another one
            });
            // This is a bit of a hack, but since the deduplication relies
            // on m.direct being up to date, we need to force a sync
            // of the database, otherwise if the user goes to the other
            // tab before the next save happens (a few minutes), the
            // saved sync will be restored from the db and this code will
            // run without the update to m.direct, making another welcome
            // user room (it doesn't wait for new data from the server, just
            // the saved sync to be loaded).
            const saveWelcomeUser = (ev: MatrixEvent) => {
                if (ev.getType() === EventType.Direct && ev.getContent()[snakedConfig.get("welcome_user_id")]) {
                    MatrixClientPeg.get().store.save(true);
                    MatrixClientPeg.get().removeListener(ClientEvent.AccountData, saveWelcomeUser);
                }
            };
            MatrixClientPeg.get().on(ClientEvent.AccountData, saveWelcomeUser);

            return roomId;
        }
        return null;
    }

    /**
     * Called when a new logged in session has started
     */
    private async onLoggedIn() {
        ThemeController.isLogin = false;
        this.themeWatcher.recheck();
        StorageManager.tryPersistStorage();

        if (
            MatrixClientPeg.currentUserIsJustRegistered() &&
            SettingsStore.getValue("FTUE.useCaseSelection") === null
        ) {
            this.setStateForNewView({ view: Views.USE_CASE_SELECTION });

            // Listen to changes in settings and hide the use case screen if appropriate - this is necessary because
            // account settings can still be changing at this point in app init (due to the initial sync being cached,
            // then subsequent syncs being received from the server)
            //
            // This seems unlikely for something that should happen directly after registration, but if a user does
            // their initial login on another device/browser than they registered on, we want to avoid asking this
            // question twice
            //
            // initPosthogAnalyticsToast pioneered this technique, we’re just reusing it here.
            SettingsStore.watchSetting("FTUE.useCaseSelection", null,
                (originalSettingName, changedInRoomId, atLevel, newValueAtLevel, newValue) => {
                    if (newValue !== null && this.state.view === Views.USE_CASE_SELECTION) {
                        this.onShowPostLoginScreen();
                    }
                });
        } else {
            return this.onShowPostLoginScreen();
        }
    }

    private async onShowPostLoginScreen(useCase?: UseCase) {
        if (useCase) {
            PosthogAnalytics.instance.setProperty("ftueUseCaseSelection", useCase);
            SettingsStore.setValue("FTUE.useCaseSelection", null, SettingLevel.ACCOUNT, useCase);
        }

        this.setStateForNewView({ view: Views.LOGGED_IN });
        // If a specific screen is set to be shown after login, show that above
        // all else, as it probably means the user clicked on something already.
        if (this.screenAfterLogin && this.screenAfterLogin.screen) {
            this.showScreen(
                this.screenAfterLogin.screen,
                this.screenAfterLogin.params,
            );
            this.screenAfterLogin = null;
        } else if (MatrixClientPeg.currentUserIsJustRegistered()) {
            MatrixClientPeg.setJustRegisteredUserId(null);

            const snakedConfig = new SnakedObject<IConfigOptions>(this.props.config);
            if (snakedConfig.get("welcome_user_id") && getCurrentLanguage().startsWith("en")) {
                const welcomeUserRoom = await this.startWelcomeUserChat();
                if (welcomeUserRoom === null) {
                    // We didn't redirect to the welcome user room, so show
                    // the homepage.
                    dis.dispatch<ViewHomePagePayload>({ action: Action.ViewHomePage, justRegistered: true });
                }
            } else if (ThreepidInviteStore.instance.pickBestInvite()) {
                // The user has a 3pid invite pending - show them that
                const threepidInvite = ThreepidInviteStore.instance.pickBestInvite();

                // HACK: This is a pretty brutal way of threading the invite back through
                // our systems, but it's the safest we have for now.
                const params = ThreepidInviteStore.instance.translateToWireFormat(threepidInvite);
                this.showScreen(`room/${threepidInvite.roomId}`, params);
            } else {
                // The user has just logged in after registering,
                // so show the homepage.
                dis.dispatch<ViewHomePagePayload>({ action: Action.ViewHomePage, justRegistered: true });
            }
        } else {
            this.showScreenAfterLogin();
        }

        if (SdkConfig.get("mobile_guide_toast")) {
            // The toast contains further logic to detect mobile platforms,
            // check if it has been dismissed before, etc.
            showMobileGuideToast();
        }
    }

    private initPosthogAnalyticsToast() {
        // Show the analytics toast if necessary
        if (SettingsStore.getValue("pseudonymousAnalyticsOptIn") === null) {
            showAnalyticsToast();
        }

        // Listen to changes in settings and show the toast if appropriate - this is necessary because account
        // settings can still be changing at this point in app init (due to the initial sync being cached, then
        // subsequent syncs being received from the server)
        SettingsStore.watchSetting("pseudonymousAnalyticsOptIn", null,
            (originalSettingName, changedInRoomId, atLevel, newValueAtLevel, newValue) => {
                if (newValue === null) {
                    showAnalyticsToast();
                } else {
                    // It's possible for the value to change if a cached sync loads at page load, but then network
                    // sync contains a new value of the flag with it set to false (e.g. another device set it since last
                    // loading the page); so hide the toast.
                    // (this flipping usually happens before first render so the user won't notice it; anyway flicker
                    // on/off is probably better than showing the toast again when the user already dismissed it)
                    hideAnalyticsToast();
                }
            });
    }

    private showScreenAfterLogin() {
        // If screenAfterLogin is set, use that, then null it so that a second login will
        // result in view_home_page, _user_settings or _room_directory
        if (this.screenAfterLogin && this.screenAfterLogin.screen) {
            this.showScreen(
                this.screenAfterLogin.screen,
                this.screenAfterLogin.params,
            );
            this.screenAfterLogin = null;
        } else if (localStorage && localStorage.getItem('mx_last_room_id')) {
            // Before defaulting to directory, show the last viewed room
            this.viewLastRoom();
        } else {
            if (MatrixClientPeg.get().isGuest()) {
                dis.dispatch({ action: 'view_welcome_page' });
            } else {
                dis.dispatch({ action: Action.ViewHomePage });
            }
        }
    }

    private viewLastRoom() {
        dis.dispatch<ViewRoomPayload>({
            action: Action.ViewRoom,
            room_id: localStorage.getItem('mx_last_room_id'),
            metricsTrigger: undefined, // other
        });
    }

    /**
     * Called when the session is logged out
     */
    private onLoggedOut() {
        this.viewLogin({
            ready: false,
            collapseLhs: false,
            currentRoomId: null,
        });
        this.subTitleStatus = '';
        this.setPageSubtitle();
    }

    /**
     * Called when the session is softly logged out
     */
    private onSoftLogout() {
        this.notifyNewScreen('soft_logout');
        this.setStateForNewView({
            view: Views.SOFT_LOGOUT,
            ready: false,
            collapseLhs: false,
            currentRoomId: null,
        });
        this.subTitleStatus = '';
        this.setPageSubtitle();
    }

    /**
     * Called just before the matrix client is started
     * (useful for setting listeners)
     */
    private onWillStartClient() {
        // reset the 'have completed first sync' flag,
        // since we're about to start the client and therefore about
        // to do the first sync
        this.firstSyncComplete = false;
        this.firstSyncPromise = defer();
        const cli = MatrixClientPeg.get();

        // Allow the JS SDK to reap timeline events. This reduces the amount of
        // memory consumed as the JS SDK stores multiple distinct copies of room
        // state (each of which can be 10s of MBs) for each DISJOINT timeline. This is
        // particularly noticeable when there are lots of 'limited' /sync responses
        // such as when laptops unsleep.
        // https://github.com/vector-im/element-web/issues/3307#issuecomment-282895568
        cli.setCanResetTimelineCallback((roomId) => {
            logger.log("Request to reset timeline in room ", roomId, " viewing:", this.state.currentRoomId);
            if (roomId !== this.state.currentRoomId) {
                // It is safe to remove events from rooms we are not viewing.
                return true;
            }
            // We are viewing the room which we want to reset. It is only safe to do
            // this if we are not scrolled up in the view. To find out, delegate to
            // the timeline panel. If the timeline panel doesn't exist, then we assume
            // it is safe to reset the timeline.
            if (!this.loggedInView.current) {
                return true;
            }
            return this.loggedInView.current.canResetTimelineInRoom(roomId);
        });

        cli.on(ClientEvent.Sync, (state: SyncState, prevState?: SyncState, data?: ISyncStateData) => {
            if (state === SyncState.Error || state === SyncState.Reconnecting) {
                if (data.error instanceof InvalidStoreError) {
                    Lifecycle.handleInvalidStoreError(data.error);
                }
                this.setState({ syncError: data.error || {} as MatrixError });
            } else if (this.state.syncError) {
                this.setState({ syncError: null });
            }

            if (state === SyncState.Syncing && prevState === SyncState.Syncing) {
                return;
            }
            logger.info("MatrixClient sync state => %s", state);
            if (state !== SyncState.Prepared) { return; }

            this.firstSyncComplete = true;
            this.firstSyncPromise.resolve();

            if (Notifier.shouldShowPrompt() && !MatrixClientPeg.userRegisteredWithinLastHours(24)) {
                showNotificationsToast(false);
            }

            dis.fire(Action.FocusSendMessageComposer);
            this.setState({
                ready: true,
            });
        });

        cli.on(HttpApiEvent.SessionLoggedOut, function(errObj) {
            if (Lifecycle.isLoggingOut()) return;

            // A modal might have been open when we were logged out by the server
            Modal.closeCurrentModal('Session.logged_out');

            if (errObj.httpStatus === 401 && errObj.data && errObj.data['soft_logout']) {
                logger.warn("Soft logout issued by server - avoiding data deletion");
                Lifecycle.softLogout();
                return;
            }

            Modal.createDialog(ErrorDialog, {
                title: _t('Signed Out'),
                description: _t('For security, this session has been signed out. Please sign in again.'),
            });

            dis.dispatch({
                action: 'logout',
            });
        });
        cli.on(HttpApiEvent.NoConsent, function(message, consentUri) {
            Modal.createDialog(QuestionDialog, {
                title: _t('Terms and Conditions'),
                description: <div>
                    <p> { _t(
                        'To continue using the %(homeserverDomain)s homeserver ' +
                        'you must review and agree to our terms and conditions.',
                        { homeserverDomain: cli.getDomain() },
                    ) }
                    </p>
                </div>,
                button: _t('Review terms and conditions'),
                cancelButton: _t('Dismiss'),
                onFinished: (confirmed) => {
                    if (confirmed) {
                        const wnd = window.open(consentUri, '_blank');
                        wnd.opener = null;
                    }
                },
            }, null, true);
        });

        const dft = DecryptionFailureTracker.instance;

        // Shelved for later date when we have time to think about persisting history of
        // tracked events across sessions.
        // dft.loadTrackedEventHashMap();

        dft.start();

        // When logging out, stop tracking failures and destroy state
        cli.on(HttpApiEvent.SessionLoggedOut, () => dft.stop());
        cli.on(MatrixEventEvent.Decrypted, (e, err) => dft.eventDecrypted(e, err as DecryptionError));

        cli.on(ClientEvent.Room, (room) => {
            if (MatrixClientPeg.get().isCryptoEnabled()) {
                const blacklistEnabled = SettingsStore.getValueAt(
                    SettingLevel.ROOM_DEVICE,
                    "blacklistUnverifiedDevices",
                    room.roomId,
                    /*explicit=*/true,
                );
                room.setBlacklistUnverifiedDevices(blacklistEnabled);
            }
        });
        cli.on(CryptoEvent.Warning, (type) => {
            switch (type) {
                case 'CRYPTO_WARNING_OLD_VERSION_DETECTED':
                    Modal.createDialog(ErrorDialog, {
                        title: _t('Old cryptography data detected'),
                        description: _t(
                            "Data from an older version of %(brand)s has been detected. " +
                            "This will have caused end-to-end cryptography to malfunction " +
                            "in the older version. End-to-end encrypted messages exchanged " +
                            "recently whilst using the older version may not be decryptable " +
                            "in this version. This may also cause messages exchanged with this " +
                            "version to fail. If you experience problems, log out and back in " +
                            "again. To retain message history, export and re-import your keys.",
                            { brand: SdkConfig.get().brand },
                        ),
                    });
                    break;
            }
        });
        cli.on(CryptoEvent.KeyBackupFailed, async (errcode) => {
            let haveNewVersion;
            let newVersionInfo;
            // if key backup is still enabled, there must be a new backup in place
            if (MatrixClientPeg.get().getKeyBackupEnabled()) {
                haveNewVersion = true;
            } else {
                // otherwise check the server to see if there's a new one
                try {
                    newVersionInfo = await MatrixClientPeg.get().getKeyBackupVersion();
                    if (newVersionInfo !== null) haveNewVersion = true;
                } catch (e) {
                    logger.error("Saw key backup error but failed to check backup version!", e);
                    return;
                }
            }

            if (haveNewVersion) {
                Modal.createDialogAsync(
                    import(
                        '../../async-components/views/dialogs/security/NewRecoveryMethodDialog'
                    ) as unknown as Promise<ComponentType<{}>>,
                    { newVersionInfo },
                );
            } else {
                Modal.createDialogAsync(
                    import(
                        '../../async-components/views/dialogs/security/RecoveryMethodRemovedDialog'
                    ) as unknown as Promise<ComponentType<{}>>,
                );
            }
        });

        cli.on(CryptoEvent.KeySignatureUploadFailure, (failures, source, continuation) => {
            Modal.createDialog(
                KeySignatureUploadFailedDialog,
                { failures, source, continuation });
        });

        cli.on(CryptoEvent.VerificationRequest, request => {
            if (request.verifier) {
                Modal.createDialog(IncomingSasDialog, {
                    verifier: request.verifier,
                }, null, /* priority = */ false, /* static = */ true);
            } else if (request.pending) {
                ToastStore.sharedInstance().addOrReplaceToast({
                    key: 'verifreq_' + request.channel.transactionId,
                    title: _t("Verification requested"),
                    icon: "verification",
                    props: { request },
                    component: VerificationRequestToast,
                    priority: 90,
                });
            }
        });
    }

    /**
     * Called shortly after the matrix client has started. Useful for
     * setting up anything that requires the client to be started.
     * @private
     */
    private onClientStarted() {
        const cli = MatrixClientPeg.get();

        if (cli.isCryptoEnabled()) {
            const blacklistEnabled = SettingsStore.getValueAt(
                SettingLevel.DEVICE,
                "blacklistUnverifiedDevices",
            );
            cli.setGlobalBlacklistUnverifiedDevices(blacklistEnabled);

            // With cross-signing enabled, we send to unknown devices
            // without prompting. Any bad-device status the user should
            // be aware of will be signalled through the room shield
            // changing colour. More advanced behaviour will come once
            // we implement more settings.
            cli.setGlobalErrorOnUnknownDevices(false);
        }

        // Cannot be done in OnLoggedIn as at that point the AccountSettingsHandler doesn't yet have a client
        // Will be moved to a pre-login flow as well
        if (PosthogAnalytics.instance.isEnabled() && SettingsStore.isLevelSupported(SettingLevel.ACCOUNT)) {
            this.initPosthogAnalyticsToast();
        }
    }

    public showScreen(screen: string, params?: {[key: string]: any}) {
        const cli = MatrixClientPeg.get();
        const isLoggedOutOrGuest = !cli || cli.isGuest();
        if (!isLoggedOutOrGuest && AUTH_SCREENS.includes(screen)) {
            // user is logged in and landing on an auth page which will uproot their session, redirect them home instead
            dis.dispatch({ action: Action.ViewHomePage });
            return;
        }

        if (screen === 'register') {
            dis.dispatch({
                action: 'start_registration',
                params: params,
            });
            PerformanceMonitor.instance.start(PerformanceEntryNames.REGISTER);
        } else if (screen === 'login') {
            dis.dispatch({
                action: 'start_login',
                params: params,
            });
            PerformanceMonitor.instance.start(PerformanceEntryNames.LOGIN);
        } else if (screen === 'forgot_password') {
            dis.dispatch({
                action: 'start_password_recovery',
                params: params,
            });
        } else if (screen === 'soft_logout') {
            if (cli.getUserId() && !Lifecycle.isSoftLogout()) {
                // Logged in - visit a room
                this.viewLastRoom();
            } else {
                // Ultimately triggers soft_logout if needed
                dis.dispatch({
                    action: 'start_login',
                    params: params,
                });
            }
        } else if (screen === 'new') {
            dis.dispatch({
                action: 'view_create_room',
            });
        } else if (screen === 'dm') {
            dis.dispatch({
                action: 'view_create_chat',
            });
        } else if (screen === 'settings') {
            dis.fire(Action.ViewUserSettings);
        } else if (screen === 'welcome') {
            dis.dispatch({
                action: 'view_welcome_page',
            });
        } else if (screen === 'home') {
            dis.dispatch({
                action: Action.ViewHomePage,
            });
        } else if (screen === 'start') {
            this.showScreen('home');
            dis.dispatch({
                action: 'require_registration',
            });
        } else if (screen === 'directory') {
            dis.fire(Action.ViewRoomDirectory);
        } else if (screen === "start_sso" || screen === "start_cas") {
            let cli = MatrixClientPeg.get();
            if (!cli) {
                const { hsUrl, isUrl } = this.props.serverConfig;
                cli = createClient({
                    baseUrl: hsUrl,
                    idBaseUrl: isUrl,
                });
            }

            const type = screen === "start_sso" ? "sso" : "cas";
            PlatformPeg.get().startSingleSignOn(cli, type, this.getFragmentAfterLogin());
        } else if (screen.indexOf('room/') === 0) {
            // Rooms can have the following formats:
            // #room_alias:domain or !opaque_id:domain
            const room = screen.substring(5);
            const domainOffset = room.indexOf(':') + 1; // 0 in case room does not contain a :
            let eventOffset = room.length;
            // room aliases can contain slashes only look for slash after domain
            if (room.substring(domainOffset).indexOf('/') > -1) {
                eventOffset = domainOffset + room.substring(domainOffset).indexOf('/');
            }
            const roomString = room.substring(0, eventOffset);
            let eventId = room.substring(eventOffset + 1); // empty string if no event id given

            // Previously we pulled the eventID from the segments in such a way
            // where if there was no eventId then we'd get undefined. However, we
            // now do a splice and join to handle v3 event IDs which results in
            // an empty string. To maintain our potential contract with the rest
            // of the app, we coerce the eventId to be undefined where applicable.
            if (!eventId) eventId = undefined;

            // TODO: Handle encoded room/event IDs: https://github.com/vector-im/element-web/issues/9149

            let threepidInvite: IThreepidInvite;
            // if we landed here from a 3PID invite, persist it
            if (params.signurl && params.email) {
                threepidInvite = ThreepidInviteStore.instance
                    .storeInvite(roomString, params as IThreepidInviteWireFormat);
            }
            // otherwise check that this room doesn't already have a known invite
            if (!threepidInvite) {
                const invites = ThreepidInviteStore.instance.getInvites();
                threepidInvite = invites.find(invite => invite.roomId === roomString);
            }

            // on our URLs there might be a ?via=matrix.org or similar to help
            // joins to the room succeed. We'll pass these through as an array
            // to other levels. If there's just one ?via= then params.via is a
            // single string. If someone does something like ?via=one.com&via=two.com
            // then params.via is an array of strings.
            let via = [];
            if (params.via) {
                if (typeof(params.via) === 'string') via = [params.via];
                else via = params.via;
            }

            const payload: ViewRoomPayload = {
                action: Action.ViewRoom,
                event_id: eventId,
                via_servers: via,
                // If an event ID is given in the URL hash, notify RoomViewStore to mark
                // it as highlighted, which will propagate to RoomView and highlight the
                // associated EventTile.
                highlighted: Boolean(eventId),
                threepid_invite: threepidInvite,
                // TODO: Replace oob_data with the threepidInvite (which has the same info).
                // This isn't done yet because it's threaded through so many more places.
                // See https://github.com/vector-im/element-web/issues/15157
                oob_data: {
                    name: threepidInvite?.roomName,
                    avatarUrl: threepidInvite?.roomAvatarUrl,
                    inviterName: threepidInvite?.inviterName,
                },
                room_alias: undefined,
                room_id: undefined,
                metricsTrigger: undefined, // unknown or external trigger
            };
            if (roomString[0] === '#') {
                payload.room_alias = roomString;
            } else {
                payload.room_id = roomString;
            }

            dis.dispatch(payload);
        } else if (screen.indexOf('user/') === 0) {
            const userId = screen.substring(5);
            dis.dispatch({
                action: 'view_user_info',
                userId: userId,
                subAction: params.action,
            });
        } else {
            logger.info("Ignoring showScreen for '%s'", screen);
        }
    }

    private notifyNewScreen(screen: string, replaceLast = false) {
        if (this.props.onNewScreen) {
            this.props.onNewScreen(screen, replaceLast);
        }
        this.setPageSubtitle();
    }

    private onLogoutClick(event: React.MouseEvent<HTMLAnchorElement, MouseEvent>) {
        dis.dispatch({
            action: 'logout',
        });
        event.stopPropagation();
        event.preventDefault();
    }

    private handleResize = () => {
        const LHS_THRESHOLD = 1000;
        const width = UIStore.instance.windowWidth;

        if (this.prevWindowWidth < LHS_THRESHOLD && width >= LHS_THRESHOLD) {
            dis.dispatch({ action: 'show_left_panel' });
        }

        if (this.prevWindowWidth >= LHS_THRESHOLD && width < LHS_THRESHOLD) {
            dis.dispatch({ action: 'hide_left_panel' });
        }

        this.prevWindowWidth = width;
        this.state.resizeNotifier.notifyWindowResized();
    };

    private dispatchTimelineResize() {
        dis.dispatch({ action: 'timeline_resize' });
    }

    private onRegisterClick = () => {
        this.showScreen("register");
    };

    private onLoginClick = () => {
        this.showScreen("login");
    };

    private onForgotPasswordClick = () => {
        this.showScreen("forgot_password");
    };

    private onRegisterFlowComplete = (credentials: IMatrixClientCreds, password: string): Promise<void> => {
        return this.onUserCompletedLoginFlow(credentials, password);
    };

    // returns a promise which resolves to the new MatrixClient
    private onRegistered(credentials: IMatrixClientCreds): Promise<MatrixClient> {
        return Lifecycle.setLoggedIn(credentials);
    }

    private onSendEvent(roomId: string, event: MatrixEvent): void {
        const cli = MatrixClientPeg.get();
        if (!cli) return;

        cli.sendEvent(roomId, event.getType(), event.getContent()).then(() => {
            dis.dispatch({ action: 'message_sent' });
        });
    }

    private setPageSubtitle(subtitle = '') {
        if (this.state.currentRoomId) {
            const client = MatrixClientPeg.get();
            const room = client && client.getRoom(this.state.currentRoomId);
            if (room) {
                subtitle = `${this.subTitleStatus} | ${ room.name } ${subtitle}`;
            }
        } else {
            subtitle = `${this.subTitleStatus} ${subtitle}`;
        }

        const title = `${SdkConfig.get().brand} ${subtitle}`;

        if (document.title !== title) {
            document.title = title;
        }
    }

    private onUpdateStatusIndicator = (notificationState: SummarizedNotificationState, state: SyncState): void => {
        const numUnreadRooms = notificationState.numUnreadStates; // we know that states === rooms here

        if (PlatformPeg.get()) {
            PlatformPeg.get().setErrorStatus(state === SyncState.Error);
            PlatformPeg.get().setNotificationCount(numUnreadRooms);
        }

        this.subTitleStatus = '';
        if (state === SyncState.Error) {
            this.subTitleStatus += `[${_t("Offline")}] `;
        }
        if (numUnreadRooms > 0) {
            this.subTitleStatus += `[${numUnreadRooms}]`;
        }

        this.setPageSubtitle();
    };

    private onServerConfigChange = (serverConfig: ValidatedServerConfig) => {
        this.setState({ serverConfig });
    };

    private makeRegistrationUrl = (params: QueryDict) => {
        if (this.props.startingFragmentQueryParams.referrer) {
            params.referrer = this.props.startingFragmentQueryParams.referrer;
        }
        return this.props.makeRegistrationUrl(params);
    };

    /**
     * After registration or login, we run various post-auth steps before entering the app
     * proper, such setting up cross-signing or verifying the new session.
     *
     * Note: SSO users (and any others using token login) currently do not pass through
     * this, as they instead jump straight into the app after `attemptTokenLogin`.
     */
    private onUserCompletedLoginFlow = async (credentials: IMatrixClientCreds, password: string): Promise<void> => {
        this.accountPassword = password;
        // self-destruct the password after 5mins
        if (this.accountPasswordTimer !== null) clearTimeout(this.accountPasswordTimer);
        this.accountPasswordTimer = setTimeout(() => {
            this.accountPassword = null;
            this.accountPasswordTimer = null;
        }, 60 * 5 * 1000);

        // Create and start the client
        await Lifecycle.setLoggedIn(credentials);
        await this.postLoginSetup();

        PerformanceMonitor.instance.stop(PerformanceEntryNames.LOGIN);
        PerformanceMonitor.instance.stop(PerformanceEntryNames.REGISTER);
    };

    // complete security / e2e setup has finished
    private onCompleteSecurityE2eSetupFinished = (): void => {
        this.onLoggedIn();
    };

    private getFragmentAfterLogin(): string {
        let fragmentAfterLogin = "";
        const initialScreenAfterLogin = this.props.initialScreenAfterLogin;
        if (initialScreenAfterLogin &&
            // XXX: workaround for https://github.com/vector-im/element-web/issues/11643 causing a login-loop
            !["welcome", "login", "register", "start_sso", "start_cas"].includes(initialScreenAfterLogin.screen)
        ) {
            fragmentAfterLogin = `/${initialScreenAfterLogin.screen}`;
        }
        return fragmentAfterLogin;
    }

    render() {
        const fragmentAfterLogin = this.getFragmentAfterLogin();
        let view = null;

        if (this.state.view === Views.LOADING) {
            view = (
                <div className="mx_MatrixChat_splash">
                    <Spinner />
                </div>
            );
        } else if (this.state.view === Views.COMPLETE_SECURITY) {
            view = (
                <CompleteSecurity
                    onFinished={this.onCompleteSecurityE2eSetupFinished}
                />
            );
        } else if (this.state.view === Views.E2E_SETUP) {
            view = (
                <E2eSetup
                    onFinished={this.onCompleteSecurityE2eSetupFinished}
                    accountPassword={this.accountPassword}
                    tokenLogin={!!this.tokenLogin}
                />
            );
        } else if (this.state.view === Views.LOGGED_IN) {
            // store errors stop the client syncing and require user intervention, so we'll
            // be showing a dialog. Don't show anything else.
            const isStoreError = this.state.syncError && this.state.syncError instanceof InvalidStoreError;

            // `ready` and `view==LOGGED_IN` may be set before `page_type` (because the
            // latter is set via the dispatcher). If we don't yet have a `page_type`,
            // keep showing the spinner for now.
            if (this.state.ready && this.state.page_type && !isStoreError) {
                /* for now, we stuff the entirety of our props and state into the LoggedInView.
                 * we should go through and figure out what we actually need to pass down, as well
                 * as using something like redux to avoid having a billion bits of state kicking around.
                 */
                view = (
                    <LoggedInView
                        {...this.props}
                        {...this.state}
                        ref={this.loggedInView}
                        matrixClient={MatrixClientPeg.get()}
                        onRegistered={this.onRegistered}
                        currentRoomId={this.state.currentRoomId}
                    />
                );
            } else {
                // we think we are logged in, but are still waiting for the /sync to complete
                let errorBox;
                if (this.state.syncError && !isStoreError) {
                    errorBox = <div className="mx_MatrixChat_syncError">
                        { messageForSyncError(this.state.syncError) }
                    </div>;
                }
                view = (
                    <div className="mx_MatrixChat_splash">
                        { errorBox }
                        <Spinner />
                        <div className="mx_MatrixChat_splashButtons">
                            <AccessibleButton kind='link_inline' onClick={this.onLogoutClick}>
                                { _t('Logout') }
                            </AccessibleButton>
                        </div>
                    </div>
                );
            }
        } else if (this.state.view === Views.WELCOME) {
            view = <Welcome />;
        } else if (this.state.view === Views.REGISTER && SettingsStore.getValue(UIFeature.Registration)) {
            const email = ThreepidInviteStore.instance.pickBestInvite()?.toEmail;
            view = (
                <Registration
                    clientSecret={this.state.register_client_secret}
                    sessionId={this.state.register_session_id}
                    idSid={this.state.register_id_sid}
                    email={email}
                    brand={this.props.config.brand}
                    makeRegistrationUrl={this.makeRegistrationUrl}
                    onLoggedIn={this.onRegisterFlowComplete}
                    onLoginClick={this.onLoginClick}
                    onServerConfigChange={this.onServerConfigChange}
                    defaultDeviceDisplayName={this.props.defaultDeviceDisplayName}
                    fragmentAfterLogin={fragmentAfterLogin}
                    {...this.getServerProperties()}
                />
            );
        } else if (this.state.view === Views.FORGOT_PASSWORD && SettingsStore.getValue(UIFeature.PasswordReset)) {
            view = (
                <ForgotPassword
                    onComplete={this.onLoginClick}
                    onLoginClick={this.onLoginClick}
                    onServerConfigChange={this.onServerConfigChange}
                    {...this.getServerProperties()}
                />
            );
        } else if (this.state.view === Views.LOGIN) {
            const showPasswordReset = SettingsStore.getValue(UIFeature.PasswordReset);
            view = (
                <Login
                    isSyncing={this.state.pendingInitialSync}
                    onLoggedIn={this.onUserCompletedLoginFlow}
                    onRegisterClick={this.onRegisterClick}
                    fallbackHsUrl={this.getFallbackHsUrl()}
                    defaultDeviceDisplayName={this.props.defaultDeviceDisplayName}
                    onForgotPasswordClick={showPasswordReset ? this.onForgotPasswordClick : undefined}
                    onServerConfigChange={this.onServerConfigChange}
                    fragmentAfterLogin={fragmentAfterLogin}
                    defaultUsername={this.props.startingFragmentQueryParams.defaultUsername as string}
                    {...this.getServerProperties()}
                />
            );
        } else if (this.state.view === Views.SOFT_LOGOUT) {
            view = (
                <SoftLogout
                    realQueryParams={this.props.realQueryParams}
                    onTokenLoginCompleted={this.props.onTokenLoginCompleted}
                    fragmentAfterLogin={fragmentAfterLogin}
                />
            );
        } else if (this.state.view === Views.USE_CASE_SELECTION) {
            view = (
                <UseCaseSelection onFinished={useCase => this.onShowPostLoginScreen(useCase)} />
            );
        } else {
            logger.error(`Unknown view ${this.state.view}`);
        }

        return <ErrorBoundary>
            <SDKContext.Provider value={this.stores}>
                { view }
            </SDKContext.Provider>
        </ErrorBoundary>;
    }
}<|MERGE_RESOLUTION|>--- conflicted
+++ resolved
@@ -137,11 +137,8 @@
 import { UseCaseSelection } from '../views/elements/UseCaseSelection';
 import { ValidatedServerConfig } from '../../utils/ValidatedServerConfig';
 import { isLocalRoom } from '../../utils/localRoom/isLocalRoom';
-<<<<<<< HEAD
 import { Stores, SDKContext } from '../../contexts/SDKContext';
-=======
 import { viewUserDeviceSettings } from '../../actions/handlers/viewUserDeviceSettings';
->>>>>>> 96213d64
 
 // legacy export
 export { default as Views } from "../../Views";
