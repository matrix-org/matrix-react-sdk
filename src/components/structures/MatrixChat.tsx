--- conflicted
+++ resolved
@@ -1176,11 +1176,7 @@
             button: _t("Leave"),
             onFinished: async (shouldLeave) => {
                 if (shouldLeave) {
-<<<<<<< HEAD
-                    leaveRoomBehaviour(MatrixClientPeg.get(), roomId);
-=======
                     await leaveRoomBehaviour(cli, roomId);
->>>>>>> c2850eb5
 
                     dis.dispatch<AfterLeaveRoomPayload>({
                         action: Action.AfterLeaveRoom,
