/*
Copyright 2015-2024 The Matrix.org Foundation C.I.C.

Licensed under the Apache License, Version 2.0 (the "License");
you may not use this file except in compliance with the License.
You may obtain a copy of the License at

    http://www.apache.org/licenses/LICENSE-2.0

Unless required by applicable law or agreed to in writing, software
distributed under the License is distributed on an "AS IS" BASIS,
WITHOUT WARRANTIES OR CONDITIONS OF ANY KIND, either express or implied.
See the License for the specific language governing permissions and
limitations under the License.
*/

import React, { createRef } from "react";
import {
    ClientEvent,
    createClient,
    EventType,
    HttpApiEvent,
    MatrixClient,
    MatrixEventEvent,
    MatrixEvent,
    RoomType,
    SyncStateData,
    SyncState,
    TimelineEvents,
} from "matrix-js-sdk/src/matrix";
import { defer, IDeferred, QueryDict } from "matrix-js-sdk/src/utils";
import { logger } from "matrix-js-sdk/src/logger";
import { throttle } from "lodash";
import { CryptoEvent } from "matrix-js-sdk/src/crypto";
import { IKeyBackupInfo } from "matrix-js-sdk/src/crypto/keybackup";
import { TooltipProvider } from "@vector-im/compound-web";

// what-input helps improve keyboard accessibility
import "what-input";

import type NewRecoveryMethodDialog from "../../async-components/views/dialogs/security/NewRecoveryMethodDialog";
import type RecoveryMethodRemovedDialog from "../../async-components/views/dialogs/security/RecoveryMethodRemovedDialog";
import PosthogTrackers from "../../PosthogTrackers";
import { DecryptionFailureTracker } from "../../DecryptionFailureTracker";
import { IMatrixClientCreds, MatrixClientPeg } from "../../MatrixClientPeg";
import PlatformPeg from "../../PlatformPeg";
import SdkConfig, { ConfigOptions } from "../../SdkConfig";
import dis from "../../dispatcher/dispatcher";
import Notifier from "../../Notifier";
import Modal from "../../Modal";
import { showRoomInviteDialog, showStartChatInviteDialog } from "../../RoomInvite";
import * as Rooms from "../../Rooms";
import * as Lifecycle from "../../Lifecycle";
// LifecycleStore is not used but does listen to and dispatch actions
import "../../stores/LifecycleStore";
import "../../stores/AutoRageshakeStore";
import PageType from "../../PageTypes";
import createRoom, { IOpts } from "../../createRoom";
import { _t, _td } from "../../languageHandler";
import SettingsStore from "../../settings/SettingsStore";
import ThemeController from "../../settings/controllers/ThemeController";
import { startAnyRegistrationFlow } from "../../Registration";
import ResizeNotifier from "../../utils/ResizeNotifier";
import AutoDiscoveryUtils from "../../utils/AutoDiscoveryUtils";
import ThemeWatcher from "../../settings/watchers/ThemeWatcher";
import { FontWatcher } from "../../settings/watchers/FontWatcher";
import { storeRoomAliasInCache } from "../../RoomAliasCache";
import ToastStore from "../../stores/ToastStore";
import * as StorageManager from "../../utils/StorageManager";
import { UseCase } from "../../settings/enums/UseCase";
import type LoggedInViewType from "./LoggedInView";
import LoggedInView from "./LoggedInView";
import { Action } from "../../dispatcher/actions";
import { hideToast as hideAnalyticsToast, showToast as showAnalyticsToast } from "../../toasts/AnalyticsToast";
import { showToast as showNotificationsToast } from "../../toasts/DesktopNotificationsToast";
import { OpenToTabPayload } from "../../dispatcher/payloads/OpenToTabPayload";
import ErrorDialog from "../views/dialogs/ErrorDialog";
import {
    RoomNotificationStateStore,
    UPDATE_STATUS_INDICATOR,
} from "../../stores/notifications/RoomNotificationStateStore";
import { SettingLevel } from "../../settings/SettingLevel";
import ThreepidInviteStore, { IThreepidInvite, IThreepidInviteWireFormat } from "../../stores/ThreepidInviteStore";
import { UIFeature } from "../../settings/UIFeature";
import DialPadModal from "../views/voip/DialPadModal";
import { showToast as showMobileGuideToast } from "../../toasts/MobileGuideToast";
import { shouldUseLoginForWelcome } from "../../utils/pages";
import RoomListStore from "../../stores/room-list/RoomListStore";
import { RoomUpdateCause } from "../../stores/room-list/models";
import { ModuleRunner } from "../../modules/ModuleRunner";
import Spinner from "../views/elements/Spinner";
import QuestionDialog from "../views/dialogs/QuestionDialog";
import UserSettingsDialog from "../views/dialogs/UserSettingsDialog";
import CreateRoomDialog from "../views/dialogs/CreateRoomDialog";
import KeySignatureUploadFailedDialog from "../views/dialogs/KeySignatureUploadFailedDialog";
import IncomingSasDialog from "../views/dialogs/IncomingSasDialog";
import CompleteSecurity from "./auth/CompleteSecurity";
import Welcome from "../views/auth/Welcome";
import ForgotPassword from "./auth/ForgotPassword";
import E2eSetup from "./auth/E2eSetup";
import Registration from "./auth/Registration";
import Login from "./auth/Login";
import ErrorBoundary from "../views/elements/ErrorBoundary";
import VerificationRequestToast from "../views/toasts/VerificationRequestToast";
import PerformanceMonitor, { PerformanceEntryNames } from "../../performance";
import UIStore, { UI_EVENTS } from "../../stores/UIStore";
import SoftLogout from "./auth/SoftLogout";
import { makeRoomPermalink } from "../../utils/permalinks/Permalinks";
import { copyPlaintext } from "../../utils/strings";
import { PosthogAnalytics } from "../../PosthogAnalytics";
import { initSentry } from "../../sentry";
import LegacyCallHandler from "../../LegacyCallHandler";
import { showSpaceInvite } from "../../utils/space";
import { ButtonEvent } from "../views/elements/AccessibleButton";
import { ActionPayload } from "../../dispatcher/payloads";
import { SummarizedNotificationState } from "../../stores/notifications/SummarizedNotificationState";
import Views from "../../Views";
import { FocusNextType, ViewRoomPayload } from "../../dispatcher/payloads/ViewRoomPayload";
import { ViewHomePagePayload } from "../../dispatcher/payloads/ViewHomePagePayload";
import { AfterLeaveRoomPayload } from "../../dispatcher/payloads/AfterLeaveRoomPayload";
import { DoAfterSyncPreparedPayload } from "../../dispatcher/payloads/DoAfterSyncPreparedPayload";
import { ViewStartChatOrReusePayload } from "../../dispatcher/payloads/ViewStartChatOrReusePayload";
import { leaveRoomBehaviour } from "../../utils/leave-behaviour";
import { CallStore } from "../../stores/CallStore";
import { IRoomStateEventsActionPayload } from "../../actions/MatrixActionCreators";
import { ShowThreadPayload } from "../../dispatcher/payloads/ShowThreadPayload";
import { RightPanelPhases } from "../../stores/right-panel/RightPanelStorePhases";
import RightPanelStore from "../../stores/right-panel/RightPanelStore";
import { TimelineRenderingType } from "../../contexts/RoomContext";
import { UseCaseSelection } from "../views/elements/UseCaseSelection";
import { ValidatedServerConfig } from "../../utils/ValidatedServerConfig";
import { isLocalRoom } from "../../utils/localRoom/isLocalRoom";
import { SdkContextClass, SDKContext } from "../../contexts/SDKContext";
import { viewUserDeviceSettings } from "../../actions/handlers/viewUserDeviceSettings";
import { cleanUpBroadcasts, VoiceBroadcastResumer } from "../../voice-broadcast";
import GenericToast from "../views/toasts/GenericToast";
import RovingSpotlightDialog from "../views/dialogs/spotlight/SpotlightDialog";
import { findDMForUser } from "../../utils/dm/findDMForUser";
import { Linkify } from "../../HtmlUtils";
import { NotificationLevel } from "../../stores/notifications/NotificationLevel";
import { UserTab } from "../views/dialogs/UserTab";
import { shouldSkipSetupEncryption } from "../../utils/crypto/shouldSkipSetupEncryption";
import { Filter } from "../views/dialogs/spotlight/Filter";
import { checkSessionLockFree, getSessionLock } from "../../utils/SessionLock";
import { SessionLockStolenView } from "./auth/SessionLockStolenView";
import { ConfirmSessionLockTheftView } from "./auth/ConfirmSessionLockTheftView";
import { LoginSplashView } from "./auth/LoginSplashView";

// legacy export
export { default as Views } from "../../Views";

const AUTH_SCREENS = ["register", "login", "forgot_password", "start_sso", "start_cas", "welcome"];

// Actions that are redirected through the onboarding process prior to being
// re-dispatched. NOTE: some actions are non-trivial and would require
// re-factoring to be included in this list in future.
const ONBOARDING_FLOW_STARTERS = [Action.ViewUserSettings, "view_create_chat", "view_create_room"];

interface IScreen {
    screen: string;
    params?: QueryDict;
}

interface IProps {
    config: ConfigOptions;
    onNewScreen: (screen: string, replaceLast: boolean) => void;
    enableGuest?: boolean;
    // the queryParams extracted from the [real] query-string of the URI
    realQueryParams: QueryDict;
    // the initial queryParams extracted from the hash-fragment of the URI
    startingFragmentQueryParams?: QueryDict;
    // called when we have completed a token login
    onTokenLoginCompleted: () => void;
    // Represents the screen to display as a result of parsing the initial window.location
    initialScreenAfterLogin?: IScreen;
    // displayname, if any, to set on the device when logging in/registering.
    defaultDeviceDisplayName?: string;
}

interface IState {
    // the master view we are showing.
    view: Views;
    // What the LoggedInView would be showing if visible
    // eslint-disable-next-line camelcase
    page_type?: PageType;
    // The ID of the room we're viewing. This is either populated directly
    // in the case where we view a room by ID or by RoomView when it resolves
    // what ID an alias points at.
    currentRoomId: string | null;
    // If we're trying to just view a user ID (i.e. /user URL), this is it
    currentUserId: string | null;
    // this is persisted as mx_lhs_size, loaded in LoggedInView
    collapseLhs: boolean;
    // Parameters used in the registration dance with the IS
    // eslint-disable-next-line camelcase
    register_client_secret?: string;
    // eslint-disable-next-line camelcase
    register_session_id?: string;
    // eslint-disable-next-line camelcase
    register_id_sid?: string;
    // When showing Modal dialogs we need to set aria-hidden on the root app element
    // and disable it when there are no dialogs
    hideToSRUsers: boolean;
    syncError: Error | null;
    resizeNotifier: ResizeNotifier;
    serverConfig?: ValidatedServerConfig;
    ready: boolean;
    threepidInvite?: IThreepidInvite;
    roomOobData?: object;
    pendingInitialSync?: boolean;
    justRegistered?: boolean;
    roomJustCreatedOpts?: IOpts;
    forceTimeline?: boolean; // see props
}

export default class MatrixChat extends React.PureComponent<IProps, IState> {
    public static displayName = "MatrixChat";

    public static defaultProps = {
        realQueryParams: {},
        startingFragmentQueryParams: {},
        config: {},
        onTokenLoginCompleted: (): void => {},
    };

    private firstSyncComplete = false;
    private firstSyncPromise: IDeferred<void>;

    private screenAfterLogin?: IScreen;
    private tokenLogin?: boolean;
    // What to focus on next component update, if anything
    private focusNext: FocusNextType;
    private subTitleStatus: string;
    private prevWindowWidth: number;
    private voiceBroadcastResumer?: VoiceBroadcastResumer;

    private readonly loggedInView: React.RefObject<LoggedInViewType>;
    private readonly dispatcherRef: string;
    private readonly themeWatcher: ThemeWatcher;
    private readonly fontWatcher: FontWatcher;
    private readonly stores: SdkContextClass;

    public constructor(props: IProps) {
        super(props);
        this.stores = SdkContextClass.instance;
        this.stores.constructEagerStores();

        this.state = {
            view: Views.LOADING,
            collapseLhs: false,
            currentRoomId: null,
            currentUserId: null,

            hideToSRUsers: false,

            syncError: null, // If the current syncing status is ERROR, the error object, otherwise null.
            resizeNotifier: new ResizeNotifier(),
            ready: false,
        };

        this.loggedInView = createRef();

        SdkConfig.put(this.props.config);

        // Used by _viewRoom before getting state from sync
        this.firstSyncComplete = false;
        this.firstSyncPromise = defer();

        if (this.props.config.sync_timeline_limit) {
            MatrixClientPeg.opts.initialSyncLimit = this.props.config.sync_timeline_limit;
        }

        // a thing to call showScreen with once login completes.  this is kept
        // outside this.state because updating it should never trigger a
        // rerender.
        this.screenAfterLogin = this.props.initialScreenAfterLogin;
        if (this.screenAfterLogin) {
            const params = this.screenAfterLogin.params || {};
            if (this.screenAfterLogin.screen.startsWith("room/") && params["signurl"] && params["email"]) {
                // probably a threepid invite - try to store it
                const roomId = this.screenAfterLogin.screen.substring("room/".length);
                ThreepidInviteStore.instance.storeInvite(roomId, params as unknown as IThreepidInviteWireFormat);
            }
        }

        this.prevWindowWidth = UIStore.instance.windowWidth || 1000;
        UIStore.instance.on(UI_EVENTS.Resize, this.handleResize);

        // For PersistentElement
        this.state.resizeNotifier.on("middlePanelResized", this.dispatchTimelineResize);

        RoomNotificationStateStore.instance.on(UPDATE_STATUS_INDICATOR, this.onUpdateStatusIndicator);

        this.dispatcherRef = dis.register(this.onAction);

        this.themeWatcher = new ThemeWatcher();
        this.fontWatcher = new FontWatcher();
        this.themeWatcher.start();
        this.fontWatcher.start();

        // object field used for tracking the status info appended to the title tag.
        // we don't do it as react state as i'm scared about triggering needless react refreshes.
        this.subTitleStatus = "";

        initSentry(SdkConfig.get("sentry"));

        if (!checkSessionLockFree()) {
            // another instance holds the lock; confirm its theft before proceeding
            setTimeout(() => this.setState({ view: Views.CONFIRM_LOCK_THEFT }), 0);
        } else {
            this.startInitSession();
        }
    }

    /**
     * Kick off a call to {@link initSession}, and handle any errors
     */
    private startInitSession = (): void => {
        this.initSession().catch((err) => {
            // TODO: show an error screen, rather than a spinner of doom
            logger.error("Error initialising Matrix session", err);
        });
    };

    /**
     * Do what we can to establish a Matrix session.
     *
     *  * Special-case soft-logged-out sessions
     *  * If we have OIDC or token login parameters, follow them
     *  * If we have a guest access token in the query params, use that
     *  * If we have parameters in local storage, use them
     *  * Attempt to auto-register as a guest
     *  * If all else fails, present a login screen.
     */
    private async initSession(): Promise<void> {
        // The Rust Crypto SDK will break if two Element instances try to use the same datastore at once, so
        // make sure we are the only Element instance in town (on this browser/domain).
        if (!(await getSessionLock(() => this.onSessionLockStolen()))) {
            // we failed to get the lock. onSessionLockStolen should already have been called, so nothing left to do.
            return;
        }

        // If the user was soft-logged-out, we want to make the SoftLogout component responsible for doing any
        // token auth (rather than Lifecycle.attemptDelegatedAuthLogin), since SoftLogout knows about submitting the
        // device ID and preserving the session.
        //
        // So, we start by special-casing soft-logged-out sessions.
        if (Lifecycle.isSoftLogout()) {
            // When the session loads it'll be detected as soft logged out and a dispatch
            // will be sent out to say that, triggering this MatrixChat to show the soft
            // logout page.
            Lifecycle.loadSession();
            return;
        }

        // Otherwise, the first thing to do is to try the token params in the query-string
        const delegatedAuthSucceeded = await Lifecycle.attemptDelegatedAuthLogin(
            this.props.realQueryParams,
            this.props.defaultDeviceDisplayName,
            this.getFragmentAfterLogin(),
        );

        // remove the loginToken or auth code from the URL regardless
        if (
            this.props.realQueryParams?.loginToken ||
            this.props.realQueryParams?.code ||
            this.props.realQueryParams?.state
        ) {
            this.props.onTokenLoginCompleted();
        }

        if (delegatedAuthSucceeded) {
            // token auth/OIDC worked! Time to fire up the client.
            this.tokenLogin = true;

            // Create and start the client
            // accesses the new credentials just set in storage during attemptDelegatedAuthLogin
            // and sets logged in state
            await Lifecycle.restoreFromLocalStorage({ ignoreGuest: true });
            await this.postLoginSetup();
            return;
        }

        // if the user has followed a login or register link, don't reanimate
        // the old creds, but rather go straight to the relevant page
        const firstScreen = this.screenAfterLogin ? this.screenAfterLogin.screen : null;
        const restoreSuccess = await this.loadSession();
        if (restoreSuccess) {
            return;
        }

        // If the first screen is an auth screen, we don't want to wait for login.
        if (firstScreen !== null && AUTH_SCREENS.includes(firstScreen)) {
            this.showScreenAfterLogin();
        }
    }

    private async onSessionLockStolen(): Promise<void> {
        // switch to the LockStolenView. We deliberately do this immediately, rather than going through the dispatcher,
        // because there can be a substantial queue in the dispatcher, and some of the events in it might require an
        // active MatrixClient.
        await new Promise<void>((resolve) => {
            this.setState({ view: Views.LOCK_STOLEN }, resolve);
        });

        // now we can tell the Lifecycle routines to abort any active startup, and to stop the active client.
        await Lifecycle.onSessionLockStolen();
    }

    private async postLoginSetup(): Promise<void> {
        const cli = MatrixClientPeg.safeGet();
        const cryptoEnabled = cli.isCryptoEnabled();
        if (!cryptoEnabled) {
            this.onLoggedIn();
        }

        const promisesList: Promise<any>[] = [this.firstSyncPromise.promise];
        let crossSigningIsSetUp = false;
        if (cryptoEnabled) {
            // check if the user has previously published public cross-signing keys,
            // as a proxy to figure out if it's worth prompting the user to verify
            // from another device.
            promisesList.push(
                (async (): Promise<void> => {
                    crossSigningIsSetUp = await cli.userHasCrossSigningKeys();
                })(),
            );
        }

        // Now update the state to say we're waiting for the first sync to complete rather
        // than for the login to finish.
        this.setState({ pendingInitialSync: true });

        await Promise.all(promisesList);

        if (!cryptoEnabled) {
            this.setState({ pendingInitialSync: false });
            return;
        }

        if (crossSigningIsSetUp) {
            // if the user has previously set up cross-signing, verify this device so we can fetch the
            // private keys.

            const cryptoExtension = ModuleRunner.instance.extensions.cryptoSetup;
            if (cryptoExtension.SHOW_ENCRYPTION_SETUP_UI == false) {
                this.onLoggedIn();
            } else {
                this.setStateForNewView({ view: Views.COMPLETE_SECURITY });
            }
        } else if (
            (await cli.doesServerSupportUnstableFeature("org.matrix.e2e_cross_signing")) &&
            !shouldSkipSetupEncryption(cli)
        ) {
            // if cross-signing is not yet set up, do so now if possible.
            this.setStateForNewView({ view: Views.E2E_SETUP });
        } else {
            this.onLoggedIn();
        }
        this.setState({ pendingInitialSync: false });
    }

    public setState<K extends keyof IState>(
        state:
            | ((prevState: Readonly<IState>, props: Readonly<IProps>) => Pick<IState, K> | IState | null)
            | (Pick<IState, K> | IState | null),
        callback?: () => void,
    ): void {
        if (this.shouldTrackPageChange(this.state, { ...this.state, ...state })) {
            this.startPageChangeTimer();
        }
        super.setState<K>(state, callback);
    }

    public componentDidMount(): void {
        window.addEventListener("resize", this.onWindowResized);
    }

    public componentDidUpdate(prevProps: IProps, prevState: IState): void {
        if (this.shouldTrackPageChange(prevState, this.state)) {
            const durationMs = this.stopPageChangeTimer();
            if (durationMs != null) {
                PosthogTrackers.instance.trackPageChange(this.state.view, this.state.page_type, durationMs);
            }
        }
        if (this.focusNext === "composer") {
            dis.fire(Action.FocusSendMessageComposer);
            this.focusNext = undefined;
        } else if (this.focusNext === "threadsPanel") {
            dis.fire(Action.FocusThreadsPanel);
        }
    }

    public componentWillUnmount(): void {
        Lifecycle.stopMatrixClient();
        dis.unregister(this.dispatcherRef);
        this.themeWatcher.stop();
        this.fontWatcher.stop();
        UIStore.destroy();
        this.state.resizeNotifier.removeListener("middlePanelResized", this.dispatchTimelineResize);
        window.removeEventListener("resize", this.onWindowResized);

        this.stores.accountPasswordStore.clearPassword();
        this.voiceBroadcastResumer?.destroy();
    }

    private onWindowResized = (): void => {
        // XXX: This is a very unreliable way to detect whether or not the the devtools are open
        this.warnInConsole();
    };

    private warnInConsole = throttle((): void => {
        const largeFontSize = "50px";
        const normalFontSize = "15px";

        const waitText = _t("console_wait");
        const scamText = _t("console_scam_warning");
        const devText = _t("console_dev_note");

        global.mx_rage_logger.bypassRageshake(
            "log",
            `%c${waitText}\n%c${scamText}\n%c${devText}`,
            `font-size:${largeFontSize}; color:blue;`,
            `font-size:${normalFontSize}; color:red;`,
            `font-size:${normalFontSize};`,
        );
    }, 1000);

    private getFallbackHsUrl(): string | undefined {
        if (this.getServerProperties().serverConfig?.isDefault) {
            return this.props.config.fallback_hs_url;
        }
    }

    private getServerProperties(): { serverConfig: ValidatedServerConfig } {
        const props = this.state.serverConfig || SdkConfig.get("validated_server_config")!;
        return { serverConfig: props };
    }

    private loadSession(): Promise<boolean> {
        // the extra Promise.resolve() ensures that synchronous exceptions hit the same codepath as
        // asynchronous ones.
        return Promise.resolve()
            .then(() => {
                return Lifecycle.loadSession({
                    fragmentQueryParams: this.props.startingFragmentQueryParams,
                    enableGuest: this.props.enableGuest,
                    guestHsUrl: this.getServerProperties().serverConfig.hsUrl,
                    guestIsUrl: this.getServerProperties().serverConfig.isUrl,
                    defaultDeviceDisplayName: this.props.defaultDeviceDisplayName,
                });
            })
            .then((loadedSession) => {
                if (!loadedSession) {
                    // fall back to showing the welcome screen... unless we have a 3pid invite pending
                    if (ThreepidInviteStore.instance.pickBestInvite()) {
                        dis.dispatch({ action: "start_registration" });
                    } else {
                        dis.dispatch({ action: "view_welcome_page" });
                    }
                }
                return loadedSession;
            });
        // Note we don't catch errors from this: we catch everything within
        // loadSession as there's logic there to ask the user if they want
        // to try logging out.
    }

    private startPageChangeTimer(): void {
        PerformanceMonitor.instance.start(PerformanceEntryNames.PAGE_CHANGE);
    }

    private stopPageChangeTimer(): number | null {
        const perfMonitor = PerformanceMonitor.instance;

        perfMonitor.stop(PerformanceEntryNames.PAGE_CHANGE);

        const entries = perfMonitor.getEntries({
            name: PerformanceEntryNames.PAGE_CHANGE,
        });
        const measurement = entries.pop();

        return measurement ? measurement.duration : null;
    }

    private shouldTrackPageChange(prevState: IState, state: IState): boolean {
        return (
            prevState.currentRoomId !== state.currentRoomId ||
            prevState.view !== state.view ||
            prevState.page_type !== state.page_type
        );
    }

    private setStateForNewView(state: Partial<IState>): void {
        if (state.view === undefined) {
            throw new Error("setStateForNewView with no view!");
        }
        this.setState({
            currentUserId: undefined,
            justRegistered: false,
            ...state,
        } as IState);
    }

    private onAction = (payload: ActionPayload): void => {
        // once the session lock has been stolen, don't try to do anything.
        if (this.state.view === Views.LOCK_STOLEN) {
            return;
        }

        // Start the onboarding process for certain actions
        if (MatrixClientPeg.get()?.isGuest() && ONBOARDING_FLOW_STARTERS.includes(payload.action)) {
            // This will cause `payload` to be dispatched later, once a
            // sync has reached the "prepared" state. Setting a matrix ID
            // will cause a full login and sync and finally the deferred
            // action will be dispatched.
            dis.dispatch({
                action: Action.DoAfterSyncPrepared,
                deferred_action: payload,
            });
            dis.dispatch({ action: "require_registration" });
            return;
        }

        switch (payload.action) {
            case "MatrixActions.accountData":
                // XXX: This is a collection of several hacks to solve a minor problem. We want to
                // update our local state when the identity server changes, but don't want to put that in
                // the js-sdk as we'd be then dictating how all consumers need to behave. However,
                // this component is already bloated and we probably don't want this tiny logic in
                // here, but there's no better place in the react-sdk for it. Additionally, we're
                // abusing the MatrixActionCreator stuff to avoid errors on dispatches.
                if (payload.event_type === "m.identity_server") {
                    const fullUrl = payload.event_content ? payload.event_content["base_url"] : null;
                    if (!fullUrl) {
                        MatrixClientPeg.safeGet().setIdentityServerUrl(undefined);
                        localStorage.removeItem("mx_is_access_token");
                        localStorage.removeItem("mx_is_url");
                    } else {
                        MatrixClientPeg.safeGet().setIdentityServerUrl(fullUrl);
                        localStorage.removeItem("mx_is_access_token"); // clear token
                        localStorage.setItem("mx_is_url", fullUrl); // XXX: Do we still need this?
                    }

                    // redispatch the change with a more specific action
                    dis.dispatch({ action: "id_server_changed" });
                }
                break;
            case "logout":
                LegacyCallHandler.instance.hangupAllCalls();
                Promise.all([
                    ...[...CallStore.instance.activeCalls].map((call) => call.disconnect()),
                    cleanUpBroadcasts(this.stores),
                ]).finally(() => Lifecycle.logout(this.stores.oidcClientStore));
                break;
            case "require_registration":
                startAnyRegistrationFlow(payload as any);
                break;
            case "start_registration":
                if (Lifecycle.isSoftLogout()) {
                    this.onSoftLogout();
                    break;
                }
                // This starts the full registration flow
                if (payload.screenAfterLogin) {
                    this.screenAfterLogin = payload.screenAfterLogin;
                }
                this.startRegistration(payload.params || {});
                break;
            case "start_login":
                if (Lifecycle.isSoftLogout()) {
                    this.onSoftLogout();
                    break;
                }
                if (payload.screenAfterLogin) {
                    this.screenAfterLogin = payload.screenAfterLogin;
                }
                this.viewLogin();
                break;
            case "start_password_recovery":
                this.setStateForNewView({
                    view: Views.FORGOT_PASSWORD,
                });
                this.notifyNewScreen("forgot_password");
                break;
            case "start_chat":
                createRoom(MatrixClientPeg.safeGet(), {
                    dmUserId: payload.user_id,
                });
                break;
            case "leave_room":
                this.leaveRoom(payload.room_id);
                break;
            case "forget_room":
                this.forgetRoom(payload.room_id);
                break;
            case "copy_room":
                this.copyRoom(payload.room_id);
                break;
            case "reject_invite":
                Modal.createDialog(QuestionDialog, {
                    title: _t("reject_invitation_dialog|title"),
                    description: _t("reject_invitation_dialog|confirmation"),
                    onFinished: (confirm) => {
                        if (confirm) {
                            // FIXME: controller shouldn't be loading a view :(
                            const modal = Modal.createDialog(Spinner, undefined, "mx_Dialog_spinner");

                            MatrixClientPeg.safeGet()
                                .leave(payload.room_id)
                                .then(
                                    () => {
                                        modal.close();
                                        if (this.state.currentRoomId === payload.room_id) {
                                            dis.dispatch({ action: Action.ViewHomePage });
                                        }
                                    },
                                    (err) => {
                                        modal.close();
                                        Modal.createDialog(ErrorDialog, {
                                            title: _t("reject_invitation_dialog|failed"),
                                            description: err.toString(),
                                        });
                                    },
                                );
                        }
                    },
                });
                break;
            case "view_user_info":
                this.viewUser(payload.userId, payload.subAction);
                break;
            case "MatrixActions.RoomState.events": {
                const event = (payload as IRoomStateEventsActionPayload).event;
                if (
                    event.getType() === EventType.RoomCanonicalAlias &&
                    event.getRoomId() === this.state.currentRoomId
                ) {
                    // re-view the current room so we can update alias/id in the URL properly
                    this.viewRoom({
                        action: Action.ViewRoom,
                        room_id: this.state.currentRoomId,
                        metricsTrigger: undefined, // room doesn't change
                    });
                }
                break;
            }
            case Action.ViewRoom: {
                // Takes either a room ID or room alias: if switching to a room the client is already
                // known to be in (eg. user clicks on a room in the recents panel), supply the ID
                // If the user is clicking on a room in the context of the alias being presented
                // to them, supply the room alias. If both are supplied, the room ID will be ignored.
                const promise = this.viewRoom(payload as ViewRoomPayload);
                if (payload.deferred_action) {
                    promise.then(() => {
                        dis.dispatch(payload.deferred_action);
                    });
                }
                break;
            }
            case Action.ViewUserDeviceSettings: {
                viewUserDeviceSettings();
                break;
            }
            case Action.ViewUserSettings: {
                const tabPayload = payload as OpenToTabPayload;
                Modal.createDialog(
                    UserSettingsDialog,
                    { initialTabId: tabPayload.initialTabId as UserTab, sdkContext: this.stores },
                    /*className=*/ undefined,
                    /*isPriority=*/ false,
                    /*isStatic=*/ true,
                );

                // View the welcome or home page if we need something to look at
                this.viewSomethingBehindModal();
                break;
            }
            case "view_create_room":
                this.createRoom(payload.public, payload.defaultName, payload.type);

                // View the welcome or home page if we need something to look at
                this.viewSomethingBehindModal();
                break;
            case Action.ViewRoomDirectory: {
                Modal.createDialog(
                    RovingSpotlightDialog,
                    {
                        initialText: payload.initialText,
                        initialFilter: Filter.PublicRooms,
                    },
                    "mx_SpotlightDialog_wrapper",
                    false,
                    true,
                );

                // View the welcome or home page if we need something to look at
                this.viewSomethingBehindModal();
                break;
            }
            case "view_welcome_page":
                this.viewWelcome();
                break;
            case Action.ViewHomePage:
                this.viewHome(payload.justRegistered);
                break;
            case Action.ViewStartChatOrReuse:
                this.chatCreateOrReuse(payload.user_id);
                break;
            case "view_create_chat":
                showStartChatInviteDialog(payload.initialText || "");

                // View the welcome or home page if we need something to look at
                this.viewSomethingBehindModal();
                break;
            case "view_invite": {
                const room = MatrixClientPeg.safeGet().getRoom(payload.roomId);
                if (room?.isSpaceRoom()) {
                    showSpaceInvite(room);
                } else {
                    showRoomInviteDialog(payload.roomId);
                }
                break;
            }
            case "view_last_screen":
                // This function does what we want, despite the name. The idea is that it shows
                // the last room we were looking at or some reasonable default/guess. We don't
                // have to worry about email invites or similar being re-triggered because the
                // function will have cleared that state and not execute that path.
                this.showScreenAfterLogin();
                break;
            case "hide_left_panel":
                this.setState(
                    {
                        collapseLhs: true,
                    },
                    () => {
                        this.state.resizeNotifier.notifyLeftHandleResized();
                    },
                );
                break;
            case "show_left_panel":
                this.setState(
                    {
                        collapseLhs: false,
                    },
                    () => {
                        this.state.resizeNotifier.notifyLeftHandleResized();
                    },
                );
                break;
            case Action.OpenDialPad:
                Modal.createDialog(DialPadModal, {}, "mx_Dialog_dialPadWrapper");
                break;
            case Action.OnLoggedIn:
                this.stores.client = MatrixClientPeg.safeGet();
                if (
                    // Skip this handling for token login as that always calls onLoggedIn itself
                    !this.tokenLogin &&
                    !Lifecycle.isSoftLogout() &&
                    this.state.view !== Views.LOGIN &&
                    this.state.view !== Views.REGISTER &&
                    this.state.view !== Views.COMPLETE_SECURITY &&
                    this.state.view !== Views.E2E_SETUP &&
                    this.state.view !== Views.USE_CASE_SELECTION
                ) {
                    this.onLoggedIn();
                }
                break;
            case "on_client_not_viable":
                this.onSoftLogout();
                break;
            case Action.OnLoggedOut:
                this.onLoggedOut();
                break;
            case "will_start_client":
                this.setState({ ready: false }, () => {
                    // if the client is about to start, we are, by definition, not ready.
                    // Set ready to false now, then it'll be set to true when the sync
                    // listener we set below fires.
                    this.onWillStartClient();
                });
                break;
            case "client_started":
                this.onClientStarted();
                break;
            case "send_event":
                this.onSendEvent(payload.room_id, payload.event);
                break;
            case "aria_hide_main_app":
                this.setState({
                    hideToSRUsers: true,
                });
                break;
            case "aria_unhide_main_app":
                this.setState({
                    hideToSRUsers: false,
                });
                break;
            case Action.PseudonymousAnalyticsAccept:
                hideAnalyticsToast();
                SettingsStore.setValue("pseudonymousAnalyticsOptIn", null, SettingLevel.ACCOUNT, true);
                break;
            case Action.PseudonymousAnalyticsReject:
                hideAnalyticsToast();
                SettingsStore.setValue("pseudonymousAnalyticsOptIn", null, SettingLevel.ACCOUNT, false);
                break;
            case Action.ShowThread: {
                const { rootEvent, initialEvent, highlighted, scrollIntoView, push } = payload as ShowThreadPayload;

                const threadViewCard = {
                    phase: RightPanelPhases.ThreadView,
                    state: {
                        threadHeadEvent: rootEvent,
                        initialEvent: initialEvent,
                        isInitialEventHighlighted: highlighted,
                        initialEventScrollIntoView: scrollIntoView,
                    },
                };
                if (push ?? false) {
                    RightPanelStore.instance.pushCard(threadViewCard);
                } else {
                    RightPanelStore.instance.setCards([{ phase: RightPanelPhases.ThreadPanel }, threadViewCard]);
                }

                // Focus the composer
                dis.dispatch({
                    action: Action.FocusSendMessageComposer,
                    context: TimelineRenderingType.Thread,
                });

                break;
            }
            case Action.OpenSpotlight:
                Modal.createDialog(
                    RovingSpotlightDialog,
                    {
                        initialText: payload.initialText,
                        initialFilter: payload.initialFilter,
                    },
                    "mx_SpotlightDialog_wrapper",
                    false,
                    true,
                );
                break;
        }
    };

    private setPage(pageType: PageType): void {
        this.setState({
            page_type: pageType,
        });
    }

    private async startRegistration(params: { [key: string]: string }): Promise<void> {
        const newState: Partial<IState> = {
            view: Views.REGISTER,
        };

        // Only honour params if they are all present, otherwise we reset
        // HS and IS URLs when switching to registration.
        if (params.client_secret && params.session_id && params.hs_url && params.is_url && params.sid) {
            newState.serverConfig = await AutoDiscoveryUtils.validateServerConfigWithStaticUrls(
                params.hs_url,
                params.is_url,
            );

            // If the hs url matches then take the hs name we know locally as it is likely prettier
            const defaultConfig = SdkConfig.get("validated_server_config");
            if (defaultConfig && defaultConfig.hsUrl === newState.serverConfig.hsUrl) {
                newState.serverConfig.hsName = defaultConfig.hsName;
                newState.serverConfig.hsNameIsDifferent = defaultConfig.hsNameIsDifferent;
                newState.serverConfig.isDefault = defaultConfig.isDefault;
                newState.serverConfig.isNameResolvable = defaultConfig.isNameResolvable;
            }

            newState.register_client_secret = params.client_secret;
            newState.register_session_id = params.session_id;
            newState.register_id_sid = params.sid;
        }

        this.setStateForNewView(newState);
        ThemeController.isLogin = true;
        this.themeWatcher.recheck();
        this.notifyNewScreen("register");
    }

    // switch view to the given room
    private async viewRoom(roomInfo: ViewRoomPayload): Promise<void> {
        this.focusNext = roomInfo.focusNext ?? "composer";

        if (roomInfo.room_alias) {
            logger.log(`Switching to room alias ${roomInfo.room_alias} at event ${roomInfo.event_id}`);
        } else {
            logger.log(`Switching to room id ${roomInfo.room_id} at event ${roomInfo.event_id}`);
        }

        // Wait for the first sync to complete so that if a room does have an alias,
        // it would have been retrieved.
        if (!this.firstSyncComplete) {
            if (!this.firstSyncPromise) {
                logger.warn("Cannot view a room before first sync. room_id:", roomInfo.room_id);
                return;
            }
            await this.firstSyncPromise.promise;
        }

        let presentedId = roomInfo.room_alias || roomInfo.room_id!;
        const room = MatrixClientPeg.safeGet().getRoom(roomInfo.room_id);
        if (room) {
            // Not all timeline events are decrypted ahead of time anymore
            // Only the critical ones for a typical UI are
            // This will start the decryption process for all events when a
            // user views a room
            room.decryptAllEvents();
            const theAlias = Rooms.getDisplayAliasForRoom(room);
            if (theAlias) {
                presentedId = theAlias;
                // Store display alias of the presented room in cache to speed future
                // navigation.
                storeRoomAliasInCache(theAlias, room.roomId);
            }

            // Store this as the ID of the last room accessed. This is so that we can
            // persist which room is being stored across refreshes and browser quits.
            localStorage?.setItem("mx_last_room_id", room.roomId);
        }

        // If we are redirecting to a Room Alias and it is for the room we already showing then replace history item
        let replaceLast = presentedId[0] === "#" && roomInfo.room_id === this.state.currentRoomId;

        if (isLocalRoom(this.state.currentRoomId)) {
            // Replace local room history items
            replaceLast = true;
        }

        if (roomInfo.room_id === this.state.currentRoomId) {
            // if we are re-viewing the same room then copy any state we already know
            roomInfo.threepid_invite = roomInfo.threepid_invite ?? this.state.threepidInvite;
            roomInfo.oob_data = roomInfo.oob_data ?? this.state.roomOobData;
            roomInfo.forceTimeline = roomInfo.forceTimeline ?? this.state.forceTimeline;
            roomInfo.justCreatedOpts = roomInfo.justCreatedOpts ?? this.state.roomJustCreatedOpts;
        }

        if (roomInfo.event_id && roomInfo.highlighted) {
            presentedId += "/" + roomInfo.event_id;
        }
        this.setState(
            {
                view: Views.LOGGED_IN,
                currentRoomId: roomInfo.room_id ?? null,
                page_type: PageType.RoomView,
                threepidInvite: roomInfo.threepid_invite,
                roomOobData: roomInfo.oob_data,
                forceTimeline: roomInfo.forceTimeline,
                ready: true,
                roomJustCreatedOpts: roomInfo.justCreatedOpts,
            },
            () => {
                ThemeController.isLogin = false;
                this.themeWatcher.recheck();
                this.notifyNewScreen("room/" + presentedId, replaceLast);
            },
        );
    }

    private viewSomethingBehindModal(): void {
        if (this.state.view !== Views.LOGGED_IN) {
            this.viewWelcome();
            return;
        }
        if (!this.state.currentRoomId && !this.state.currentUserId) {
            this.viewHome();
        }
    }

    private viewWelcome(): void {
        if (shouldUseLoginForWelcome(SdkConfig.get())) {
            return this.viewLogin();
        }
        this.setStateForNewView({
            view: Views.WELCOME,
        });
        this.notifyNewScreen("welcome");
        ThemeController.isLogin = true;
        this.themeWatcher.recheck();
    }

    private viewLogin(otherState?: any): void {
        this.setStateForNewView({
            view: Views.LOGIN,
            ...otherState,
        });
        this.notifyNewScreen("login");
        ThemeController.isLogin = true;
        this.themeWatcher.recheck();
    }

    private viewHome(justRegistered = false): void {
        // The home page requires the "logged in" view, so we'll set that.
        this.setStateForNewView({
            view: Views.LOGGED_IN,
            justRegistered,
            currentRoomId: null,
        });
        this.setPage(PageType.HomePage);
        this.notifyNewScreen("home");
        ThemeController.isLogin = false;
        this.themeWatcher.recheck();
    }

    private viewUser(userId: string, subAction: string): void {
        // Wait for the first sync so that `getRoom` gives us a room object if it's
        // in the sync response
        const waitForSync = this.firstSyncPromise ? this.firstSyncPromise.promise : Promise.resolve();
        waitForSync.then(() => {
            if (subAction === "chat") {
                this.chatCreateOrReuse(userId);
                return;
            }
            this.notifyNewScreen("user/" + userId);
            this.setState({ currentUserId: userId });
            this.setPage(PageType.UserView);
        });
    }

    private async createRoom(defaultPublic = false, defaultName?: string, type?: RoomType): Promise<void> {
        const modal = Modal.createDialog(CreateRoomDialog, {
            type,
            defaultPublic,
            defaultName,
        });

        const [shouldCreate, opts] = await modal.finished;
        if (shouldCreate) {
            createRoom(MatrixClientPeg.safeGet(), opts!);
        }
    }

    private chatCreateOrReuse(userId: string): void {
        // Use a deferred action to reshow the dialog once the user has registered
        if (MatrixClientPeg.safeGet().isGuest()) {
            dis.dispatch<DoAfterSyncPreparedPayload<ViewStartChatOrReusePayload>>({
                action: Action.DoAfterSyncPrepared,
                deferred_action: {
                    action: Action.ViewStartChatOrReuse,
                    user_id: userId,
                },
            });
            return;
        }

        // TODO: Immutable DMs replaces this

        const client = MatrixClientPeg.safeGet();
        const dmRoom = findDMForUser(client, userId);

        if (dmRoom) {
            dis.dispatch<ViewRoomPayload>({
                action: Action.ViewRoom,
                room_id: dmRoom.roomId,
                metricsTrigger: "MessageUser",
            });
        } else {
            dis.dispatch({
                action: "start_chat",
                user_id: userId,
            });
        }
    }

    private leaveRoomWarnings(roomId: string): JSX.Element[] {
        const roomToLeave = MatrixClientPeg.safeGet().getRoom(roomId);
        const isSpace = roomToLeave?.isSpaceRoom();
        // Show a warning if there are additional complications.
        const warnings: JSX.Element[] = [];

        const memberCount = roomToLeave?.currentState.getJoinedMemberCount();
        if (memberCount === 1) {
            warnings.push(
                <strong className="warning" key="only_member_warning">
                    {" " /* Whitespace, otherwise the sentences get smashed together */}
                    {_t("leave_room_dialog|last_person_warning")}
                </strong>,
            );

            return warnings;
        }

        const joinRules = roomToLeave?.currentState.getStateEvents("m.room.join_rules", "");
        if (joinRules) {
            const rule = joinRules.getContent().join_rule;
            if (rule !== "public") {
                warnings.push(
                    <strong className="warning" key="non_public_warning">
                        {" " /* Whitespace, otherwise the sentences get smashed together */}
                        {isSpace
                            ? _t("leave_room_dialog|space_rejoin_warning")
                            : _t("leave_room_dialog|room_rejoin_warning")}
                    </strong>,
                );
            }
        }

        const client = MatrixClientPeg.get();
        if (client && roomToLeave) {
            const plEvent = roomToLeave.currentState.getStateEvents(EventType.RoomPowerLevels, "");
            const plContent = plEvent ? plEvent.getContent() : {};
            const userLevels = plContent.users || {};
            const currentUserLevel = userLevels[client.getUserId()!];
            const userLevelValues = Object.values(userLevels);
            if (userLevelValues.every((x) => typeof x === "number")) {
                const maxUserLevel = Math.max(...(userLevelValues as number[]));
                // If the user is the only user with highest power level
                if (
                    maxUserLevel === currentUserLevel &&
                    userLevelValues.lastIndexOf(maxUserLevel) == userLevelValues.indexOf(maxUserLevel)
                ) {
                    const warning =
                        maxUserLevel >= 100
                            ? _t("leave_room_dialog|room_leave_admin_warning")
                            : _t("leave_room_dialog|room_leave_mod_warning");
                    warnings.push(
                        <strong className="warning" key="last_admin_warning">
                            {" " /* Whitespace, otherwise the sentences get smashed together */}
                            {warning}
                        </strong>,
                    );
                }
            }
        }

        return warnings;
    }

    private leaveRoom(roomId: string): void {
        const cli = MatrixClientPeg.safeGet();
        const roomToLeave = cli.getRoom(roomId);
        const warnings = this.leaveRoomWarnings(roomId);

        const isSpace = roomToLeave?.isSpaceRoom();
        Modal.createDialog(QuestionDialog, {
            title: isSpace ? _t("space|leave_dialog_action") : _t("action|leave_room"),
            description: (
                <span>
                    {isSpace
                        ? _t("leave_room_dialog|leave_space_question", {
                              spaceName: roomToLeave?.name ?? _t("common|unnamed_space"),
                          })
                        : _t("leave_room_dialog|leave_room_question", {
                              roomName: roomToLeave?.name ?? _t("common|unnamed_room"),
                          })}
                    {warnings}
                </span>
            ),
            button: _t("action|leave"),
            danger: warnings.length > 0,
            onFinished: async (shouldLeave) => {
                if (shouldLeave) {
                    await leaveRoomBehaviour(cli, roomId);

                    dis.dispatch<AfterLeaveRoomPayload>({
                        action: Action.AfterLeaveRoom,
                        room_id: roomId,
                    });
                }
            },
        });
    }

    private forgetRoom(roomId: string): void {
        const room = MatrixClientPeg.safeGet().getRoom(roomId);
        MatrixClientPeg.safeGet()
            .forget(roomId)
            .then(() => {
                // Switch to home page if we're currently viewing the forgotten room
                if (this.state.currentRoomId === roomId) {
                    dis.dispatch({ action: Action.ViewHomePage });
                }

                // We have to manually update the room list because the forgotten room will not
                // be notified to us, therefore the room list will have no other way of knowing
                // the room is forgotten.
                if (room) RoomListStore.instance.manualRoomUpdate(room, RoomUpdateCause.RoomRemoved);
            })
            .catch((err) => {
                const errCode = err.errcode || _td("error|unknown_error_code");
                Modal.createDialog(ErrorDialog, {
                    title: _t("error_dialog|forget_room_failed", { errCode }),
                    description: err && err.message ? err.message : _t("invite|failed_generic"),
                });
            });
    }

    private async copyRoom(roomId: string): Promise<void> {
        const roomLink = makeRoomPermalink(MatrixClientPeg.safeGet(), roomId);
        const success = await copyPlaintext(roomLink);
        if (!success) {
            Modal.createDialog(ErrorDialog, {
                title: _t("error_dialog|copy_room_link_failed|title"),
                description: _t("error_dialog|copy_room_link_failed|description"),
            });
        }
    }

    /**
     * Called when a new logged in session has started
     */
    private async onLoggedIn(): Promise<void> {
        ThemeController.isLogin = false;
        this.themeWatcher.recheck();
        StorageManager.tryPersistStorage();

        if (MatrixClientPeg.currentUserIsJustRegistered() && SettingsStore.getValue("FTUE.useCaseSelection") === null) {
            this.setStateForNewView({ view: Views.USE_CASE_SELECTION });

            // Listen to changes in settings and hide the use case screen if appropriate - this is necessary because
            // account settings can still be changing at this point in app init (due to the initial sync being cached,
            // then subsequent syncs being received from the server)
            //
            // This seems unlikely for something that should happen directly after registration, but if a user does
            // their initial login on another device/browser than they registered on, we want to avoid asking this
            // question twice
            //
            // initPosthogAnalyticsToast pioneered this technique, we’re just reusing it here.
            SettingsStore.watchSetting(
                "FTUE.useCaseSelection",
                null,
                (originalSettingName, changedInRoomId, atLevel, newValueAtLevel, newValue) => {
                    if (newValue !== null && this.state.view === Views.USE_CASE_SELECTION) {
                        this.onShowPostLoginScreen();
                    }
                },
            );
        } else {
            return this.onShowPostLoginScreen();
        }
    }

    private async onShowPostLoginScreen(useCase?: UseCase): Promise<void> {
        if (useCase) {
            PosthogAnalytics.instance.setProperty("ftueUseCaseSelection", useCase);
            SettingsStore.setValue("FTUE.useCaseSelection", null, SettingLevel.ACCOUNT, useCase);
        }

        this.setStateForNewView({ view: Views.LOGGED_IN });
        // If a specific screen is set to be shown after login, show that above
        // all else, as it probably means the user clicked on something already.
        if (this.screenAfterLogin?.screen) {
            this.showScreen(this.screenAfterLogin.screen, this.screenAfterLogin.params);
            this.screenAfterLogin = undefined;
        } else if (MatrixClientPeg.currentUserIsJustRegistered()) {
            MatrixClientPeg.setJustRegisteredUserId(null);

            if (ThreepidInviteStore.instance.pickBestInvite()) {
                // The user has a 3pid invite pending - show them that
                const threepidInvite = ThreepidInviteStore.instance.pickBestInvite();

                // HACK: This is a pretty brutal way of threading the invite back through
                // our systems, but it's the safest we have for now.
                const params = ThreepidInviteStore.instance.translateToWireFormat(threepidInvite);
                this.showScreen(`room/${threepidInvite.roomId}`, params);
            } else {
                // The user has just logged in after registering,
                // so show the homepage.
                dis.dispatch<ViewHomePagePayload>({ action: Action.ViewHomePage, justRegistered: true });
            }
        } else {
            this.showScreenAfterLogin();
        }

        if (SdkConfig.get("mobile_guide_toast")) {
            // The toast contains further logic to detect mobile platforms,
            // check if it has been dismissed before, etc.
            showMobileGuideToast();
        }

        const userNotice = SdkConfig.get("user_notice");
        if (userNotice) {
            const key = "user_notice_" + userNotice.title;
            if (!userNotice.show_once || !localStorage.getItem(key)) {
                ToastStore.sharedInstance().addOrReplaceToast({
                    key,
                    title: userNotice.title,
                    props: {
                        description: <Linkify>{userNotice.description}</Linkify>,
                        acceptLabel: _t("action|ok"),
                        onAccept: () => {
                            ToastStore.sharedInstance().dismissToast(key);
                            localStorage.setItem(key, "1");
                        },
                    },
                    component: GenericToast,
                    className: "mx_AnalyticsToast",
                    priority: 100,
                });
            }
        }
    }

    private initPosthogAnalyticsToast(): void {
        // Show the analytics toast if necessary
        if (SettingsStore.getValue("pseudonymousAnalyticsOptIn") === null) {
            showAnalyticsToast();
        }

        // Listen to changes in settings and show the toast if appropriate - this is necessary because account
        // settings can still be changing at this point in app init (due to the initial sync being cached, then
        // subsequent syncs being received from the server)
        SettingsStore.watchSetting(
            "pseudonymousAnalyticsOptIn",
            null,
            (originalSettingName, changedInRoomId, atLevel, newValueAtLevel, newValue) => {
                if (newValue === null) {
                    showAnalyticsToast();
                } else {
                    // It's possible for the value to change if a cached sync loads at page load, but then network
                    // sync contains a new value of the flag with it set to false (e.g. another device set it since last
                    // loading the page); so hide the toast.
                    // (this flipping usually happens before first render so the user won't notice it; anyway flicker
                    // on/off is probably better than showing the toast again when the user already dismissed it)
                    hideAnalyticsToast();
                }
            },
        );
    }

    private showScreenAfterLogin(): void {
        // If screenAfterLogin is set, use that, then null it so that a second login will
        // result in view_home_page, _user_settings or _room_directory
        if (this.screenAfterLogin && this.screenAfterLogin.screen) {
            this.showScreen(this.screenAfterLogin.screen, this.screenAfterLogin.params);
            this.screenAfterLogin = undefined;
        } else if (localStorage && localStorage.getItem("mx_last_room_id")) {
            // Before defaulting to directory, show the last viewed room
            this.viewLastRoom();
        } else {
            if (MatrixClientPeg.safeGet().isGuest()) {
                dis.dispatch({ action: "view_welcome_page" });
            } else {
                dis.dispatch({ action: Action.ViewHomePage });
            }
        }
    }

    private viewLastRoom(): void {
        dis.dispatch<ViewRoomPayload>({
            action: Action.ViewRoom,
            room_id: localStorage.getItem("mx_last_room_id") ?? undefined,
            metricsTrigger: undefined, // other
        });
    }

    /**
     * Called when the session is logged out
     */
    private onLoggedOut(): void {
        this.viewLogin({
            ready: false,
            collapseLhs: false,
            currentRoomId: null,
        });
        this.subTitleStatus = "";
        this.setPageSubtitle();
        this.stores.onLoggedOut();
    }

    /**
     * Called when the session is softly logged out
     */
    private onSoftLogout(): void {
        this.notifyNewScreen("soft_logout");
        this.setStateForNewView({
            view: Views.SOFT_LOGOUT,
            ready: false,
            collapseLhs: false,
            currentRoomId: null,
        });
        this.subTitleStatus = "";
        this.setPageSubtitle();
    }

    /**
     * Called just before the matrix client is started
     * (useful for setting listeners)
     */
    private onWillStartClient(): void {
        // reset the 'have completed first sync' flag,
        // since we're about to start the client and therefore about
        // to do the first sync
        this.firstSyncComplete = false;
        this.firstSyncPromise = defer();
        const cli = MatrixClientPeg.safeGet();

        // Allow the JS SDK to reap timeline events. This reduces the amount of
        // memory consumed as the JS SDK stores multiple distinct copies of room
        // state (each of which can be 10s of MBs) for each DISJOINT timeline. This is
        // particularly noticeable when there are lots of 'limited' /sync responses
        // such as when laptops unsleep.
        // https://github.com/vector-im/element-web/issues/3307#issuecomment-282895568
        cli.setCanResetTimelineCallback((roomId) => {
            logger.log("Request to reset timeline in room ", roomId, " viewing:", this.state.currentRoomId);
            if (roomId !== this.state.currentRoomId) {
                // It is safe to remove events from rooms we are not viewing.
                return true;
            }
            // We are viewing the room which we want to reset. It is only safe to do
            // this if we are not scrolled up in the view. To find out, delegate to
            // the timeline panel. If the timeline panel doesn't exist, then we assume
            // it is safe to reset the timeline.
            if (!this.loggedInView.current) {
                return true;
            }
            return this.loggedInView.current.canResetTimelineInRoom(roomId);
        });

        cli.on(ClientEvent.Sync, (state: SyncState, prevState: SyncState | null, data?: SyncStateData) => {
            if (state === SyncState.Error || state === SyncState.Reconnecting) {
                this.setState({ syncError: data?.error ?? null });
            } else if (this.state.syncError) {
                this.setState({ syncError: null });
            }

            if (state === SyncState.Syncing && prevState === SyncState.Syncing) {
                return;
            }
            logger.debug(`MatrixClient sync state => ${state}`);
            if (state !== SyncState.Prepared) {
                return;
            }

            this.firstSyncComplete = true;
            this.firstSyncPromise.resolve();

            if (Notifier.shouldShowPrompt() && !MatrixClientPeg.userRegisteredWithinLastHours(24)) {
                showNotificationsToast(false);
            }

            dis.fire(Action.FocusSendMessageComposer);
            this.setState({
                ready: true,
            });
        });

        cli.on(HttpApiEvent.SessionLoggedOut, function (errObj) {
            if (Lifecycle.isLoggingOut()) return;

            // A modal might have been open when we were logged out by the server
            Modal.closeCurrentModal("Session.logged_out");

            if (errObj.httpStatus === 401 && errObj.data && errObj.data["soft_logout"]) {
                logger.warn("Soft logout issued by server - avoiding data deletion");
                Lifecycle.softLogout();
                return;
            }

            Modal.createDialog(ErrorDialog, {
                title: _t("auth|session_logged_out_title"),
                description: _t("auth|session_logged_out_description"),
            });

            dis.dispatch({
                action: "logout",
            });
        });
        cli.on(HttpApiEvent.NoConsent, function (message, consentUri) {
            Modal.createDialog(
                QuestionDialog,
                {
                    title: _t("terms|tac_title"),
                    description: (
                        <div>
                            <p> {_t("terms|tac_description", { homeserverDomain: cli.getDomain() })}</p>
                        </div>
                    ),
                    button: _t("terms|tac_button"),
                    cancelButton: _t("action|dismiss"),
                    onFinished: (confirmed) => {
                        if (confirmed) {
                            const wnd = window.open(consentUri, "_blank")!;
                            wnd.opener = null;
                        }
                    },
                },
                undefined,
                true,
            );
        });

        const dft = DecryptionFailureTracker.instance;

        // Shelved for later date when we have time to think about persisting history of
        // tracked events across sessions.
        // dft.loadTrackedEventHashMap();

        dft.start();

        // When logging out, stop tracking failures and destroy state
        cli.on(HttpApiEvent.SessionLoggedOut, () => dft.stop());
<<<<<<< HEAD
        cli.on(MatrixEventEvent.Decrypted, (e, err) => dft.eventDecrypted(e, err as DecryptionError, Date.now()));
=======
        cli.on(MatrixEventEvent.Decrypted, (e) => dft.eventDecrypted(e));
>>>>>>> 0e65a5aa

        cli.on(ClientEvent.Room, (room) => {
            if (cli.isCryptoEnabled()) {
                const blacklistEnabled = SettingsStore.getValueAt(
                    SettingLevel.ROOM_DEVICE,
                    "blacklistUnverifiedDevices",
                    room.roomId,
                    /*explicit=*/ true,
                );
                room.setBlacklistUnverifiedDevices(blacklistEnabled);
            }
        });
        cli.on(CryptoEvent.Warning, (type) => {
            switch (type) {
                case "CRYPTO_WARNING_OLD_VERSION_DETECTED":
                    Modal.createDialog(ErrorDialog, {
                        title: _t("encryption|old_version_detected_title"),
                        description: _t("encryption|old_version_detected_description", {
                            brand: SdkConfig.get().brand,
                        }),
                    });
                    break;
            }
        });
        cli.on(CryptoEvent.KeyBackupFailed, async (errcode): Promise<void> => {
            let haveNewVersion: boolean | undefined;
            let newVersionInfo: IKeyBackupInfo | null = null;
            // if key backup is still enabled, there must be a new backup in place
            if (cli.getKeyBackupEnabled()) {
                haveNewVersion = true;
            } else {
                // otherwise check the server to see if there's a new one
                try {
                    newVersionInfo = await cli.getKeyBackupVersion();
                    if (newVersionInfo !== null) haveNewVersion = true;
                } catch (e) {
                    logger.error("Saw key backup error but failed to check backup version!", e);
                    return;
                }
            }

            if (haveNewVersion) {
                Modal.createDialogAsync(
                    import(
                        "../../async-components/views/dialogs/security/NewRecoveryMethodDialog"
                    ) as unknown as Promise<typeof NewRecoveryMethodDialog>,
                    { newVersionInfo: newVersionInfo! },
                );
            } else {
                Modal.createDialogAsync(
                    import(
                        "../../async-components/views/dialogs/security/RecoveryMethodRemovedDialog"
                    ) as unknown as Promise<typeof RecoveryMethodRemovedDialog>,
                );
            }
        });

        cli.on(CryptoEvent.KeySignatureUploadFailure, (failures, source, continuation) => {
            Modal.createDialog(KeySignatureUploadFailedDialog, { failures, source, continuation });
        });

        cli.on(CryptoEvent.VerificationRequestReceived, (request) => {
            if (request.verifier) {
                Modal.createDialog(
                    IncomingSasDialog,
                    {
                        verifier: request.verifier,
                    },
                    undefined,
                    /* priority = */ false,
                    /* static = */ true,
                );
            } else if (request.pending) {
                ToastStore.sharedInstance().addOrReplaceToast({
                    key: "verifreq_" + request.transactionId,
                    title: _t("encryption|verification_requested_toast_title"),
                    icon: "verification",
                    props: { request },
                    component: VerificationRequestToast,
                    priority: 90,
                });
            }
        });

        this.voiceBroadcastResumer = new VoiceBroadcastResumer(cli);
    }

    /**
     * Called shortly after the matrix client has started. Useful for
     * setting up anything that requires the client to be started.
     * @private
     */
    private onClientStarted(): void {
        const cli = MatrixClientPeg.safeGet();

        if (cli.isCryptoEnabled()) {
            const blacklistEnabled = SettingsStore.getValueAt(SettingLevel.DEVICE, "blacklistUnverifiedDevices");
            cli.setGlobalBlacklistUnverifiedDevices(blacklistEnabled);

            // With cross-signing enabled, we send to unknown devices
            // without prompting. Any bad-device status the user should
            // be aware of will be signalled through the room shield
            // changing colour. More advanced behaviour will come once
            // we implement more settings.
            cli.setGlobalErrorOnUnknownDevices(false);
        }

        // Cannot be done in OnLoggedIn as at that point the AccountSettingsHandler doesn't yet have a client
        // Will be moved to a pre-login flow as well
        if (PosthogAnalytics.instance.isEnabled() && SettingsStore.isLevelSupported(SettingLevel.ACCOUNT)) {
            this.initPosthogAnalyticsToast();
        }
    }

    public showScreen(screen: string, params?: { [key: string]: any }): void {
        const cli = MatrixClientPeg.get();
        const isLoggedOutOrGuest = !cli || cli.isGuest();
        if (!isLoggedOutOrGuest && AUTH_SCREENS.includes(screen)) {
            // user is logged in and landing on an auth page which will uproot their session, redirect them home instead
            dis.dispatch({ action: Action.ViewHomePage });
            return;
        }

        if (screen === "register") {
            dis.dispatch({
                action: "start_registration",
                params: params,
            });
            PerformanceMonitor.instance.start(PerformanceEntryNames.REGISTER);
        } else if (screen === "login") {
            dis.dispatch({
                action: "start_login",
                params: params,
            });
            PerformanceMonitor.instance.start(PerformanceEntryNames.LOGIN);
        } else if (screen === "forgot_password") {
            dis.dispatch({
                action: "start_password_recovery",
                params: params,
            });
        } else if (screen === "soft_logout") {
            if (!!cli?.getUserId() && !Lifecycle.isSoftLogout()) {
                // Logged in - visit a room
                this.viewLastRoom();
            } else {
                // Ultimately triggers soft_logout if needed
                dis.dispatch({
                    action: "start_login",
                    params: params,
                });
            }
        } else if (screen === "new") {
            dis.dispatch({
                action: "view_create_room",
            });
        } else if (screen === "dm") {
            dis.dispatch({
                action: "view_create_chat",
            });
        } else if (screen === "settings") {
            dis.fire(Action.ViewUserSettings);
        } else if (screen === "welcome") {
            dis.dispatch({
                action: "view_welcome_page",
            });
        } else if (screen === "home") {
            dis.dispatch({
                action: Action.ViewHomePage,
            });
        } else if (screen === "start") {
            this.showScreen("home");
            dis.dispatch({
                action: "require_registration",
            });
        } else if (screen === "directory") {
            dis.fire(Action.ViewRoomDirectory);
        } else if (screen === "start_sso" || screen === "start_cas") {
            let cli = MatrixClientPeg.get();
            if (!cli) {
                const { hsUrl, isUrl } = this.getServerProperties().serverConfig;
                cli = createClient({
                    baseUrl: hsUrl,
                    idBaseUrl: isUrl,
                });
            }

            const type = screen === "start_sso" ? "sso" : "cas";
            PlatformPeg.get()?.startSingleSignOn(cli, type, this.getFragmentAfterLogin());
        } else if (screen.indexOf("room/") === 0) {
            // Rooms can have the following formats:
            // #room_alias:domain or !opaque_id:domain
            const room = screen.substring(5);
            const domainOffset = room.indexOf(":") + 1; // 0 in case room does not contain a :
            let eventOffset = room.length;
            // room aliases can contain slashes only look for slash after domain
            if (room.substring(domainOffset).indexOf("/") > -1) {
                eventOffset = domainOffset + room.substring(domainOffset).indexOf("/");
            }
            const roomString = room.substring(0, eventOffset);
            let eventId: string | undefined = room.substring(eventOffset + 1); // empty string if no event id given

            // Previously we pulled the eventID from the segments in such a way
            // where if there was no eventId then we'd get undefined. However, we
            // now do a splice and join to handle v3 event IDs which results in
            // an empty string. To maintain our potential contract with the rest
            // of the app, we coerce the eventId to be undefined where applicable.
            if (!eventId) eventId = undefined;

            // TODO: Handle encoded room/event IDs: https://github.com/vector-im/element-web/issues/9149

            let threepidInvite: IThreepidInvite | undefined;
            // if we landed here from a 3PID invite, persist it
            if (params?.signurl && params?.email) {
                threepidInvite = ThreepidInviteStore.instance.storeInvite(
                    roomString,
                    params as IThreepidInviteWireFormat,
                );
            }
            // otherwise check that this room doesn't already have a known invite
            if (!threepidInvite) {
                const invites = ThreepidInviteStore.instance.getInvites();
                threepidInvite = invites.find((invite) => invite.roomId === roomString);
            }

            // on our URLs there might be a ?via=matrix.org or similar to help
            // joins to the room succeed. We'll pass these through as an array
            // to other levels. If there's just one ?via= then params.via is a
            // single string. If someone does something like ?via=one.com&via=two.com
            // then params.via is an array of strings.
            let via: string[] = [];
            if (params?.via) {
                if (typeof params.via === "string") via = [params.via];
                else via = params.via;
            }

            const payload: ViewRoomPayload = {
                action: Action.ViewRoom,
                event_id: eventId,
                via_servers: via,
                // If an event ID is given in the URL hash, notify RoomViewStore to mark
                // it as highlighted, which will propagate to RoomView and highlight the
                // associated EventTile.
                highlighted: Boolean(eventId),
                threepid_invite: threepidInvite,
                // TODO: Replace oob_data with the threepidInvite (which has the same info).
                // This isn't done yet because it's threaded through so many more places.
                // See https://github.com/vector-im/element-web/issues/15157
                oob_data: {
                    name: threepidInvite?.roomName,
                    avatarUrl: threepidInvite?.roomAvatarUrl,
                    inviterName: threepidInvite?.inviterName,
                },
                room_alias: undefined,
                room_id: undefined,
                metricsTrigger: undefined, // unknown or external trigger
            };
            if (roomString[0] === "#") {
                payload.room_alias = roomString;
            } else {
                payload.room_id = roomString;
            }

            dis.dispatch(payload);
        } else if (screen.indexOf("user/") === 0) {
            const userId = screen.substring(5);
            dis.dispatch({
                action: "view_user_info",
                userId: userId,
                subAction: params?.action,
            });
        } else {
            logger.info(`Ignoring showScreen for '${screen}'`);
        }
    }

    private notifyNewScreen(screen: string, replaceLast = false): void {
        if (this.props.onNewScreen) {
            this.props.onNewScreen(screen, replaceLast);
        }
        this.setPageSubtitle();
    }

    private onLogoutClick(event: ButtonEvent): void {
        dis.dispatch({
            action: "logout",
        });
        event.stopPropagation();
        event.preventDefault();
    }

    private handleResize = (): void => {
        const LHS_THRESHOLD = 1000;
        const width = UIStore.instance.windowWidth;

        if (this.prevWindowWidth < LHS_THRESHOLD && width >= LHS_THRESHOLD) {
            dis.dispatch({ action: "show_left_panel" });
        }

        if (this.prevWindowWidth >= LHS_THRESHOLD && width < LHS_THRESHOLD) {
            dis.dispatch({ action: "hide_left_panel" });
        }

        this.prevWindowWidth = width;
        this.state.resizeNotifier.notifyWindowResized();
    };

    private dispatchTimelineResize(): void {
        dis.dispatch({ action: "timeline_resize" });
    }

    private onRegisterClick = (): void => {
        this.showScreen("register");
    };

    private onLoginClick = (): void => {
        this.showScreen("login");
    };

    private onForgotPasswordClick = (): void => {
        this.showScreen("forgot_password");
    };

    private onRegisterFlowComplete = (credentials: IMatrixClientCreds, password: string): Promise<void> => {
        return this.onUserCompletedLoginFlow(credentials, password);
    };

    // returns a promise which resolves to the new MatrixClient
    private onRegistered(credentials: IMatrixClientCreds): Promise<MatrixClient> {
        return Lifecycle.setLoggedIn(credentials);
    }

    private onSendEvent(roomId: string, event: MatrixEvent): void {
        const cli = MatrixClientPeg.get();
        if (!cli) return;

        cli.sendEvent(roomId, event.getType() as keyof TimelineEvents, event.getContent()).then(() => {
            dis.dispatch({ action: "message_sent" });
        });
    }

    private setPageSubtitle(subtitle = ""): void {
        if (this.state.currentRoomId) {
            const client = MatrixClientPeg.get();
            const room = client?.getRoom(this.state.currentRoomId);
            if (room) {
                subtitle = `${this.subTitleStatus} | ${room.name} ${subtitle}`;
            }
        } else {
            subtitle = `${this.subTitleStatus} ${subtitle}`;
        }

        const title = `${SdkConfig.get().brand} ${subtitle}`;

        if (document.title !== title) {
            document.title = title;
        }
    }

    private onUpdateStatusIndicator = (notificationState: SummarizedNotificationState, state: SyncState): void => {
        const numUnreadRooms = notificationState.numUnreadStates; // we know that states === rooms here

        if (PlatformPeg.get()) {
            PlatformPeg.get()!.setErrorStatus(state === SyncState.Error);
            PlatformPeg.get()!.setNotificationCount(numUnreadRooms);
        }

        this.subTitleStatus = "";
        if (state === SyncState.Error) {
            this.subTitleStatus += `[${_t("common|offline")}] `;
        }
        if (numUnreadRooms > 0) {
            this.subTitleStatus += `[${numUnreadRooms}]`;
        } else if (notificationState.level >= NotificationLevel.Activity) {
            this.subTitleStatus += `*`;
        }

        this.setPageSubtitle();
    };

    private onServerConfigChange = (serverConfig: ValidatedServerConfig): void => {
        this.setState({ serverConfig });
    };

    /**
     * After registration or login, we run various post-auth steps before entering the app
     * proper, such setting up cross-signing or verifying the new session.
     *
     * Note: SSO users (and any others using token login) currently do not pass through
     * this, as they instead jump straight into the app after `attemptTokenLogin`.
     */
    private onUserCompletedLoginFlow = async (credentials: IMatrixClientCreds, password: string): Promise<void> => {
        this.stores.accountPasswordStore.setPassword(password);

        // Create and start the client
        await Lifecycle.setLoggedIn(credentials);
        await this.postLoginSetup();

        PerformanceMonitor.instance.stop(PerformanceEntryNames.LOGIN);
        PerformanceMonitor.instance.stop(PerformanceEntryNames.REGISTER);
    };

    // complete security / e2e setup has finished
    private onCompleteSecurityE2eSetupFinished = (): void => {
        this.onLoggedIn();
    };

    private getFragmentAfterLogin(): string {
        let fragmentAfterLogin = "";
        const initialScreenAfterLogin = this.props.initialScreenAfterLogin;
        if (
            initialScreenAfterLogin &&
            // XXX: workaround for https://github.com/vector-im/element-web/issues/11643 causing a login-loop
            !["welcome", "login", "register", "start_sso", "start_cas"].includes(initialScreenAfterLogin.screen)
        ) {
            fragmentAfterLogin = `/${initialScreenAfterLogin.screen}`;
        }
        return fragmentAfterLogin;
    }

    public render(): React.ReactNode {
        const fragmentAfterLogin = this.getFragmentAfterLogin();
        let view: JSX.Element;

        if (this.state.view === Views.LOADING) {
            view = (
                <div className="mx_MatrixChat_splash">
                    <Spinner />
                </div>
            );
        } else if (this.state.view === Views.CONFIRM_LOCK_THEFT) {
            view = (
                <ConfirmSessionLockTheftView
                    onConfirm={() => {
                        this.setState({ view: Views.LOADING });
                        this.startInitSession();
                    }}
                />
            );
        } else if (this.state.view === Views.COMPLETE_SECURITY) {
            view = <CompleteSecurity onFinished={this.onCompleteSecurityE2eSetupFinished} />;
        } else if (this.state.view === Views.E2E_SETUP) {
            view = (
                <E2eSetup
                    onFinished={this.onCompleteSecurityE2eSetupFinished}
                    accountPassword={this.stores.accountPasswordStore.getPassword()}
                    tokenLogin={!!this.tokenLogin}
                />
            );
        } else if (this.state.view === Views.LOGGED_IN) {
            // `ready` and `view==LOGGED_IN` may be set before `page_type` (because the
            // latter is set via the dispatcher). If we don't yet have a `page_type`,
            // keep showing the spinner for now.
            if (this.state.ready && this.state.page_type) {
                /* for now, we stuff the entirety of our props and state into the LoggedInView.
                 * we should go through and figure out what we actually need to pass down, as well
                 * as using something like redux to avoid having a billion bits of state kicking around.
                 */
                view = (
                    <LoggedInView
                        {...this.props}
                        {...this.state}
                        ref={this.loggedInView}
                        matrixClient={MatrixClientPeg.safeGet()}
                        onRegistered={this.onRegistered}
                        currentRoomId={this.state.currentRoomId}
                    />
                );
            } else {
                // we think we are logged in, but are still waiting for the /sync to complete
                view = (
                    <LoginSplashView
                        matrixClient={MatrixClientPeg.safeGet()}
                        onLogoutClick={this.onLogoutClick}
                        syncError={this.state.syncError}
                    />
                );
            }
        } else if (this.state.view === Views.WELCOME) {
            view = <Welcome />;
        } else if (this.state.view === Views.REGISTER && SettingsStore.getValue(UIFeature.Registration)) {
            const email = ThreepidInviteStore.instance.pickBestInvite()?.toEmail;
            view = (
                <Registration
                    clientSecret={this.state.register_client_secret}
                    sessionId={this.state.register_session_id}
                    idSid={this.state.register_id_sid}
                    email={email}
                    brand={this.props.config.brand}
                    onLoggedIn={this.onRegisterFlowComplete}
                    onLoginClick={this.onLoginClick}
                    onServerConfigChange={this.onServerConfigChange}
                    defaultDeviceDisplayName={this.props.defaultDeviceDisplayName}
                    fragmentAfterLogin={fragmentAfterLogin}
                    {...this.getServerProperties()}
                />
            );
        } else if (this.state.view === Views.FORGOT_PASSWORD && SettingsStore.getValue(UIFeature.PasswordReset)) {
            view = (
                <ForgotPassword
                    onComplete={this.onLoginClick}
                    onLoginClick={this.onLoginClick}
                    {...this.getServerProperties()}
                />
            );
        } else if (this.state.view === Views.LOGIN) {
            const showPasswordReset = SettingsStore.getValue(UIFeature.PasswordReset);
            view = (
                <Login
                    isSyncing={this.state.pendingInitialSync}
                    onLoggedIn={this.onUserCompletedLoginFlow}
                    onRegisterClick={this.onRegisterClick}
                    fallbackHsUrl={this.getFallbackHsUrl()}
                    defaultDeviceDisplayName={this.props.defaultDeviceDisplayName}
                    onForgotPasswordClick={showPasswordReset ? this.onForgotPasswordClick : undefined}
                    onServerConfigChange={this.onServerConfigChange}
                    fragmentAfterLogin={fragmentAfterLogin}
                    defaultUsername={this.props.startingFragmentQueryParams?.defaultUsername as string | undefined}
                    {...this.getServerProperties()}
                />
            );
        } else if (this.state.view === Views.SOFT_LOGOUT) {
            view = (
                <SoftLogout
                    realQueryParams={this.props.realQueryParams}
                    onTokenLoginCompleted={this.props.onTokenLoginCompleted}
                    fragmentAfterLogin={fragmentAfterLogin}
                />
            );
        } else if (this.state.view === Views.USE_CASE_SELECTION) {
            view = <UseCaseSelection onFinished={(useCase): Promise<void> => this.onShowPostLoginScreen(useCase)} />;
        } else if (this.state.view === Views.LOCK_STOLEN) {
            view = <SessionLockStolenView />;
        } else {
            logger.error(`Unknown view ${this.state.view}`);
            return null;
        }

        return (
            <ErrorBoundary>
                <SDKContext.Provider value={this.stores}>
                    <TooltipProvider>{view}</TooltipProvider>
                </SDKContext.Provider>
            </ErrorBoundary>
        );
    }
}<|MERGE_RESOLUTION|>--- conflicted
+++ resolved
@@ -1597,11 +1597,7 @@
 
         // When logging out, stop tracking failures and destroy state
         cli.on(HttpApiEvent.SessionLoggedOut, () => dft.stop());
-<<<<<<< HEAD
-        cli.on(MatrixEventEvent.Decrypted, (e, err) => dft.eventDecrypted(e, err as DecryptionError, Date.now()));
-=======
-        cli.on(MatrixEventEvent.Decrypted, (e) => dft.eventDecrypted(e));
->>>>>>> 0e65a5aa
+        cli.on(MatrixEventEvent.Decrypted, (e) => dft.eventDecrypted(e, Date.now()));
 
         cli.on(ClientEvent.Room, (room) => {
             if (cli.isCryptoEnabled()) {
