--- conflicted
+++ resolved
@@ -711,22 +711,9 @@
                 break;
             }
             case Action.ViewRoomDirectory: {
-<<<<<<< HEAD
                 Modal.createTrackedDialog('Room directory', '', RoomDirectory, {
                     initialText: payload.initialText,
                 }, 'mx_RoomDirectory_dialogWrapper', false, true);
-=======
-                if (SpaceStore.instance.activeSpace[0] === "!") {
-                    defaultDispatcher.dispatch({
-                        action: "view_room",
-                        room_id: SpaceStore.instance.activeSpace,
-                    });
-                } else {
-                    Modal.createTrackedDialog('Room directory', '', RoomDirectory, {
-                        initialText: payload.initialText,
-                    }, 'mx_RoomDirectory_dialogWrapper', false, true);
-                }
->>>>>>> 5ad3261c
 
                 // View the welcome or home page if we need something to look at
                 this.viewSomethingBehindModal();
