/*
Copyright 2015-2021 The Matrix.org Foundation C.I.C.

Licensed under the Apache License, Version 2.0 (the "License");
you may not use this file except in compliance with the License.
You may obtain a copy of the License at

    http://www.apache.org/licenses/LICENSE-2.0

Unless required by applicable law or agreed to in writing, software
distributed under the License is distributed on an "AS IS" BASIS,
WITHOUT WARRANTIES OR CONDITIONS OF ANY KIND, either express or implied.
See the License for the specific language governing permissions and
limitations under the License.
*/

import React, { ComponentType, createRef } from 'react';
import {
    ClientEvent,
    createClient,
    EventType,
    HttpApiEvent,
    MatrixClient,
    MatrixEventEvent,
} from 'matrix-js-sdk/src/matrix';
import { ISyncStateData, SyncState } from 'matrix-js-sdk/src/sync';
import { MatrixError } from 'matrix-js-sdk/src/http-api';
import { InvalidStoreError } from "matrix-js-sdk/src/errors";
import { MatrixEvent } from "matrix-js-sdk/src/models/event";
import { defer, IDeferred, QueryDict } from "matrix-js-sdk/src/utils";
import { logger } from "matrix-js-sdk/src/logger";
import { throttle } from "lodash";
import { CryptoEvent } from "matrix-js-sdk/src/crypto";

// focus-visible is a Polyfill for the :focus-visible CSS pseudo-attribute used by _AccessibleButton.scss
import 'focus-visible';
// what-input helps improve keyboard accessibility
import 'what-input';

import PosthogTrackers from '../../PosthogTrackers';
import Analytics from "../../Analytics";
import { DecryptionFailureTracker } from "../../DecryptionFailureTracker";
import { IMatrixClientCreds, MatrixClientPeg } from "../../MatrixClientPeg";
import PlatformPeg from "../../PlatformPeg";
import SdkConfig from "../../SdkConfig";
import dis from "../../dispatcher/dispatcher";
import Notifier from '../../Notifier';
import Modal from "../../Modal";
import { showRoomInviteDialog, showStartChatInviteDialog } from '../../RoomInvite';
import * as Rooms from '../../Rooms';
import * as Lifecycle from '../../Lifecycle';
// LifecycleStore is not used but does listen to and dispatch actions
import '../../stores/LifecycleStore';
import '../../stores/AutoRageshakeStore';
import PageType from '../../PageTypes';
import createRoom, { IOpts } from "../../createRoom";
import { _t, _td, getCurrentLanguage } from '../../languageHandler';
import SettingsStore from "../../settings/SettingsStore";
import ThemeController from "../../settings/controllers/ThemeController";
import { startAnyRegistrationFlow } from "../../Registration";
import { messageForSyncError } from '../../utils/ErrorUtils';
import ResizeNotifier from "../../utils/ResizeNotifier";
import AutoDiscoveryUtils, { ValidatedServerConfig } from "../../utils/AutoDiscoveryUtils";
import DMRoomMap from '../../utils/DMRoomMap';
import ThemeWatcher from "../../settings/watchers/ThemeWatcher";
import { FontWatcher } from '../../settings/watchers/FontWatcher';
import { storeRoomAliasInCache } from '../../RoomAliasCache';
import ToastStore from "../../stores/ToastStore";
import * as StorageManager from "../../utils/StorageManager";
import type LoggedInViewType from "./LoggedInView";
import LoggedInView from './LoggedInView';
import { Action } from "../../dispatcher/actions";
import {
    hideToast as hideAnalyticsToast,
    showAnonymousAnalyticsOptInToast,
    showPseudonymousAnalyticsOptInToast,
} from "../../toasts/AnalyticsToast";
import { showToast as showNotificationsToast } from "../../toasts/DesktopNotificationsToast";
import { OpenToTabPayload } from "../../dispatcher/payloads/OpenToTabPayload";
import ErrorDialog from "../views/dialogs/ErrorDialog";
import {
    RoomNotificationStateStore,
    UPDATE_STATUS_INDICATOR,
} from "../../stores/notifications/RoomNotificationStateStore";
import { SettingLevel } from "../../settings/SettingLevel";
import { leaveRoomBehaviour } from "../../utils/membership";
import ThreepidInviteStore, { IThreepidInvite, IThreepidInviteWireFormat } from "../../stores/ThreepidInviteStore";
import { UIFeature } from "../../settings/UIFeature";
import DialPadModal from "../views/voip/DialPadModal";
import { showToast as showMobileGuideToast } from '../../toasts/MobileGuideToast';
import { shouldUseLoginForWelcome } from "../../utils/pages";
import { replaceableComponent } from "../../utils/replaceableComponent";
import RoomListStore from "../../stores/room-list/RoomListStore";
import { RoomUpdateCause } from "../../stores/room-list/models";
import SecurityCustomisations from "../../customisations/Security";
import Spinner from "../views/elements/Spinner";
import QuestionDialog from "../views/dialogs/QuestionDialog";
import UserSettingsDialog, { UserTab } from '../views/dialogs/UserSettingsDialog';
import CreateRoomDialog from '../views/dialogs/CreateRoomDialog';
import RoomDirectory from './RoomDirectory';
import KeySignatureUploadFailedDialog from "../views/dialogs/KeySignatureUploadFailedDialog";
import IncomingSasDialog from "../views/dialogs/IncomingSasDialog";
import CompleteSecurity from "./auth/CompleteSecurity";
import Welcome from "../views/auth/Welcome";
import ForgotPassword from "./auth/ForgotPassword";
import E2eSetup from "./auth/E2eSetup";
import Registration from './auth/Registration';
import Login from "./auth/Login";
import ErrorBoundary from '../views/elements/ErrorBoundary';
import VerificationRequestToast from '../views/toasts/VerificationRequestToast';
import PerformanceMonitor, { PerformanceEntryNames } from "../../performance";
import UIStore, { UI_EVENTS } from "../../stores/UIStore";
import SoftLogout from './auth/SoftLogout';
import { makeRoomPermalink } from "../../utils/permalinks/Permalinks";
import { copyPlaintext } from "../../utils/strings";
import { PosthogAnalytics } from '../../PosthogAnalytics';
import { initSentry } from "../../sentry";
import CallHandler from "../../CallHandler";
import { showSpaceInvite } from "../../utils/space";
import AccessibleButton from "../views/elements/AccessibleButton";
import { ActionPayload } from "../../dispatcher/payloads";
import { SummarizedNotificationState } from "../../stores/notifications/SummarizedNotificationState";
import GenericToast from '../views/toasts/GenericToast';
import Views from '../../Views';
import { ViewRoomPayload } from "../../dispatcher/payloads/ViewRoomPayload";
import { ViewHomePagePayload } from '../../dispatcher/payloads/ViewHomePagePayload';
import { AfterLeaveRoomPayload } from '../../dispatcher/payloads/AfterLeaveRoomPayload';
import { DoAfterSyncPreparedPayload } from '../../dispatcher/payloads/DoAfterSyncPreparedPayload';
import { ViewStartChatOrReusePayload } from '../../dispatcher/payloads/ViewStartChatOrReusePayload';
import { IConfigOptions } from "../../IConfigOptions";
import { SnakedObject } from "../../utils/SnakedObject";
import InfoDialog from '../views/dialogs/InfoDialog';

// legacy export
export { default as Views } from "../../Views";

const AUTH_SCREENS = ["register", "login", "forgot_password", "start_sso", "start_cas", "welcome"];

// Actions that are redirected through the onboarding process prior to being
// re-dispatched. NOTE: some actions are non-trivial and would require
// re-factoring to be included in this list in future.
const ONBOARDING_FLOW_STARTERS = [
    Action.ViewUserSettings,
    'view_create_chat',
    'view_create_room',
];

interface IScreen {
    screen: string;
    params?: QueryDict;
}

interface IProps { // TODO type things better
    config: IConfigOptions;
    serverConfig?: ValidatedServerConfig;
    onNewScreen: (screen: string, replaceLast: boolean) => void;
    enableGuest?: boolean;
    // the queryParams extracted from the [real] query-string of the URI
    realQueryParams?: QueryDict;
    // the initial queryParams extracted from the hash-fragment of the URI
    startingFragmentQueryParams?: QueryDict;
    // called when we have completed a token login
    onTokenLoginCompleted?: () => void;
    // Represents the screen to display as a result of parsing the initial window.location
    initialScreenAfterLogin?: IScreen;
    // displayname, if any, to set on the device when logging in/registering.
    defaultDeviceDisplayName?: string;
    // A function that makes a registration URL
    makeRegistrationUrl: (params: QueryDict) => string;
}

interface IState {
    // the master view we are showing.
    view: Views;
    // What the LoggedInView would be showing if visible
    // eslint-disable-next-line camelcase
    page_type?: PageType;
    // The ID of the room we're viewing. This is either populated directly
    // in the case where we view a room by ID or by RoomView when it resolves
    // what ID an alias points at.
    currentRoomId?: string;
    // If we're trying to just view a user ID (i.e. /user URL), this is it
    currentUserId?: string;
    // Group ID for legacy "communities don't exist" page
    currentGroupId?: string;
    // this is persisted as mx_lhs_size, loaded in LoggedInView
    collapseLhs: boolean;
    // Parameters used in the registration dance with the IS
    // eslint-disable-next-line camelcase
    register_client_secret?: string;
    // eslint-disable-next-line camelcase
    register_session_id?: string;
    // eslint-disable-next-line camelcase
    register_id_sid?: string;
    // When showing Modal dialogs we need to set aria-hidden on the root app element
    // and disable it when there are no dialogs
    hideToSRUsers: boolean;
    syncError?: MatrixError;
    resizeNotifier: ResizeNotifier;
    serverConfig?: ValidatedServerConfig;
    ready: boolean;
    threepidInvite?: IThreepidInvite;
    roomOobData?: object;
    pendingInitialSync?: boolean;
    justRegistered?: boolean;
    roomJustCreatedOpts?: IOpts;
    forceTimeline?: boolean; // see props
}

@replaceableComponent("structures.MatrixChat")
export default class MatrixChat extends React.PureComponent<IProps, IState> {
    static displayName = "MatrixChat";

    static defaultProps = {
        realQueryParams: {},
        startingFragmentQueryParams: {},
        config: {},
        onTokenLoginCompleted: () => {},
    };

    private firstSyncComplete = false;
    private firstSyncPromise: IDeferred<void>;

    private screenAfterLogin?: IScreen;
    private tokenLogin?: boolean;
    private accountPassword?: string;
    private accountPasswordTimer?: number;
    private focusComposer: boolean;
    private subTitleStatus: string;
    private prevWindowWidth: number;

    private readonly loggedInView: React.RefObject<LoggedInViewType>;
    private readonly dispatcherRef: string;
    private readonly themeWatcher: ThemeWatcher;
    private readonly fontWatcher: FontWatcher;

    constructor(props: IProps) {
        super(props);

        this.state = {
            view: Views.LOADING,
            collapseLhs: false,

            hideToSRUsers: false,

            syncError: null, // If the current syncing status is ERROR, the error object, otherwise null.
            resizeNotifier: new ResizeNotifier(),
            ready: false,
        };

        this.loggedInView = createRef();

        SdkConfig.put(this.props.config);

        // Used by _viewRoom before getting state from sync
        this.firstSyncComplete = false;
        this.firstSyncPromise = defer();

        if (this.props.config.sync_timeline_limit) {
            MatrixClientPeg.opts.initialSyncLimit = this.props.config.sync_timeline_limit;
        }

        // a thing to call showScreen with once login completes.  this is kept
        // outside this.state because updating it should never trigger a
        // rerender.
        this.screenAfterLogin = this.props.initialScreenAfterLogin;
        if (this.screenAfterLogin) {
            const params = this.screenAfterLogin.params || {};
            if (this.screenAfterLogin.screen.startsWith("room/") && params['signurl'] && params['email']) {
                // probably a threepid invite - try to store it
                const roomId = this.screenAfterLogin.screen.substring("room/".length);
                ThreepidInviteStore.instance.storeInvite(roomId, params as unknown as IThreepidInviteWireFormat);
            }
        }

        this.prevWindowWidth = UIStore.instance.windowWidth || 1000;
        UIStore.instance.on(UI_EVENTS.Resize, this.handleResize);

        // For PersistentElement
        this.state.resizeNotifier.on("middlePanelResized", this.dispatchTimelineResize);

        RoomNotificationStateStore.instance.on(UPDATE_STATUS_INDICATOR, this.onUpdateStatusIndicator);

        // Force users to go through the soft logout page if they're soft logged out
        if (Lifecycle.isSoftLogout()) {
            // When the session loads it'll be detected as soft logged out and a dispatch
            // will be sent out to say that, triggering this MatrixChat to show the soft
            // logout page.
            Lifecycle.loadSession();
        }

        this.accountPassword = null;
        this.accountPasswordTimer = null;

        this.dispatcherRef = dis.register(this.onAction);

        this.themeWatcher = new ThemeWatcher();
        this.fontWatcher = new FontWatcher();
        this.themeWatcher.start();
        this.fontWatcher.start();

        this.focusComposer = false;

        // object field used for tracking the status info appended to the title tag.
        // we don't do it as react state as i'm scared about triggering needless react refreshes.
        this.subTitleStatus = '';

        // the first thing to do is to try the token params in the query-string
        // if the session isn't soft logged out (ie: is a clean session being logged in)
        if (!Lifecycle.isSoftLogout()) {
            Lifecycle.attemptTokenLogin(
                this.props.realQueryParams,
                this.props.defaultDeviceDisplayName,
                this.getFragmentAfterLogin(),
            ).then(async (loggedIn) => {
                if (this.props.realQueryParams?.loginToken) {
                    // remove the loginToken from the URL regardless
                    this.props.onTokenLoginCompleted();
                }

                if (loggedIn) {
                    this.tokenLogin = true;

                    // Create and start the client
                    await Lifecycle.restoreFromLocalStorage({
                        ignoreGuest: true,
                    });
                    return this.postLoginSetup();
                }

                // if the user has followed a login or register link, don't reanimate
                // the old creds, but rather go straight to the relevant page
                const firstScreen = this.screenAfterLogin ? this.screenAfterLogin.screen : null;

                if (firstScreen === 'login' ||
                    firstScreen === 'register' ||
                    firstScreen === 'forgot_password') {
                    this.showScreenAfterLogin();
                    return;
                }

                return this.loadSession();
            });
        }

        if (SettingsStore.getValue("pseudonymousAnalyticsOptIn")) {
            Analytics.enable();
        }

        initSentry(SdkConfig.get("sentry"));
    }

    private async postLoginSetup() {
        const cli = MatrixClientPeg.get();
        const cryptoEnabled = cli.isCryptoEnabled();
        if (!cryptoEnabled) {
            this.onLoggedIn();
        }

        const promisesList: Promise<any>[] = [this.firstSyncPromise.promise];
        if (cryptoEnabled) {
            // wait for the client to finish downloading cross-signing keys for us so we
            // know whether or not we have keys set up on this account
            promisesList.push(cli.downloadKeys([cli.getUserId()]));
        }

        // Now update the state to say we're waiting for the first sync to complete rather
        // than for the login to finish.
        this.setState({ pendingInitialSync: true });

        await Promise.all(promisesList);

        if (!cryptoEnabled) {
            this.setState({ pendingInitialSync: false });
            return;
        }

        const crossSigningIsSetUp = cli.getStoredCrossSigningForUser(cli.getUserId());
        if (crossSigningIsSetUp) {
            if (SecurityCustomisations.SHOW_ENCRYPTION_SETUP_UI === false) {
                this.onLoggedIn();
            } else {
                this.setStateForNewView({ view: Views.COMPLETE_SECURITY });
            }
        } else if (await cli.doesServerSupportUnstableFeature("org.matrix.e2e_cross_signing")) {
            this.setStateForNewView({ view: Views.E2E_SETUP });
        } else {
            this.onLoggedIn();
        }
        this.setState({ pendingInitialSync: false });
    }

    // TODO: [REACT-WARNING] Replace with appropriate lifecycle stage
    // eslint-disable-next-line
    UNSAFE_componentWillUpdate(props, state) {
        if (this.shouldTrackPageChange(this.state, state)) {
            this.startPageChangeTimer();
        }
    }

    public componentDidMount(): void {
        window.addEventListener("resize", this.onWindowResized);
    }

    componentDidUpdate(prevProps, prevState) {
        if (this.shouldTrackPageChange(prevState, this.state)) {
            const durationMs = this.stopPageChangeTimer();
            Analytics.trackPageChange(durationMs);
            PosthogTrackers.instance.trackPageChange(this.state.view, this.state.page_type, durationMs);
        }
        if (this.focusComposer) {
            dis.fire(Action.FocusSendMessageComposer);
            this.focusComposer = false;
        }
    }

    componentWillUnmount() {
        Lifecycle.stopMatrixClient();
        dis.unregister(this.dispatcherRef);
        this.themeWatcher.stop();
        this.fontWatcher.stop();
        UIStore.destroy();
        this.state.resizeNotifier.removeListener("middlePanelResized", this.dispatchTimelineResize);
        window.removeEventListener("resize", this.onWindowResized);

        if (this.accountPasswordTimer !== null) clearTimeout(this.accountPasswordTimer);
    }

    private onWindowResized = (): void => {
        // XXX: This is a very unreliable way to detect whether or not the the devtools are open
        this.warnInConsole();
    };

    private warnInConsole = throttle((): void => {
        const largeFontSize = "50px";
        const normalFontSize = "15px";

        const waitText = _t("Wait!");
        const scamText = _t(
            "If someone told you to copy/paste something here, " +
            "there is a high likelihood you're being scammed!",
        );
        const devText = _t(
            "If you know what you're doing, Element is open-source, " +
            "be sure to check out our GitHub (https://github.com/vector-im/element-web/) " +
            "and contribute!",
        );

        global.mx_rage_logger.bypassRageshake(
            "log",
            `%c${waitText}\n%c${scamText}\n%c${devText}`,
            `font-size:${largeFontSize}; color:blue;`,
            `font-size:${normalFontSize}; color:red;`,
            `font-size:${normalFontSize};`,
        );
    }, 1000);

    private getFallbackHsUrl(): string {
        if (this.props.serverConfig?.isDefault) {
            return this.props.config.fallback_hs_url;
        } else {
            return null;
        }
    }

    private getServerProperties() {
        let props = this.state.serverConfig;
        if (!props) props = this.props.serverConfig; // for unit tests
        if (!props) props = SdkConfig.get("validated_server_config");
        return { serverConfig: props };
    }

    private loadSession() {
        // the extra Promise.resolve() ensures that synchronous exceptions hit the same codepath as
        // asynchronous ones.
        return Promise.resolve().then(() => {
            return Lifecycle.loadSession({
                fragmentQueryParams: this.props.startingFragmentQueryParams,
                enableGuest: this.props.enableGuest,
                guestHsUrl: this.getServerProperties().serverConfig.hsUrl,
                guestIsUrl: this.getServerProperties().serverConfig.isUrl,
                defaultDeviceDisplayName: this.props.defaultDeviceDisplayName,
            });
        }).then((loadedSession) => {
            if (!loadedSession) {
                // fall back to showing the welcome screen... unless we have a 3pid invite pending
                if (ThreepidInviteStore.instance.pickBestInvite()) {
                    dis.dispatch({ action: 'start_registration' });
                } else {
                    dis.dispatch({ action: "view_welcome_page" });
                }
            }
        });
        // Note we don't catch errors from this: we catch everything within
        // loadSession as there's logic there to ask the user if they want
        // to try logging out.
    }

    private startPageChangeTimer() {
        PerformanceMonitor.instance.start(PerformanceEntryNames.PAGE_CHANGE);
    }

    private stopPageChangeTimer() {
        const perfMonitor = PerformanceMonitor.instance;

        perfMonitor.stop(PerformanceEntryNames.PAGE_CHANGE);

        const entries = perfMonitor.getEntries({
            name: PerformanceEntryNames.PAGE_CHANGE,
        });
        const measurement = entries.pop();

        return measurement
            ? measurement.duration
            : null;
    }

    private shouldTrackPageChange(prevState: IState, state: IState): boolean {
        return prevState.currentRoomId !== state.currentRoomId ||
            prevState.view !== state.view ||
            prevState.page_type !== state.page_type;
    }

    private setStateForNewView(state: Partial<IState>): void {
        if (state.view === undefined) {
            throw new Error("setStateForNewView with no view!");
        }
        const newState = {
            currentUserId: null,
            justRegistered: false,
        };
        Object.assign(newState, state);
        this.setState(newState);
    }

    private onAction = (payload: ActionPayload): void => {
        // console.log(`MatrixClientPeg.onAction: ${payload.action}`);

        // Start the onboarding process for certain actions
        if (MatrixClientPeg.get()?.isGuest() && ONBOARDING_FLOW_STARTERS.includes(payload.action)) {
            // This will cause `payload` to be dispatched later, once a
            // sync has reached the "prepared" state. Setting a matrix ID
            // will cause a full login and sync and finally the deferred
            // action will be dispatched.
            dis.dispatch({
                action: Action.DoAfterSyncPrepared,
                deferred_action: payload,
            });
            dis.dispatch({ action: 'require_registration' });
            return;
        }

        switch (payload.action) {
            case 'MatrixActions.accountData':
                // XXX: This is a collection of several hacks to solve a minor problem. We want to
                // update our local state when the identity server changes, but don't want to put that in
                // the js-sdk as we'd be then dictating how all consumers need to behave. However,
                // this component is already bloated and we probably don't want this tiny logic in
                // here, but there's no better place in the react-sdk for it. Additionally, we're
                // abusing the MatrixActionCreator stuff to avoid errors on dispatches.
                if (payload.event_type === 'm.identity_server') {
                    const fullUrl = payload.event_content ? payload.event_content['base_url'] : null;
                    if (!fullUrl) {
                        MatrixClientPeg.get().setIdentityServerUrl(null);
                        localStorage.removeItem("mx_is_access_token");
                        localStorage.removeItem("mx_is_url");
                    } else {
                        MatrixClientPeg.get().setIdentityServerUrl(fullUrl);
                        localStorage.removeItem("mx_is_access_token"); // clear token
                        localStorage.setItem("mx_is_url", fullUrl); // XXX: Do we still need this?
                    }

                    // redispatch the change with a more specific action
                    dis.dispatch({ action: 'id_server_changed' });
                }
                break;
            case 'logout':
                CallHandler.instance.hangupAllCalls();
                Lifecycle.logout();
                break;
            case 'require_registration':
                startAnyRegistrationFlow(payload as any);
                break;
            case 'start_registration':
                if (Lifecycle.isSoftLogout()) {
                    this.onSoftLogout();
                    break;
                }
                // This starts the full registration flow
                if (payload.screenAfterLogin) {
                    this.screenAfterLogin = payload.screenAfterLogin;
                }
                this.startRegistration(payload.params || {});
                break;
            case 'start_login':
                if (Lifecycle.isSoftLogout()) {
                    this.onSoftLogout();
                    break;
                }
                if (payload.screenAfterLogin) {
                    this.screenAfterLogin = payload.screenAfterLogin;
                }
                this.viewLogin();
                break;
            case 'start_password_recovery':
                this.setStateForNewView({
                    view: Views.FORGOT_PASSWORD,
                });
                this.notifyNewScreen('forgot_password');
                break;
            case 'start_chat':
                createRoom({
                    dmUserId: payload.user_id,
                });
                break;
            case 'leave_room':
                this.leaveRoom(payload.room_id);
                break;
            case 'forget_room':
                this.forgetRoom(payload.room_id);
                break;
            case 'copy_room':
                this.copyRoom(payload.room_id);
                break;
            case 'reject_invite':
                Modal.createTrackedDialog('Reject invitation', '', QuestionDialog, {
                    title: _t('Reject invitation'),
                    description: _t('Are you sure you want to reject the invitation?'),
                    onFinished: (confirm) => {
                        if (confirm) {
                            // FIXME: controller shouldn't be loading a view :(
                            const modal = Modal.createDialog(Spinner, null, 'mx_Dialog_spinner');

                            MatrixClientPeg.get().leave(payload.room_id).then(() => {
                                modal.close();
                                if (this.state.currentRoomId === payload.room_id) {
                                    dis.dispatch({ action: Action.ViewHomePage });
                                }
                            }, (err) => {
                                modal.close();
                                Modal.createTrackedDialog('Failed to reject invitation', '', ErrorDialog, {
                                    title: _t('Failed to reject invitation'),
                                    description: err.toString(),
                                });
                            });
                        }
                    },
                });
                break;
            case 'view_user_info':
                this.viewUser(payload.userId, payload.subAction);
                break;
            case Action.ViewRoom: {
                // Takes either a room ID or room alias: if switching to a room the client is already
                // known to be in (eg. user clicks on a room in the recents panel), supply the ID
                // If the user is clicking on a room in the context of the alias being presented
                // to them, supply the room alias. If both are supplied, the room ID will be ignored.
                const promise = this.viewRoom(payload as ViewRoomPayload);
                if (payload.deferred_action) {
                    promise.then(() => {
                        dis.dispatch(payload.deferred_action);
                    });
                }
                break;
            }
            case 'view_legacy_group':
                this.viewLegacyGroup(payload.groupId);
                break;
            case Action.ViewUserSettings: {
                const tabPayload = payload as OpenToTabPayload;
                Modal.createTrackedDialog('User settings', '', UserSettingsDialog,
                    { initialTabId: tabPayload.initialTabId },
                    /*className=*/null, /*isPriority=*/false, /*isStatic=*/true);

                // View the welcome or home page if we need something to look at
                this.viewSomethingBehindModal();
                break;
            }
            case 'view_create_room':
                this.createRoom(payload.public, payload.defaultName);

                // View the welcome or home page if we need something to look at
                this.viewSomethingBehindModal();
                break;
            case Action.ViewRoomDirectory: {
                Modal.createTrackedDialog('Room directory', '', RoomDirectory, {
                    initialText: payload.initialText,
                }, 'mx_RoomDirectory_dialogWrapper', false, true);

                // View the welcome or home page if we need something to look at
                this.viewSomethingBehindModal();
                break;
            }
            case 'view_welcome_page':
                this.viewWelcome();
                break;
            case Action.ViewHomePage:
                this.viewHome(payload.justRegistered);
                break;
            case Action.ViewStartChatOrReuse:
                this.chatCreateOrReuse(payload.user_id);
                break;
            case 'view_create_chat':
                showStartChatInviteDialog(payload.initialText || "");

                // View the welcome or home page if we need something to look at
                this.viewSomethingBehindModal();
                break;
            case 'view_invite': {
                const room = MatrixClientPeg.get().getRoom(payload.roomId);
                if (room?.isSpaceRoom()) {
                    showSpaceInvite(room);
                } else {
                    showRoomInviteDialog(payload.roomId);
                }
                break;
            }
            case 'view_last_screen':
                // This function does what we want, despite the name. The idea is that it shows
                // the last room we were looking at or some reasonable default/guess. We don't
                // have to worry about email invites or similar being re-triggered because the
                // function will have cleared that state and not execute that path.
                this.showScreenAfterLogin();
                break;
            case 'hide_left_panel':
                this.setState({
                    collapseLhs: true,
                }, () => {
                    this.state.resizeNotifier.notifyLeftHandleResized();
                });
                break;
            case 'focus_room_filter': // for CtrlOrCmd+K to work by expanding the left panel first
                if (SettingsStore.getValue("feature_spotlight")) break; // don't expand if spotlight enabled
                // fallthrough
            case 'show_left_panel':
                this.setState({
                    collapseLhs: false,
                }, () => {
                    this.state.resizeNotifier.notifyLeftHandleResized();
                });
                break;
            case Action.OpenDialPad:
                Modal.createTrackedDialog('Dial pad', '', DialPadModal, {}, "mx_Dialog_dialPadWrapper");
                break;
            case 'on_logged_in':
                if (
                    // Skip this handling for token login as that always calls onLoggedIn itself
                    !this.tokenLogin &&
                    !Lifecycle.isSoftLogout() &&
                    this.state.view !== Views.LOGIN &&
                    this.state.view !== Views.REGISTER &&
                    this.state.view !== Views.COMPLETE_SECURITY &&
                    this.state.view !== Views.E2E_SETUP
                ) {
                    this.onLoggedIn();
                }
                break;
            case 'on_client_not_viable':
                this.onSoftLogout();
                break;
            case 'on_logged_out':
                this.onLoggedOut();
                break;
            case 'will_start_client':
                this.setState({ ready: false }, () => {
                    // if the client is about to start, we are, by definition, not ready.
                    // Set ready to false now, then it'll be set to true when the sync
                    // listener we set below fires.
                    this.onWillStartClient();
                });
                break;
            case 'client_started':
                this.onClientStarted();
                break;
            case 'send_event':
                this.onSendEvent(payload.room_id, payload.event);
                break;
            case 'aria_hide_main_app':
                this.setState({
                    hideToSRUsers: true,
                });
                break;
            case 'aria_unhide_main_app':
                this.setState({
                    hideToSRUsers: false,
                });
                break;
            case Action.AnonymousAnalyticsAccept:
                hideAnalyticsToast();
                SettingsStore.setValue("analyticsOptIn", null, SettingLevel.DEVICE, true);
                SettingsStore.setValue("showCookieBar", null, SettingLevel.DEVICE, false);
                if (Analytics.canEnable()) {
                    Analytics.enable();
                }
                break;
            case Action.AnonymousAnalyticsReject:
                hideAnalyticsToast();
                SettingsStore.setValue("analyticsOptIn", null, SettingLevel.DEVICE, false);
                SettingsStore.setValue("showCookieBar", null, SettingLevel.DEVICE, false);
                break;
            case Action.PseudonymousAnalyticsAccept:
                hideAnalyticsToast();
                SettingsStore.setValue("pseudonymousAnalyticsOptIn", null, SettingLevel.ACCOUNT, true);
                break;
            case Action.PseudonymousAnalyticsReject:
                hideAnalyticsToast();
                SettingsStore.setValue("pseudonymousAnalyticsOptIn", null, SettingLevel.ACCOUNT, false);
                break;
        }
    };

    private setPage(pageType: PageType) {
        this.setState({
            page_type: pageType,
        });
    }

    private async startRegistration(params: {[key: string]: string}) {
        const newState: Partial<IState> = {
            view: Views.REGISTER,
        };

        // Only honour params if they are all present, otherwise we reset
        // HS and IS URLs when switching to registration.
        if (params.client_secret &&
            params.session_id &&
            params.hs_url &&
            params.is_url &&
            params.sid
        ) {
            newState.serverConfig = await AutoDiscoveryUtils.validateServerConfigWithStaticUrls(
                params.hs_url, params.is_url,
            );

            // If the hs url matches then take the hs name we know locally as it is likely prettier
            const defaultConfig = SdkConfig.get("validated_server_config");
            if (defaultConfig && defaultConfig.hsUrl === newState.serverConfig.hsUrl) {
                newState.serverConfig.hsName = defaultConfig.hsName;
                newState.serverConfig.hsNameIsDifferent = defaultConfig.hsNameIsDifferent;
                newState.serverConfig.isDefault = defaultConfig.isDefault;
                newState.serverConfig.isNameResolvable = defaultConfig.isNameResolvable;
            }

            newState.register_client_secret = params.client_secret;
            newState.register_session_id = params.session_id;
            newState.register_id_sid = params.sid;
        }

        this.setStateForNewView(newState);
        ThemeController.isLogin = true;
        this.themeWatcher.recheck();
        this.notifyNewScreen('register');
    }

    // switch view to the given room
    private async viewRoom(roomInfo: ViewRoomPayload) {
        this.focusComposer = true;

        if (roomInfo.room_alias) {
            logger.log(`Switching to room alias ${roomInfo.room_alias} at event ${roomInfo.event_id}`);
        } else {
            logger.log(`Switching to room id ${roomInfo.room_id} at event ${roomInfo.event_id}`);
        }

        // Wait for the first sync to complete so that if a room does have an alias,
        // it would have been retrieved.
        if (!this.firstSyncComplete) {
            if (!this.firstSyncPromise) {
                logger.warn('Cannot view a room before first sync. room_id:', roomInfo.room_id);
                return;
            }
            await this.firstSyncPromise.promise;
        }

        let presentedId = roomInfo.room_alias || roomInfo.room_id;
        const room = MatrixClientPeg.get().getRoom(roomInfo.room_id);
        if (room) {
            // Not all timeline events are decrypted ahead of time anymore
            // Only the critical ones for a typical UI are
            // This will start the decryption process for all events when a
            // user views a room
            room.decryptAllEvents();
            const theAlias = Rooms.getDisplayAliasForRoom(room);
            if (theAlias) {
                presentedId = theAlias;
                // Store display alias of the presented room in cache to speed future
                // navigation.
                storeRoomAliasInCache(theAlias, room.roomId);
            }

            // Store this as the ID of the last room accessed. This is so that we can
            // persist which room is being stored across refreshes and browser quits.
            if (localStorage) {
                localStorage.setItem('mx_last_room_id', room.roomId);
            }
        }

        // If we are redirecting to a Room Alias and it is for the room we already showing then replace history item
        const replaceLast = presentedId[0] === "#" && roomInfo.room_id === this.state.currentRoomId;

        if (roomInfo.room_id === this.state.currentRoomId) {
            // if we are re-viewing the same room then copy any state we already know
            roomInfo.threepid_invite = roomInfo.threepid_invite ?? this.state.threepidInvite;
            roomInfo.oob_data = roomInfo.oob_data ?? this.state.roomOobData;
            roomInfo.forceTimeline = roomInfo.forceTimeline ?? this.state.forceTimeline;
            roomInfo.justCreatedOpts = roomInfo.justCreatedOpts ?? this.state.roomJustCreatedOpts;
        }

        if (roomInfo.event_id && roomInfo.highlighted) {
            presentedId += "/" + roomInfo.event_id;
        }
        this.setState({
            view: Views.LOGGED_IN,
            currentRoomId: roomInfo.room_id || null,
            page_type: PageType.RoomView,
            threepidInvite: roomInfo.threepid_invite,
            roomOobData: roomInfo.oob_data,
            forceTimeline: roomInfo.forceTimeline,
            ready: true,
            roomJustCreatedOpts: roomInfo.justCreatedOpts,
        }, () => {
            this.notifyNewScreen('room/' + presentedId, replaceLast);
        });
    }

    private viewSomethingBehindModal() {
        if (this.state.view !== Views.LOGGED_IN) {
            this.viewWelcome();
            return;
        }
        if (!this.state.currentRoomId && !this.state.currentUserId) {
            this.viewHome();
        }
    }

    private viewWelcome() {
        if (shouldUseLoginForWelcome(SdkConfig.get())) {
            return this.viewLogin();
        }
        this.setStateForNewView({
            view: Views.WELCOME,
        });
        this.notifyNewScreen('welcome');
        ThemeController.isLogin = true;
        this.themeWatcher.recheck();
    }

    private viewLogin(otherState?: any) {
        this.setStateForNewView({
            view: Views.LOGIN,
            ...otherState,
        });
        this.notifyNewScreen('login');
        ThemeController.isLogin = true;
        this.themeWatcher.recheck();
    }

    private viewHome(justRegistered = false) {
        // The home page requires the "logged in" view, so we'll set that.
        this.setStateForNewView({
            view: Views.LOGGED_IN,
            justRegistered,
            currentRoomId: null,
        });
        this.setPage(PageType.HomePage);
        this.notifyNewScreen('home');
        ThemeController.isLogin = false;
        this.themeWatcher.recheck();
    }

    private viewUser(userId: string, subAction: string) {
        // Wait for the first sync so that `getRoom` gives us a room object if it's
        // in the sync response
        const waitForSync = this.firstSyncPromise ?
            this.firstSyncPromise.promise : Promise.resolve();
        waitForSync.then(() => {
            if (subAction === 'chat') {
                this.chatCreateOrReuse(userId);
                return;
            }
            this.notifyNewScreen('user/' + userId);
            this.setState({ currentUserId: userId });
            this.setPage(PageType.UserView);
        });
    }

    private viewLegacyGroup(groupId: string) {
        this.setStateForNewView({
            view: Views.LOGGED_IN,
            currentRoomId: null,
            currentGroupId: groupId,
        });
        this.notifyNewScreen('group/' + groupId);
        this.setPage(PageType.LegacyGroupView);
    }

    private async createRoom(defaultPublic = false, defaultName?: string) {
        const modal = Modal.createTrackedDialog('Create Room', '', CreateRoomDialog, {
            defaultPublic,
            defaultName,
        });

        const [shouldCreate, opts] = await modal.finished;
        if (shouldCreate) {
            createRoom(opts);
        }
    }

    private chatCreateOrReuse(userId: string) {
        const snakedConfig = new SnakedObject<IConfigOptions>(this.props.config);
        // Use a deferred action to reshow the dialog once the user has registered
        if (MatrixClientPeg.get().isGuest()) {
            // No point in making 2 DMs with welcome bot. This assumes view_set_mxid will
            // result in a new DM with the welcome user.
            if (userId !== snakedConfig.get("welcome_user_id")) {
                dis.dispatch<DoAfterSyncPreparedPayload<ViewStartChatOrReusePayload>>({
                    action: Action.DoAfterSyncPrepared,
                    deferred_action: {
                        action: Action.ViewStartChatOrReuse,
                        user_id: userId,
                    },
                });
            }
            dis.dispatch({
                action: 'require_registration',
                // If the set_mxid dialog is cancelled, view /welcome because if the
                // browser was pointing at /user/@someone:domain?action=chat, the URL
                // needs to be reset so that they can revisit /user/.. // (and trigger
                // `_chatCreateOrReuse` again)
                go_welcome_on_cancel: true,
                screen_after: {
                    screen: `user/${snakedConfig.get("welcome_user_id")}`,
                    params: { action: 'chat' },
                },
            });
            return;
        }

        // TODO: Immutable DMs replaces this

        const client = MatrixClientPeg.get();
        const dmRoomMap = new DMRoomMap(client);
        const dmRooms = dmRoomMap.getDMRoomsForUserId(userId);

        if (dmRooms.length > 0) {
            dis.dispatch<ViewRoomPayload>({
                action: Action.ViewRoom,
                room_id: dmRooms[0],
                metricsTrigger: "MessageUser",
            });
        } else {
            dis.dispatch({
                action: 'start_chat',
                user_id: userId,
            });
        }
    }

    private leaveRoomWarnings(roomId: string) {
        const roomToLeave = MatrixClientPeg.get().getRoom(roomId);
        const isSpace = roomToLeave?.isSpaceRoom();
        // Show a warning if there are additional complications.
        const warnings = [];

        const memberCount = roomToLeave.currentState.getJoinedMemberCount();
        if (memberCount === 1) {
            warnings.push((
                <span className="warning" key="only_member_warning">
                    { ' '/* Whitespace, otherwise the sentences get smashed together */ }
                    { _t("You are the only person here. " +
                        "If you leave, no one will be able to join in the future, including you.") }
                </span>
            ));

            return warnings;
        }

        const joinRules = roomToLeave.currentState.getStateEvents('m.room.join_rules', '');
        if (joinRules) {
            const rule = joinRules.getContent().join_rule;
            if (rule !== "public") {
                warnings.push((
                    <span className="warning" key="non_public_warning">
                        { ' '/* Whitespace, otherwise the sentences get smashed together */ }
                        { isSpace
                            ? _t("This space is not public. You will not be able to rejoin without an invite.")
                            : _t("This room is not public. You will not be able to rejoin without an invite.") }
                    </span>
                ));
            }
        }
        return warnings;
    }

    private leaveRoom(roomId: string) {
        const roomToLeave = MatrixClientPeg.get().getRoom(roomId);
        const warnings = this.leaveRoomWarnings(roomId);

        const isSpace = roomToLeave?.isSpaceRoom();
        Modal.createTrackedDialog(isSpace ? "Leave space" : "Leave room", '', QuestionDialog, {
            title: isSpace ? _t("Leave space") : _t("Leave room"),
            description: (
                <span>
                    { isSpace
                        ? _t(
                            "Are you sure you want to leave the space '%(spaceName)s'?",
                            { spaceName: roomToLeave.name },
                        )
                        : _t(
                            "Are you sure you want to leave the room '%(roomName)s'?",
                            { roomName: roomToLeave.name },
                        ) }
                    { warnings }
                </span>
            ),
            button: _t("Leave"),
            onFinished: (shouldLeave) => {
                if (shouldLeave) {
                    leaveRoomBehaviour(roomId);

                    dis.dispatch<AfterLeaveRoomPayload>({
                        action: Action.AfterLeaveRoom,
                        room_id: roomId,
                    });
                }
            },
        });
    }

    private forgetRoom(roomId: string) {
        const room = MatrixClientPeg.get().getRoom(roomId);
        MatrixClientPeg.get().forget(roomId).then(() => {
            // Switch to home page if we're currently viewing the forgotten room
            if (this.state.currentRoomId === roomId) {
                dis.dispatch({ action: Action.ViewHomePage });
            }

            // We have to manually update the room list because the forgotten room will not
            // be notified to us, therefore the room list will have no other way of knowing
            // the room is forgotten.
            RoomListStore.instance.manualRoomUpdate(room, RoomUpdateCause.RoomRemoved);
        }).catch((err) => {
            const errCode = err.errcode || _td("unknown error code");
            Modal.createTrackedDialog("Failed to forget room", '', ErrorDialog, {
                title: _t("Failed to forget room %(errCode)s", { errCode }),
                description: ((err && err.message) ? err.message : _t("Operation failed")),
            });
        });
    }

    private async copyRoom(roomId: string) {
        const roomLink = makeRoomPermalink(roomId);
        const success = await copyPlaintext(roomLink);
        if (!success) {
            Modal.createTrackedDialog("Unable to copy room link", "", ErrorDialog, {
                title: _t("Unable to copy room link"),
                description: _t("Unable to copy a link to the room to the clipboard."),
            });
        }
    }

    /**
     * Starts a chat with the welcome user, if the user doesn't already have one
     * @returns {string} The room ID of the new room, or null if no room was created
     */
    private async startWelcomeUserChat() {
        // We can end up with multiple tabs post-registration where the user
        // might then end up with a session and we don't want them all making
        // a chat with the welcome user: try to de-dupe.
        // We need to wait for the first sync to complete for this to
        // work though.
        let waitFor;
        if (!this.firstSyncComplete) {
            waitFor = this.firstSyncPromise.promise;
        } else {
            waitFor = Promise.resolve();
        }
        await waitFor;

        const snakedConfig = new SnakedObject<IConfigOptions>(this.props.config);
        const welcomeUserRooms = DMRoomMap.shared().getDMRoomsForUserId(
            snakedConfig.get("welcome_user_id"),
        );
        if (welcomeUserRooms.length === 0) {
            const roomId = await createRoom({
                dmUserId: snakedConfig.get("welcome_user_id"),
                // Only view the welcome user if we're NOT looking at a room
                andView: !this.state.currentRoomId,
                spinner: false, // we're already showing one: we don't need another one
            });
            // This is a bit of a hack, but since the deduplication relies
            // on m.direct being up to date, we need to force a sync
            // of the database, otherwise if the user goes to the other
            // tab before the next save happens (a few minutes), the
            // saved sync will be restored from the db and this code will
            // run without the update to m.direct, making another welcome
            // user room (it doesn't wait for new data from the server, just
            // the saved sync to be loaded).
            const saveWelcomeUser = (ev: MatrixEvent) => {
                if (ev.getType() === EventType.Direct && ev.getContent()[snakedConfig.get("welcome_user_id")]) {
                    MatrixClientPeg.get().store.save(true);
                    MatrixClientPeg.get().removeListener(ClientEvent.AccountData, saveWelcomeUser);
                }
            };
            MatrixClientPeg.get().on(ClientEvent.AccountData, saveWelcomeUser);

            return roomId;
        }
        return null;
    }

    /**
     * Called when a new logged in session has started
     */
    private async onLoggedIn() {
        ThemeController.isLogin = false;
        this.themeWatcher.recheck();
        this.setStateForNewView({ view: Views.LOGGED_IN });
        // If a specific screen is set to be shown after login, show that above
        // all else, as it probably means the user clicked on something already.
        if (this.screenAfterLogin && this.screenAfterLogin.screen) {
            this.showScreen(
                this.screenAfterLogin.screen,
                this.screenAfterLogin.params,
            );
            this.screenAfterLogin = null;
        } else if (MatrixClientPeg.currentUserIsJustRegistered()) {
            MatrixClientPeg.setJustRegisteredUserId(null);

            const snakedConfig = new SnakedObject<IConfigOptions>(this.props.config);
            if (snakedConfig.get("welcome_user_id") && getCurrentLanguage().startsWith("en")) {
                const welcomeUserRoom = await this.startWelcomeUserChat();
                if (welcomeUserRoom === null) {
                    // We didn't redirect to the welcome user room, so show
                    // the homepage.
                    dis.dispatch<ViewHomePagePayload>({ action: Action.ViewHomePage, justRegistered: true });
                }
            } else if (ThreepidInviteStore.instance.pickBestInvite()) {
                // The user has a 3pid invite pending - show them that
                const threepidInvite = ThreepidInviteStore.instance.pickBestInvite();

                // HACK: This is a pretty brutal way of threading the invite back through
                // our systems, but it's the safest we have for now.
                const params = ThreepidInviteStore.instance.translateToWireFormat(threepidInvite);
                this.showScreen(`room/${threepidInvite.roomId}`, params);
            } else {
                // The user has just logged in after registering,
                // so show the homepage.
                dis.dispatch<ViewHomePagePayload>({ action: Action.ViewHomePage, justRegistered: true });
            }
        } else {
            this.showScreenAfterLogin();
        }

        StorageManager.tryPersistStorage();

        if (PosthogAnalytics.instance.isEnabled() && SettingsStore.isLevelSupported(SettingLevel.ACCOUNT)) {
            this.initPosthogAnalyticsToast();
        } else if (Analytics.canEnable() && SettingsStore.getValue("showCookieBar")) {
            showAnonymousAnalyticsOptInToast();
        }

        if (SdkConfig.get("mobile_guide_toast")) {
            // The toast contains further logic to detect mobile platforms,
            // check if it has been dismissed before, etc.
            showMobileGuideToast();
        }
    }

    private showPosthogToast(analyticsOptIn: boolean) {
        showPseudonymousAnalyticsOptInToast(analyticsOptIn);
    }

    private initPosthogAnalyticsToast() {
        // Show the analytics toast if necessary
        if (SettingsStore.getValue("pseudonymousAnalyticsOptIn") === null) {
            this.showPosthogToast(SettingsStore.getValue("analyticsOptIn", null, true));
        }

        // Listen to changes in settings and show the toast if appropriate - this is necessary because account
        // settings can still be changing at this point in app init (due to the initial sync being cached, then
        // subsequent syncs being received from the server)
        SettingsStore.watchSetting("pseudonymousAnalyticsOptIn", null,
            (originalSettingName, changedInRoomId, atLevel, newValueAtLevel, newValue) => {
                if (newValue === null) {
                    this.showPosthogToast(SettingsStore.getValue("analyticsOptIn", null, true));
                } else {
                    // It's possible for the value to change if a cached sync loads at page load, but then network
                    // sync contains a new value of the flag with it set to false (e.g. another device set it since last
                    // loading the page); so hide the toast.
                    // (this flipping usually happens before first render so the user won't notice it; anyway flicker
                    // on/off is probably better than showing the toast again when the user already dismissed it)
                    hideAnalyticsToast();
                }
            });
    }

    private showScreenAfterLogin() {
        // If screenAfterLogin is set, use that, then null it so that a second login will
        // result in view_home_page, _user_settings or _room_directory
        if (this.screenAfterLogin && this.screenAfterLogin.screen) {
            this.showScreen(
                this.screenAfterLogin.screen,
                this.screenAfterLogin.params,
            );
            this.screenAfterLogin = null;
        } else if (localStorage && localStorage.getItem('mx_last_room_id')) {
            // Before defaulting to directory, show the last viewed room
            this.viewLastRoom();
        } else {
            if (MatrixClientPeg.get().isGuest()) {
                dis.dispatch({ action: 'view_welcome_page' });
            } else {
                dis.dispatch({ action: Action.ViewHomePage });
            }
        }
    }

    private viewLastRoom() {
        dis.dispatch<ViewRoomPayload>({
            action: Action.ViewRoom,
            room_id: localStorage.getItem('mx_last_room_id'),
            metricsTrigger: undefined, // other
        });
    }

    /**
     * Called when the session is logged out
     */
    private onLoggedOut() {
        this.viewLogin({
            ready: false,
            collapseLhs: false,
            currentRoomId: null,
        });
        this.subTitleStatus = '';
        this.setPageSubtitle();
    }

    /**
     * Called when the session is softly logged out
     */
    private onSoftLogout() {
        this.notifyNewScreen('soft_logout');
        this.setStateForNewView({
            view: Views.SOFT_LOGOUT,
            ready: false,
            collapseLhs: false,
            currentRoomId: null,
        });
        this.subTitleStatus = '';
        this.setPageSubtitle();
    }

    /**
     * Called just before the matrix client is started
     * (useful for setting listeners)
     */
    private onWillStartClient() {
        // reset the 'have completed first sync' flag,
        // since we're about to start the client and therefore about
        // to do the first sync
        this.firstSyncComplete = false;
        this.firstSyncPromise = defer();
        const cli = MatrixClientPeg.get();

        // Allow the JS SDK to reap timeline events. This reduces the amount of
        // memory consumed as the JS SDK stores multiple distinct copies of room
        // state (each of which can be 10s of MBs) for each DISJOINT timeline. This is
        // particularly noticeable when there are lots of 'limited' /sync responses
        // such as when laptops unsleep.
        // https://github.com/vector-im/element-web/issues/3307#issuecomment-282895568
        cli.setCanResetTimelineCallback((roomId) => {
            logger.log("Request to reset timeline in room ", roomId, " viewing:", this.state.currentRoomId);
            if (roomId !== this.state.currentRoomId) {
                // It is safe to remove events from rooms we are not viewing.
                return true;
            }
            // We are viewing the room which we want to reset. It is only safe to do
            // this if we are not scrolled up in the view. To find out, delegate to
            // the timeline panel. If the timeline panel doesn't exist, then we assume
            // it is safe to reset the timeline.
            if (!this.loggedInView.current) {
                return true;
            }
            return this.loggedInView.current.canResetTimelineInRoom(roomId);
        });

        cli.on(ClientEvent.Sync, (state: SyncState, prevState?: SyncState, data?: ISyncStateData) => {
            if (state === SyncState.Error || state === SyncState.Reconnecting) {
                if (data.error instanceof InvalidStoreError) {
                    Lifecycle.handleInvalidStoreError(data.error);
                }
                this.setState({ syncError: data.error || {} as MatrixError });
            } else if (this.state.syncError) {
                this.setState({ syncError: null });
            }

            if (state === SyncState.Syncing && prevState === SyncState.Syncing) {
                return;
            }
            logger.info("MatrixClient sync state => %s", state);
            if (state !== SyncState.Prepared) { return; }

            this.firstSyncComplete = true;
            this.firstSyncPromise.resolve();

            if (Notifier.shouldShowPrompt() && !MatrixClientPeg.userRegisteredWithinLastHours(24)) {
                showNotificationsToast(false);
            }

            if (!localStorage.getItem("mx_seen_feature_thread_experimental")) {
                setTimeout(() => {
                    if (SettingsStore.getValue("feature_thread") && SdkConfig.get("show_labs_settings")) {
                        Modal.createDialog(InfoDialog, {
                            title: _t("Threads Approaching Beta 🎉"),
                            description: <>
                                <p>
<<<<<<< HEAD
                                    { _t("We’ve recently introduced key stability "
                                    + "improvements for threads, which also means "
                                    + "phasing out support for experimental threads.") }
                                </p>
                                <p>
                                    { _t("All thread events created during the "
                                    + "experimental period will now be rendered in "
                                    + "the room timeline and displayed as replies. "
                                    + "This is a one-off transition. threads are now "
                                    + "part of the Matrix specification.") }
                                </p>
                                <p>
                                    { _t("Thank you for helping us testing threads!") }
=======
                                    { _t("We're getting closer to releasing a public Beta for Threads.") }
                                </p>
                                <p>
                                    { _t("As we prepare for it, we need to make some changes: threads created "
                                       + "before this point will be <strong>displayed as regular replies</strong>.",
                                    {}, {
                                        "strong": sub => <strong>{ sub }</strong>,
                                    }) }
                                </p>
                                <p>
                                    { _t("This will be a one-off transition, as threads are now part "
                                       + "of the Matrix specification.") }
>>>>>>> b8040a57
                                </p>
                            </>,
                            button: _t("Got it"),
                            onFinished: () => {
                                localStorage.setItem("mx_seen_feature_thread_experimental", "true");
                            },
                        });
                    }
                }, 1 * 60 * 1000); // show after 1 minute to not overload user on launch
            }

            if (!localStorage.getItem("mx_seen_feature_spotlight_toast")) {
                setTimeout(() => {
                    // Skip the toast if the beta is already enabled or the user has changed the setting from default
                    if (SettingsStore.getValue("feature_spotlight") ||
                        SettingsStore.getValue("feature_spotlight", null, true) !== null) {
                        return;
                    }

                    const key = "BETA_SPOTLIGHT_TOAST";
                    ToastStore.sharedInstance().addOrReplaceToast({
                        key,
                        title: _t("New search beta available"),
                        props: {
                            description: _t("We're testing a new search to make finding what you want quicker.\n"),
                            acceptLabel: _t("Learn more"),
                            onAccept: () => {
                                dis.dispatch({
                                    action: Action.ViewUserSettings,
                                    initialTabId: UserTab.Labs,
                                });
                                localStorage.setItem("mx_seen_feature_spotlight_toast", "true");
                                ToastStore.sharedInstance().dismissToast(key);
                            },
                            rejectLabel: _t("Dismiss"),
                            onReject: () => {
                                localStorage.setItem("mx_seen_feature_spotlight_toast", "true");
                                ToastStore.sharedInstance().dismissToast(key);
                            },
                        },
                        icon: "labs",
                        component: GenericToast,
                        priority: 9,
                    });
                }, 5 * 60 * 1000); // show after 5 minutes to not overload user with toasts on launch
            }

            dis.fire(Action.FocusSendMessageComposer);
            this.setState({
                ready: true,
            });
        });

        cli.on(HttpApiEvent.SessionLoggedOut, function(errObj) {
            if (Lifecycle.isLoggingOut()) return;

            // A modal might have been open when we were logged out by the server
            Modal.closeCurrentModal('Session.logged_out');

            if (errObj.httpStatus === 401 && errObj.data && errObj.data['soft_logout']) {
                logger.warn("Soft logout issued by server - avoiding data deletion");
                Lifecycle.softLogout();
                return;
            }

            Modal.createTrackedDialog('Signed out', '', ErrorDialog, {
                title: _t('Signed Out'),
                description: _t('For security, this session has been signed out. Please sign in again.'),
            });

            dis.dispatch({
                action: 'logout',
            });
        });
        cli.on(HttpApiEvent.NoConsent, function(message, consentUri) {
            Modal.createTrackedDialog('No Consent Dialog', '', QuestionDialog, {
                title: _t('Terms and Conditions'),
                description: <div>
                    <p> { _t(
                        'To continue using the %(homeserverDomain)s homeserver ' +
                        'you must review and agree to our terms and conditions.',
                        { homeserverDomain: cli.getDomain() },
                    ) }
                    </p>
                </div>,
                button: _t('Review terms and conditions'),
                cancelButton: _t('Dismiss'),
                onFinished: (confirmed) => {
                    if (confirmed) {
                        const wnd = window.open(consentUri, '_blank');
                        wnd.opener = null;
                    }
                },
            }, null, true);
        });

        const dft = DecryptionFailureTracker.instance;

        // Shelved for later date when we have time to think about persisting history of
        // tracked events across sessions.
        // dft.loadTrackedEventHashMap();

        dft.start();

        // When logging out, stop tracking failures and destroy state
        cli.on(HttpApiEvent.SessionLoggedOut, () => dft.stop());
        cli.on(MatrixEventEvent.Decrypted, (e, err) => dft.eventDecrypted(e, err as MatrixError));

        cli.on(ClientEvent.Room, (room) => {
            if (MatrixClientPeg.get().isCryptoEnabled()) {
                const blacklistEnabled = SettingsStore.getValueAt(
                    SettingLevel.ROOM_DEVICE,
                    "blacklistUnverifiedDevices",
                    room.roomId,
                    /*explicit=*/true,
                );
                room.setBlacklistUnverifiedDevices(blacklistEnabled);
            }
        });
        cli.on(CryptoEvent.Warning, (type) => {
            switch (type) {
                case 'CRYPTO_WARNING_OLD_VERSION_DETECTED':
                    Modal.createTrackedDialog('Crypto migrated', '', ErrorDialog, {
                        title: _t('Old cryptography data detected'),
                        description: _t(
                            "Data from an older version of %(brand)s has been detected. " +
                            "This will have caused end-to-end cryptography to malfunction " +
                            "in the older version. End-to-end encrypted messages exchanged " +
                            "recently whilst using the older version may not be decryptable " +
                            "in this version. This may also cause messages exchanged with this " +
                            "version to fail. If you experience problems, log out and back in " +
                            "again. To retain message history, export and re-import your keys.",
                            { brand: SdkConfig.get().brand },
                        ),
                    });
                    break;
            }
        });
        cli.on(CryptoEvent.KeyBackupFailed, async (errcode) => {
            let haveNewVersion;
            let newVersionInfo;
            // if key backup is still enabled, there must be a new backup in place
            if (MatrixClientPeg.get().getKeyBackupEnabled()) {
                haveNewVersion = true;
            } else {
                // otherwise check the server to see if there's a new one
                try {
                    newVersionInfo = await MatrixClientPeg.get().getKeyBackupVersion();
                    if (newVersionInfo !== null) haveNewVersion = true;
                } catch (e) {
                    logger.error("Saw key backup error but failed to check backup version!", e);
                    return;
                }
            }

            if (haveNewVersion) {
                Modal.createTrackedDialogAsync('New Recovery Method', 'New Recovery Method',
                    import(
                        '../../async-components/views/dialogs/security/NewRecoveryMethodDialog'
                    ) as unknown as Promise<ComponentType<{}>>,
                    { newVersionInfo },
                );
            } else {
                Modal.createTrackedDialogAsync('Recovery Method Removed', 'Recovery Method Removed',
                    import(
                        '../../async-components/views/dialogs/security/RecoveryMethodRemovedDialog'
                    ) as unknown as Promise<ComponentType<{}>>,
                );
            }
        });

        cli.on(CryptoEvent.KeySignatureUploadFailure, (failures, source, continuation) => {
            Modal.createTrackedDialog(
                'Failed to upload key signatures',
                'Failed to upload key signatures',
                KeySignatureUploadFailedDialog,
                { failures, source, continuation });
        });

        cli.on(CryptoEvent.VerificationRequest, request => {
            if (request.verifier) {
                Modal.createTrackedDialog('Incoming Verification', '', IncomingSasDialog, {
                    verifier: request.verifier,
                }, null, /* priority = */ false, /* static = */ true);
            } else if (request.pending) {
                ToastStore.sharedInstance().addOrReplaceToast({
                    key: 'verifreq_' + request.channel.transactionId,
                    title: _t("Verification requested"),
                    icon: "verification",
                    props: { request },
                    component: VerificationRequestToast,
                    priority: 90,
                });
            }
        });
    }

    /**
     * Called shortly after the matrix client has started. Useful for
     * setting up anything that requires the client to be started.
     * @private
     */
    private onClientStarted() {
        const cli = MatrixClientPeg.get();

        if (cli.isCryptoEnabled()) {
            const blacklistEnabled = SettingsStore.getValueAt(
                SettingLevel.DEVICE,
                "blacklistUnverifiedDevices",
            );
            cli.setGlobalBlacklistUnverifiedDevices(blacklistEnabled);

            // With cross-signing enabled, we send to unknown devices
            // without prompting. Any bad-device status the user should
            // be aware of will be signalled through the room shield
            // changing colour. More advanced behaviour will come once
            // we implement more settings.
            cli.setGlobalErrorOnUnknownDevices(false);
        }
    }

    public showScreen(screen: string, params?: {[key: string]: any}) {
        const cli = MatrixClientPeg.get();
        const isLoggedOutOrGuest = !cli || cli.isGuest();
        if (!isLoggedOutOrGuest && AUTH_SCREENS.includes(screen)) {
            // user is logged in and landing on an auth page which will uproot their session, redirect them home instead
            dis.dispatch({ action: Action.ViewHomePage });
            return;
        }

        if (screen === 'register') {
            dis.dispatch({
                action: 'start_registration',
                params: params,
            });
            PerformanceMonitor.instance.start(PerformanceEntryNames.REGISTER);
        } else if (screen === 'login') {
            dis.dispatch({
                action: 'start_login',
                params: params,
            });
            PerformanceMonitor.instance.start(PerformanceEntryNames.LOGIN);
        } else if (screen === 'forgot_password') {
            dis.dispatch({
                action: 'start_password_recovery',
                params: params,
            });
        } else if (screen === 'soft_logout') {
            if (cli.getUserId() && !Lifecycle.isSoftLogout()) {
                // Logged in - visit a room
                this.viewLastRoom();
            } else {
                // Ultimately triggers soft_logout if needed
                dis.dispatch({
                    action: 'start_login',
                    params: params,
                });
            }
        } else if (screen === 'new') {
            dis.dispatch({
                action: 'view_create_room',
            });
        } else if (screen === 'dm') {
            dis.dispatch({
                action: 'view_create_chat',
            });
        } else if (screen === 'settings') {
            dis.fire(Action.ViewUserSettings);
        } else if (screen === 'welcome') {
            dis.dispatch({
                action: 'view_welcome_page',
            });
        } else if (screen === 'home') {
            dis.dispatch({
                action: Action.ViewHomePage,
            });
        } else if (screen === 'start') {
            this.showScreen('home');
            dis.dispatch({
                action: 'require_registration',
            });
        } else if (screen === 'directory') {
            dis.fire(Action.ViewRoomDirectory);
        } else if (screen === "start_sso" || screen === "start_cas") {
            let cli = MatrixClientPeg.get();
            if (!cli) {
                const { hsUrl, isUrl } = this.props.serverConfig;
                cli = createClient({
                    baseUrl: hsUrl,
                    idBaseUrl: isUrl,
                });
            }

            const type = screen === "start_sso" ? "sso" : "cas";
            PlatformPeg.get().startSingleSignOn(cli, type, this.getFragmentAfterLogin());
        } else if (screen.indexOf('room/') === 0) {
            // Rooms can have the following formats:
            // #room_alias:domain or !opaque_id:domain
            const room = screen.substring(5);
            const domainOffset = room.indexOf(':') + 1; // 0 in case room does not contain a :
            let eventOffset = room.length;
            // room aliases can contain slashes only look for slash after domain
            if (room.substring(domainOffset).indexOf('/') > -1) {
                eventOffset = domainOffset + room.substring(domainOffset).indexOf('/');
            }
            const roomString = room.substring(0, eventOffset);
            let eventId = room.substring(eventOffset + 1); // empty string if no event id given

            // Previously we pulled the eventID from the segments in such a way
            // where if there was no eventId then we'd get undefined. However, we
            // now do a splice and join to handle v3 event IDs which results in
            // an empty string. To maintain our potential contract with the rest
            // of the app, we coerce the eventId to be undefined where applicable.
            if (!eventId) eventId = undefined;

            // TODO: Handle encoded room/event IDs: https://github.com/vector-im/element-web/issues/9149

            let threepidInvite: IThreepidInvite;
            // if we landed here from a 3PID invite, persist it
            if (params.signurl && params.email) {
                threepidInvite = ThreepidInviteStore.instance
                    .storeInvite(roomString, params as IThreepidInviteWireFormat);
            }
            // otherwise check that this room doesn't already have a known invite
            if (!threepidInvite) {
                const invites = ThreepidInviteStore.instance.getInvites();
                threepidInvite = invites.find(invite => invite.roomId === roomString);
            }

            // on our URLs there might be a ?via=matrix.org or similar to help
            // joins to the room succeed. We'll pass these through as an array
            // to other levels. If there's just one ?via= then params.via is a
            // single string. If someone does something like ?via=one.com&via=two.com
            // then params.via is an array of strings.
            let via = [];
            if (params.via) {
                if (typeof(params.via) === 'string') via = [params.via];
                else via = params.via;
            }

            const payload: ViewRoomPayload = {
                action: Action.ViewRoom,
                event_id: eventId,
                via_servers: via,
                // If an event ID is given in the URL hash, notify RoomViewStore to mark
                // it as highlighted, which will propagate to RoomView and highlight the
                // associated EventTile.
                highlighted: Boolean(eventId),
                threepid_invite: threepidInvite,
                // TODO: Replace oob_data with the threepidInvite (which has the same info).
                // This isn't done yet because it's threaded through so many more places.
                // See https://github.com/vector-im/element-web/issues/15157
                oob_data: {
                    name: threepidInvite?.roomName,
                    avatarUrl: threepidInvite?.roomAvatarUrl,
                    inviterName: threepidInvite?.inviterName,
                },
                room_alias: undefined,
                room_id: undefined,
                metricsTrigger: undefined, // unknown or external trigger
            };
            if (roomString[0] === '#') {
                payload.room_alias = roomString;
            } else {
                payload.room_id = roomString;
            }

            dis.dispatch(payload);
        } else if (screen.indexOf('user/') === 0) {
            const userId = screen.substring(5);
            dis.dispatch({
                action: 'view_user_info',
                userId: userId,
                subAction: params.action,
            });
        } else if (screen.indexOf('group/') === 0) {
            const groupId = screen.substring(6);
            dis.dispatch({
                action: 'view_legacy_group',
                groupId: groupId,
            });
        } else {
            logger.info("Ignoring showScreen for '%s'", screen);
        }
    }

    private notifyNewScreen(screen: string, replaceLast = false) {
        if (this.props.onNewScreen) {
            this.props.onNewScreen(screen, replaceLast);
        }
        this.setPageSubtitle();
    }

    private onLogoutClick(event: React.MouseEvent<HTMLAnchorElement, MouseEvent>) {
        dis.dispatch({
            action: 'logout',
        });
        event.stopPropagation();
        event.preventDefault();
    }

    private handleResize = () => {
        const LHS_THRESHOLD = 1000;
        const width = UIStore.instance.windowWidth;

        if (this.prevWindowWidth < LHS_THRESHOLD && width >= LHS_THRESHOLD) {
            dis.dispatch({ action: 'show_left_panel' });
        }

        if (this.prevWindowWidth >= LHS_THRESHOLD && width < LHS_THRESHOLD) {
            dis.dispatch({ action: 'hide_left_panel' });
        }

        this.prevWindowWidth = width;
        this.state.resizeNotifier.notifyWindowResized();
    };

    private dispatchTimelineResize() {
        dis.dispatch({ action: 'timeline_resize' });
    }

    private onRegisterClick = () => {
        this.showScreen("register");
    };

    private onLoginClick = () => {
        this.showScreen("login");
    };

    private onForgotPasswordClick = () => {
        this.showScreen("forgot_password");
    };

    private onRegisterFlowComplete = (credentials: IMatrixClientCreds, password: string): Promise<void> => {
        return this.onUserCompletedLoginFlow(credentials, password);
    };

    // returns a promise which resolves to the new MatrixClient
    private onRegistered(credentials: IMatrixClientCreds): Promise<MatrixClient> {
        return Lifecycle.setLoggedIn(credentials);
    }

    private onSendEvent(roomId: string, event: MatrixEvent): void {
        const cli = MatrixClientPeg.get();
        if (!cli) return;

        cli.sendEvent(roomId, event.getType(), event.getContent()).then(() => {
            dis.dispatch({ action: 'message_sent' });
        });
    }

    private setPageSubtitle(subtitle = '') {
        if (this.state.currentRoomId) {
            const client = MatrixClientPeg.get();
            const room = client && client.getRoom(this.state.currentRoomId);
            if (room) {
                subtitle = `${this.subTitleStatus} | ${ room.name } ${subtitle}`;
            }
        } else {
            subtitle = `${this.subTitleStatus} ${subtitle}`;
        }

        const title = `${SdkConfig.get().brand} ${subtitle}`;

        if (document.title !== title) {
            document.title = title;
        }
    }

    private onUpdateStatusIndicator = (notificationState: SummarizedNotificationState, state: SyncState): void => {
        const numUnreadRooms = notificationState.numUnreadStates; // we know that states === rooms here

        if (PlatformPeg.get()) {
            PlatformPeg.get().setErrorStatus(state === SyncState.Error);
            PlatformPeg.get().setNotificationCount(numUnreadRooms);
        }

        this.subTitleStatus = '';
        if (state === SyncState.Error) {
            this.subTitleStatus += `[${_t("Offline")}] `;
        }
        if (numUnreadRooms > 0) {
            this.subTitleStatus += `[${numUnreadRooms}]`;
        }

        this.setPageSubtitle();
    };

    private onServerConfigChange = (serverConfig: ValidatedServerConfig) => {
        this.setState({ serverConfig });
    };

    private makeRegistrationUrl = (params: QueryDict) => {
        if (this.props.startingFragmentQueryParams.referrer) {
            params.referrer = this.props.startingFragmentQueryParams.referrer;
        }
        return this.props.makeRegistrationUrl(params);
    };

    /**
     * After registration or login, we run various post-auth steps before entering the app
     * proper, such setting up cross-signing or verifying the new session.
     *
     * Note: SSO users (and any others using token login) currently do not pass through
     * this, as they instead jump straight into the app after `attemptTokenLogin`.
     */
    private onUserCompletedLoginFlow = async (credentials: IMatrixClientCreds, password: string): Promise<void> => {
        this.accountPassword = password;
        // self-destruct the password after 5mins
        if (this.accountPasswordTimer !== null) clearTimeout(this.accountPasswordTimer);
        this.accountPasswordTimer = setTimeout(() => {
            this.accountPassword = null;
            this.accountPasswordTimer = null;
        }, 60 * 5 * 1000);

        // Create and start the client
        await Lifecycle.setLoggedIn(credentials);
        await this.postLoginSetup();

        PerformanceMonitor.instance.stop(PerformanceEntryNames.LOGIN);
        PerformanceMonitor.instance.stop(PerformanceEntryNames.REGISTER);
    };

    // complete security / e2e setup has finished
    private onCompleteSecurityE2eSetupFinished = (): void => {
        this.onLoggedIn();
    };

    private getFragmentAfterLogin(): string {
        let fragmentAfterLogin = "";
        const initialScreenAfterLogin = this.props.initialScreenAfterLogin;
        if (initialScreenAfterLogin &&
            // XXX: workaround for https://github.com/vector-im/element-web/issues/11643 causing a login-loop
            !["welcome", "login", "register", "start_sso", "start_cas"].includes(initialScreenAfterLogin.screen)
        ) {
            fragmentAfterLogin = `/${initialScreenAfterLogin.screen}`;
        }
        return fragmentAfterLogin;
    }

    render() {
        const fragmentAfterLogin = this.getFragmentAfterLogin();
        let view = null;

        if (this.state.view === Views.LOADING) {
            view = (
                <div className="mx_MatrixChat_splash">
                    <Spinner />
                </div>
            );
        } else if (this.state.view === Views.COMPLETE_SECURITY) {
            view = (
                <CompleteSecurity
                    onFinished={this.onCompleteSecurityE2eSetupFinished}
                />
            );
        } else if (this.state.view === Views.E2E_SETUP) {
            view = (
                <E2eSetup
                    onFinished={this.onCompleteSecurityE2eSetupFinished}
                    accountPassword={this.accountPassword}
                    tokenLogin={!!this.tokenLogin}
                />
            );
        } else if (this.state.view === Views.LOGGED_IN) {
            // store errors stop the client syncing and require user intervention, so we'll
            // be showing a dialog. Don't show anything else.
            const isStoreError = this.state.syncError && this.state.syncError instanceof InvalidStoreError;

            // `ready` and `view==LOGGED_IN` may be set before `page_type` (because the
            // latter is set via the dispatcher). If we don't yet have a `page_type`,
            // keep showing the spinner for now.
            if (this.state.ready && this.state.page_type && !isStoreError) {
                /* for now, we stuff the entirety of our props and state into the LoggedInView.
                 * we should go through and figure out what we actually need to pass down, as well
                 * as using something like redux to avoid having a billion bits of state kicking around.
                 */
                view = (
                    <LoggedInView
                        {...this.props}
                        {...this.state}
                        ref={this.loggedInView}
                        matrixClient={MatrixClientPeg.get()}
                        onRegistered={this.onRegistered}
                        currentRoomId={this.state.currentRoomId}
                    />
                );
            } else {
                // we think we are logged in, but are still waiting for the /sync to complete
                let errorBox;
                if (this.state.syncError && !isStoreError) {
                    errorBox = <div className="mx_MatrixChat_syncError">
                        { messageForSyncError(this.state.syncError) }
                    </div>;
                }
                view = (
                    <div className="mx_MatrixChat_splash">
                        { errorBox }
                        <Spinner />
                        <AccessibleButton kind='link_inline' className="mx_MatrixChat_splashButtons" onClick={this.onLogoutClick}>
                            { _t('Logout') }
                        </AccessibleButton>
                    </div>
                );
            }
        } else if (this.state.view === Views.WELCOME) {
            view = <Welcome />;
        } else if (this.state.view === Views.REGISTER && SettingsStore.getValue(UIFeature.Registration)) {
            const email = ThreepidInviteStore.instance.pickBestInvite()?.toEmail;
            view = (
                <Registration
                    clientSecret={this.state.register_client_secret}
                    sessionId={this.state.register_session_id}
                    idSid={this.state.register_id_sid}
                    email={email}
                    brand={this.props.config.brand}
                    makeRegistrationUrl={this.makeRegistrationUrl}
                    onLoggedIn={this.onRegisterFlowComplete}
                    onLoginClick={this.onLoginClick}
                    onServerConfigChange={this.onServerConfigChange}
                    defaultDeviceDisplayName={this.props.defaultDeviceDisplayName}
                    fragmentAfterLogin={fragmentAfterLogin}
                    {...this.getServerProperties()}
                />
            );
        } else if (this.state.view === Views.FORGOT_PASSWORD && SettingsStore.getValue(UIFeature.PasswordReset)) {
            view = (
                <ForgotPassword
                    onComplete={this.onLoginClick}
                    onLoginClick={this.onLoginClick}
                    onServerConfigChange={this.onServerConfigChange}
                    {...this.getServerProperties()}
                />
            );
        } else if (this.state.view === Views.LOGIN) {
            const showPasswordReset = SettingsStore.getValue(UIFeature.PasswordReset);
            view = (
                <Login
                    isSyncing={this.state.pendingInitialSync}
                    onLoggedIn={this.onUserCompletedLoginFlow}
                    onRegisterClick={this.onRegisterClick}
                    fallbackHsUrl={this.getFallbackHsUrl()}
                    defaultDeviceDisplayName={this.props.defaultDeviceDisplayName}
                    onForgotPasswordClick={showPasswordReset ? this.onForgotPasswordClick : undefined}
                    onServerConfigChange={this.onServerConfigChange}
                    fragmentAfterLogin={fragmentAfterLogin}
                    defaultUsername={this.props.startingFragmentQueryParams.defaultUsername as string}
                    {...this.getServerProperties()}
                />
            );
        } else if (this.state.view === Views.SOFT_LOGOUT) {
            view = (
                <SoftLogout
                    realQueryParams={this.props.realQueryParams}
                    onTokenLoginCompleted={this.props.onTokenLoginCompleted}
                    fragmentAfterLogin={fragmentAfterLogin}
                />
            );
        } else {
            logger.error(`Unknown view ${this.state.view}`);
        }

        return <ErrorBoundary>
            { view }
        </ErrorBoundary>;
    }
}

export function isLoggedIn(): boolean {
    // JRS: Maybe we should move the step that writes this to the window out of
    // `element-web` and into this file? Better yet, we should probably create a
    // store to hold this state.
    // See also https://github.com/vector-im/element-web/issues/15034.
    const app = window.matrixChat;
    return app && (app as MatrixChat).state.view === Views.LOGGED_IN;
}<|MERGE_RESOLUTION|>--- conflicted
+++ resolved
@@ -1416,21 +1416,6 @@
                             title: _t("Threads Approaching Beta 🎉"),
                             description: <>
                                 <p>
-<<<<<<< HEAD
-                                    { _t("We’ve recently introduced key stability "
-                                    + "improvements for threads, which also means "
-                                    + "phasing out support for experimental threads.") }
-                                </p>
-                                <p>
-                                    { _t("All thread events created during the "
-                                    + "experimental period will now be rendered in "
-                                    + "the room timeline and displayed as replies. "
-                                    + "This is a one-off transition. threads are now "
-                                    + "part of the Matrix specification.") }
-                                </p>
-                                <p>
-                                    { _t("Thank you for helping us testing threads!") }
-=======
                                     { _t("We're getting closer to releasing a public Beta for Threads.") }
                                 </p>
                                 <p>
@@ -1443,7 +1428,6 @@
                                 <p>
                                     { _t("This will be a one-off transition, as threads are now part "
                                        + "of the Matrix specification.") }
->>>>>>> b8040a57
                                 </p>
                             </>,
                             button: _t("Got it"),
