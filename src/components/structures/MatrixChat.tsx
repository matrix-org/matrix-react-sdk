/*
Copyright 2015-2021 The Matrix.org Foundation C.I.C.

Licensed under the Apache License, Version 2.0 (the "License");
you may not use this file except in compliance with the License.
You may obtain a copy of the License at

    http://www.apache.org/licenses/LICENSE-2.0

Unless required by applicable law or agreed to in writing, software
distributed under the License is distributed on an "AS IS" BASIS,
WITHOUT WARRANTIES OR CONDITIONS OF ANY KIND, either express or implied.
See the License for the specific language governing permissions and
limitations under the License.
*/

import React, { ComponentType, createRef } from 'react';
import { createClient } from "matrix-js-sdk/src/matrix";
import { InvalidStoreError } from "matrix-js-sdk/src/errors";
import { MatrixEvent } from "matrix-js-sdk/src/models/event";
<<<<<<< HEAD
import { sleep, defer, IDeferred, QueryDict } from "matrix-js-sdk/src/utils";
import { Error as ErrorEvent } from "matrix-analytics-events/types/typescript/Error";
import { Screen as ScreenEvent } from "matrix-analytics-events/types/typescript/Screen";
=======
import { defer, IDeferred, QueryDict } from "matrix-js-sdk/src/utils";
>>>>>>> 12620214

// focus-visible is a Polyfill for the :focus-visible CSS pseudo-attribute used by _AccessibleButton.scss
import 'focus-visible';
// what-input helps improve keyboard accessibility
import 'what-input';

import Analytics from "../../Analytics";
import CountlyAnalytics from "../../CountlyAnalytics";
import { DecryptionFailureTracker } from "../../DecryptionFailureTracker";
import { MatrixClientPeg, IMatrixClientCreds } from "../../MatrixClientPeg";
import PlatformPeg from "../../PlatformPeg";
import SdkConfig from "../../SdkConfig";
import dis from "../../dispatcher/dispatcher";
import Notifier from '../../Notifier';

import Modal from "../../Modal";
import { showRoomInviteDialog, showStartChatInviteDialog } from '../../RoomInvite';
import * as Rooms from '../../Rooms';
import * as Lifecycle from '../../Lifecycle';
// LifecycleStore is not used but does listen to and dispatch actions
import '../../stores/LifecycleStore';
import PageType from '../../PageTypes';

import createRoom, { IOpts } from "../../createRoom";
import { _t, _td, getCurrentLanguage } from '../../languageHandler';
import SettingsStore from "../../settings/SettingsStore";
import ThemeController from "../../settings/controllers/ThemeController";
import { startAnyRegistrationFlow } from "../../Registration";
import { messageForSyncError } from '../../utils/ErrorUtils';
import ResizeNotifier from "../../utils/ResizeNotifier";
import AutoDiscoveryUtils, { ValidatedServerConfig } from "../../utils/AutoDiscoveryUtils";
import DMRoomMap from '../../utils/DMRoomMap';
import ThemeWatcher from "../../settings/watchers/ThemeWatcher";
import { FontWatcher } from '../../settings/watchers/FontWatcher';
import { storeRoomAliasInCache } from '../../RoomAliasCache';
import ToastStore from "../../stores/ToastStore";
import * as StorageManager from "../../utils/StorageManager";
import type LoggedInViewType from "./LoggedInView";
import { Action } from "../../dispatcher/actions";
import {
    hideToast as hideAnalyticsToast,
    showAnonymousAnalyticsOptInToast,
    showPseudonymousAnalyticsOptInToast,
} from "../../toasts/AnalyticsToast";
import { showToast as showNotificationsToast } from "../../toasts/DesktopNotificationsToast";
import { OpenToTabPayload } from "../../dispatcher/payloads/OpenToTabPayload";
import ErrorDialog from "../views/dialogs/ErrorDialog";
import { RoomNotificationStateStore } from "../../stores/notifications/RoomNotificationStateStore";
import { SettingLevel } from "../../settings/SettingLevel";
import { leaveRoomBehaviour } from "../../utils/membership";
import CreateCommunityPrototypeDialog from "../views/dialogs/CreateCommunityPrototypeDialog";
import ThreepidInviteStore, { IThreepidInvite, IThreepidInviteWireFormat } from "../../stores/ThreepidInviteStore";
import { UIFeature } from "../../settings/UIFeature";
import { CommunityPrototypeStore } from "../../stores/CommunityPrototypeStore";
import DialPadModal from "../views/voip/DialPadModal";
import { showToast as showMobileGuideToast } from '../../toasts/MobileGuideToast';
import { shouldUseLoginForWelcome } from "../../utils/pages";
import SpaceStore from "../../stores/spaces/SpaceStore";
import { replaceableComponent } from "../../utils/replaceableComponent";
import RoomListStore from "../../stores/room-list/RoomListStore";
import { RoomUpdateCause } from "../../stores/room-list/models";
import SecurityCustomisations from "../../customisations/Security";
import Spinner from "../views/elements/Spinner";
import QuestionDialog from "../views/dialogs/QuestionDialog";
import UserSettingsDialog from '../views/dialogs/UserSettingsDialog';
import CreateGroupDialog from '../views/dialogs/CreateGroupDialog';
import CreateRoomDialog from '../views/dialogs/CreateRoomDialog';
import RoomDirectory from './RoomDirectory';
import KeySignatureUploadFailedDialog from "../views/dialogs/KeySignatureUploadFailedDialog";
import IncomingSasDialog from "../views/dialogs/IncomingSasDialog";
import CompleteSecurity from "./auth/CompleteSecurity";
import LoggedInView from './LoggedInView';
import Welcome from "../views/auth/Welcome";
import ForgotPassword from "./auth/ForgotPassword";
import E2eSetup from "./auth/E2eSetup";
import Registration from './auth/Registration';
import Login from "./auth/Login";
import ErrorBoundary from '../views/elements/ErrorBoundary';
import VerificationRequestToast from '../views/toasts/VerificationRequestToast';

import PerformanceMonitor, { PerformanceEntryNames } from "../../performance";
import UIStore, { UI_EVENTS } from "../../stores/UIStore";
import SoftLogout from './auth/SoftLogout';
import { makeRoomPermalink } from "../../utils/permalinks/Permalinks";
import { copyPlaintext } from "../../utils/strings";
import { PosthogAnalytics } from '../../PosthogAnalytics';
import { initSentry } from "../../sentry";
import CallHandler from "../../CallHandler";

import { logger } from "matrix-js-sdk/src/logger";
import { showSpaceInvite } from "../../utils/space";
import GenericToast from "../views/toasts/GenericToast";
import InfoDialog from "../views/dialogs/InfoDialog";
import FeedbackDialog from "../views/dialogs/FeedbackDialog";
import AccessibleButton from "../views/elements/AccessibleButton";
import { ActionPayload } from "../../dispatcher/payloads";

/** constants for MatrixChat.state.view */
export enum Views {
    // a special initial state which is only used at startup, while we are
    // trying to re-animate a matrix client or register as a guest.
    LOADING,

    // we are showing the welcome view
    WELCOME,

    // we are showing the login view
    LOGIN,

    // we are showing the registration view
    REGISTER,

    // showing the 'forgot password' view
    FORGOT_PASSWORD,

    // showing flow to trust this new device with cross-signing
    COMPLETE_SECURITY,

    // flow to setup SSSS / cross-signing on this account
    E2E_SETUP,

    // we are logged in with an active matrix client. The logged_in state also
    // includes guests users as they too are logged in at the client level.
    LOGGED_IN,

    // We are logged out (invalid token) but have our local state again. The user
    // should log back in to rehydrate the client.
    SOFT_LOGOUT,
}

const AUTH_SCREENS = ["register", "login", "forgot_password", "start_sso", "start_cas", "welcome"];

// Actions that are redirected through the onboarding process prior to being
// re-dispatched. NOTE: some actions are non-trivial and would require
// re-factoring to be included in this list in future.
const ONBOARDING_FLOW_STARTERS = [
    Action.ViewUserSettings,
    'view_create_chat',
    'view_create_room',
    'view_create_group',
];

interface IScreen {
    screen: string;
    params?: QueryDict;
}

/* eslint-disable camelcase */
interface IRoomInfo {
    room_id?: string;
    room_alias?: string;
    event_id?: string;

    auto_join?: boolean;
    highlighted?: boolean;
    oob_data?: object;
    via_servers?: string[];
    threepid_invite?: IThreepidInvite;

    justCreatedOpts?: IOpts;

    // Whether or not to override default behaviour to end up at a timeline
    forceTimeline?: boolean;
}
/* eslint-enable camelcase */

interface IProps { // TODO type things better
    config: {
        piwik: {
            policyUrl: string;
        };
        [key: string]: any;
    };
    serverConfig?: ValidatedServerConfig;
    onNewScreen: (screen: string, replaceLast: boolean) => void;
    enableGuest?: boolean;
    // the queryParams extracted from the [real] query-string of the URI
    realQueryParams?: QueryDict;
    // the initial queryParams extracted from the hash-fragment of the URI
    startingFragmentQueryParams?: QueryDict;
    // called when we have completed a token login
    onTokenLoginCompleted?: () => void;
    // Represents the screen to display as a result of parsing the initial window.location
    initialScreenAfterLogin?: IScreen;
    // displayname, if any, to set on the device when logging in/registering.
    defaultDeviceDisplayName?: string;
    // A function that makes a registration URL
    makeRegistrationUrl: (params: QueryDict) => string;
}

interface IState {
    // the master view we are showing.
    view: Views;
    // What the LoggedInView would be showing if visible
    // eslint-disable-next-line camelcase
    page_type?: PageType;
    // The ID of the room we're viewing. This is either populated directly
    // in the case where we view a room by ID or by RoomView when it resolves
    // what ID an alias points at.
    currentRoomId?: string;
    currentGroupId?: string;
    currentGroupIsNew?: boolean;
    // If we're trying to just view a user ID (i.e. /user URL), this is it
    currentUserId?: string;
    // this is persisted as mx_lhs_size, loaded in LoggedInView
    collapseLhs: boolean;
    // Parameters used in the registration dance with the IS
    // eslint-disable-next-line camelcase
    register_client_secret?: string;
    // eslint-disable-next-line camelcase
    register_session_id?: string;
    // eslint-disable-next-line camelcase
    register_id_sid?: string;
    // When showing Modal dialogs we need to set aria-hidden on the root app element
    // and disable it when there are no dialogs
    hideToSRUsers: boolean;
    syncError?: Error;
    resizeNotifier: ResizeNotifier;
    serverConfig?: ValidatedServerConfig;
    ready: boolean;
    threepidInvite?: IThreepidInvite;
    roomOobData?: object;
    pendingInitialSync?: boolean;
    justRegistered?: boolean;
    roomJustCreatedOpts?: IOpts;
    forceTimeline?: boolean; // see props
}

@replaceableComponent("structures.MatrixChat")
export default class MatrixChat extends React.PureComponent<IProps, IState> {
    static displayName = "MatrixChat";

    static defaultProps = {
        realQueryParams: {},
        startingFragmentQueryParams: {},
        config: {},
        onTokenLoginCompleted: () => {},
    };

    firstSyncComplete: boolean;
    firstSyncPromise: IDeferred<void>;

    private screenAfterLogin?: IScreen;
    private pageChanging: boolean;
    private tokenLogin?: boolean;
    private accountPassword?: string;
    private accountPasswordTimer?: number;
    private focusComposer: boolean;
    private subTitleStatus: string;
    private prevWindowWidth: number;

    private readonly loggedInView: React.RefObject<LoggedInViewType>;
    private readonly dispatcherRef: any;
    private readonly themeWatcher: ThemeWatcher;
    private readonly fontWatcher: FontWatcher;

    constructor(props, context) {
        super(props, context);

        this.state = {
            view: Views.LOADING,
            collapseLhs: false,

            hideToSRUsers: false,

            syncError: null, // If the current syncing status is ERROR, the error object, otherwise null.
            resizeNotifier: new ResizeNotifier(),
            ready: false,
        };

        this.loggedInView = createRef();

        SdkConfig.put(this.props.config);

        // Used by _viewRoom before getting state from sync
        this.firstSyncComplete = false;
        this.firstSyncPromise = defer();

        if (this.props.config.sync_timeline_limit) {
            MatrixClientPeg.opts.initialSyncLimit = this.props.config.sync_timeline_limit;
        }

        // a thing to call showScreen with once login completes.  this is kept
        // outside this.state because updating it should never trigger a
        // rerender.
        this.screenAfterLogin = this.props.initialScreenAfterLogin;
        if (this.screenAfterLogin) {
            const params = this.screenAfterLogin.params || {};
            if (this.screenAfterLogin.screen.startsWith("room/") && params['signurl'] && params['email']) {
                // probably a threepid invite - try to store it
                const roomId = this.screenAfterLogin.screen.substring("room/".length);
                ThreepidInviteStore.instance.storeInvite(roomId, params as unknown as IThreepidInviteWireFormat);
            }
        }

        this.prevWindowWidth = UIStore.instance.windowWidth || 1000;
        UIStore.instance.on(UI_EVENTS.Resize, this.handleResize);

        this.pageChanging = false;

        // For PersistentElement
        this.state.resizeNotifier.on("middlePanelResized", this.dispatchTimelineResize);

        // Force users to go through the soft logout page if they're soft logged out
        if (Lifecycle.isSoftLogout()) {
            // When the session loads it'll be detected as soft logged out and a dispatch
            // will be sent out to say that, triggering this MatrixChat to show the soft
            // logout page.
            Lifecycle.loadSession();
        }

        this.accountPassword = null;
        this.accountPasswordTimer = null;

        this.dispatcherRef = dis.register(this.onAction);

        this.themeWatcher = new ThemeWatcher();
        this.fontWatcher = new FontWatcher();
        this.themeWatcher.start();
        this.fontWatcher.start();

        this.focusComposer = false;

        // object field used for tracking the status info appended to the title tag.
        // we don't do it as react state as i'm scared about triggering needless react refreshes.
        this.subTitleStatus = '';

        // the first thing to do is to try the token params in the query-string
        // if the session isn't soft logged out (ie: is a clean session being logged in)
        if (!Lifecycle.isSoftLogout()) {
            Lifecycle.attemptTokenLogin(
                this.props.realQueryParams,
                this.props.defaultDeviceDisplayName,
                this.getFragmentAfterLogin(),
            ).then(async (loggedIn) => {
                if (this.props.realQueryParams?.loginToken) {
                    // remove the loginToken from the URL regardless
                    this.props.onTokenLoginCompleted();
                }

                if (loggedIn) {
                    this.tokenLogin = true;

                    // Create and start the client
                    await Lifecycle.restoreFromLocalStorage({
                        ignoreGuest: true,
                    });
                    return this.postLoginSetup();
                }

                // if the user has followed a login or register link, don't reanimate
                // the old creds, but rather go straight to the relevant page
                const firstScreen = this.screenAfterLogin ? this.screenAfterLogin.screen : null;

                if (firstScreen === 'login' ||
                    firstScreen === 'register' ||
                    firstScreen === 'forgot_password') {
                    this.showScreenAfterLogin();
                    return;
                }

                return this.loadSession();
            });
        }

        if (SettingsStore.getValue("pseudonymousAnalyticsOptIn")) {
            Analytics.enable();
        }

        CountlyAnalytics.instance.enable(/* anonymous = */ true);

        initSentry(SdkConfig.get()["sentry"]);
    }

    private async postLoginSetup() {
        const cli = MatrixClientPeg.get();
        const cryptoEnabled = cli.isCryptoEnabled();
        if (!cryptoEnabled) {
            this.onLoggedIn();
        }

        const promisesList: Promise<any>[] = [this.firstSyncPromise.promise];
        if (cryptoEnabled) {
            // wait for the client to finish downloading cross-signing keys for us so we
            // know whether or not we have keys set up on this account
            promisesList.push(cli.downloadKeys([cli.getUserId()]));
        }

        // Now update the state to say we're waiting for the first sync to complete rather
        // than for the login to finish.
        this.setState({ pendingInitialSync: true });

        await Promise.all(promisesList);

        if (!cryptoEnabled) {
            this.setState({ pendingInitialSync: false });
            return;
        }

        const crossSigningIsSetUp = cli.getStoredCrossSigningForUser(cli.getUserId());
        if (crossSigningIsSetUp) {
            if (SecurityCustomisations.SHOW_ENCRYPTION_SETUP_UI === false) {
                this.onLoggedIn();
            } else {
                this.setStateForNewView({ view: Views.COMPLETE_SECURITY });
            }
        } else if (await cli.doesServerSupportUnstableFeature("org.matrix.e2e_cross_signing")) {
            this.setStateForNewView({ view: Views.E2E_SETUP });
        } else {
            this.onLoggedIn();
        }
        this.setState({ pendingInitialSync: false });
    }

    // TODO: [REACT-WARNING] Replace with appropriate lifecycle stage
    // eslint-disable-next-line
    UNSAFE_componentWillUpdate(props, state) {
        if (this.shouldTrackPageChange(this.state, state)) {
            this.startPageChangeTimer();
        }
    }

    componentDidUpdate(prevProps, prevState) {
        if (this.shouldTrackPageChange(prevState, this.state)) {
            const durationMs = this.stopPageChangeTimer();
            Analytics.trackPageChange(durationMs);
            CountlyAnalytics.instance.trackPageChange(durationMs);
            this.trackScreenChange(durationMs);
        }
        if (this.focusComposer) {
            dis.fire(Action.FocusSendMessageComposer);
            this.focusComposer = false;
        }
    }

    componentWillUnmount() {
        Lifecycle.stopMatrixClient();
        dis.unregister(this.dispatcherRef);
        this.themeWatcher.stop();
        this.fontWatcher.stop();
        UIStore.destroy();
        this.state.resizeNotifier.removeListener("middlePanelResized", this.dispatchTimelineResize);

        if (this.accountPasswordTimer !== null) clearTimeout(this.accountPasswordTimer);
    }

    public trackScreenChange(durationMs: number): void {
        const notLoggedInMap = {};
        notLoggedInMap[Views.LOADING] = "WebLoading";
        notLoggedInMap[Views.WELCOME] = "WebWelcome";
        notLoggedInMap[Views.LOGIN] = "WebLogin";
        notLoggedInMap[Views.REGISTER] = "WebRegister";
        notLoggedInMap[Views.FORGOT_PASSWORD] = "WebForgotPassword";
        notLoggedInMap[Views.COMPLETE_SECURITY] = "WebCompleteSecurity";
        notLoggedInMap[Views.E2E_SETUP] = "WebE2ESetup";
        notLoggedInMap[Views.SOFT_LOGOUT] = "WebSoftLogout";

        const loggedInPageTypeMap = {};
        loggedInPageTypeMap[PageType.HomePage] = "Home";
        loggedInPageTypeMap[PageType.RoomView] = "Room";
        loggedInPageTypeMap[PageType.RoomDirectory] = "RoomDirectory";
        loggedInPageTypeMap[PageType.UserView] = "User";
        loggedInPageTypeMap[PageType.GroupView] = "Group";
        loggedInPageTypeMap[PageType.MyGroups] = "MyGroups";

        const screenName = this.state.view === Views.LOGGED_IN ?
            loggedInPageTypeMap[this.state.page_type] :
            notLoggedInMap[this.state.view];

        return PosthogAnalytics.instance.trackEvent<ScreenEvent>({
            eventName: "Screen",
            screenName,
            durationMs,
        });
    }

    getFallbackHsUrl() {
        if (this.props.serverConfig && this.props.serverConfig.isDefault) {
            return this.props.config.fallback_hs_url;
        } else {
            return null;
        }
    }

    getServerProperties() {
        let props = this.state.serverConfig;
        if (!props) props = this.props.serverConfig; // for unit tests
        if (!props) props = SdkConfig.get()["validated_server_config"];
        return { serverConfig: props };
    }

    private loadSession() {
        // the extra Promise.resolve() ensures that synchronous exceptions hit the same codepath as
        // asynchronous ones.
        return Promise.resolve().then(() => {
            return Lifecycle.loadSession({
                fragmentQueryParams: this.props.startingFragmentQueryParams,
                enableGuest: this.props.enableGuest,
                guestHsUrl: this.getServerProperties().serverConfig.hsUrl,
                guestIsUrl: this.getServerProperties().serverConfig.isUrl,
                defaultDeviceDisplayName: this.props.defaultDeviceDisplayName,
            });
        }).then((loadedSession) => {
            if (!loadedSession) {
                // fall back to showing the welcome screen... unless we have a 3pid invite pending
                if (ThreepidInviteStore.instance.pickBestInvite()) {
                    dis.dispatch({ action: 'start_registration' });
                } else {
                    dis.dispatch({ action: "view_welcome_page" });
                }
            }
        });
        // Note we don't catch errors from this: we catch everything within
        // loadSession as there's logic there to ask the user if they want
        // to try logging out.
    }

    startPageChangeTimer() {
        PerformanceMonitor.instance.start(PerformanceEntryNames.PAGE_CHANGE);
    }

    stopPageChangeTimer() {
        const perfMonitor = PerformanceMonitor.instance;

        perfMonitor.stop(PerformanceEntryNames.PAGE_CHANGE);

        const entries = perfMonitor.getEntries({
            name: PerformanceEntryNames.PAGE_CHANGE,
        });
        const measurement = entries.pop();

        return measurement
            ? measurement.duration
            : null;
    }

    shouldTrackPageChange(prevState: IState, state: IState) {
        return prevState.currentRoomId !== state.currentRoomId ||
            prevState.view !== state.view ||
            prevState.page_type !== state.page_type;
    }

    setStateForNewView(state: Partial<IState>) {
        if (state.view === undefined) {
            throw new Error("setStateForNewView with no view!");
        }
        const newState = {
            currentUserId: null,
            justRegistered: false,
        };
        Object.assign(newState, state);
        this.setState(newState);
    }

    private onAction = (payload: ActionPayload) => {
        // console.log(`MatrixClientPeg.onAction: ${payload.action}`);

        // Start the onboarding process for certain actions
        if (MatrixClientPeg.get()?.isGuest() && ONBOARDING_FLOW_STARTERS.includes(payload.action)) {
            // This will cause `payload` to be dispatched later, once a
            // sync has reached the "prepared" state. Setting a matrix ID
            // will cause a full login and sync and finally the deferred
            // action will be dispatched.
            dis.dispatch({
                action: 'do_after_sync_prepared',
                deferred_action: payload,
            });
            dis.dispatch({ action: 'require_registration' });
            return;
        }

        switch (payload.action) {
            case 'MatrixActions.accountData':
                // XXX: This is a collection of several hacks to solve a minor problem. We want to
                // update our local state when the identity server changes, but don't want to put that in
                // the js-sdk as we'd be then dictating how all consumers need to behave. However,
                // this component is already bloated and we probably don't want this tiny logic in
                // here, but there's no better place in the react-sdk for it. Additionally, we're
                // abusing the MatrixActionCreator stuff to avoid errors on dispatches.
                if (payload.event_type === 'm.identity_server') {
                    const fullUrl = payload.event_content ? payload.event_content['base_url'] : null;
                    if (!fullUrl) {
                        MatrixClientPeg.get().setIdentityServerUrl(null);
                        localStorage.removeItem("mx_is_access_token");
                        localStorage.removeItem("mx_is_url");
                    } else {
                        MatrixClientPeg.get().setIdentityServerUrl(fullUrl);
                        localStorage.removeItem("mx_is_access_token"); // clear token
                        localStorage.setItem("mx_is_url", fullUrl); // XXX: Do we still need this?
                    }

                    // redispatch the change with a more specific action
                    dis.dispatch({ action: 'id_server_changed' });
                }
                break;
            case 'logout':
                CallHandler.instance.hangupAllCalls();
                Lifecycle.logout();
                break;
            case 'require_registration':
                startAnyRegistrationFlow(payload as any);
                break;
            case 'start_registration':
                if (Lifecycle.isSoftLogout()) {
                    this.onSoftLogout();
                    break;
                }
                // This starts the full registration flow
                if (payload.screenAfterLogin) {
                    this.screenAfterLogin = payload.screenAfterLogin;
                }
                this.startRegistration(payload.params || {});
                break;
            case 'start_login':
                if (Lifecycle.isSoftLogout()) {
                    this.onSoftLogout();
                    break;
                }
                if (payload.screenAfterLogin) {
                    this.screenAfterLogin = payload.screenAfterLogin;
                }
                this.viewLogin();
                break;
            case 'start_password_recovery':
                this.setStateForNewView({
                    view: Views.FORGOT_PASSWORD,
                });
                this.notifyNewScreen('forgot_password');
                break;
            case 'start_chat':
                createRoom({
                    dmUserId: payload.user_id,
                });
                break;
            case 'leave_room':
                this.leaveRoom(payload.room_id);
                break;
            case 'forget_room':
                this.forgetRoom(payload.room_id);
                break;
            case 'copy_room':
                this.copyRoom(payload.room_id);
                break;
            case 'reject_invite':
                Modal.createTrackedDialog('Reject invitation', '', QuestionDialog, {
                    title: _t('Reject invitation'),
                    description: _t('Are you sure you want to reject the invitation?'),
                    onFinished: (confirm) => {
                        if (confirm) {
                            // FIXME: controller shouldn't be loading a view :(
                            const modal = Modal.createDialog(Spinner, null, 'mx_Dialog_spinner');

                            MatrixClientPeg.get().leave(payload.room_id).then(() => {
                                modal.close();
                                if (this.state.currentRoomId === payload.room_id) {
                                    dis.dispatch({ action: 'view_home_page' });
                                }
                            }, (err) => {
                                modal.close();
                                Modal.createTrackedDialog('Failed to reject invitation', '', ErrorDialog, {
                                    title: _t('Failed to reject invitation'),
                                    description: err.toString(),
                                });
                            });
                        }
                    },
                });
                break;
            case 'view_user_info':
                this.viewUser(payload.userId, payload.subAction);
                break;
            case Action.ViewRoom: {
                // Takes either a room ID or room alias: if switching to a room the client is already
                // known to be in (eg. user clicks on a room in the recents panel), supply the ID
                // If the user is clicking on a room in the context of the alias being presented
                // to them, supply the room alias. If both are supplied, the room ID will be ignored.
                const promise = this.viewRoom(payload as any);
                if (payload.deferred_action) {
                    promise.then(() => {
                        dis.dispatch(payload.deferred_action);
                    });
                }
                break;
            }
            case Action.ViewUserSettings: {
                const tabPayload = payload as OpenToTabPayload;
                Modal.createTrackedDialog('User settings', '', UserSettingsDialog,
                    { initialTabId: tabPayload.initialTabId },
                    /*className=*/null, /*isPriority=*/false, /*isStatic=*/true);

                // View the welcome or home page if we need something to look at
                this.viewSomethingBehindModal();
                break;
            }
            case 'view_create_room':
                this.createRoom(payload.public, payload.defaultName);
                break;
            case 'view_create_group': {
                const prototype = SettingsStore.getValue("feature_communities_v2_prototypes");
                Modal.createTrackedDialog(
                    'Create Community',
                    '',
                    prototype ? CreateCommunityPrototypeDialog : CreateGroupDialog,
                );
                break;
            }
            case Action.ViewRoomDirectory: {
                Modal.createTrackedDialog('Room directory', '', RoomDirectory, {
                    initialText: payload.initialText,
                }, 'mx_RoomDirectory_dialogWrapper', false, true);

                // View the welcome or home page if we need something to look at
                this.viewSomethingBehindModal();
                break;
            }
            case 'view_my_groups':
                this.setPage(PageType.MyGroups);
                this.notifyNewScreen('groups');
                break;
            case 'view_group':
                this.viewGroup(payload);
                break;
            case 'view_welcome_page':
                this.viewWelcome();
                break;
            case 'view_home_page':
                this.viewHome(payload.justRegistered);
                break;
            case 'view_start_chat_or_reuse':
                this.chatCreateOrReuse(payload.user_id);
                break;
            case 'view_create_chat':
                showStartChatInviteDialog(payload.initialText || "");
                break;
            case 'view_invite': {
                const room = MatrixClientPeg.get().getRoom(payload.roomId);
                if (room?.isSpaceRoom()) {
                    showSpaceInvite(room);
                } else {
                    showRoomInviteDialog(payload.roomId);
                }
                break;
            }
            case 'view_last_screen':
                // This function does what we want, despite the name. The idea is that it shows
                // the last room we were looking at or some reasonable default/guess. We don't
                // have to worry about email invites or similar being re-triggered because the
                // function will have cleared that state and not execute that path.
                this.showScreenAfterLogin();
                break;
            case 'toggle_my_groups':
                // persist that the user has interacted with this, use it to dismiss the beta dot
                localStorage.setItem("mx_seenSpacesBeta", "1");
                // We just dispatch the page change rather than have to worry about
                // what the logic is for each of these branches.
                if (this.state.page_type === PageType.MyGroups) {
                    dis.dispatch({ action: 'view_last_screen' });
                } else {
                    dis.dispatch({ action: 'view_my_groups' });
                }
                break;
            case 'hide_left_panel':
                this.setState({
                    collapseLhs: true,
                }, () => {
                    this.state.resizeNotifier.notifyLeftHandleResized();
                });
                break;
            case 'focus_room_filter': // for CtrlOrCmd+K to work by expanding the left panel first
            case 'show_left_panel':
                this.setState({
                    collapseLhs: false,
                }, () => {
                    this.state.resizeNotifier.notifyLeftHandleResized();
                });
                break;
            case Action.OpenDialPad:
                Modal.createTrackedDialog('Dial pad', '', DialPadModal, {}, "mx_Dialog_dialPadWrapper");
                break;
            case 'on_logged_in':
                if (
                    // Skip this handling for token login as that always calls onLoggedIn itself
                    !this.tokenLogin &&
                    !Lifecycle.isSoftLogout() &&
                    this.state.view !== Views.LOGIN &&
                    this.state.view !== Views.REGISTER &&
                    this.state.view !== Views.COMPLETE_SECURITY &&
                    this.state.view !== Views.E2E_SETUP
                ) {
                    this.onLoggedIn();
                }
                break;
            case 'on_client_not_viable':
                this.onSoftLogout();
                break;
            case 'on_logged_out':
                this.onLoggedOut();
                break;
            case 'will_start_client':
                this.setState({ ready: false }, () => {
                    // if the client is about to start, we are, by definition, not ready.
                    // Set ready to false now, then it'll be set to true when the sync
                    // listener we set below fires.
                    this.onWillStartClient();
                });
                break;
            case 'client_started':
                this.onClientStarted();
                break;
            case 'send_event':
                this.onSendEvent(payload.room_id, payload.event);
                break;
            case 'aria_hide_main_app':
                this.setState({
                    hideToSRUsers: true,
                });
                break;
            case 'aria_unhide_main_app':
                this.setState({
                    hideToSRUsers: false,
                });
                break;
            case Action.AnonymousAnalyticsAccept:
                hideAnalyticsToast();
                SettingsStore.setValue("analyticsOptIn", null, SettingLevel.DEVICE, true);
                SettingsStore.setValue("showCookieBar", null, SettingLevel.DEVICE, false);
                if (Analytics.canEnable()) {
                    Analytics.enable();
                }
                if (CountlyAnalytics.instance.canEnable()) {
                    CountlyAnalytics.instance.enable(/* anonymous = */ false);
                }
                break;
            case Action.AnonymousAnalyticsReject:
                hideAnalyticsToast();
                SettingsStore.setValue("analyticsOptIn", null, SettingLevel.DEVICE, false);
                SettingsStore.setValue("showCookieBar", null, SettingLevel.DEVICE, false);
                break;
            case Action.PseudonymousAnalyticsAccept:
                hideAnalyticsToast();
                SettingsStore.setValue("pseudonymousAnalyticsOptIn", null, SettingLevel.ACCOUNT, true);
                break;
            case Action.PseudonymousAnalyticsReject:
                hideAnalyticsToast();
                SettingsStore.setValue("pseudonymousAnalyticsOptIn", null, SettingLevel.ACCOUNT, false);
                break;
        }
    };

    private setPage(pageType: PageType) {
        this.setState({
            page_type: pageType,
        });
    }

    private async startRegistration(params: {[key: string]: string}) {
        const newState: Partial<IState> = {
            view: Views.REGISTER,
        };

        // Only honour params if they are all present, otherwise we reset
        // HS and IS URLs when switching to registration.
        if (params.client_secret &&
            params.session_id &&
            params.hs_url &&
            params.is_url &&
            params.sid
        ) {
            newState.serverConfig = await AutoDiscoveryUtils.validateServerConfigWithStaticUrls(
                params.hs_url, params.is_url,
            );

            // If the hs url matches then take the hs name we know locally as it is likely prettier
            const defaultConfig = SdkConfig.get()["validated_server_config"] as ValidatedServerConfig;
            if (defaultConfig && defaultConfig.hsUrl === newState.serverConfig.hsUrl) {
                newState.serverConfig.hsName = defaultConfig.hsName;
                newState.serverConfig.hsNameIsDifferent = defaultConfig.hsNameIsDifferent;
                newState.serverConfig.isDefault = defaultConfig.isDefault;
                newState.serverConfig.isNameResolvable = defaultConfig.isNameResolvable;
            }

            newState.register_client_secret = params.client_secret;
            newState.register_session_id = params.session_id;
            newState.register_id_sid = params.sid;
        }

        this.setStateForNewView(newState);
        ThemeController.isLogin = true;
        this.themeWatcher.recheck();
        this.notifyNewScreen('register');
    }

    // switch view to the given room
    //
    // @param {Object} roomInfo Object containing data about the room to be joined
    // @param {string=} roomInfo.room_id ID of the room to join. One of room_id or room_alias must be given.
    // @param {string=} roomInfo.room_alias Alias of the room to join. One of room_id or room_alias must be given.
    // @param {boolean=} roomInfo.auto_join If true, automatically attempt to join the room if not already a member.
    // @param {string=} roomInfo.event_id ID of the event in this room to show: this will cause a switch to the
    //                                    context of that particular event.
    // @param {boolean=} roomInfo.highlighted If true, add event_id to the hash of the URL
    //                                        and alter the EventTile to appear highlighted.
    // @param {Object=} roomInfo.threepid_invite Object containing data about the third party
    //                                           we received to join the room, if any.
    // @param {Object=} roomInfo.oob_data Object of additional data about the room
    //                               that has been passed out-of-band (eg.
    //                               room name and avatar from an invite email)
    private async viewRoom(roomInfo: IRoomInfo) {
        this.focusComposer = true;

        if (roomInfo.room_alias) {
            logger.log(`Switching to room alias ${roomInfo.room_alias} at event ${roomInfo.event_id}`);
        } else {
            logger.log(`Switching to room id ${roomInfo.room_id} at event ${roomInfo.event_id}`);
        }

        // Wait for the first sync to complete so that if a room does have an alias,
        // it would have been retrieved.
        if (!this.firstSyncComplete) {
            if (!this.firstSyncPromise) {
                logger.warn('Cannot view a room before first sync. room_id:', roomInfo.room_id);
                return;
            }
            await this.firstSyncPromise.promise;
        }

        let presentedId = roomInfo.room_alias || roomInfo.room_id;
        const room = MatrixClientPeg.get().getRoom(roomInfo.room_id);
        if (room) {
            // Not all timeline events are decrypted ahead of time anymore
            // Only the critical ones for a typical UI are
            // This will start the decryption process for all events when a
            // user views a room
            room.decryptAllEvents();
            const theAlias = Rooms.getDisplayAliasForRoom(room);
            if (theAlias) {
                presentedId = theAlias;
                // Store display alias of the presented room in cache to speed future
                // navigation.
                storeRoomAliasInCache(theAlias, room.roomId);
            }

            // Store this as the ID of the last room accessed. This is so that we can
            // persist which room is being stored across refreshes and browser quits.
            if (localStorage) {
                localStorage.setItem('mx_last_room_id', room.roomId);
            }
        }

        // If we are redirecting to a Room Alias and it is for the room we already showing then replace history item
        const replaceLast = presentedId[0] === "#" && roomInfo.room_id === this.state.currentRoomId;

        if (roomInfo.room_id === this.state.currentRoomId) {
            // if we are re-viewing the same room then copy any state we already know
            roomInfo.threepid_invite = roomInfo.threepid_invite ?? this.state.threepidInvite;
            roomInfo.oob_data = roomInfo.oob_data ?? this.state.roomOobData;
            roomInfo.forceTimeline = roomInfo.forceTimeline ?? this.state.forceTimeline;
            roomInfo.justCreatedOpts = roomInfo.justCreatedOpts ?? this.state.roomJustCreatedOpts;
        }

        if (roomInfo.event_id && roomInfo.highlighted) {
            presentedId += "/" + roomInfo.event_id;
        }
        this.setState({
            view: Views.LOGGED_IN,
            currentRoomId: roomInfo.room_id || null,
            page_type: PageType.RoomView,
            threepidInvite: roomInfo.threepid_invite,
            roomOobData: roomInfo.oob_data,
            forceTimeline: roomInfo.forceTimeline,
            ready: true,
            roomJustCreatedOpts: roomInfo.justCreatedOpts,
        }, () => {
            this.notifyNewScreen('room/' + presentedId, replaceLast);
        });
    }

    private async viewGroup(payload) {
        const groupId = payload.group_id;

        // Wait for the first sync to complete
        if (!this.firstSyncComplete) {
            if (!this.firstSyncPromise) {
                logger.warn('Cannot view a group before first sync. group_id:', groupId);
                return;
            }
            await this.firstSyncPromise.promise;
        }

        this.setState({
            view: Views.LOGGED_IN,
            currentGroupId: groupId,
            currentGroupIsNew: payload.group_is_new,
        });
        this.setPage(PageType.GroupView);
        this.notifyNewScreen('group/' + groupId);
    }

    private viewSomethingBehindModal() {
        if (this.state.view !== Views.LOGGED_IN) {
            this.viewWelcome();
            return;
        }
        if (!this.state.currentGroupId && !this.state.currentRoomId) {
            this.viewHome();
        }
    }

    private viewWelcome() {
        if (shouldUseLoginForWelcome(SdkConfig.get())) {
            return this.viewLogin();
        }
        this.setStateForNewView({
            view: Views.WELCOME,
        });
        this.notifyNewScreen('welcome');
        ThemeController.isLogin = true;
        this.themeWatcher.recheck();
    }

    private viewLogin(otherState?: any) {
        this.setStateForNewView({
            view: Views.LOGIN,
            ...otherState,
        });
        this.notifyNewScreen('login');
        ThemeController.isLogin = true;
        this.themeWatcher.recheck();
    }

    private viewHome(justRegistered = false) {
        // The home page requires the "logged in" view, so we'll set that.
        this.setStateForNewView({
            view: Views.LOGGED_IN,
            justRegistered,
            currentRoomId: null,
        });
        this.setPage(PageType.HomePage);
        this.notifyNewScreen('home');
        ThemeController.isLogin = false;
        this.themeWatcher.recheck();
    }

    private viewUser(userId: string, subAction: string) {
        // Wait for the first sync so that `getRoom` gives us a room object if it's
        // in the sync response
        const waitForSync = this.firstSyncPromise ?
            this.firstSyncPromise.promise : Promise.resolve();
        waitForSync.then(() => {
            if (subAction === 'chat') {
                this.chatCreateOrReuse(userId);
                return;
            }
            this.notifyNewScreen('user/' + userId);
            this.setState({ currentUserId: userId });
            this.setPage(PageType.UserView);
        });
    }

    private async createRoom(defaultPublic = false, defaultName?: string) {
        const communityId = CommunityPrototypeStore.instance.getSelectedCommunityId();
        if (communityId) {
            // double check the user will have permission to associate this room with the community
            if (!CommunityPrototypeStore.instance.isAdminOf(communityId)) {
                Modal.createTrackedDialog('Pre-failure to create room', '', ErrorDialog, {
                    title: _t("Cannot create rooms in this community"),
                    description: _t("You do not have permission to create rooms in this community."),
                });
                return;
            }
        }

        const modal = Modal.createTrackedDialog('Create Room', '', CreateRoomDialog, {
            defaultPublic,
            defaultName,
        });

        const [shouldCreate, opts] = await modal.finished;
        if (shouldCreate) {
            createRoom(opts);
        }
    }

    private chatCreateOrReuse(userId: string) {
        // Use a deferred action to reshow the dialog once the user has registered
        if (MatrixClientPeg.get().isGuest()) {
            // No point in making 2 DMs with welcome bot. This assumes view_set_mxid will
            // result in a new DM with the welcome user.
            if (userId !== this.props.config.welcomeUserId) {
                dis.dispatch({
                    action: 'do_after_sync_prepared',
                    deferred_action: {
                        action: 'view_start_chat_or_reuse',
                        user_id: userId,
                    },
                });
            }
            dis.dispatch({
                action: 'require_registration',
                // If the set_mxid dialog is cancelled, view /welcome because if the
                // browser was pointing at /user/@someone:domain?action=chat, the URL
                // needs to be reset so that they can revisit /user/.. // (and trigger
                // `_chatCreateOrReuse` again)
                go_welcome_on_cancel: true,
                screen_after: {
                    screen: `user/${this.props.config.welcomeUserId}`,
                    params: { action: 'chat' },
                },
            });
            return;
        }

        // TODO: Immutable DMs replaces this

        const client = MatrixClientPeg.get();
        const dmRoomMap = new DMRoomMap(client);
        const dmRooms = dmRoomMap.getDMRoomsForUserId(userId);

        if (dmRooms.length > 0) {
            dis.dispatch({
                action: Action.ViewRoom,
                room_id: dmRooms[0],
            });
        } else {
            dis.dispatch({
                action: 'start_chat',
                user_id: userId,
            });
        }
    }

    private leaveRoomWarnings(roomId: string) {
        const roomToLeave = MatrixClientPeg.get().getRoom(roomId);
        const isSpace = SpaceStore.spacesEnabled && roomToLeave?.isSpaceRoom();
        // Show a warning if there are additional complications.
        const warnings = [];

        const memberCount = roomToLeave.currentState.getJoinedMemberCount();
        if (memberCount === 1) {
            warnings.push((
                <span className="warning" key="only_member_warning">
                    { ' '/* Whitespace, otherwise the sentences get smashed together */ }
                    { _t("You are the only person here. " +
                        "If you leave, no one will be able to join in the future, including you.") }
                </span>
            ));

            return warnings;
        }

        const joinRules = roomToLeave.currentState.getStateEvents('m.room.join_rules', '');
        if (joinRules) {
            const rule = joinRules.getContent().join_rule;
            if (rule !== "public") {
                warnings.push((
                    <span className="warning" key="non_public_warning">
                        { ' '/* Whitespace, otherwise the sentences get smashed together */ }
                        { isSpace
                            ? _t("This space is not public. You will not be able to rejoin without an invite.")
                            : _t("This room is not public. You will not be able to rejoin without an invite.") }
                    </span>
                ));
            }
        }
        return warnings;
    }

    private leaveRoom(roomId: string) {
        const roomToLeave = MatrixClientPeg.get().getRoom(roomId);
        const warnings = this.leaveRoomWarnings(roomId);

        const isSpace = SpaceStore.spacesEnabled && roomToLeave?.isSpaceRoom();
        Modal.createTrackedDialog(isSpace ? "Leave space" : "Leave room", '', QuestionDialog, {
            title: isSpace ? _t("Leave space") : _t("Leave room"),
            description: (
                <span>
                    { isSpace
                        ? _t(
                            "Are you sure you want to leave the space '%(spaceName)s'?",
                            { spaceName: roomToLeave.name },
                        )
                        : _t(
                            "Are you sure you want to leave the room '%(roomName)s'?",
                            { roomName: roomToLeave.name },
                        ) }
                    { warnings }
                </span>
            ),
            button: _t("Leave"),
            onFinished: (shouldLeave) => {
                if (shouldLeave) {
                    leaveRoomBehaviour(roomId);

                    dis.dispatch({
                        action: "after_leave_room",
                        room_id: roomId,
                    });
                }
            },
        });
    }

    private forgetRoom(roomId: string) {
        const room = MatrixClientPeg.get().getRoom(roomId);
        MatrixClientPeg.get().forget(roomId).then(() => {
            // Switch to home page if we're currently viewing the forgotten room
            if (this.state.currentRoomId === roomId) {
                dis.dispatch({ action: "view_home_page" });
            }

            // We have to manually update the room list because the forgotten room will not
            // be notified to us, therefore the room list will have no other way of knowing
            // the room is forgotten.
            RoomListStore.instance.manualRoomUpdate(room, RoomUpdateCause.RoomRemoved);
        }).catch((err) => {
            const errCode = err.errcode || _td("unknown error code");
            Modal.createTrackedDialog("Failed to forget room", '', ErrorDialog, {
                title: _t("Failed to forget room %(errCode)s", { errCode }),
                description: ((err && err.message) ? err.message : _t("Operation failed")),
            });
        });
    }

    private async copyRoom(roomId: string) {
        const roomLink = makeRoomPermalink(roomId);
        const success = await copyPlaintext(roomLink);
        if (!success) {
            Modal.createTrackedDialog("Unable to copy room link", "", ErrorDialog, {
                title: _t("Unable to copy room link"),
                description: _t("Unable to copy a link to the room to the clipboard."),
            });
        }
    }

    /**
     * Starts a chat with the welcome user, if the user doesn't already have one
     * @returns {string} The room ID of the new room, or null if no room was created
     */
    private async startWelcomeUserChat() {
        // We can end up with multiple tabs post-registration where the user
        // might then end up with a session and we don't want them all making
        // a chat with the welcome user: try to de-dupe.
        // We need to wait for the first sync to complete for this to
        // work though.
        let waitFor;
        if (!this.firstSyncComplete) {
            waitFor = this.firstSyncPromise.promise;
        } else {
            waitFor = Promise.resolve();
        }
        await waitFor;

        const welcomeUserRooms = DMRoomMap.shared().getDMRoomsForUserId(
            this.props.config.welcomeUserId,
        );
        if (welcomeUserRooms.length === 0) {
            const roomId = await createRoom({
                dmUserId: this.props.config.welcomeUserId,
                // Only view the welcome user if we're NOT looking at a room
                andView: !this.state.currentRoomId,
                spinner: false, // we're already showing one: we don't need another one
            });
            // This is a bit of a hack, but since the deduplication relies
            // on m.direct being up to date, we need to force a sync
            // of the database, otherwise if the user goes to the other
            // tab before the next save happens (a few minutes), the
            // saved sync will be restored from the db and this code will
            // run without the update to m.direct, making another welcome
            // user room (it doesn't wait for new data from the server, just
            // the saved sync to be loaded).
            const saveWelcomeUser = (ev) => {
                if (
                    ev.getType() === 'm.direct' &&
                    ev.getContent() &&
                    ev.getContent()[this.props.config.welcomeUserId]
                ) {
                    MatrixClientPeg.get().store.save(true);
                    MatrixClientPeg.get().removeListener(
                        "accountData", saveWelcomeUser,
                    );
                }
            };
            MatrixClientPeg.get().on("accountData", saveWelcomeUser);

            return roomId;
        }
        return null;
    }

    /**
     * Called when a new logged in session has started
     */
    private async onLoggedIn() {
        ThemeController.isLogin = false;
        this.themeWatcher.recheck();
        this.setStateForNewView({ view: Views.LOGGED_IN });
        // If a specific screen is set to be shown after login, show that above
        // all else, as it probably means the user clicked on something already.
        if (this.screenAfterLogin && this.screenAfterLogin.screen) {
            this.showScreen(
                this.screenAfterLogin.screen,
                this.screenAfterLogin.params,
            );
            this.screenAfterLogin = null;
        } else if (MatrixClientPeg.currentUserIsJustRegistered()) {
            MatrixClientPeg.setJustRegisteredUserId(null);

            if (this.props.config.welcomeUserId && getCurrentLanguage().startsWith("en")) {
                const welcomeUserRoom = await this.startWelcomeUserChat();
                if (welcomeUserRoom === null) {
                    // We didn't redirect to the welcome user room, so show
                    // the homepage.
                    dis.dispatch({ action: 'view_home_page', justRegistered: true });
                }
            } else if (ThreepidInviteStore.instance.pickBestInvite()) {
                // The user has a 3pid invite pending - show them that
                const threepidInvite = ThreepidInviteStore.instance.pickBestInvite();

                // HACK: This is a pretty brutal way of threading the invite back through
                // our systems, but it's the safest we have for now.
                const params = ThreepidInviteStore.instance.translateToWireFormat(threepidInvite);
                this.showScreen(`room/${threepidInvite.roomId}`, params);
            } else {
                // The user has just logged in after registering,
                // so show the homepage.
                dis.dispatch({ action: 'view_home_page', justRegistered: true });
            }
        } else {
            this.showScreenAfterLogin();
        }

        StorageManager.tryPersistStorage();

        if (PosthogAnalytics.instance.isEnabled()) {
            this.initPosthogAnalyticsToast();
        } else if (Analytics.canEnable() || CountlyAnalytics.instance.canEnable()) {
            if (SettingsStore.getValue("showCookieBar") &&
                (Analytics.canEnable() || CountlyAnalytics.instance.canEnable())
            ) {
                showAnonymousAnalyticsOptInToast();
            }
        }

        if (SdkConfig.get().mobileGuideToast) {
            // The toast contains further logic to detect mobile platforms,
            // check if it has been dismissed before, etc.
            showMobileGuideToast();
        }
    }

    private showPosthogToast(analyticsOptIn: boolean) {
        showPseudonymousAnalyticsOptInToast(analyticsOptIn);
    }

    private initPosthogAnalyticsToast() {
        // Show the analytics toast if necessary
        if (SettingsStore.getValue("pseudonymousAnalyticsOptIn") === null) {
            this.showPosthogToast(SettingsStore.getValue("analyticsOptIn", null, true));
        }

        // Listen to changes in settings and show the toast if appropriate - this is necessary because account
        // settings can still be changing at this point in app init (due to the initial sync being cached, then
        // subsequent syncs being received from the server)
        SettingsStore.watchSetting("pseudonymousAnalyticsOptIn", null,
            (originalSettingName, changedInRoomId, atLevel, newValueAtLevel, newValue) => {
                if (newValue === null) {
                    this.showPosthogToast(SettingsStore.getValue("analyticsOptIn", null, true));
                } else {
                    // It's possible for the value to change if a cached sync loads at page load, but then network
                    // sync contains a new value of the flag with it set to false (e.g. another device set it since last
                    // loading the page); so hide the toast.
                    // (this flipping usually happens before first render so the user won't notice it; anyway flicker
                    // on/off is probably better than showing the toast again when the user already dismissed it)
                    hideAnalyticsToast();
                }
            });
    }

    private showScreenAfterLogin() {
        // If screenAfterLogin is set, use that, then null it so that a second login will
        // result in view_home_page, _user_settings or _room_directory
        if (this.screenAfterLogin && this.screenAfterLogin.screen) {
            this.showScreen(
                this.screenAfterLogin.screen,
                this.screenAfterLogin.params,
            );
            this.screenAfterLogin = null;
        } else if (localStorage && localStorage.getItem('mx_last_room_id')) {
            // Before defaulting to directory, show the last viewed room
            this.viewLastRoom();
        } else {
            if (MatrixClientPeg.get().isGuest()) {
                dis.dispatch({ action: 'view_welcome_page' });
            } else {
                dis.dispatch({ action: 'view_home_page' });
            }
        }
    }

    private viewLastRoom() {
        dis.dispatch({
            action: Action.ViewRoom,
            room_id: localStorage.getItem('mx_last_room_id'),
        });
    }

    /**
     * Called when the session is logged out
     */
    private onLoggedOut() {
        this.viewLogin({
            ready: false,
            collapseLhs: false,
            currentRoomId: null,
        });
        this.subTitleStatus = '';
        this.setPageSubtitle();
    }

    /**
     * Called when the session is softly logged out
     */
    private onSoftLogout() {
        this.notifyNewScreen('soft_logout');
        this.setStateForNewView({
            view: Views.SOFT_LOGOUT,
            ready: false,
            collapseLhs: false,
            currentRoomId: null,
        });
        this.subTitleStatus = '';
        this.setPageSubtitle();
    }

    /**
     * Called just before the matrix client is started
     * (useful for setting listeners)
     */
    private onWillStartClient() {
        // reset the 'have completed first sync' flag,
        // since we're about to start the client and therefore about
        // to do the first sync
        this.firstSyncComplete = false;
        this.firstSyncPromise = defer();
        const cli = MatrixClientPeg.get();

        // Allow the JS SDK to reap timeline events. This reduces the amount of
        // memory consumed as the JS SDK stores multiple distinct copies of room
        // state (each of which can be 10s of MBs) for each DISJOINT timeline. This is
        // particularly noticeable when there are lots of 'limited' /sync responses
        // such as when laptops unsleep.
        // https://github.com/vector-im/element-web/issues/3307#issuecomment-282895568
        cli.setCanResetTimelineCallback((roomId) => {
            logger.log("Request to reset timeline in room ", roomId, " viewing:", this.state.currentRoomId);
            if (roomId !== this.state.currentRoomId) {
                // It is safe to remove events from rooms we are not viewing.
                return true;
            }
            // We are viewing the room which we want to reset. It is only safe to do
            // this if we are not scrolled up in the view. To find out, delegate to
            // the timeline panel. If the timeline panel doesn't exist, then we assume
            // it is safe to reset the timeline.
            if (!this.loggedInView.current) {
                return true;
            }
            return this.loggedInView.current.canResetTimelineInRoom(roomId);
        });

        cli.on('sync', (state, prevState, data) => {
            // LifecycleStore and others cannot directly subscribe to matrix client for
            // events because flux only allows store state changes during flux dispatches.
            // So dispatch directly from here. Ideally we'd use a SyncStateStore that
            // would do this dispatch and expose the sync state itself (by listening to
            // its own dispatch).
            dis.dispatch({ action: 'sync_state', prevState, state });

            if (state === "ERROR" || state === "RECONNECTING") {
                if (data.error instanceof InvalidStoreError) {
                    Lifecycle.handleInvalidStoreError(data.error);
                }
                this.setState({ syncError: data.error || true });
            } else if (this.state.syncError) {
                this.setState({ syncError: null });
            }

            this.updateStatusIndicator(state, prevState);
            if (state === "SYNCING" && prevState === "SYNCING") {
                return;
            }
            logger.info("MatrixClient sync state => %s", state);
            if (state !== "PREPARED") { return; }

            this.firstSyncComplete = true;
            this.firstSyncPromise.resolve();

            if (Notifier.shouldShowPrompt() && !MatrixClientPeg.userRegisteredWithinLastHours(24)) {
                showNotificationsToast(false);
            }

            if (!localStorage.getItem("mx_seen_ia_1.1_changes_toast")) {
                const key = "IA_1.1_TOAST";
                ToastStore.sharedInstance().addOrReplaceToast({
                    key,
                    title: _t("Testing small changes"),
                    props: {
                        description: _t("Your feedback is wanted as we try out some design changes."),
                        acceptLabel: _t("More info"),
                        onAccept: () => {
                            Modal.createDialog(InfoDialog, {
                                title: _t("We're testing some design changes"),
                                description: <>
                                    <img
                                        src={require("../../../res/img/ia-design-changes.png")}
                                        width="636"
                                        height="303"
                                        alt=""
                                    />
                                    <p>{ _t(
                                        "Your ongoing feedback would be very welcome, so if you see anything " +
                                        "different you want to comment on, <a>please let us know about it</a>. " +
                                        "Click your avatar to find a quick feedback link.",
                                        {},
                                        {
                                            a: sub => <AccessibleButton
                                                kind="link"
                                                onClick={(ev) => {
                                                    ev.preventDefault();
                                                    ev.stopPropagation();
                                                    Modal.createTrackedDialog('Feedback Dialog', '', FeedbackDialog);
                                                }}
                                            >
                                                { sub }
                                            </AccessibleButton>,
                                        },
                                    ) }</p>
                                    <p>{ _t("If you'd like to preview or test some potential upcoming changes, " +
                                        "there's an option in feedback to let us contact you.") }</p>
                                </>,
                            }, "mx_DialogDesignChanges_wrapper");
                            localStorage.setItem("mx_seen_ia_1.1_changes_toast", "true");
                            ToastStore.sharedInstance().dismissToast(key);
                        },
                        rejectLabel: _t("Dismiss"),
                        onReject: () => {
                            localStorage.setItem("mx_seen_ia_1.1_changes_toast", "true");
                            ToastStore.sharedInstance().dismissToast(key);
                        },
                    },
                    icon: "labs",
                    component: GenericToast,
                    priority: 9,
                });
            }

            dis.fire(Action.FocusSendMessageComposer);
            this.setState({
                ready: true,
            });
        });

        cli.on('Session.logged_out', function(errObj) {
            if (Lifecycle.isLoggingOut()) return;

            // A modal might have been open when we were logged out by the server
            Modal.closeCurrentModal('Session.logged_out');

            if (errObj.httpStatus === 401 && errObj.data && errObj.data['soft_logout']) {
                logger.warn("Soft logout issued by server - avoiding data deletion");
                Lifecycle.softLogout();
                return;
            }

            Modal.createTrackedDialog('Signed out', '', ErrorDialog, {
                title: _t('Signed Out'),
                description: _t('For security, this session has been signed out. Please sign in again.'),
            });

            dis.dispatch({
                action: 'logout',
            });
        });
        cli.on('no_consent', function(message, consentUri) {
            Modal.createTrackedDialog('No Consent Dialog', '', QuestionDialog, {
                title: _t('Terms and Conditions'),
                description: <div>
                    <p> { _t(
                        'To continue using the %(homeserverDomain)s homeserver ' +
                        'you must review and agree to our terms and conditions.',
                        { homeserverDomain: cli.getDomain() },
                    ) }
                    </p>
                </div>,
                button: _t('Review terms and conditions'),
                cancelButton: _t('Dismiss'),
                onFinished: (confirmed) => {
                    if (confirmed) {
                        const wnd = window.open(consentUri, '_blank');
                        wnd.opener = null;
                    }
                },
            }, null, true);
        });

        const dft = new DecryptionFailureTracker((total, errorCode) => {
            Analytics.trackEvent('E2E', 'Decryption failure', errorCode, String(total));
            CountlyAnalytics.instance.track("decryption_failure", { errorCode }, null, { sum: total });
            PosthogAnalytics.instance.trackEvent<ErrorEvent>({
                eventName: "Error",
                domain: "E2EE",
                name: errorCode,
            });
        }, (errorCode) => {
            // Map JS-SDK error codes to tracker codes for aggregation
            switch (errorCode) {
                case 'MEGOLM_UNKNOWN_INBOUND_SESSION_ID':
                    return 'OlmKeysNotSentError';
                case 'OLM_UNKNOWN_MESSAGE_INDEX':
                    return 'OlmIndexError';
                case undefined:
                    return 'OlmUnspecifiedError';
                default:
                    return 'UnknownError';
            }
        });

        // Shelved for later date when we have time to think about persisting history of
        // tracked events across sessions.
        // dft.loadTrackedEventHashMap();

        dft.start();

        // When logging out, stop tracking failures and destroy state
        cli.on("Session.logged_out", () => dft.stop());
        cli.on("Event.decrypted", (e, err) => dft.eventDecrypted(e, err));

        cli.on("Room", (room) => {
            if (MatrixClientPeg.get().isCryptoEnabled()) {
                const blacklistEnabled = SettingsStore.getValueAt(
                    SettingLevel.ROOM_DEVICE,
                    "blacklistUnverifiedDevices",
                    room.roomId,
                    /*explicit=*/true,
                );
                room.setBlacklistUnverifiedDevices(blacklistEnabled);
            }
        });
        cli.on("crypto.warning", (type) => {
            switch (type) {
                case 'CRYPTO_WARNING_OLD_VERSION_DETECTED':
                    Modal.createTrackedDialog('Crypto migrated', '', ErrorDialog, {
                        title: _t('Old cryptography data detected'),
                        description: _t(
                            "Data from an older version of %(brand)s has been detected. " +
                            "This will have caused end-to-end cryptography to malfunction " +
                            "in the older version. End-to-end encrypted messages exchanged " +
                            "recently whilst using the older version may not be decryptable " +
                            "in this version. This may also cause messages exchanged with this " +
                            "version to fail. If you experience problems, log out and back in " +
                            "again. To retain message history, export and re-import your keys.",
                            { brand: SdkConfig.get().brand },
                        ),
                    });
                    break;
            }
        });
        cli.on("crypto.keyBackupFailed", async (errcode) => {
            let haveNewVersion;
            let newVersionInfo;
            // if key backup is still enabled, there must be a new backup in place
            if (MatrixClientPeg.get().getKeyBackupEnabled()) {
                haveNewVersion = true;
            } else {
                // otherwise check the server to see if there's a new one
                try {
                    newVersionInfo = await MatrixClientPeg.get().getKeyBackupVersion();
                    if (newVersionInfo !== null) haveNewVersion = true;
                } catch (e) {
                    logger.error("Saw key backup error but failed to check backup version!", e);
                    return;
                }
            }

            if (haveNewVersion) {
                Modal.createTrackedDialogAsync('New Recovery Method', 'New Recovery Method',
                    import(
                        '../../async-components/views/dialogs/security/NewRecoveryMethodDialog'
                    ) as unknown as Promise<ComponentType<{}>>,
                    { newVersionInfo },
                );
            } else {
                Modal.createTrackedDialogAsync('Recovery Method Removed', 'Recovery Method Removed',
                    import(
                        '../../async-components/views/dialogs/security/RecoveryMethodRemovedDialog'
                    ) as unknown as Promise<ComponentType<{}>>,
                );
            }
        });

        cli.on("crypto.keySignatureUploadFailure", (failures, source, continuation) => {
            Modal.createTrackedDialog(
                'Failed to upload key signatures',
                'Failed to upload key signatures',
                KeySignatureUploadFailedDialog,
                { failures, source, continuation });
        });

        cli.on("crypto.verification.request", request => {
            if (request.verifier) {
                Modal.createTrackedDialog('Incoming Verification', '', IncomingSasDialog, {
                    verifier: request.verifier,
                }, null, /* priority = */ false, /* static = */ true);
            } else if (request.pending) {
                ToastStore.sharedInstance().addOrReplaceToast({
                    key: 'verifreq_' + request.channel.transactionId,
                    title: _t("Verification requested"),
                    icon: "verification",
                    props: { request },
                    component: VerificationRequestToast,
                    priority: 90,
                });
            }
        });
    }

    /**
     * Called shortly after the matrix client has started. Useful for
     * setting up anything that requires the client to be started.
     * @private
     */
    private onClientStarted() {
        const cli = MatrixClientPeg.get();

        if (cli.isCryptoEnabled()) {
            const blacklistEnabled = SettingsStore.getValueAt(
                SettingLevel.DEVICE,
                "blacklistUnverifiedDevices",
            );
            cli.setGlobalBlacklistUnverifiedDevices(blacklistEnabled);

            // With cross-signing enabled, we send to unknown devices
            // without prompting. Any bad-device status the user should
            // be aware of will be signalled through the room shield
            // changing colour. More advanced behaviour will come once
            // we implement more settings.
            cli.setGlobalErrorOnUnknownDevices(false);
        }
    }

    showScreen(screen: string, params?: {[key: string]: any}) {
        const cli = MatrixClientPeg.get();
        const isLoggedOutOrGuest = !cli || cli.isGuest();
        if (!isLoggedOutOrGuest && AUTH_SCREENS.includes(screen)) {
            // user is logged in and landing on an auth page which will uproot their session, redirect them home instead
            dis.dispatch({ action: "view_home_page" });
            return;
        }

        if (screen === 'register') {
            dis.dispatch({
                action: 'start_registration',
                params: params,
            });
            PerformanceMonitor.instance.start(PerformanceEntryNames.REGISTER);
        } else if (screen === 'login') {
            dis.dispatch({
                action: 'start_login',
                params: params,
            });
            PerformanceMonitor.instance.start(PerformanceEntryNames.LOGIN);
        } else if (screen === 'forgot_password') {
            dis.dispatch({
                action: 'start_password_recovery',
                params: params,
            });
        } else if (screen === 'soft_logout') {
            if (cli.getUserId() && !Lifecycle.isSoftLogout()) {
                // Logged in - visit a room
                this.viewLastRoom();
            } else {
                // Ultimately triggers soft_logout if needed
                dis.dispatch({
                    action: 'start_login',
                    params: params,
                });
            }
        } else if (screen === 'new') {
            dis.dispatch({
                action: 'view_create_room',
            });
        } else if (screen === 'settings') {
            dis.fire(Action.ViewUserSettings);
        } else if (screen === 'welcome') {
            dis.dispatch({
                action: 'view_welcome_page',
            });
        } else if (screen === 'home') {
            dis.dispatch({
                action: 'view_home_page',
            });
        } else if (screen === 'start') {
            this.showScreen('home');
            dis.dispatch({
                action: 'require_registration',
            });
        } else if (screen === 'directory') {
            if (this.state.view === Views.WELCOME) {
                CountlyAnalytics.instance.track("onboarding_room_directory");
            }
            dis.fire(Action.ViewRoomDirectory);
        } else if (screen === "start_sso" || screen === "start_cas") {
            // TODO if logged in, skip SSO
            let cli = MatrixClientPeg.get();
            if (!cli) {
                const { hsUrl, isUrl } = this.props.serverConfig;
                cli = createClient({
                    baseUrl: hsUrl,
                    idBaseUrl: isUrl,
                });
            }

            const type = screen === "start_sso" ? "sso" : "cas";
            PlatformPeg.get().startSingleSignOn(cli, type, this.getFragmentAfterLogin());
        } else if (screen === 'groups') {
            if (SpaceStore.spacesEnabled) {
                dis.dispatch({ action: "view_home_page" });
                return;
            }
            dis.dispatch({
                action: 'view_my_groups',
            });
        } else if (screen.indexOf('room/') === 0) {
            // Rooms can have the following formats:
            // #room_alias:domain or !opaque_id:domain
            const room = screen.substring(5);
            const domainOffset = room.indexOf(':') + 1; // 0 in case room does not contain a :
            let eventOffset = room.length;
            // room aliases can contain slashes only look for slash after domain
            if (room.substring(domainOffset).indexOf('/') > -1) {
                eventOffset = domainOffset + room.substring(domainOffset).indexOf('/');
            }
            const roomString = room.substring(0, eventOffset);
            let eventId = room.substring(eventOffset + 1); // empty string if no event id given

            // Previously we pulled the eventID from the segments in such a way
            // where if there was no eventId then we'd get undefined. However, we
            // now do a splice and join to handle v3 event IDs which results in
            // an empty string. To maintain our potential contract with the rest
            // of the app, we coerce the eventId to be undefined where applicable.
            if (!eventId) eventId = undefined;

            // TODO: Handle encoded room/event IDs: https://github.com/vector-im/element-web/issues/9149

            let threepidInvite: IThreepidInvite;
            // if we landed here from a 3PID invite, persist it
            if (params.signurl && params.email) {
                threepidInvite = ThreepidInviteStore.instance
                    .storeInvite(roomString, params as IThreepidInviteWireFormat);
            }
            // otherwise check that this room doesn't already have a known invite
            if (!threepidInvite) {
                const invites = ThreepidInviteStore.instance.getInvites();
                threepidInvite = invites.find(invite => invite.roomId === roomString);
            }

            // on our URLs there might be a ?via=matrix.org or similar to help
            // joins to the room succeed. We'll pass these through as an array
            // to other levels. If there's just one ?via= then params.via is a
            // single string. If someone does something like ?via=one.com&via=two.com
            // then params.via is an array of strings.
            let via = [];
            if (params.via) {
                if (typeof(params.via) === 'string') via = [params.via];
                else via = params.via;
            }

            const payload = {
                action: Action.ViewRoom,
                event_id: eventId,
                via_servers: via,
                // If an event ID is given in the URL hash, notify RoomViewStore to mark
                // it as highlighted, which will propagate to RoomView and highlight the
                // associated EventTile.
                highlighted: Boolean(eventId),
                threepid_invite: threepidInvite,
                // TODO: Replace oob_data with the threepidInvite (which has the same info).
                // This isn't done yet because it's threaded through so many more places.
                // See https://github.com/vector-im/element-web/issues/15157
                oob_data: {
                    name: threepidInvite?.roomName,
                    avatarUrl: threepidInvite?.roomAvatarUrl,
                    inviterName: threepidInvite?.inviterName,
                },
                room_alias: undefined,
                room_id: undefined,
            };
            if (roomString[0] === '#') {
                payload.room_alias = roomString;
            } else {
                payload.room_id = roomString;
            }

            dis.dispatch(payload);
        } else if (screen.indexOf('user/') === 0) {
            const userId = screen.substring(5);
            dis.dispatch({
                action: 'view_user_info',
                userId: userId,
                subAction: params.action,
            });
        } else if (screen.indexOf('group/') === 0) {
            const groupId = screen.substring(6);

            // TODO: Check valid group ID

            dis.dispatch({
                action: 'view_group',
                group_id: groupId,
            });
        } else {
            logger.info("Ignoring showScreen for '%s'", screen);
        }
    }

    notifyNewScreen(screen: string, replaceLast = false) {
        if (this.props.onNewScreen) {
            this.props.onNewScreen(screen, replaceLast);
        }
        this.setPageSubtitle();
    }
    onLogoutClick(event: React.MouseEvent<HTMLAnchorElement, MouseEvent>) {
        dis.dispatch({
            action: 'logout',
        });
        event.stopPropagation();
        event.preventDefault();
    }

    handleResize = () => {
        const LHS_THRESHOLD = 1000;
        const width = UIStore.instance.windowWidth;

        if (this.prevWindowWidth < LHS_THRESHOLD && width >= LHS_THRESHOLD) {
            dis.dispatch({ action: 'show_left_panel' });
        }

        if (this.prevWindowWidth >= LHS_THRESHOLD && width < LHS_THRESHOLD) {
            dis.dispatch({ action: 'hide_left_panel' });
        }

        this.prevWindowWidth = width;
        this.state.resizeNotifier.notifyWindowResized();
    };

    private dispatchTimelineResize() {
        dis.dispatch({ action: 'timeline_resize' });
    }

    onRegisterClick = () => {
        this.showScreen("register");
    };

    onLoginClick = () => {
        this.showScreen("login");
    };

    onForgotPasswordClick = () => {
        this.showScreen("forgot_password");
    };

    onRegisterFlowComplete = (credentials: IMatrixClientCreds, password: string) => {
        return this.onUserCompletedLoginFlow(credentials, password);
    };

    // returns a promise which resolves to the new MatrixClient
    onRegistered(credentials: IMatrixClientCreds) {
        return Lifecycle.setLoggedIn(credentials);
    }

    onSendEvent(roomId: string, event: MatrixEvent) {
        const cli = MatrixClientPeg.get();
        if (!cli) return;

        cli.sendEvent(roomId, event.getType(), event.getContent()).then(() => {
            dis.dispatch({ action: 'message_sent' });
        });
    }

    private setPageSubtitle(subtitle = '') {
        if (this.state.currentRoomId) {
            const client = MatrixClientPeg.get();
            const room = client && client.getRoom(this.state.currentRoomId);
            if (room) {
                subtitle = `${this.subTitleStatus} | ${ room.name } ${subtitle}`;
            }
        } else {
            subtitle = `${this.subTitleStatus} ${subtitle}`;
        }

        const title = `${SdkConfig.get().brand} ${subtitle}`;

        if (document.title !== title) {
            document.title = title;
        }
    }

    updateStatusIndicator(state: string, prevState: string) {
        const notificationState = RoomNotificationStateStore.instance.globalState;
        const numUnreadRooms = notificationState.numUnreadStates; // we know that states === rooms here

        if (PlatformPeg.get()) {
            PlatformPeg.get().setErrorStatus(state === 'ERROR');
            PlatformPeg.get().setNotificationCount(numUnreadRooms);
        }

        this.subTitleStatus = '';
        if (state === "ERROR") {
            this.subTitleStatus += `[${_t("Offline")}] `;
        }
        if (numUnreadRooms > 0) {
            this.subTitleStatus += `[${numUnreadRooms}]`;
        }

        this.setPageSubtitle();
    }

    onCloseAllSettings() {
        dis.dispatch({ action: 'close_settings' });
    }

    onServerConfigChange = (serverConfig: ValidatedServerConfig) => {
        this.setState({ serverConfig });
    };

    private makeRegistrationUrl = (params: QueryDict) => {
        if (this.props.startingFragmentQueryParams.referrer) {
            params.referrer = this.props.startingFragmentQueryParams.referrer;
        }
        return this.props.makeRegistrationUrl(params);
    };

    /**
     * After registration or login, we run various post-auth steps before entering the app
     * proper, such setting up cross-signing or verifying the new session.
     *
     * Note: SSO users (and any others using token login) currently do not pass through
     * this, as they instead jump straight into the app after `attemptTokenLogin`.
     */
    onUserCompletedLoginFlow = async (credentials: IMatrixClientCreds, password: string) => {
        this.accountPassword = password;
        // self-destruct the password after 5mins
        if (this.accountPasswordTimer !== null) clearTimeout(this.accountPasswordTimer);
        this.accountPasswordTimer = setTimeout(() => {
            this.accountPassword = null;
            this.accountPasswordTimer = null;
        }, 60 * 5 * 1000);

        // Create and start the client
        await Lifecycle.setLoggedIn(credentials);
        await this.postLoginSetup();

        PerformanceMonitor.instance.stop(PerformanceEntryNames.LOGIN);
        PerformanceMonitor.instance.stop(PerformanceEntryNames.REGISTER);
    };

    // complete security / e2e setup has finished
    onCompleteSecurityE2eSetupFinished = () => {
        this.onLoggedIn();
    };

    getFragmentAfterLogin() {
        let fragmentAfterLogin = "";
        const initialScreenAfterLogin = this.props.initialScreenAfterLogin;
        if (initialScreenAfterLogin &&
            // XXX: workaround for https://github.com/vector-im/element-web/issues/11643 causing a login-loop
            !["welcome", "login", "register", "start_sso", "start_cas"].includes(initialScreenAfterLogin.screen)
        ) {
            fragmentAfterLogin = `/${initialScreenAfterLogin.screen}`;
        }
        return fragmentAfterLogin;
    }

    render() {
        const fragmentAfterLogin = this.getFragmentAfterLogin();
        let view = null;

        if (this.state.view === Views.LOADING) {
            view = (
                <div className="mx_MatrixChat_splash">
                    <Spinner />
                </div>
            );
        } else if (this.state.view === Views.COMPLETE_SECURITY) {
            view = (
                <CompleteSecurity
                    onFinished={this.onCompleteSecurityE2eSetupFinished}
                />
            );
        } else if (this.state.view === Views.E2E_SETUP) {
            view = (
                <E2eSetup
                    onFinished={this.onCompleteSecurityE2eSetupFinished}
                    accountPassword={this.accountPassword}
                    tokenLogin={!!this.tokenLogin}
                />
            );
        } else if (this.state.view === Views.LOGGED_IN) {
            // store errors stop the client syncing and require user intervention, so we'll
            // be showing a dialog. Don't show anything else.
            const isStoreError = this.state.syncError && this.state.syncError instanceof InvalidStoreError;

            // `ready` and `view==LOGGED_IN` may be set before `page_type` (because the
            // latter is set via the dispatcher). If we don't yet have a `page_type`,
            // keep showing the spinner for now.
            if (this.state.ready && this.state.page_type && !isStoreError) {
                /* for now, we stuff the entirety of our props and state into the LoggedInView.
                 * we should go through and figure out what we actually need to pass down, as well
                 * as using something like redux to avoid having a billion bits of state kicking around.
                 */
                view = (
                    <LoggedInView
                        {...this.props}
                        {...this.state}
                        ref={this.loggedInView}
                        matrixClient={MatrixClientPeg.get()}
                        onRegistered={this.onRegistered}
                        currentRoomId={this.state.currentRoomId}
                    />
                );
            } else {
                // we think we are logged in, but are still waiting for the /sync to complete
                let errorBox;
                if (this.state.syncError && !isStoreError) {
                    errorBox = <div className="mx_MatrixChat_syncError">
                        { messageForSyncError(this.state.syncError) }
                    </div>;
                }
                view = (
                    <div className="mx_MatrixChat_splash">
                        { errorBox }
                        <Spinner />
                        <a href="#" className="mx_MatrixChat_splashButtons" onClick={this.onLogoutClick}>
                            { _t('Logout') }
                        </a>
                    </div>
                );
            }
        } else if (this.state.view === Views.WELCOME) {
            view = <Welcome />;
        } else if (this.state.view === Views.REGISTER && SettingsStore.getValue(UIFeature.Registration)) {
            const email = ThreepidInviteStore.instance.pickBestInvite()?.toEmail;
            view = (
                <Registration
                    clientSecret={this.state.register_client_secret}
                    sessionId={this.state.register_session_id}
                    idSid={this.state.register_id_sid}
                    email={email}
                    brand={this.props.config.brand}
                    makeRegistrationUrl={this.makeRegistrationUrl}
                    onLoggedIn={this.onRegisterFlowComplete}
                    onLoginClick={this.onLoginClick}
                    onServerConfigChange={this.onServerConfigChange}
                    defaultDeviceDisplayName={this.props.defaultDeviceDisplayName}
                    fragmentAfterLogin={fragmentAfterLogin}
                    {...this.getServerProperties()}
                />
            );
        } else if (this.state.view === Views.FORGOT_PASSWORD && SettingsStore.getValue(UIFeature.PasswordReset)) {
            view = (
                <ForgotPassword
                    onComplete={this.onLoginClick}
                    onLoginClick={this.onLoginClick}
                    onServerConfigChange={this.onServerConfigChange}
                    {...this.getServerProperties()}
                />
            );
        } else if (this.state.view === Views.LOGIN) {
            const showPasswordReset = SettingsStore.getValue(UIFeature.PasswordReset);
            view = (
                <Login
                    isSyncing={this.state.pendingInitialSync}
                    onLoggedIn={this.onUserCompletedLoginFlow}
                    onRegisterClick={this.onRegisterClick}
                    fallbackHsUrl={this.getFallbackHsUrl()}
                    defaultDeviceDisplayName={this.props.defaultDeviceDisplayName}
                    onForgotPasswordClick={showPasswordReset ? this.onForgotPasswordClick : undefined}
                    onServerConfigChange={this.onServerConfigChange}
                    fragmentAfterLogin={fragmentAfterLogin}
                    defaultUsername={this.props.startingFragmentQueryParams.defaultUsername as string}
                    {...this.getServerProperties()}
                />
            );
        } else if (this.state.view === Views.SOFT_LOGOUT) {
            view = (
                <SoftLogout
                    realQueryParams={this.props.realQueryParams}
                    onTokenLoginCompleted={this.props.onTokenLoginCompleted}
                    fragmentAfterLogin={fragmentAfterLogin}
                />
            );
        } else {
            logger.error(`Unknown view ${this.state.view}`);
        }

        return <ErrorBoundary>
            { view }
        </ErrorBoundary>;
    }
}

export function isLoggedIn(): boolean {
    // JRS: Maybe we should move the step that writes this to the window out of
    // `element-web` and into this file? Better yet, we should probably create a
    // store to hold this state.
    // See also https://github.com/vector-im/element-web/issues/15034.
    const app = window.matrixChat;
    return app && (app as MatrixChat).state.view === Views.LOGGED_IN;
}<|MERGE_RESOLUTION|>--- conflicted
+++ resolved
@@ -18,13 +18,9 @@
 import { createClient } from "matrix-js-sdk/src/matrix";
 import { InvalidStoreError } from "matrix-js-sdk/src/errors";
 import { MatrixEvent } from "matrix-js-sdk/src/models/event";
-<<<<<<< HEAD
-import { sleep, defer, IDeferred, QueryDict } from "matrix-js-sdk/src/utils";
 import { Error as ErrorEvent } from "matrix-analytics-events/types/typescript/Error";
 import { Screen as ScreenEvent } from "matrix-analytics-events/types/typescript/Screen";
-=======
 import { defer, IDeferred, QueryDict } from "matrix-js-sdk/src/utils";
->>>>>>> 12620214
 
 // focus-visible is a Polyfill for the :focus-visible CSS pseudo-attribute used by _AccessibleButton.scss
 import 'focus-visible';
