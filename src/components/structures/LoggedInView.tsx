--- conflicted
+++ resolved
@@ -264,12 +264,7 @@
         const resizer = new Resizer(this._resizeContainer.current, CollapseDistributor, collapseConfig);
         resizer.setClassNames({
             handle: "mx_ResizeHandle",
-<<<<<<< HEAD
             vertical: "mx_ResizeHandle--vertical",
-            reverse: "mx_ResizeHandle_reverse",
-=======
-            vertical: "mx_ResizeHandle_vertical",
->>>>>>> 42e6c983
         });
         return resizer;
     }
