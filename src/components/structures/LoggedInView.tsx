--- conflicted
+++ resolved
@@ -69,11 +69,8 @@
 import { TimelineRenderingType } from "../../contexts/RoomContext";
 import { KeyBindingAction } from "../../accessibility/KeyboardShortcuts";
 import { SwitchSpacePayload } from "../../dispatcher/payloads/SwitchSpacePayload";
-<<<<<<< HEAD
 import LegacyGroupView from "./LegacyGroupView";
-=======
 import LeftPanelLiveShareWarning from '../views/beacon/LeftPanelLiveShareWarning';
->>>>>>> 4e4ce65f
 
 // We need to fetch each pinned message individually (if we don't already have it)
 // so each pinned message may trigger a request. Limit the number per room for sanity.
@@ -681,50 +678,17 @@
                 >
                     <ToastContainer />
                     <div className={bodyClasses}>
-<<<<<<< HEAD
-                        <div className='mx_LeftPanel_wrapper'>
-                            <>
-=======
                         <div className='mx_LeftPanel_outerWrapper'>
                             <LeftPanelLiveShareWarning isMinimized={this.props.collapseLhs || false} />
                             <div className='mx_LeftPanel_wrapper'>
-                                { SettingsStore.getValue('TagPanel.enableTagPanel') &&
-                                (<div className="mx_GroupFilterPanelContainer">
-                                    <BackdropPanel
-                                        blurMultiplier={0.5}
-                                        backgroundImage={this.state.backgroundImage}
-                                    />
-                                    <GroupFilterPanel />
-                                    { SettingsStore.getValue("feature_custom_tags") ? <CustomRoomTagPanel /> : null }
-                                </div>)
-                                }
-                                { SpaceStore.spacesEnabled ? <>
-                                    <BackdropPanel
-                                        blurMultiplier={0.5}
-                                        backgroundImage={this.state.backgroundImage}
-                                    />
-                                    <SpacePanel />
-                                </> : null }
->>>>>>> 4e4ce65f
+                                <BackdropPanel
+                                    blurMultiplier={0.5}
+                                    backgroundImage={this.state.backgroundImage}
+                                />
+                                <SpacePanel />
                                 <BackdropPanel
                                     backgroundImage={this.state.backgroundImage}
                                 />
-<<<<<<< HEAD
-                                <SpacePanel />
-                            </>
-                            <BackdropPanel
-                                backgroundImage={this.state.backgroundImage}
-                            />
-                            <div
-                                className="mx_LeftPanel_wrapper--user"
-                                ref={this._resizeContainer}
-                                data-collapsed={this.props.collapseLhs ? true : undefined}
-                            >
-                                <LeftPanel
-                                    isMinimized={this.props.collapseLhs || false}
-                                    resizeNotifier={this.props.resizeNotifier}
-                                />
-=======
                                 <div
                                     className="mx_LeftPanel_wrapper--user"
                                     ref={this._resizeContainer}
@@ -735,7 +699,6 @@
                                         resizeNotifier={this.props.resizeNotifier}
                                     />
                                 </div>
->>>>>>> 4e4ce65f
                             </div>
                         </div>
                         <ResizeHandle passRef={this.resizeHandler} id="lp-resizer" />
