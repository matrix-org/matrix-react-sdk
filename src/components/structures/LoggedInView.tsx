--- conflicted
+++ resolved
@@ -55,14 +55,11 @@
 import Modal from "../../Modal";
 import { ICollapseConfig } from "../../resizer/distributors/collapse";
 import HostSignupContainer from '../views/host_signup/HostSignupContainer';
-<<<<<<< HEAD
 import CustomThemeDesigner from "../views/CustomThemeDesigner";
-=======
 import { getKeyBindingsManager, NavigationAction, RoomAction } from '../../KeyBindingsManager';
 import { IOpts } from "../../createRoom";
 import SpacePanel from "../views/spaces/SpacePanel";
 import {replaceableComponent} from "../../utils/replaceableComponent";
->>>>>>> 3890bec8
 
 // We need to fetch each pinned message individually (if we don't already have it)
 // so each pinned message may trigger a request. Limit the number per room for sanity.
