/*
Copyright 2015 - 2022 The Matrix.org Foundation C.I.C.

Licensed under the Apache License, Version 2.0 (the "License");
you may not use this file except in compliance with the License.
You may obtain a copy of the License at

    http://www.apache.org/licenses/LICENSE-2.0

Unless required by applicable law or agreed to in writing, software
distributed under the License is distributed on an "AS IS" BASIS,
WITHOUT WARRANTIES OR CONDITIONS OF ANY KIND, either express or implied.
See the License for the specific language governing permissions and
limitations under the License.
*/

import React, { ClipboardEvent } from 'react';
import { ClientEvent, MatrixClient } from 'matrix-js-sdk/src/client';
import { MatrixEvent } from 'matrix-js-sdk/src/models/event';
import { MatrixCall } from 'matrix-js-sdk/src/webrtc/call';
import classNames from 'classnames';
import { ISyncStateData, SyncState } from 'matrix-js-sdk/src/sync';
import { IUsageLimit } from 'matrix-js-sdk/src/@types/partials';
import { RoomStateEvent } from "matrix-js-sdk/src/models/room-state";

import { isOnlyCtrlOrCmdKeyEvent, Key } from '../../Keyboard';
import PageTypes from '../../PageTypes';
import MediaDeviceHandler from '../../MediaDeviceHandler';
import { fixupColorFonts } from '../../utils/FontManager';
import dis from '../../dispatcher/dispatcher';
import { IMatrixClientCreds } from '../../MatrixClientPeg';
import SettingsStore from "../../settings/SettingsStore";
import { SettingLevel } from "../../settings/SettingLevel";
import ResizeHandle from '../views/elements/ResizeHandle';
import { CollapseDistributor, Resizer } from '../../resizer';
import MatrixClientContext from "../../contexts/MatrixClientContext";
import HomePage from "./HomePage";
import ResizeNotifier from "../../utils/ResizeNotifier";
import PlatformPeg from "../../PlatformPeg";
import { DefaultTagID } from "../../stores/room-list/models";
import { hideToast as hideServerLimitToast, showToast as showServerLimitToast } from "../../toasts/ServerLimitToast";
import { Action } from "../../dispatcher/actions";
import LeftPanel from "./LeftPanel";
import PipContainer from '../views/voip/PipContainer';
import { ViewRoomDeltaPayload } from "../../dispatcher/payloads/ViewRoomDeltaPayload";
import RoomListStore from "../../stores/room-list/RoomListStore";
import NonUrgentToastContainer from "./NonUrgentToastContainer";
import { IOOBData, IThreepidInvite } from "../../stores/ThreepidInviteStore";
import Modal from "../../Modal";
import { ICollapseConfig } from "../../resizer/distributors/collapse";
import HostSignupContainer from '../views/host_signup/HostSignupContainer';
import { getKeyBindingsManager } from '../../KeyBindingsManager';
import { IOpts } from "../../createRoom";
import SpacePanel from "../views/spaces/SpacePanel";
import { replaceableComponent } from "../../utils/replaceableComponent";
import CallHandler, { CallHandlerEvent } from '../../CallHandler';
import AudioFeedArrayForCall from '../views/voip/AudioFeedArrayForCall';
import { OwnProfileStore } from '../../stores/OwnProfileStore';
import { UPDATE_EVENT } from "../../stores/AsyncStore";
import RoomView from './RoomView';
import type { RoomView as RoomViewType } from './RoomView';
import ToastContainer from './ToastContainer';
import MyGroups from "./MyGroups";
import UserView from "./UserView";
import GroupView from "./GroupView";
import BackdropPanel from "./BackdropPanel";
import SpaceStore from "../../stores/spaces/SpaceStore";
import GroupFilterPanel from './GroupFilterPanel';
import CustomRoomTagPanel from './CustomRoomTagPanel';
import { mediaFromMxc } from "../../customisations/Media";
import LegacyCommunityPreview from "./LegacyCommunityPreview";
import { UserTab } from "../views/dialogs/UserSettingsDialog";
import { OpenToTabPayload } from "../../dispatcher/payloads/OpenToTabPayload";
import RightPanelStore from '../../stores/right-panel/RightPanelStore';
import { TimelineRenderingType } from "../../contexts/RoomContext";
import { KeyBindingAction } from "../../accessibility/KeyboardShortcuts";
import { SwitchSpacePayload } from "../../dispatcher/payloads/SwitchSpacePayload";
<<<<<<< HEAD
import { IConfigOptions } from "../../IConfigOptions";
=======
import LeftPanelLiveShareWarning from '../views/beacon/LeftPanelLiveShareWarning';
>>>>>>> 4e4ce65f

// We need to fetch each pinned message individually (if we don't already have it)
// so each pinned message may trigger a request. Limit the number per room for sanity.
// NB. this is just for server notices rather than pinned messages in general.
const MAX_PINNED_NOTICES_PER_ROOM = 2;

// Used to find the closest inputable thing. Because of how our composer works,
// your caret might be within a paragraph/font/div/whatever within the
// contenteditable rather than directly in something inputable.
function getInputableElement(el: HTMLElement): HTMLElement | null {
    return el.closest("input, textarea, select, [contenteditable=true]");
}

interface IProps {
    matrixClient: MatrixClient;
    // Called with the credentials of a registered user (if they were a ROU that
    // transitioned to PWLU)
    onRegistered: (credentials: IMatrixClientCreds) => Promise<MatrixClient>;
    hideToSRUsers: boolean;
    resizeNotifier: ResizeNotifier;
    // eslint-disable-next-line camelcase
    page_type?: string;
    autoJoin?: boolean;
    threepidInvite?: IThreepidInvite;
    roomOobData?: IOOBData;
    currentRoomId: string;
    collapseLhs: boolean;
    config: IConfigOptions;
    currentUserId?: string;
    currentGroupId?: string;
    currentGroupIsNew?: boolean;
    justRegistered?: boolean;
    roomJustCreatedOpts?: IOpts;
    forceTimeline?: boolean; // see props on MatrixChat
}

interface IState {
    syncErrorData?: ISyncStateData;
    usageLimitDismissed: boolean;
    usageLimitEventContent?: IUsageLimit;
    usageLimitEventTs?: number;
    useCompactLayout: boolean;
    activeCalls: Array<MatrixCall>;
    backgroundImage?: string;
}

/**
 * This is what our MatrixChat shows when we are logged in. The precise view is
 * determined by the page_type property.
 *
 * Currently, it's very tightly coupled with MatrixChat. We should try to do
 * something about that.
 *
 * Components mounted below us can access the matrix client via the react context.
 */
@replaceableComponent("structures.LoggedInView")
class LoggedInView extends React.Component<IProps, IState> {
    static displayName = 'LoggedInView';

    protected readonly _matrixClient: MatrixClient;
    protected readonly _roomView: React.RefObject<RoomViewType>;
    protected readonly _resizeContainer: React.RefObject<HTMLDivElement>;
    protected readonly resizeHandler: React.RefObject<HTMLDivElement>;
    protected layoutWatcherRef: string;
    protected compactLayoutWatcherRef: string;
    protected backgroundImageWatcherRef: string;
    protected resizer: Resizer;

    constructor(props, context) {
        super(props, context);

        this.state = {
            syncErrorData: undefined,
            // use compact timeline view
            useCompactLayout: SettingsStore.getValue('useCompactLayout'),
            usageLimitDismissed: false,
            activeCalls: CallHandler.instance.getAllActiveCalls(),
        };

        // stash the MatrixClient in case we log out before we are unmounted
        this._matrixClient = this.props.matrixClient;

        MediaDeviceHandler.loadDevices();

        fixupColorFonts();

        this._roomView = React.createRef();
        this._resizeContainer = React.createRef();
        this.resizeHandler = React.createRef();
    }

    componentDidMount() {
        document.addEventListener('keydown', this.onNativeKeyDown, false);
        CallHandler.instance.addListener(CallHandlerEvent.CallState, this.onCallState);

        this.updateServerNoticeEvents();

        this._matrixClient.on(ClientEvent.AccountData, this.onAccountData);
        this._matrixClient.on(ClientEvent.Sync, this.onSync);
        // Call `onSync` with the current state as well
        this.onSync(
            this._matrixClient.getSyncState(),
            null,
            this._matrixClient.getSyncStateData(),
        );
        this._matrixClient.on(RoomStateEvent.Events, this.onRoomStateEvents);

        this.layoutWatcherRef = SettingsStore.watchSetting("layout", null, this.onCompactLayoutChanged);
        this.compactLayoutWatcherRef = SettingsStore.watchSetting(
            "useCompactLayout", null, this.onCompactLayoutChanged,
        );
        this.backgroundImageWatcherRef = SettingsStore.watchSetting(
            "RoomList.backgroundImage", null, this.refreshBackgroundImage,
        );

        this.resizer = this.createResizer();
        this.resizer.attach();

        OwnProfileStore.instance.on(UPDATE_EVENT, this.refreshBackgroundImage);
        this.loadResizerPreferences();
        this.refreshBackgroundImage();
    }

    componentWillUnmount() {
        document.removeEventListener('keydown', this.onNativeKeyDown, false);
        CallHandler.instance.removeListener(CallHandlerEvent.CallState, this.onCallState);
        this._matrixClient.removeListener(ClientEvent.AccountData, this.onAccountData);
        this._matrixClient.removeListener(ClientEvent.Sync, this.onSync);
        this._matrixClient.removeListener(RoomStateEvent.Events, this.onRoomStateEvents);
        OwnProfileStore.instance.off(UPDATE_EVENT, this.refreshBackgroundImage);
        SettingsStore.unwatchSetting(this.layoutWatcherRef);
        SettingsStore.unwatchSetting(this.compactLayoutWatcherRef);
        SettingsStore.unwatchSetting(this.backgroundImageWatcherRef);
        this.resizer.detach();
    }

    private onCallState = (): void => {
        const activeCalls = CallHandler.instance.getAllActiveCalls();
        if (activeCalls === this.state.activeCalls) return;
        this.setState({ activeCalls });
    };

    private refreshBackgroundImage = async (): Promise<void> => {
        let backgroundImage = SettingsStore.getValue("RoomList.backgroundImage");
        if (backgroundImage) {
            // convert to http before going much further
            backgroundImage = mediaFromMxc(backgroundImage).srcHttp;
        } else {
            backgroundImage = OwnProfileStore.instance.getHttpAvatarUrl();
        }
        this.setState({ backgroundImage });
    };

    public canResetTimelineInRoom = (roomId: string) => {
        if (!this._roomView.current) {
            return true;
        }
        return this._roomView.current.canResetTimeline();
    };

    private createResizer() {
        let panelSize;
        let panelCollapsed;
        const collapseConfig: ICollapseConfig = {
            // TODO decrease this once Spaces launches as it'll no longer need to include the 56px Community Panel
            toggleSize: 206 - 50,
            onCollapsed: (collapsed) => {
                panelCollapsed = collapsed;
                if (collapsed) {
                    dis.dispatch({ action: "hide_left_panel" });
                    window.localStorage.setItem("mx_lhs_size", '0');
                } else {
                    dis.dispatch({ action: "show_left_panel" });
                }
            },
            onResized: (size) => {
                panelSize = size;
                this.props.resizeNotifier.notifyLeftHandleResized();
            },
            onResizeStart: () => {
                this.props.resizeNotifier.startResizing();
            },
            onResizeStop: () => {
                if (!panelCollapsed) window.localStorage.setItem("mx_lhs_size", '' + panelSize);
                this.props.resizeNotifier.stopResizing();
            },
            isItemCollapsed: domNode => {
                return domNode.classList.contains("mx_LeftPanel_minimized");
            },
            handler: this.resizeHandler.current,
        };
        const resizer = new Resizer(this._resizeContainer.current, CollapseDistributor, collapseConfig);
        resizer.setClassNames({
            handle: "mx_ResizeHandle",
            vertical: "mx_ResizeHandle_vertical",
            reverse: "mx_ResizeHandle_reverse",
        });
        return resizer;
    }

    private loadResizerPreferences() {
        let lhsSize = parseInt(window.localStorage.getItem("mx_lhs_size"), 10);
        if (isNaN(lhsSize)) {
            lhsSize = 350;
        }
        this.resizer.forHandleWithId('lp-resizer').resize(lhsSize);
    }

    private onAccountData = (event: MatrixEvent) => {
        if (event.getType() === "m.ignored_user_list") {
            dis.dispatch({ action: "ignore_state_changed" });
        }
    };

    private onCompactLayoutChanged = () => {
        this.setState({
            useCompactLayout: SettingsStore.getValue("useCompactLayout"),
        });
    };

    private onSync = (syncState: SyncState, oldSyncState?: SyncState, data?: ISyncStateData): void => {
        const oldErrCode = this.state.syncErrorData?.error?.errcode;
        const newErrCode = data && data.error && data.error.errcode;
        if (syncState === oldSyncState && oldErrCode === newErrCode) return;

        this.setState({
            syncErrorData: syncState === SyncState.Error ? data : null,
        });

        if (oldSyncState === SyncState.Prepared && syncState === SyncState.Syncing) {
            this.updateServerNoticeEvents();
        } else {
            this.calculateServerLimitToast(this.state.syncErrorData, this.state.usageLimitEventContent);
        }
    };

    private onRoomStateEvents = (ev: MatrixEvent): void => {
        const serverNoticeList = RoomListStore.instance.orderedLists[DefaultTagID.ServerNotice];
        if (serverNoticeList?.some(r => r.roomId === ev.getRoomId())) {
            this.updateServerNoticeEvents();
        }
    };

    private onUsageLimitDismissed = () => {
        this.setState({
            usageLimitDismissed: true,
        });
    };

    private calculateServerLimitToast(syncError: IState["syncErrorData"], usageLimitEventContent?: IUsageLimit) {
        const error = syncError && syncError.error && syncError.error.errcode === "M_RESOURCE_LIMIT_EXCEEDED";
        if (error) {
            usageLimitEventContent = syncError.error.data as IUsageLimit;
        }

        // usageLimitDismissed is true when the user has explicitly hidden the toast
        // and it will be reset to false if a *new* usage alert comes in.
        if (usageLimitEventContent && this.state.usageLimitDismissed) {
            showServerLimitToast(
                usageLimitEventContent.limit_type,
                this.onUsageLimitDismissed,
                usageLimitEventContent.admin_contact,
                error,
            );
        } else {
            hideServerLimitToast();
        }
    }

    private updateServerNoticeEvents = async () => {
        const serverNoticeList = RoomListStore.instance.orderedLists[DefaultTagID.ServerNotice];
        if (!serverNoticeList) return [];

        const events = [];
        let pinnedEventTs = 0;
        for (const room of serverNoticeList) {
            const pinStateEvent = room.currentState.getStateEvents("m.room.pinned_events", "");

            if (!pinStateEvent || !pinStateEvent.getContent().pinned) continue;
            pinnedEventTs = pinStateEvent.getTs();

            const pinnedEventIds = pinStateEvent.getContent().pinned.slice(0, MAX_PINNED_NOTICES_PER_ROOM);
            for (const eventId of pinnedEventIds) {
                const timeline = await this._matrixClient.getEventTimeline(room.getUnfilteredTimelineSet(), eventId);
                const event = timeline.getEvents().find(ev => ev.getId() === eventId);
                if (event) events.push(event);
            }
        }

        if (pinnedEventTs && this.state.usageLimitEventTs > pinnedEventTs) {
            // We've processed a newer event than this one, so ignore it.
            return;
        }

        const usageLimitEvent = events.find((e) => {
            return (
                e && e.getType() === 'm.room.message' &&
                e.getContent()['server_notice_type'] === 'm.server_notice.usage_limit_reached'
            );
        });
        const usageLimitEventContent = usageLimitEvent && usageLimitEvent.getContent();
        this.calculateServerLimitToast(this.state.syncErrorData, usageLimitEventContent);
        this.setState({
            usageLimitEventContent,
            usageLimitEventTs: pinnedEventTs,
            // This is a fresh toast, we can show toasts again
            usageLimitDismissed: false,
        });
    };

    private onPaste = (ev: ClipboardEvent) => {
        const element = ev.target as HTMLElement;
        const inputableElement = getInputableElement(element);
        if (inputableElement === document.activeElement) return; // nothing to do

        if (inputableElement?.focus) {
            inputableElement.focus();
        } else {
            const inThread = !!document.activeElement.closest(".mx_ThreadView");
            // refocusing during a paste event will make the paste end up in the newly focused element,
            // so dispatch synchronously before paste happens
            dis.dispatch({
                action: Action.FocusSendMessageComposer,
                context: inThread ? TimelineRenderingType.Thread : TimelineRenderingType.Room,
            }, true);
        }
    };

    /*
    SOME HACKERY BELOW:
    React optimizes event handlers, by always attaching only 1 handler to the document for a given type.
    It then internally determines the order in which React event handlers should be called,
    emulating the capture and bubbling phases the DOM also has.

    But, as the native handler for React is always attached on the document,
    it will always run last for bubbling (first for capturing) handlers,
    and thus React basically has its own event phases, and will always run
    after (before for capturing) any native other event handlers (as they tend to be attached last).

    So ideally one wouldn't mix React and native event handlers to have bubbling working as expected,
    but we do need a native event handler here on the document,
    to get keydown events when there is no focused element (target=body).

    We also do need bubbling here to give child components a chance to call `stopPropagation()`,
    for keydown events it can handle itself, and shouldn't be redirected to the composer.

    So we listen with React on this component to get any events on focused elements, and get bubbling working as expected.
    We also listen with a native listener on the document to get keydown events when no element is focused.
    Bubbling is irrelevant here as the target is the body element.
    */
    private onReactKeyDown = (ev) => {
        // events caught while bubbling up on the root element
        // of this component, so something must be focused.
        this.onKeyDown(ev);
    };

    private onNativeKeyDown = (ev) => {
        // only pass this if there is no focused element.
        // if there is, onKeyDown will be called by the
        // react keydown handler that respects the react bubbling order.
        if (ev.target === document.body) {
            this.onKeyDown(ev);
        }
    };

    private onKeyDown = (ev) => {
        let handled = false;

        const roomAction = getKeyBindingsManager().getRoomAction(ev);
        switch (roomAction) {
            case KeyBindingAction.ScrollUp:
            case KeyBindingAction.ScrollDown:
            case KeyBindingAction.JumpToFirstMessage:
            case KeyBindingAction.JumpToLatestMessage:
                // pass the event down to the scroll panel
                this.onScrollKeyPressed(ev);
                handled = true;
                break;
            case KeyBindingAction.SearchInRoom:
                dis.dispatch({
                    action: 'focus_search',
                });
                handled = true;
                break;
        }
        if (handled) {
            ev.stopPropagation();
            ev.preventDefault();
            return;
        }

        const navAction = getKeyBindingsManager().getNavigationAction(ev);
        switch (navAction) {
            case KeyBindingAction.FilterRooms:
                dis.dispatch({
                    action: 'focus_room_filter',
                });
                handled = true;
                break;
            case KeyBindingAction.ToggleUserMenu:
                dis.fire(Action.ToggleUserMenu);
                handled = true;
                break;
            case KeyBindingAction.ShowKeyboardSettings:
                dis.dispatch<OpenToTabPayload>({
                    action: Action.ViewUserSettings,
                    initialTabId: UserTab.Keyboard,
                });
                handled = true;
                break;
            case KeyBindingAction.GoToHome:
                dis.dispatch({
                    action: Action.ViewHomePage,
                });
                Modal.closeCurrentModal("homeKeyboardShortcut");
                handled = true;
                break;
            case KeyBindingAction.ToggleSpacePanel:
                dis.fire(Action.ToggleSpacePanel);
                handled = true;
                break;
            case KeyBindingAction.ToggleRoomSidePanel:
                if (this.props.page_type === "room_view" || this.props.page_type === "group_view") {
                    RightPanelStore.instance.togglePanel();
                    handled = true;
                }
                break;
            case KeyBindingAction.SelectPrevRoom:
                dis.dispatch<ViewRoomDeltaPayload>({
                    action: Action.ViewRoomDelta,
                    delta: -1,
                    unread: false,
                });
                handled = true;
                break;
            case KeyBindingAction.SelectNextRoom:
                dis.dispatch<ViewRoomDeltaPayload>({
                    action: Action.ViewRoomDelta,
                    delta: 1,
                    unread: false,
                });
                handled = true;
                break;
            case KeyBindingAction.SelectPrevUnreadRoom:
                dis.dispatch<ViewRoomDeltaPayload>({
                    action: Action.ViewRoomDelta,
                    delta: -1,
                    unread: true,
                });
                break;
            case KeyBindingAction.SelectNextUnreadRoom:
                dis.dispatch<ViewRoomDeltaPayload>({
                    action: Action.ViewRoomDelta,
                    delta: 1,
                    unread: true,
                });
                break;
            case KeyBindingAction.PreviousVisitedRoomOrCommunity:
                PlatformPeg.get().navigateForwardBack(true);
                handled = true;
                break;
            case KeyBindingAction.NextVisitedRoomOrCommunity:
                PlatformPeg.get().navigateForwardBack(false);
                handled = true;
                break;
        }

        // Handle labs actions here, as they apply within the same scope
        if (!handled) {
            const labsAction = getKeyBindingsManager().getLabsAction(ev);
            switch (labsAction) {
                case KeyBindingAction.ToggleHiddenEventVisibility: {
                    const hiddenEventVisibility = SettingsStore.getValueAt(
                        SettingLevel.DEVICE,
                        'showHiddenEventsInTimeline',
                        undefined,
                        false,
                    );
                    SettingsStore.setValue(
                        'showHiddenEventsInTimeline',
                        undefined,
                        SettingLevel.DEVICE,
                        !hiddenEventVisibility,
                    );
                    handled = true;
                    break;
                }
            }
        }

        if (
            !handled &&
            PlatformPeg.get().overrideBrowserShortcuts() &&
            SpaceStore.spacesEnabled &&
            ev.code.startsWith("Digit") &&
            ev.code !== "Digit0" && // this is the shortcut for reset zoom, don't override it
            isOnlyCtrlOrCmdKeyEvent(ev)
        ) {
            dis.dispatch<SwitchSpacePayload>({
                action: Action.SwitchSpace,
                num: ev.code.slice(5), // Cut off the first 5 characters - "Digit"
            });
            handled = true;
        }

        if (handled) {
            ev.stopPropagation();
            ev.preventDefault();
            return;
        }

        const isModifier = ev.key === Key.ALT || ev.key === Key.CONTROL || ev.key === Key.META || ev.key === Key.SHIFT;
        if (!isModifier && !ev.ctrlKey && !ev.metaKey) {
            // The above condition is crafted to _allow_ characters with Shift
            // already pressed (but not the Shift key down itself).
            const isClickShortcut = ev.target !== document.body &&
                (ev.key === Key.SPACE || ev.key === Key.ENTER);

            // We explicitly allow alt to be held due to it being a common accent modifier.
            // XXX: Forwarding Dead keys in this way does not work as intended but better to at least
            // move focus to the composer so the user can re-type the dead key correctly.
            const isPrintable = ev.key.length === 1 || ev.key === "Dead";

            // If the user is entering a printable character outside of an input field
            // redirect it to the composer for them.
            if (!isClickShortcut && isPrintable && !getInputableElement(ev.target as HTMLElement)) {
                const inThread = !!document.activeElement.closest(".mx_ThreadView");
                // synchronous dispatch so we focus before key generates input
                dis.dispatch({
                    action: Action.FocusSendMessageComposer,
                    context: inThread ? TimelineRenderingType.Thread : TimelineRenderingType.Room,
                }, true);
                ev.stopPropagation();
                // we should *not* preventDefault() here as that would prevent typing in the now-focused composer
            }
        }
    };

    /**
     * dispatch a page-up/page-down/etc to the appropriate component
     * @param {Object} ev The key event
     */
    private onScrollKeyPressed = (ev) => {
        if (this._roomView.current) {
            this._roomView.current.handleScrollKey(ev);
        }
    };

    render() {
        let pageElement;

        switch (this.props.page_type) {
            case PageTypes.RoomView:
                pageElement = <RoomView
                    ref={this._roomView}
                    onRegistered={this.props.onRegistered}
                    threepidInvite={this.props.threepidInvite}
                    oobData={this.props.roomOobData}
                    key={this.props.currentRoomId || 'roomview'}
                    resizeNotifier={this.props.resizeNotifier}
                    justCreatedOpts={this.props.roomJustCreatedOpts}
                    forceTimeline={this.props.forceTimeline}
                />;
                break;

            case PageTypes.MyGroups:
                pageElement = <MyGroups />;
                break;

            case PageTypes.HomePage:
                pageElement = <HomePage justRegistered={this.props.justRegistered} />;
                break;

            case PageTypes.UserView:
                pageElement = <UserView userId={this.props.currentUserId} resizeNotifier={this.props.resizeNotifier} />;
                break;
            case PageTypes.GroupView:
                if (SpaceStore.spacesEnabled) {
                    pageElement = <LegacyCommunityPreview groupId={this.props.currentGroupId} />;
                } else {
                    pageElement = <GroupView
                        groupId={this.props.currentGroupId}
                        isNew={this.props.currentGroupIsNew}
                        resizeNotifier={this.props.resizeNotifier}
                    />;
                }
                break;
        }

        const wrapperClasses = classNames({
            'mx_MatrixChat_wrapper': true,
            'mx_MatrixChat_useCompactLayout': this.state.useCompactLayout,
        });
        const bodyClasses = classNames({
            'mx_MatrixChat': true,
            'mx_MatrixChat--with-avatar': this.state.backgroundImage,
        });

        const audioFeedArraysForCalls = this.state.activeCalls.map((call) => {
            return (
                <AudioFeedArrayForCall call={call} key={call.callId} />
            );
        });

        return (
            <MatrixClientContext.Provider value={this._matrixClient}>
                <div
                    onPaste={this.onPaste}
                    onKeyDown={this.onReactKeyDown}
                    className={wrapperClasses}
                    aria-hidden={this.props.hideToSRUsers}
                >
                    <ToastContainer />
                    <div className={bodyClasses}>
                        <div className='mx_LeftPanel_outerWrapper'>
                            <LeftPanelLiveShareWarning isMinimized={this.props.collapseLhs || false} />
                            <div className='mx_LeftPanel_wrapper'>
                                { SettingsStore.getValue('TagPanel.enableTagPanel') &&
                                (<div className="mx_GroupFilterPanelContainer">
                                    <BackdropPanel
                                        blurMultiplier={0.5}
                                        backgroundImage={this.state.backgroundImage}
                                    />
                                    <GroupFilterPanel />
                                    { SettingsStore.getValue("feature_custom_tags") ? <CustomRoomTagPanel /> : null }
                                </div>)
                                }
                                { SpaceStore.spacesEnabled ? <>
                                    <BackdropPanel
                                        blurMultiplier={0.5}
                                        backgroundImage={this.state.backgroundImage}
                                    />
                                    <SpacePanel />
                                </> : null }
                                <BackdropPanel
                                    backgroundImage={this.state.backgroundImage}
                                />
                                <div
                                    className="mx_LeftPanel_wrapper--user"
                                    ref={this._resizeContainer}
                                    data-collapsed={this.props.collapseLhs ? true : undefined}
                                >
                                    <LeftPanel
                                        isMinimized={this.props.collapseLhs || false}
                                        resizeNotifier={this.props.resizeNotifier}
                                    />
                                </div>
                            </div>
                        </div>
                        <ResizeHandle passRef={this.resizeHandler} id="lp-resizer" />
                        <div className="mx_RoomView_wrapper">
                            { pageElement }
                        </div>
                    </div>
                </div>
                <PipContainer />
                <NonUrgentToastContainer />
                <HostSignupContainer />
                { audioFeedArraysForCalls }
            </MatrixClientContext.Provider>
        );
    }
}

export default LoggedInView;<|MERGE_RESOLUTION|>--- conflicted
+++ resolved
@@ -75,11 +75,8 @@
 import { TimelineRenderingType } from "../../contexts/RoomContext";
 import { KeyBindingAction } from "../../accessibility/KeyboardShortcuts";
 import { SwitchSpacePayload } from "../../dispatcher/payloads/SwitchSpacePayload";
-<<<<<<< HEAD
 import { IConfigOptions } from "../../IConfigOptions";
-=======
 import LeftPanelLiveShareWarning from '../views/beacon/LeftPanelLiveShareWarning';
->>>>>>> 4e4ce65f
 
 // We need to fetch each pinned message individually (if we don't already have it)
 // so each pinned message may trigger a request. Limit the number per room for sanity.
