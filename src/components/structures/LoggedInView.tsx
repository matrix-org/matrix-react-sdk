--- conflicted
+++ resolved
@@ -59,14 +59,11 @@
 import { IOpts } from "../../createRoom";
 import SpacePanel from "../views/spaces/SpacePanel";
 import {replaceableComponent} from "../../utils/replaceableComponent";
-<<<<<<< HEAD
 import { USER_KEYBINDINGS_TAB } from "../views/dialogs/UserSettingsDialog"
 import { OpenToTabPayload } from "../../dispatcher/payloads/OpenToTabPayload";
-=======
 import CallHandler, { CallHandlerEvent } from '../../CallHandler';
 import { MatrixCall } from 'matrix-js-sdk/src/webrtc/call';
 import AudioFeedArrayForCall from '../views/voip/AudioFeedArrayForCall';
->>>>>>> 71f80634
 
 // We need to fetch each pinned message individually (if we don't already have it)
 // so each pinned message may trigger a request. Limit the number per room for sanity.
