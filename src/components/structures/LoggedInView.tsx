/*
Copyright 2015 - 2022 The Matrix.org Foundation C.I.C.

Licensed under the Apache License, Version 2.0 (the "License");
you may not use this file except in compliance with the License.
You may obtain a copy of the License at

    http://www.apache.org/licenses/LICENSE-2.0

Unless required by applicable law or agreed to in writing, software
distributed under the License is distributed on an "AS IS" BASIS,
WITHOUT WARRANTIES OR CONDITIONS OF ANY KIND, either express or implied.
See the License for the specific language governing permissions and
limitations under the License.
*/

import React, { ClipboardEvent } from "react";
import { ClientEvent, MatrixClient } from "matrix-js-sdk/src/client";
import { MatrixEvent } from "matrix-js-sdk/src/models/event";
import { MatrixCall } from "matrix-js-sdk/src/webrtc/call";
import classNames from "classnames";
import { ISyncStateData, SyncState } from "matrix-js-sdk/src/sync";
import { IUsageLimit } from "matrix-js-sdk/src/@types/partials";
import { RoomStateEvent } from "matrix-js-sdk/src/models/room-state";
import { MatrixError } from "matrix-js-sdk/src/matrix";
import { BannerLifecycle, BannerOpts } from "@matrix-org/react-sdk-module-api/lib/lifecycles/BannerLifecycle";

import { isOnlyCtrlOrCmdKeyEvent, Key } from "../../Keyboard";
import PageTypes from "../../PageTypes";
import MediaDeviceHandler from "../../MediaDeviceHandler";
import { fixupColorFonts } from "../../utils/FontManager";
import dis from "../../dispatcher/dispatcher";
import { IMatrixClientCreds } from "../../MatrixClientPeg";
import SettingsStore from "../../settings/SettingsStore";
import { SettingLevel } from "../../settings/SettingLevel";
import ResizeHandle from "../views/elements/ResizeHandle";
import { CollapseDistributor, Resizer } from "../../resizer";
import MatrixClientContext from "../../contexts/MatrixClientContext";
import ResizeNotifier from "../../utils/ResizeNotifier";
import PlatformPeg from "../../PlatformPeg";
import { DefaultTagID } from "../../stores/room-list/models";
import { hideToast as hideServerLimitToast, showToast as showServerLimitToast } from "../../toasts/ServerLimitToast";
import { Action } from "../../dispatcher/actions";
import LeftPanel from "./LeftPanel";
import { ViewRoomDeltaPayload } from "../../dispatcher/payloads/ViewRoomDeltaPayload";
import RoomListStore from "../../stores/room-list/RoomListStore";
import NonUrgentToastContainer from "./NonUrgentToastContainer";
import { IOOBData, IThreepidInvite } from "../../stores/ThreepidInviteStore";
import Modal from "../../Modal";
import { ICollapseConfig } from "../../resizer/distributors/collapse";
import { getKeyBindingsManager } from "../../KeyBindingsManager";
import { IOpts } from "../../createRoom";
import SpacePanel from "../views/spaces/SpacePanel";
import LegacyCallHandler, { LegacyCallHandlerEvent } from "../../LegacyCallHandler";
import AudioFeedArrayForLegacyCall from "../views/voip/AudioFeedArrayForLegacyCall";
import { OwnProfileStore } from "../../stores/OwnProfileStore";
import { UPDATE_EVENT } from "../../stores/AsyncStore";
import RoomView from "./RoomView";
import type { RoomView as RoomViewType } from "./RoomView";
import ToastContainer from "./ToastContainer";
import UserView from "./UserView";
import BackdropPanel from "./BackdropPanel";
import { mediaFromMxc } from "../../customisations/Media";
import { UserTab } from "../views/dialogs/UserTab";
import { OpenToTabPayload } from "../../dispatcher/payloads/OpenToTabPayload";
import RightPanelStore from "../../stores/right-panel/RightPanelStore";
import { TimelineRenderingType } from "../../contexts/RoomContext";
import { KeyBindingAction } from "../../accessibility/KeyboardShortcuts";
import { SwitchSpacePayload } from "../../dispatcher/payloads/SwitchSpacePayload";
import LeftPanelLiveShareWarning from "../views/beacon/LeftPanelLiveShareWarning";
import { UserOnboardingPage } from "../views/user-onboarding/UserOnboardingPage";
import { PipContainer } from "./PipContainer";
import { monitorSyncedPushRules } from "../../utils/pushRules/monitorSyncedPushRules";
<<<<<<< HEAD
import { ModuleRunner } from "../../modules/ModuleRunner";
=======
import { ConfigOptions } from "../../SdkConfig";
>>>>>>> 2767fd62

// We need to fetch each pinned message individually (if we don't already have it)
// so each pinned message may trigger a request. Limit the number per room for sanity.
// NB. this is just for server notices rather than pinned messages in general.
const MAX_PINNED_NOTICES_PER_ROOM = 2;

// Used to find the closest inputable thing. Because of how our composer works,
// your caret might be within a paragraph/font/div/whatever within the
// contenteditable rather than directly in something inputable.
function getInputableElement(el: HTMLElement): HTMLElement | null {
    return el.closest("input, textarea, select, [contenteditable=true]");
}

interface IProps {
    matrixClient: MatrixClient;
    // Called with the credentials of a registered user (if they were a ROU that
    // transitioned to PWLU)
    onRegistered: (credentials: IMatrixClientCreds) => Promise<MatrixClient>;
    hideToSRUsers: boolean;
    resizeNotifier: ResizeNotifier;
    // eslint-disable-next-line camelcase
    page_type?: string;
    autoJoin?: boolean;
    threepidInvite?: IThreepidInvite;
    roomOobData?: IOOBData;
    currentRoomId: string | null;
    collapseLhs: boolean;
    config: ConfigOptions;
    currentUserId: string | null;
    justRegistered?: boolean;
    roomJustCreatedOpts?: IOpts;
    forceTimeline?: boolean; // see props on MatrixChat
}

interface IState {
    syncErrorData?: ISyncStateData;
    usageLimitDismissed: boolean;
    usageLimitEventContent?: IUsageLimit;
    usageLimitEventTs?: number;
    useCompactLayout: boolean;
    activeCalls: Array<MatrixCall>;
    backgroundImage?: string;
}

/**
 * This is what our MatrixChat shows when we are logged in. The precise view is
 * determined by the page_type property.
 *
 * Currently, it's very tightly coupled with MatrixChat. We should try to do
 * something about that.
 *
 * Components mounted below us can access the matrix client via the react context.
 */
class LoggedInView extends React.Component<IProps, IState> {
    public static displayName = "LoggedInView";

    protected readonly _matrixClient: MatrixClient;
    protected readonly _roomView: React.RefObject<RoomViewType>;
    protected readonly _resizeContainer: React.RefObject<HTMLDivElement>;
    protected readonly resizeHandler: React.RefObject<HTMLDivElement>;
    protected layoutWatcherRef?: string;
    protected compactLayoutWatcherRef?: string;
    protected backgroundImageWatcherRef?: string;
    protected resizer?: Resizer;

    public constructor(props: IProps) {
        super(props);

        this.state = {
            syncErrorData: undefined,
            // use compact timeline view
            useCompactLayout: SettingsStore.getValue("useCompactLayout"),
            usageLimitDismissed: false,
            activeCalls: LegacyCallHandler.instance.getAllActiveCalls(),
        };

        // stash the MatrixClient in case we log out before we are unmounted
        this._matrixClient = this.props.matrixClient;

        MediaDeviceHandler.loadDevices();

        fixupColorFonts();

        this._roomView = React.createRef();
        this._resizeContainer = React.createRef();
        this.resizeHandler = React.createRef();
    }

    public componentDidMount(): void {
        document.addEventListener("keydown", this.onNativeKeyDown, false);
        LegacyCallHandler.instance.addListener(LegacyCallHandlerEvent.CallState, this.onCallState);

        this.updateServerNoticeEvents();

        this._matrixClient.on(ClientEvent.AccountData, this.onAccountData);
        // check push rules on start up as well
        monitorSyncedPushRules(this._matrixClient.getAccountData("m.push_rules"), this._matrixClient);
        this._matrixClient.on(ClientEvent.Sync, this.onSync);
        // Call `onSync` with the current state as well
        this.onSync(this._matrixClient.getSyncState(), null, this._matrixClient.getSyncStateData() ?? undefined);
        this._matrixClient.on(RoomStateEvent.Events, this.onRoomStateEvents);

        this.layoutWatcherRef = SettingsStore.watchSetting("layout", null, this.onCompactLayoutChanged);
        this.compactLayoutWatcherRef = SettingsStore.watchSetting(
            "useCompactLayout",
            null,
            this.onCompactLayoutChanged,
        );
        this.backgroundImageWatcherRef = SettingsStore.watchSetting(
            "RoomList.backgroundImage",
            null,
            this.refreshBackgroundImage,
        );

        this.resizer = this.createResizer();
        this.resizer.attach();

        OwnProfileStore.instance.on(UPDATE_EVENT, this.refreshBackgroundImage);
        this.loadResizerPreferences();
        this.refreshBackgroundImage();
    }

    public componentWillUnmount(): void {
        document.removeEventListener("keydown", this.onNativeKeyDown, false);
        LegacyCallHandler.instance.removeListener(LegacyCallHandlerEvent.CallState, this.onCallState);
        this._matrixClient.removeListener(ClientEvent.AccountData, this.onAccountData);
        this._matrixClient.removeListener(ClientEvent.Sync, this.onSync);
        this._matrixClient.removeListener(RoomStateEvent.Events, this.onRoomStateEvents);
        OwnProfileStore.instance.off(UPDATE_EVENT, this.refreshBackgroundImage);
        if (this.layoutWatcherRef) SettingsStore.unwatchSetting(this.layoutWatcherRef);
        if (this.compactLayoutWatcherRef) SettingsStore.unwatchSetting(this.compactLayoutWatcherRef);
        if (this.backgroundImageWatcherRef) SettingsStore.unwatchSetting(this.backgroundImageWatcherRef);
        this.resizer?.detach();
    }

    private onCallState = (): void => {
        const activeCalls = LegacyCallHandler.instance.getAllActiveCalls();
        if (activeCalls === this.state.activeCalls) return;
        this.setState({ activeCalls });
    };

    private refreshBackgroundImage = async (): Promise<void> => {
        let backgroundImage = SettingsStore.getValue("RoomList.backgroundImage");
        if (backgroundImage) {
            // convert to http before going much further
            backgroundImage = mediaFromMxc(backgroundImage).srcHttp;
        } else {
            backgroundImage = OwnProfileStore.instance.getHttpAvatarUrl();
        }
        this.setState({ backgroundImage });
    };

    public canResetTimelineInRoom = (roomId: string): boolean => {
        if (!this._roomView.current) {
            return true;
        }
        return this._roomView.current.canResetTimeline();
    };

    private createResizer(): Resizer {
        let panelSize: number | null;
        let panelCollapsed: boolean;
        const collapseConfig: ICollapseConfig = {
            // TODO decrease this once Spaces launches as it'll no longer need to include the 56px Community Panel
            toggleSize: 206 - 50,
            onCollapsed: (collapsed) => {
                panelCollapsed = collapsed;
                if (collapsed) {
                    dis.dispatch({ action: "hide_left_panel" });
                    window.localStorage.setItem("mx_lhs_size", "0");
                } else {
                    dis.dispatch({ action: "show_left_panel" });
                }
            },
            onResized: (size) => {
                panelSize = size;
                this.props.resizeNotifier.notifyLeftHandleResized();
            },
            onResizeStart: () => {
                this.props.resizeNotifier.startResizing();
            },
            onResizeStop: () => {
                if (!panelCollapsed) window.localStorage.setItem("mx_lhs_size", "" + panelSize);
                this.props.resizeNotifier.stopResizing();
            },
            isItemCollapsed: (domNode) => {
                return domNode.classList.contains("mx_LeftPanel_minimized");
            },
            handler: this.resizeHandler.current ?? undefined,
        };
        const resizer = new Resizer(this._resizeContainer.current, CollapseDistributor, collapseConfig);
        resizer.setClassNames({
            handle: "mx_ResizeHandle",
            vertical: "mx_ResizeHandle--vertical",
        });
        return resizer;
    }

    private loadResizerPreferences(): void {
        let lhsSize = parseInt(window.localStorage.getItem("mx_lhs_size")!, 10);
        if (isNaN(lhsSize)) {
            lhsSize = 350;
        }
        this.resizer?.forHandleWithId("lp-resizer")?.resize(lhsSize);
    }

    private onAccountData = (event: MatrixEvent): void => {
        if (event.getType() === "m.ignored_user_list") {
            dis.dispatch({ action: "ignore_state_changed" });
        }
        monitorSyncedPushRules(event, this._matrixClient);
    };

    private onCompactLayoutChanged = (): void => {
        this.setState({
            useCompactLayout: SettingsStore.getValue("useCompactLayout"),
        });
    };

    private onSync = (syncState: SyncState | null, oldSyncState: SyncState | null, data?: ISyncStateData): void => {
        const oldErrCode = (this.state.syncErrorData?.error as MatrixError)?.errcode;
        const newErrCode = (data?.error as MatrixError)?.errcode;
        if (syncState === oldSyncState && oldErrCode === newErrCode) return;

        this.setState({
            syncErrorData: syncState === SyncState.Error ? data : undefined,
        });

        if (oldSyncState === SyncState.Prepared && syncState === SyncState.Syncing) {
            this.updateServerNoticeEvents();
        } else {
            this.calculateServerLimitToast(this.state.syncErrorData, this.state.usageLimitEventContent);
        }
    };

    private onRoomStateEvents = (ev: MatrixEvent): void => {
        const serverNoticeList = RoomListStore.instance.orderedLists[DefaultTagID.ServerNotice];
        if (serverNoticeList?.some((r) => r.roomId === ev.getRoomId())) {
            this.updateServerNoticeEvents();
        }
    };

    private onUsageLimitDismissed = (): void => {
        this.setState({
            usageLimitDismissed: true,
        });
    };

    private calculateServerLimitToast(syncError: IState["syncErrorData"], usageLimitEventContent?: IUsageLimit): void {
        const error = (syncError?.error as MatrixError)?.errcode === "M_RESOURCE_LIMIT_EXCEEDED";
        if (error) {
            usageLimitEventContent = (syncError?.error as MatrixError).data as IUsageLimit;
        }

        // usageLimitDismissed is true when the user has explicitly hidden the toast
        // and it will be reset to false if a *new* usage alert comes in.
        if (usageLimitEventContent && this.state.usageLimitDismissed) {
            showServerLimitToast(
                usageLimitEventContent.limit_type,
                this.onUsageLimitDismissed,
                usageLimitEventContent.admin_contact,
                error,
            );
        } else {
            hideServerLimitToast();
        }
    }

    private updateServerNoticeEvents = async (): Promise<void> => {
        const serverNoticeList = RoomListStore.instance.orderedLists[DefaultTagID.ServerNotice];
        if (!serverNoticeList) return;

        const events: MatrixEvent[] = [];
        let pinnedEventTs = 0;
        for (const room of serverNoticeList) {
            const pinStateEvent = room.currentState.getStateEvents("m.room.pinned_events", "");

            if (!pinStateEvent || !pinStateEvent.getContent().pinned) continue;
            pinnedEventTs = pinStateEvent.getTs();

            const pinnedEventIds = pinStateEvent.getContent().pinned.slice(0, MAX_PINNED_NOTICES_PER_ROOM);
            for (const eventId of pinnedEventIds) {
                const timeline = await this._matrixClient.getEventTimeline(room.getUnfilteredTimelineSet(), eventId);
                const event = timeline?.getEvents().find((ev) => ev.getId() === eventId);
                if (event) events.push(event);
            }
        }

        if (pinnedEventTs && this.state.usageLimitEventTs && this.state.usageLimitEventTs > pinnedEventTs) {
            // We've processed a newer event than this one, so ignore it.
            return;
        }

        const usageLimitEvent = events.find((e) => {
            return (
                e &&
                e.getType() === "m.room.message" &&
                e.getContent()["server_notice_type"] === "m.server_notice.usage_limit_reached"
            );
        });
        const usageLimitEventContent = usageLimitEvent?.getContent<IUsageLimit>();
        this.calculateServerLimitToast(this.state.syncErrorData, usageLimitEventContent);
        this.setState({
            usageLimitEventContent,
            usageLimitEventTs: pinnedEventTs,
            // This is a fresh toast, we can show toasts again
            usageLimitDismissed: false,
        });
    };

    private onPaste = (ev: ClipboardEvent): void => {
        const element = ev.target as HTMLElement;
        const inputableElement = getInputableElement(element);
        if (inputableElement === document.activeElement) return; // nothing to do

        if (inputableElement?.focus) {
            inputableElement.focus();
        } else {
            const inThread = !!document.activeElement?.closest(".mx_ThreadView");
            // refocusing during a paste event will make the paste end up in the newly focused element,
            // so dispatch synchronously before paste happens
            dis.dispatch(
                {
                    action: Action.FocusSendMessageComposer,
                    context: inThread ? TimelineRenderingType.Thread : TimelineRenderingType.Room,
                },
                true,
            );
        }
    };

    /*
    SOME HACKERY BELOW:
    React optimizes event handlers, by always attaching only 1 handler to the document for a given type.
    It then internally determines the order in which React event handlers should be called,
    emulating the capture and bubbling phases the DOM also has.

    But, as the native handler for React is always attached on the document,
    it will always run last for bubbling (first for capturing) handlers,
    and thus React basically has its own event phases, and will always run
    after (before for capturing) any native other event handlers (as they tend to be attached last).

    So ideally one wouldn't mix React and native event handlers to have bubbling working as expected,
    but we do need a native event handler here on the document,
    to get keydown events when there is no focused element (target=body).

    We also do need bubbling here to give child components a chance to call `stopPropagation()`,
    for keydown events it can handle itself, and shouldn't be redirected to the composer.

    So we listen with React on this component to get any events on focused elements, and get bubbling working as expected.
    We also listen with a native listener on the document to get keydown events when no element is focused.
    Bubbling is irrelevant here as the target is the body element.
    */
    private onReactKeyDown = (ev: React.KeyboardEvent): void => {
        // events caught while bubbling up on the root element
        // of this component, so something must be focused.
        this.onKeyDown(ev);
    };

    private onNativeKeyDown = (ev: KeyboardEvent): void => {
        // only pass this if there is no focused element.
        // if there is, onKeyDown will be called by the
        // react keydown handler that respects the react bubbling order.
        if (ev.target === document.body) {
            this.onKeyDown(ev);
        }
    };

    private onKeyDown = (ev: React.KeyboardEvent | KeyboardEvent): void => {
        let handled = false;

        const roomAction = getKeyBindingsManager().getRoomAction(ev);
        switch (roomAction) {
            case KeyBindingAction.ScrollUp:
            case KeyBindingAction.ScrollDown:
            case KeyBindingAction.JumpToFirstMessage:
            case KeyBindingAction.JumpToLatestMessage:
                // pass the event down to the scroll panel
                this.onScrollKeyPressed(ev);
                handled = true;
                break;
            case KeyBindingAction.SearchInRoom:
                dis.dispatch({
                    action: "focus_search",
                });
                handled = true;
                break;
        }
        if (handled) {
            ev.stopPropagation();
            ev.preventDefault();
            return;
        }

        const navAction = getKeyBindingsManager().getNavigationAction(ev);
        switch (navAction) {
            case KeyBindingAction.FilterRooms:
                dis.dispatch({
                    action: "focus_room_filter",
                });
                handled = true;
                break;
            case KeyBindingAction.ToggleUserMenu:
                dis.fire(Action.ToggleUserMenu);
                handled = true;
                break;
            case KeyBindingAction.ShowKeyboardSettings:
                dis.dispatch<OpenToTabPayload>({
                    action: Action.ViewUserSettings,
                    initialTabId: UserTab.Keyboard,
                });
                handled = true;
                break;
            case KeyBindingAction.GoToHome:
                dis.dispatch({
                    action: Action.ViewHomePage,
                });
                Modal.closeCurrentModal("homeKeyboardShortcut");
                handled = true;
                break;
            case KeyBindingAction.ToggleSpacePanel:
                dis.fire(Action.ToggleSpacePanel);
                handled = true;
                break;
            case KeyBindingAction.ToggleRoomSidePanel:
                if (this.props.page_type === "room_view") {
                    RightPanelStore.instance.togglePanel(null);
                    handled = true;
                }
                break;
            case KeyBindingAction.SelectPrevRoom:
                dis.dispatch<ViewRoomDeltaPayload>({
                    action: Action.ViewRoomDelta,
                    delta: -1,
                    unread: false,
                });
                handled = true;
                break;
            case KeyBindingAction.SelectNextRoom:
                dis.dispatch<ViewRoomDeltaPayload>({
                    action: Action.ViewRoomDelta,
                    delta: 1,
                    unread: false,
                });
                handled = true;
                break;
            case KeyBindingAction.SelectPrevUnreadRoom:
                dis.dispatch<ViewRoomDeltaPayload>({
                    action: Action.ViewRoomDelta,
                    delta: -1,
                    unread: true,
                });
                break;
            case KeyBindingAction.SelectNextUnreadRoom:
                dis.dispatch<ViewRoomDeltaPayload>({
                    action: Action.ViewRoomDelta,
                    delta: 1,
                    unread: true,
                });
                break;
            case KeyBindingAction.PreviousVisitedRoomOrSpace:
                PlatformPeg.get()?.navigateForwardBack(true);
                handled = true;
                break;
            case KeyBindingAction.NextVisitedRoomOrSpace:
                PlatformPeg.get()?.navigateForwardBack(false);
                handled = true;
                break;
        }

        // Handle labs actions here, as they apply within the same scope
        if (!handled) {
            const labsAction = getKeyBindingsManager().getLabsAction(ev);
            switch (labsAction) {
                case KeyBindingAction.ToggleHiddenEventVisibility: {
                    const hiddenEventVisibility = SettingsStore.getValueAt(
                        SettingLevel.DEVICE,
                        "showHiddenEventsInTimeline",
                        undefined,
                        false,
                    );
                    SettingsStore.setValue(
                        "showHiddenEventsInTimeline",
                        null,
                        SettingLevel.DEVICE,
                        !hiddenEventVisibility,
                    );
                    handled = true;
                    break;
                }
            }
        }

        if (
            !handled &&
            PlatformPeg.get()?.overrideBrowserShortcuts() &&
            ev.code.startsWith("Digit") &&
            ev.code !== "Digit0" && // this is the shortcut for reset zoom, don't override it
            isOnlyCtrlOrCmdKeyEvent(ev)
        ) {
            dis.dispatch<SwitchSpacePayload>({
                action: Action.SwitchSpace,
                num: parseInt(ev.code.slice(5), 10), // Cut off the first 5 characters - "Digit"
            });
            handled = true;
        }

        if (handled) {
            ev.stopPropagation();
            ev.preventDefault();
            return;
        }

        const isModifier = ev.key === Key.ALT || ev.key === Key.CONTROL || ev.key === Key.META || ev.key === Key.SHIFT;
        if (!isModifier && !ev.ctrlKey && !ev.metaKey) {
            // The above condition is crafted to _allow_ characters with Shift
            // already pressed (but not the Shift key down itself).
            const isClickShortcut = ev.target !== document.body && (ev.key === Key.SPACE || ev.key === Key.ENTER);

            // We explicitly allow alt to be held due to it being a common accent modifier.
            // XXX: Forwarding Dead keys in this way does not work as intended but better to at least
            // move focus to the composer so the user can re-type the dead key correctly.
            const isPrintable = ev.key.length === 1 || ev.key === "Dead";

            // If the user is entering a printable character outside of an input field
            // redirect it to the composer for them.
            if (!isClickShortcut && isPrintable && !getInputableElement(ev.target as HTMLElement)) {
                const inThread = !!document.activeElement?.closest(".mx_ThreadView");
                // synchronous dispatch so we focus before key generates input
                dis.dispatch(
                    {
                        action: Action.FocusSendMessageComposer,
                        context: inThread ? TimelineRenderingType.Thread : TimelineRenderingType.Room,
                    },
                    true,
                );
                ev.stopPropagation();
                // we should *not* preventDefault() here as that would prevent typing in the now-focused composer
            }
        }
    };

    /**
     * dispatch a page-up/page-down/etc to the appropriate component
     * @param {Object} ev The key event
     */
    private onScrollKeyPressed = (ev: React.KeyboardEvent | KeyboardEvent): void => {
        this._roomView.current?.handleScrollKey(ev);
    };

    public render(): React.ReactNode {
        let pageElement;

        switch (this.props.page_type) {
            case PageTypes.RoomView:
                pageElement = (
                    <RoomView
                        ref={this._roomView}
                        onRegistered={this.props.onRegistered}
                        threepidInvite={this.props.threepidInvite}
                        oobData={this.props.roomOobData}
                        key={this.props.currentRoomId || "roomview"}
                        resizeNotifier={this.props.resizeNotifier}
                        justCreatedOpts={this.props.roomJustCreatedOpts}
                        forceTimeline={this.props.forceTimeline}
                    />
                );
                break;

            case PageTypes.HomePage:
                pageElement = <UserOnboardingPage justRegistered={this.props.justRegistered} />;
                break;

            case PageTypes.UserView:
                if (!!this.props.currentUserId) {
                    pageElement = (
                        <UserView userId={this.props.currentUserId} resizeNotifier={this.props.resizeNotifier} />
                    );
                }
                break;
        }

        const wrapperClasses = classNames({
            mx_MatrixChat_wrapper: true,
            mx_MatrixChat_useCompactLayout: this.state.useCompactLayout,
        });
        const bodyClasses = classNames({
            "mx_MatrixChat": true,
            "mx_MatrixChat--with-avatar": this.state.backgroundImage,
        });

        const bannerOpts: BannerOpts = { banner: undefined };
        ModuleRunner.instance.invoke(BannerLifecycle.Banner, bannerOpts);

        const audioFeedArraysForCalls = this.state.activeCalls.map((call) => {
            return <AudioFeedArrayForLegacyCall call={call} key={call.callId} />;
        });

        return (
            <MatrixClientContext.Provider value={this._matrixClient}>
                <div
                    onPaste={this.onPaste}
                    onKeyDown={this.onReactKeyDown}
                    className={wrapperClasses}
                    aria-hidden={this.props.hideToSRUsers}
                >
                    <ToastContainer />
                    {bannerOpts.banner}
                    <div className={bodyClasses}>
                        <div className="mx_LeftPanel_outerWrapper">
                            <LeftPanelLiveShareWarning isMinimized={this.props.collapseLhs || false} />
                            <nav className="mx_LeftPanel_wrapper">
                                <BackdropPanel blurMultiplier={0.5} backgroundImage={this.state.backgroundImage} />
                                <SpacePanel />
                                <BackdropPanel backgroundImage={this.state.backgroundImage} />
                                <div
                                    className="mx_LeftPanel_wrapper--user"
                                    ref={this._resizeContainer}
                                    data-collapsed={this.props.collapseLhs ? true : undefined}
                                >
                                    <LeftPanel
                                        pageType={this.props.page_type as PageTypes}
                                        isMinimized={this.props.collapseLhs || false}
                                        resizeNotifier={this.props.resizeNotifier}
                                    />
                                </div>
                            </nav>
                        </div>
                        <ResizeHandle passRef={this.resizeHandler} id="lp-resizer" />
                        <div className="mx_RoomView_wrapper">{pageElement}</div>
                    </div>
                </div>
                <PipContainer />
                <NonUrgentToastContainer />
                {audioFeedArraysForCalls}
            </MatrixClientContext.Provider>
        );
    }
}

export default LoggedInView;<|MERGE_RESOLUTION|>--- conflicted
+++ resolved
@@ -71,11 +71,8 @@
 import { UserOnboardingPage } from "../views/user-onboarding/UserOnboardingPage";
 import { PipContainer } from "./PipContainer";
 import { monitorSyncedPushRules } from "../../utils/pushRules/monitorSyncedPushRules";
-<<<<<<< HEAD
+import { ConfigOptions } from "../../SdkConfig";
 import { ModuleRunner } from "../../modules/ModuleRunner";
-=======
-import { ConfigOptions } from "../../SdkConfig";
->>>>>>> 2767fd62
 
 // We need to fetch each pinned message individually (if we don't already have it)
 // so each pinned message may trigger a request. Limit the number per room for sanity.
