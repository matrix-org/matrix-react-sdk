/*
Copyright 2015, 2016 OpenMarket Ltd
Copyright 2017 Vector Creations Ltd
Copyright 2017, 2018, 2020 New Vector Ltd

Licensed under the Apache License, Version 2.0 (the "License");
you may not use this file except in compliance with the License.
You may obtain a copy of the License at

    http://www.apache.org/licenses/LICENSE-2.0

Unless required by applicable law or agreed to in writing, software
distributed under the License is distributed on an "AS IS" BASIS,
WITHOUT WARRANTIES OR CONDITIONS OF ANY KIND, either express or implied.
See the License for the specific language governing permissions and
limitations under the License.
*/

import * as React from 'react';
import * as PropTypes from 'prop-types';
import { MatrixClient } from 'matrix-js-sdk/src/client';

import { Key } from '../../Keyboard';
import PageTypes from '../../PageTypes';
import MediaDeviceHandler from '../../MediaDeviceHandler';
import { fixupColorFonts } from '../../utils/FontManager';
import dis from '../../dispatcher/dispatcher';
import { IMatrixClientCreds } from '../../MatrixClientPeg';
import SettingsStore from "../../settings/SettingsStore";

import ResizeHandle from '../views/elements/ResizeHandle';
import { Resizer, CollapseDistributor } from '../../resizer';
import MatrixClientContext from "../../contexts/MatrixClientContext";
import * as KeyboardShortcuts from "../../accessibility/KeyboardShortcuts";
import HomePage from "./HomePage";
import ResizeNotifier from "../../utils/ResizeNotifier";
import PlatformPeg from "../../PlatformPeg";
import { DefaultTagID } from "../../stores/room-list/models";
import {
    showToast as showServerLimitToast,
    hideToast as hideServerLimitToast,
} from "../../toasts/ServerLimitToast";
import { Action } from "../../dispatcher/actions";
import LeftPanel from "./LeftPanel";
import CallContainer from '../views/voip/CallContainer';
import { ViewRoomDeltaPayload } from "../../dispatcher/payloads/ViewRoomDeltaPayload";
import RoomListStore from "../../stores/room-list/RoomListStore";
import NonUrgentToastContainer from "./NonUrgentToastContainer";
import { ToggleRightPanelPayload } from "../../dispatcher/payloads/ToggleRightPanelPayload";
import { IOOBData, IThreepidInvite } from "../../stores/ThreepidInviteStore";
import Modal from "../../Modal";
import { ICollapseConfig } from "../../resizer/distributors/collapse";
import HostSignupContainer from '../views/host_signup/HostSignupContainer';
import { getKeyBindingsManager, NavigationAction, RoomAction } from '../../KeyBindingsManager';
import { IOpts } from "../../createRoom";
import SpacePanel from "../views/spaces/SpacePanel";
import { replaceableComponent } from "../../utils/replaceableComponent";
import CallHandler, { CallHandlerEvent } from '../../CallHandler';
import { MatrixCall } from 'matrix-js-sdk/src/webrtc/call';
import AudioFeedArrayForCall from '../views/voip/AudioFeedArrayForCall';
<<<<<<< HEAD
import { OwnProfileStore } from '../../stores/OwnProfileStore';
import { UPDATE_EVENT } from "../../stores/AsyncStore";
=======
import RoomView from './RoomView';
import ToastContainer from './ToastContainer';
import MyGroups from "./MyGroups";
import UserView from "./UserView";
import GroupView from "./GroupView";
>>>>>>> 7533d8e8

// We need to fetch each pinned message individually (if we don't already have it)
// so each pinned message may trigger a request. Limit the number per room for sanity.
// NB. this is just for server notices rather than pinned messages in general.
const MAX_PINNED_NOTICES_PER_ROOM = 2;

function canElementReceiveInput(el) {
    return el.tagName === "INPUT" ||
        el.tagName === "TEXTAREA" ||
        el.tagName === "SELECT" ||
        !!el.getAttribute("contenteditable");
}

interface IProps {
    matrixClient: MatrixClient;
    onRegistered: (credentials: IMatrixClientCreds) => Promise<MatrixClient>;
    hideToSRUsers: boolean;
    resizeNotifier: ResizeNotifier;
    // eslint-disable-next-line camelcase
    page_type?: string;
    autoJoin?: boolean;
    threepidInvite?: IThreepidInvite;
    roomOobData?: IOOBData;
    currentRoomId: string;
    collapseLhs: boolean;
    config: {
        piwik: {
            policyUrl: string;
        };
        [key: string]: any;
    };
    currentUserId?: string;
    currentGroupId?: string;
    currentGroupIsNew?: boolean;
    justRegistered?: boolean;
    roomJustCreatedOpts?: IOpts;
}

interface IUsageLimit {
    // "hs_disabled" is NOT a specced string, but is used in Synapse
    // This is tracked over at https://github.com/matrix-org/synapse/issues/9237
    // eslint-disable-next-line camelcase
    limit_type: "monthly_active_user" | "hs_disabled" | string;
    // eslint-disable-next-line camelcase
    admin_contact?: string;
}

interface IState {
    syncErrorData?: {
        error: {
            // This is not specced, but used in Synapse. See
            // https://github.com/matrix-org/synapse/issues/9237#issuecomment-768238922
            data: IUsageLimit;
            errcode: string;
        };
    };
    usageLimitDismissed: boolean;
    usageLimitEventContent?: IUsageLimit;
    usageLimitEventTs?: number;
    useCompactLayout: boolean;
    activeCalls: Array<MatrixCall>;
    backgroundImage?: CanvasImageSource;
}

/**
 * This is what our MatrixChat shows when we are logged in. The precise view is
 * determined by the page_type property.
 *
 * Currently it's very tightly coupled with MatrixChat. We should try to do
 * something about that.
 *
 * Components mounted below us can access the matrix client via the react context.
 */
@replaceableComponent("structures.LoggedInView")
class LoggedInView extends React.Component<IProps, IState> {
    static displayName = 'LoggedInView';

    static propTypes = {
        matrixClient: PropTypes.instanceOf(MatrixClient).isRequired,
        page_type: PropTypes.string.isRequired,
        onRoomCreated: PropTypes.func,

        // Called with the credentials of a registered user (if they were a ROU that
        // transitioned to PWLU)
        onRegistered: PropTypes.func,

        // and lots and lots of other stuff.
    };

    protected readonly _matrixClient: MatrixClient;
    protected readonly _roomView: React.RefObject<any>;
    protected readonly _resizeContainer: React.RefObject<ResizeHandle>;
    protected compactLayoutWatcherRef: string;
    protected resizer: Resizer;

    constructor(props, context) {
        super(props, context);

        this.state = {
            syncErrorData: undefined,
            // use compact timeline view
            useCompactLayout: SettingsStore.getValue('useCompactLayout'),
            usageLimitDismissed: false,
            activeCalls: [],
        };

        // stash the MatrixClient in case we log out before we are unmounted
        this._matrixClient = this.props.matrixClient;

        MediaDeviceHandler.loadDevices();

        fixupColorFonts();

        this._roomView = React.createRef();
        this._resizeContainer = React.createRef();
    }

    componentDidMount() {
        document.addEventListener('keydown', this._onNativeKeyDown, false);
        CallHandler.sharedInstance().addListener(CallHandlerEvent.CallsChanged, this.onCallsChanged);

        this._updateServerNoticeEvents();

        this._matrixClient.on("accountData", this.onAccountData);
        this._matrixClient.on("sync", this.onSync);
        // Call `onSync` with the current state as well
        this.onSync(
            this._matrixClient.getSyncState(),
            null,
            this._matrixClient.getSyncStateData(),
        );
        this._matrixClient.on("RoomState.events", this.onRoomStateEvents);

        this.compactLayoutWatcherRef = SettingsStore.watchSetting(
            "useCompactLayout", null, this.onCompactLayoutChanged,
        );

        this.resizer = this._createResizer();
        this.resizer.attach();
        this._loadResizerPreferences();

        OwnProfileStore.instance.on(UPDATE_EVENT, this.refreshBackgroundImage);
    }

    componentWillUnmount() {
        document.removeEventListener('keydown', this._onNativeKeyDown, false);
        CallHandler.sharedInstance().removeListener(CallHandlerEvent.CallsChanged, this.onCallsChanged);
        this._matrixClient.removeListener("accountData", this.onAccountData);
        this._matrixClient.removeListener("sync", this.onSync);
        this._matrixClient.removeListener("RoomState.events", this.onRoomStateEvents);
        OwnProfileStore.instance.off(UPDATE_EVENT, this.refreshBackgroundImage);
        SettingsStore.unwatchSetting(this.compactLayoutWatcherRef);
        this.resizer.detach();
    }

    private refreshBackgroundImage = async (): Promise<void> => {
        this.setState({
            backgroundImage: await OwnProfileStore.instance.getAvatarBitmap(),
        });
    };

    private onCallsChanged = () => {
        this.setState({
            activeCalls: CallHandler.sharedInstance().getAllActiveCalls(),
        });
    };

    canResetTimelineInRoom = (roomId) => {
        if (!this._roomView.current) {
            return true;
        }
        return this._roomView.current.canResetTimeline();
    };

    _createResizer() {
        let size;
        let collapsed;
        const collapseConfig: ICollapseConfig = {
            // TODO decrease this once Spaces launches as it'll no longer need to include the 56px Community Panel
            toggleSize: 206 - 50,
            onCollapsed: (_collapsed) => {
                collapsed = _collapsed;
                if (_collapsed) {
                    dis.dispatch({ action: "hide_left_panel" });
                    window.localStorage.setItem("mx_lhs_size", '0');
                } else {
                    dis.dispatch({ action: "show_left_panel" });
                }
            },
            onResized: (_size) => {
                size = _size;
                this.props.resizeNotifier.notifyLeftHandleResized();
            },
            onResizeStart: () => {
                this.props.resizeNotifier.startResizing();
            },
            onResizeStop: () => {
                if (!collapsed) window.localStorage.setItem("mx_lhs_size", '' + size);
                this.props.resizeNotifier.stopResizing();
            },
            isItemCollapsed: domNode => {
                return domNode.classList.contains("mx_LeftPanel_minimized");
            },
        };
        const resizer = new Resizer(this._resizeContainer.current, CollapseDistributor, collapseConfig);
        resizer.setClassNames({
            handle: "mx_ResizeHandle",
            vertical: "mx_ResizeHandle_vertical",
            reverse: "mx_ResizeHandle_reverse",
        });
        return resizer;
    }

    _loadResizerPreferences() {
        let lhsSize = parseInt(window.localStorage.getItem("mx_lhs_size"), 10);
        if (isNaN(lhsSize)) {
            lhsSize = 350;
        }
        this.resizer.forHandleAt(0).resize(lhsSize);
    }

    onAccountData = (event) => {
        if (event.getType() === "m.ignored_user_list") {
            dis.dispatch({ action: "ignore_state_changed" });
        }
    };

    onCompactLayoutChanged = (setting, roomId, level, valueAtLevel, newValue) => {
        this.setState({
            useCompactLayout: valueAtLevel,
        });
    };

    onSync = (syncState, oldSyncState, data) => {
        const oldErrCode = (
            this.state.syncErrorData &&
            this.state.syncErrorData.error &&
            this.state.syncErrorData.error.errcode
        );
        const newErrCode = data && data.error && data.error.errcode;
        if (syncState === oldSyncState && oldErrCode === newErrCode) return;

        if (syncState === 'ERROR') {
            this.setState({
                syncErrorData: data,
            });
        } else {
            this.setState({
                syncErrorData: null,
            });
        }

        if (oldSyncState === 'PREPARED' && syncState === 'SYNCING') {
            this._updateServerNoticeEvents();
        } else {
            this._calculateServerLimitToast(this.state.syncErrorData, this.state.usageLimitEventContent);
        }
    };

    onRoomStateEvents = (ev, state) => {
        const serverNoticeList = RoomListStore.instance.orderedLists[DefaultTagID.ServerNotice];
        if (serverNoticeList && serverNoticeList.some(r => r.roomId === ev.getRoomId())) {
            this._updateServerNoticeEvents();
        }
    };

    private onUsageLimitDismissed = () => {
        this.setState({
            usageLimitDismissed: true,
        });
    };

    _calculateServerLimitToast(syncError: IState["syncErrorData"], usageLimitEventContent?: IUsageLimit) {
        const error = syncError && syncError.error && syncError.error.errcode === "M_RESOURCE_LIMIT_EXCEEDED";
        if (error) {
            usageLimitEventContent = syncError.error.data;
        }

        // usageLimitDismissed is true when the user has explicitly hidden the toast
        // and it will be reset to false if a *new* usage alert comes in.
        if (usageLimitEventContent && this.state.usageLimitDismissed) {
            showServerLimitToast(
                usageLimitEventContent.limit_type,
                this.onUsageLimitDismissed,
                usageLimitEventContent.admin_contact,
                error,
            );
        } else {
            hideServerLimitToast();
        }
    }

    _updateServerNoticeEvents = async () => {
        const serverNoticeList = RoomListStore.instance.orderedLists[DefaultTagID.ServerNotice];
        if (!serverNoticeList) return [];

        const events = [];
        let pinnedEventTs = 0;
        for (const room of serverNoticeList) {
            const pinStateEvent = room.currentState.getStateEvents("m.room.pinned_events", "");

            if (!pinStateEvent || !pinStateEvent.getContent().pinned) continue;
            pinnedEventTs = pinStateEvent.getTs();

            const pinnedEventIds = pinStateEvent.getContent().pinned.slice(0, MAX_PINNED_NOTICES_PER_ROOM);
            for (const eventId of pinnedEventIds) {
                const timeline = await this._matrixClient.getEventTimeline(room.getUnfilteredTimelineSet(), eventId);
                const event = timeline.getEvents().find(ev => ev.getId() === eventId);
                if (event) events.push(event);
            }
        }

        if (pinnedEventTs && this.state.usageLimitEventTs > pinnedEventTs) {
            // We've processed a newer event than this one, so ignore it.
            return;
        }

        const usageLimitEvent = events.find((e) => {
            return (
                e && e.getType() === 'm.room.message' &&
                e.getContent()['server_notice_type'] === 'm.server_notice.usage_limit_reached'
            );
        });
        const usageLimitEventContent = usageLimitEvent && usageLimitEvent.getContent();
        this._calculateServerLimitToast(this.state.syncErrorData, usageLimitEventContent);
        this.setState({
            usageLimitEventContent,
            usageLimitEventTs: pinnedEventTs,
            // This is a fresh toast, we can show toasts again
            usageLimitDismissed: false,
        });
    };

    _onPaste = (ev) => {
        let canReceiveInput = false;
        let element = ev.target;
        // test for all parents because the target can be a child of a contenteditable element
        while (!canReceiveInput && element) {
            canReceiveInput = canElementReceiveInput(element);
            element = element.parentElement;
        }
        if (!canReceiveInput) {
            // refocusing during a paste event will make the
            // paste end up in the newly focused element,
            // so dispatch synchronously before paste happens
            dis.fire(Action.FocusSendMessageComposer, true);
        }
    };

    /*
    SOME HACKERY BELOW:
    React optimizes event handlers, by always attaching only 1 handler to the document for a given type.
    It then internally determines the order in which React event handlers should be called,
    emulating the capture and bubbling phases the DOM also has.

    But, as the native handler for React is always attached on the document,
    it will always run last for bubbling (first for capturing) handlers,
    and thus React basically has its own event phases, and will always run
    after (before for capturing) any native other event handlers (as they tend to be attached last).

    So ideally one wouldn't mix React and native event handlers to have bubbling working as expected,
    but we do need a native event handler here on the document,
    to get keydown events when there is no focused element (target=body).

    We also do need bubbling here to give child components a chance to call `stopPropagation()`,
    for keydown events it can handle itself, and shouldn't be redirected to the composer.

    So we listen with React on this component to get any events on focused elements, and get bubbling working as expected.
    We also listen with a native listener on the document to get keydown events when no element is focused.
    Bubbling is irrelevant here as the target is the body element.
    */
    _onReactKeyDown = (ev) => {
        // events caught while bubbling up on the root element
        // of this component, so something must be focused.
        this._onKeyDown(ev);
    };

    _onNativeKeyDown = (ev) => {
        // only pass this if there is no focused element.
        // if there is, _onKeyDown will be called by the
        // react keydown handler that respects the react bubbling order.
        if (ev.target === document.body) {
            this._onKeyDown(ev);
        }
    };

    _onKeyDown = (ev) => {
        let handled = false;

        const roomAction = getKeyBindingsManager().getRoomAction(ev);
        switch (roomAction) {
            case RoomAction.ScrollUp:
            case RoomAction.RoomScrollDown:
            case RoomAction.JumpToFirstMessage:
            case RoomAction.JumpToLatestMessage:
                // pass the event down to the scroll panel
                this._onScrollKeyPressed(ev);
                handled = true;
                break;
            case RoomAction.FocusSearch:
                dis.dispatch({
                    action: 'focus_search',
                });
                handled = true;
                break;
        }
        if (handled) {
            ev.stopPropagation();
            ev.preventDefault();
            return;
        }

        const navAction = getKeyBindingsManager().getNavigationAction(ev);
        switch (navAction) {
            case NavigationAction.FocusRoomSearch:
                dis.dispatch({
                    action: 'focus_room_filter',
                });
                handled = true;
                break;
            case NavigationAction.ToggleUserMenu:
                dis.fire(Action.ToggleUserMenu);
                handled = true;
                break;
            case NavigationAction.ToggleShortCutDialog:
                KeyboardShortcuts.toggleDialog();
                handled = true;
                break;
            case NavigationAction.GoToHome:
                dis.dispatch({
                    action: 'view_home_page',
                });
                Modal.closeCurrentModal("homeKeyboardShortcut");
                handled = true;
                break;
            case NavigationAction.ToggleRoomSidePanel:
                if (this.props.page_type === "room_view" || this.props.page_type === "group_view") {
                    dis.dispatch<ToggleRightPanelPayload>({
                        action: Action.ToggleRightPanel,
                        type: this.props.page_type === "room_view" ? "room" : "group",
                    });
                    handled = true;
                }
                break;
            case NavigationAction.SelectPrevRoom:
                dis.dispatch<ViewRoomDeltaPayload>({
                    action: Action.ViewRoomDelta,
                    delta: -1,
                    unread: false,
                });
                handled = true;
                break;
            case NavigationAction.SelectNextRoom:
                dis.dispatch<ViewRoomDeltaPayload>({
                    action: Action.ViewRoomDelta,
                    delta: 1,
                    unread: false,
                });
                handled = true;
                break;
            case NavigationAction.SelectPrevUnreadRoom:
                dis.dispatch<ViewRoomDeltaPayload>({
                    action: Action.ViewRoomDelta,
                    delta: -1,
                    unread: true,
                });
                break;
            case NavigationAction.SelectNextUnreadRoom:
                dis.dispatch<ViewRoomDeltaPayload>({
                    action: Action.ViewRoomDelta,
                    delta: 1,
                    unread: true,
                });
                break;
            default:
                // if we do not have a handler for it, pass it to the platform which might
                handled = PlatformPeg.get().onKeyDown(ev);
        }
        if (handled) {
            ev.stopPropagation();
            ev.preventDefault();
            return;
        }

        const isModifier = ev.key === Key.ALT || ev.key === Key.CONTROL || ev.key === Key.META || ev.key === Key.SHIFT;
        if (!isModifier && !ev.altKey && !ev.ctrlKey && !ev.metaKey) {
            // The above condition is crafted to _allow_ characters with Shift
            // already pressed (but not the Shift key down itself).

            const isClickShortcut = ev.target !== document.body &&
                (ev.key === Key.SPACE || ev.key === Key.ENTER);

            // Do not capture the context menu key to improve keyboard accessibility
            if (ev.key === Key.CONTEXT_MENU) {
                return;
            }

            if (!isClickShortcut && ev.key !== Key.TAB && !canElementReceiveInput(ev.target)) {
                // synchronous dispatch so we focus before key generates input
                dis.fire(Action.FocusSendMessageComposer, true);
                ev.stopPropagation();
                // we should *not* preventDefault() here as
                // that would prevent typing in the now-focussed composer
            }
        }
    };

    /**
     * dispatch a page-up/page-down/etc to the appropriate component
     * @param {Object} ev The key event
     */
    _onScrollKeyPressed = (ev) => {
        if (this._roomView.current) {
            this._roomView.current.handleScrollKey(ev);
        }
    };

    render() {
        let pageElement;

        switch (this.props.page_type) {
            case PageTypes.RoomView:
                pageElement = <RoomView
                    ref={this._roomView}
                    onRegistered={this.props.onRegistered}
                    threepidInvite={this.props.threepidInvite}
                    oobData={this.props.roomOobData}
                    key={this.props.currentRoomId || 'roomview'}
                    resizeNotifier={this.props.resizeNotifier}
                    justCreatedOpts={this.props.roomJustCreatedOpts}
                />;
                break;

            case PageTypes.MyGroups:
                pageElement = <MyGroups />;
                break;

            case PageTypes.RoomDirectory:
                // handled by MatrixChat for now
                break;

            case PageTypes.HomePage:
                pageElement = <HomePage justRegistered={this.props.justRegistered} />;
                break;

            case PageTypes.UserView:
                pageElement = <UserView userId={this.props.currentUserId} resizeNotifier={this.props.resizeNotifier} />;
                break;
            case PageTypes.GroupView:
                pageElement = <GroupView
                    groupId={this.props.currentGroupId}
                    isNew={this.props.currentGroupIsNew}
                    resizeNotifier={this.props.resizeNotifier}
                />;
                break;
        }

        let bodyClasses = 'mx_MatrixChat';
        if (this.state.useCompactLayout) {
            bodyClasses += ' mx_MatrixChat_useCompactLayout';
        }

        const audioFeedArraysForCalls = this.state.activeCalls.map((call) => {
            return (
                <AudioFeedArrayForCall call={call} key={call.callId} />
            );
        });

        return (
            <MatrixClientContext.Provider value={this._matrixClient}>
                <div
                    onPaste={this._onPaste}
                    onKeyDown={this._onReactKeyDown}
                    className='mx_MatrixChat_wrapper'
                    aria-hidden={this.props.hideToSRUsers}
                >
                    <ToastContainer />
                    <div ref={this._resizeContainer} className={bodyClasses}>
                        { SettingsStore.getValue("feature_spaces")
                            ? <SpacePanel backgroundImage={this.state.backgroundImage} />
                            : null }
                        <LeftPanel
                            isMinimized={this.props.collapseLhs || false}
                            resizeNotifier={this.props.resizeNotifier}
                            backgroundImage={this.state.backgroundImage}
                        />
                        <ResizeHandle />
                        { pageElement }
                    </div>
                </div>
                <CallContainer />
                <NonUrgentToastContainer />
                <HostSignupContainer />
                {audioFeedArraysForCalls}
            </MatrixClientContext.Provider>
        );
    }
}

export default LoggedInView;<|MERGE_RESOLUTION|>--- conflicted
+++ resolved
@@ -58,16 +58,13 @@
 import CallHandler, { CallHandlerEvent } from '../../CallHandler';
 import { MatrixCall } from 'matrix-js-sdk/src/webrtc/call';
 import AudioFeedArrayForCall from '../views/voip/AudioFeedArrayForCall';
-<<<<<<< HEAD
 import { OwnProfileStore } from '../../stores/OwnProfileStore';
 import { UPDATE_EVENT } from "../../stores/AsyncStore";
-=======
 import RoomView from './RoomView';
 import ToastContainer from './ToastContainer';
 import MyGroups from "./MyGroups";
 import UserView from "./UserView";
 import GroupView from "./GroupView";
->>>>>>> 7533d8e8
 
 // We need to fetch each pinned message individually (if we don't already have it)
 // so each pinned message may trigger a request. Limit the number per room for sanity.
