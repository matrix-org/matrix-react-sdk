--- conflicted
+++ resolved
@@ -37,10 +37,8 @@
 import { E2EStatus } from '../../utils/ShieldUtils';
 import EditorStateTransfer from '../../utils/EditorStateTransfer';
 import RoomContext, { TimelineRenderingType } from '../../contexts/RoomContext';
-<<<<<<< HEAD
 import ContentMessages from '../../ContentMessages';
 import UploadBar from './UploadBar';
-=======
 import { ChevronFace, ContextMenuTooltipButton } from './ContextMenu';
 import { _t } from '../../languageHandler';
 import IconizedContextMenu, {
@@ -50,7 +48,6 @@
 import { ButtonEvent } from '../views/elements/AccessibleButton';
 import { copyPlaintext } from '../../utils/strings';
 import { sleep } from 'matrix-js-sdk/src/utils';
->>>>>>> 4b66d4a8
 
 interface IProps {
     room: Room;
