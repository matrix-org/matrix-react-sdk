/*
Copyright 2017 Travis Ralston
Copyright 2019 New Vector Ltd
Copyright 2019, 2020 The Matrix.org Foundation C.I.C.

Licensed under the Apache License, Version 2.0 (the "License");
you may not use this file except in compliance with the License.
You may obtain a copy of the License at

    http://www.apache.org/licenses/LICENSE-2.0

Unless required by applicable law or agreed to in writing, software
distributed under the License is distributed on an "AS IS" BASIS,
WITHOUT WARRANTIES OR CONDITIONS OF ANY KIND, either express or implied.
See the License for the specific language governing permissions and
limitations under the License.
*/

import * as React from "react";
import { _t } from '../../languageHandler';
import * as sdk from "../../index";
import AutoHideScrollbar from './AutoHideScrollbar';
<<<<<<< HEAD
import {replaceableComponent} from "../../utils/replaceableComponent";
import classNames from "classnames";
=======
import { replaceableComponent } from "../../utils/replaceableComponent";
>>>>>>> fdef1f9b

/**
 * Represents a tab for the TabbedView.
 */
export class Tab {
    /**
     * Creates a new tab.
     * @param {string} id The tab's ID.
     * @param {string} label The untranslated tab label.
     * @param {string} icon The class for the tab icon. This should be a simple mask.
     * @param {React.ReactNode} body The JSX for the tab container.
     */
    constructor(public id: string, public label: string, public icon: string, public body: React.ReactNode) {
    }
}

export enum TabLocation {
    LEFT = 'left',
    TOP = 'top',
}

interface IProps {
    tabs: Tab[];
    initialTabId?: string;
    tabLocation: TabLocation;
    onChange?: (tabId: string) => void;
}

interface IState {
    activeTabIndex: number;
}

@replaceableComponent("structures.TabbedView")
export default class TabbedView extends React.Component<IProps, IState> {
    constructor(props: IProps) {
        super(props);

        let activeTabIndex = 0;
        if (props.initialTabId) {
            const tabIndex = props.tabs.findIndex(t => t.id === props.initialTabId);
            if (tabIndex >= 0) activeTabIndex = tabIndex;
        }

        this.state = {
            activeTabIndex,
        };
    }

    static defaultProps = {
        tabLocation: TabLocation.LEFT,
    }

    private _getActiveTabIndex() {
        if (!this.state || !this.state.activeTabIndex) return 0;
        return this.state.activeTabIndex;
    }

    /**
     * Shows the given tab
     * @param {Tab} tab the tab to show
     * @private
     */
    private _setActiveTab(tab: Tab) {
        const idx = this.props.tabs.indexOf(tab);
        if (idx !== -1) {
<<<<<<< HEAD
            if (this.props.onChange) this.props.onChange(tab.id);
            this.setState({activeTabIndex: idx});
=======
            this.setState({ activeTabIndex: idx });
>>>>>>> fdef1f9b
        } else {
            console.error("Could not find tab " + tab.label + " in tabs");
        }
    }

    private _renderTabLabel(tab: Tab) {
        const AccessibleButton = sdk.getComponent('elements.AccessibleButton');

        let classes = "mx_TabbedView_tabLabel ";

        const idx = this.props.tabs.indexOf(tab);
        if (idx === this._getActiveTabIndex()) classes += "mx_TabbedView_tabLabel_active";

        let tabIcon = null;
        if (tab.icon) {
            tabIcon = <span className={`mx_TabbedView_maskedIcon ${tab.icon}`} />;
        }

        const onClickHandler = () => this._setActiveTab(tab);

        const label = _t(tab.label);
        return (
            <AccessibleButton className={classes} key={"tab_label_" + tab.label} onClick={onClickHandler}>
                {tabIcon}
                <span className="mx_TabbedView_tabLabel_text">
                    { label }
                </span>
            </AccessibleButton>
        );
    }

    private _renderTabPanel(tab: Tab): React.ReactNode {
        return (
            <div className="mx_TabbedView_tabPanel" key={"mx_tabpanel_" + tab.label}>
                <AutoHideScrollbar className='mx_TabbedView_tabPanelContent'>
                    {tab.body}
                </AutoHideScrollbar>
            </div>
        );
    }

    public render(): React.ReactNode {
        const labels = this.props.tabs.map(tab => this._renderTabLabel(tab));
        const panel = this._renderTabPanel(this.props.tabs[this._getActiveTabIndex()]);

        const tabbedViewClasses = classNames({
            'mx_TabbedView': true,
            'mx_TabbedView_tabsOnLeft': this.props.tabLocation == TabLocation.LEFT,
            'mx_TabbedView_tabsOnTop': this.props.tabLocation == TabLocation.TOP,
        });

        return (
            <div className={tabbedViewClasses}>
                <div className="mx_TabbedView_tabLabels">
                    {labels}
                </div>
                {panel}
            </div>
        );
    }
}<|MERGE_RESOLUTION|>--- conflicted
+++ resolved
@@ -20,12 +20,8 @@
 import { _t } from '../../languageHandler';
 import * as sdk from "../../index";
 import AutoHideScrollbar from './AutoHideScrollbar';
-<<<<<<< HEAD
-import {replaceableComponent} from "../../utils/replaceableComponent";
+import { replaceableComponent } from "../../utils/replaceableComponent";
 import classNames from "classnames";
-=======
-import { replaceableComponent } from "../../utils/replaceableComponent";
->>>>>>> fdef1f9b
 
 /**
  * Represents a tab for the TabbedView.
@@ -91,12 +87,8 @@
     private _setActiveTab(tab: Tab) {
         const idx = this.props.tabs.indexOf(tab);
         if (idx !== -1) {
-<<<<<<< HEAD
             if (this.props.onChange) this.props.onChange(tab.id);
-            this.setState({activeTabIndex: idx});
-=======
             this.setState({ activeTabIndex: idx });
->>>>>>> fdef1f9b
         } else {
             console.error("Could not find tab " + tab.label + " in tabs");
         }
