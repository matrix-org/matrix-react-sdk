/*
Copyright 2017 Travis Ralston
Copyright 2019 New Vector Ltd
Copyright 2019, 2020, 2024 The Matrix.org Foundation C.I.C.

Licensed under the Apache License, Version 2.0 (the "License");
you may not use this file except in compliance with the License.
You may obtain a copy of the License at

    http://www.apache.org/licenses/LICENSE-2.0

Unless required by applicable law or agreed to in writing, software
distributed under the License is distributed on an "AS IS" BASIS,
WITHOUT WARRANTIES OR CONDITIONS OF ANY KIND, either express or implied.
See the License for the specific language governing permissions and
limitations under the License.
*/

import * as React from "react";
import classNames from "classnames";

import { _t, TranslationKey } from "../../languageHandler";
import AutoHideScrollbar from "./AutoHideScrollbar";
import { PosthogScreenTracker, ScreenName } from "../../PosthogTrackers";
import { NonEmptyArray } from "../../@types/common";
import { RovingAccessibleButton, RovingTabIndexProvider } from "../../accessibility/RovingTabIndex";

/**
 * Represents a tab for the TabbedView.
 */
export class Tab<T extends string> {
    /**
     * Creates a new tab.
     * @param {string} id The tab's ID.
     * @param {string} label The untranslated tab label.
     * @param {string} icon The class for the tab icon. This should be a simple mask.
     * @param {React.ReactNode} body The JSX for the tab container.
     * @param {string} screenName The screen name to report to Posthog.
     */
    public constructor(
        public readonly id: T,
        public readonly label: TranslationKey,
        public readonly icon: string | null,
        public readonly body: React.ReactNode,
        public readonly screenName?: ScreenName,
    ) {}
}

export enum TabLocation {
    LEFT = "left",
    TOP = "top",
}

interface ITabPanelProps<T extends string> {
    tab: Tab<T>;
}

function domIDForTabID(tabId: string): string {
    return `mx_tabpanel_${tabId}`;
}

function TabPanel<T extends string>({ tab }: ITabPanelProps<T>): JSX.Element {
    return (
        <div
            className="mx_TabbedView_tabPanel"
            key={tab.id}
            id={domIDForTabID(tab.id)}
            aria-labelledby={`${domIDForTabID(tab.id)}_label`}
        >
            <AutoHideScrollbar className="mx_TabbedView_tabPanelContent">{tab.body}</AutoHideScrollbar>
        </div>
    );
}

interface ITabLabelProps<T extends string> {
    tab: Tab<T>;
    isActive: boolean;
    onClick: () => void;
}

function TabLabel<T extends string>({ tab, isActive, onClick }: ITabLabelProps<T>): JSX.Element {
    const classes = classNames("mx_TabbedView_tabLabel", {
        mx_TabbedView_tabLabel_active: isActive,
    });

    let tabIcon: JSX.Element | undefined;
    if (tab.icon) {
        tabIcon = <span className={`mx_TabbedView_maskedIcon ${tab.icon}`} />;
    }

    const id = domIDForTabID(tab.id);

    const label = _t(tab.label);
    return (
        <RovingAccessibleButton
            className={classes}
            onClick={onClick}
            data-testid={`settings-tab-${tab.id}`}
            role="tab"
            aria-selected={isActive}
            aria-controls={id}
            element="li"
        >
            {tabIcon}
            <span className="mx_TabbedView_tabLabel_text" id={`${id}_label`}>
                {label}
            </span>
        </RovingAccessibleButton>
    );
}

interface IProps<T extends string> {
    // An array of objects representign tabs that the tabbed view will display.
    tabs: NonEmptyArray<Tab<T>>;
<<<<<<< HEAD
    activeTabId: T;
    tabLocation?: TabLocation;
    onChange: (tabId: T) => void;
=======
    // The ID of the tab to display initially.
    initialTabId?: T;
    // The location of the tabs, dictating the layout of the TabbedView.
    tabLocation?: TabLocation;
    // A callback that is called when the active tab changes.
    onChange?: (tabId: T) => void;
    // The screen name to report to Posthog.
>>>>>>> f21c3040
    screenName?: ScreenName;
}

/**
 * A tabbed view component. Given objects representing content with titles, displays
 * them in a tabbed view where the user can select which one of the items to view at once.
 */
export default function TabbedView<T extends string>(props: IProps<T>): JSX.Element {
    const tabLocation = props.tabLocation ?? TabLocation.LEFT;

    const getTabById = (id: T): Tab<T> | undefined => {
        return props.tabs.find((tab) => tab.id === id);
    };

<<<<<<< HEAD
    const renderTabLabel = (tab: Tab<T>): JSX.Element => {
        const isActive = props.activeTabId === tab.id;
        const classes = classNames("mx_TabbedView_tabLabel", {
            mx_TabbedView_tabLabel_active: isActive,
        });

        let tabIcon: JSX.Element | undefined;
        if (tab.icon) {
            tabIcon = <span className={`mx_TabbedView_maskedIcon ${tab.icon}`} />;
        }

        const onClickHandler = (): void => {
            props.onChange(tab.id);
        };

        const id = getTabId(tab);

        const label = _t(tab.label);
        return (
            <RovingAccessibleButton
                className={classes}
                key={"tab_label_" + tab.label}
                onClick={onClickHandler}
                data-testid={`settings-tab-${tab.id}`}
                role="tab"
                aria-selected={isActive}
                aria-controls={id}
                element="li"
            >
                {tabIcon}
                <span className="mx_TabbedView_tabLabel_text" id={`${id}_label`}>
                    {label}
                </span>
            </RovingAccessibleButton>
        );
    };

    const getTabId = (tab: Tab<T>): string => {
        return `mx_tabpanel_${tab.id}`;
    };

    const renderTabPanel = (tab: Tab<T>): React.ReactNode => {
        const id = getTabId(tab);
        return (
            <div className="mx_TabbedView_tabPanel" key={id} id={id} aria-labelledby={`${id}_label`}>
                <AutoHideScrollbar className="mx_TabbedView_tabPanelContent">{tab.body}</AutoHideScrollbar>
            </div>
        );
    };

    const labels = props.tabs.map((tab) => renderTabLabel(tab));
    const tab = getTabById(props.activeTabId);
    const panel = tab ? renderTabPanel(tab) : null;
=======
    /**
     * Shows the given tab
     * @param {Tab} tab the tab to show
     */
    const setActiveTab = (tab: Tab<T>): void => {
        // make sure this tab is still in available tabs
        if (!!getTabById(tab.id)) {
            props.onChange?.(tab.id);
            setActiveTabId(tab.id);
        } else {
            logger.error("Could not find tab " + tab.label + " in tabs");
        }
    };

    const labels = props.tabs.map((tab) => (
        <TabLabel
            key={"tab_label_" + tab.id}
            tab={tab}
            isActive={tab.id === activeTabId}
            onClick={() => setActiveTab(tab)}
        />
    ));
    const tab = getTabById(activeTabId);
    const panel = tab ? <TabPanel tab={tab} /> : null;
>>>>>>> f21c3040

    const tabbedViewClasses = classNames({
        mx_TabbedView: true,
        mx_TabbedView_tabsOnLeft: tabLocation == TabLocation.LEFT,
        mx_TabbedView_tabsOnTop: tabLocation == TabLocation.TOP,
    });

    const screenName = tab?.screenName ?? props.screenName;

    return (
        <div className={tabbedViewClasses}>
            {screenName && <PosthogScreenTracker screenName={screenName} />}
            <RovingTabIndexProvider
                handleLoop
                handleHomeEnd
                handleLeftRight={tabLocation == TabLocation.TOP}
                handleUpDown={tabLocation == TabLocation.LEFT}
            >
                {({ onKeyDownHandler }) => (
                    <ul
                        className="mx_TabbedView_tabLabels"
                        role="tablist"
                        aria-orientation={tabLocation == TabLocation.LEFT ? "vertical" : "horizontal"}
                        onKeyDown={onKeyDownHandler}
                    >
                        {labels}
                    </ul>
                )}
            </RovingTabIndexProvider>
            {panel}
        </div>
    );
}<|MERGE_RESOLUTION|>--- conflicted
+++ resolved
@@ -112,19 +112,13 @@
 interface IProps<T extends string> {
     // An array of objects representign tabs that the tabbed view will display.
     tabs: NonEmptyArray<Tab<T>>;
-<<<<<<< HEAD
+    // The ID of the tab to show
     activeTabId: T;
-    tabLocation?: TabLocation;
-    onChange: (tabId: T) => void;
-=======
-    // The ID of the tab to display initially.
-    initialTabId?: T;
     // The location of the tabs, dictating the layout of the TabbedView.
     tabLocation?: TabLocation;
-    // A callback that is called when the active tab changes.
-    onChange?: (tabId: T) => void;
+    // A callback that is called when the active tab should change
+    onChange: (tabId: T) => void;
     // The screen name to report to Posthog.
->>>>>>> f21c3040
     screenName?: ScreenName;
 }
 
@@ -139,61 +133,6 @@
         return props.tabs.find((tab) => tab.id === id);
     };
 
-<<<<<<< HEAD
-    const renderTabLabel = (tab: Tab<T>): JSX.Element => {
-        const isActive = props.activeTabId === tab.id;
-        const classes = classNames("mx_TabbedView_tabLabel", {
-            mx_TabbedView_tabLabel_active: isActive,
-        });
-
-        let tabIcon: JSX.Element | undefined;
-        if (tab.icon) {
-            tabIcon = <span className={`mx_TabbedView_maskedIcon ${tab.icon}`} />;
-        }
-
-        const onClickHandler = (): void => {
-            props.onChange(tab.id);
-        };
-
-        const id = getTabId(tab);
-
-        const label = _t(tab.label);
-        return (
-            <RovingAccessibleButton
-                className={classes}
-                key={"tab_label_" + tab.label}
-                onClick={onClickHandler}
-                data-testid={`settings-tab-${tab.id}`}
-                role="tab"
-                aria-selected={isActive}
-                aria-controls={id}
-                element="li"
-            >
-                {tabIcon}
-                <span className="mx_TabbedView_tabLabel_text" id={`${id}_label`}>
-                    {label}
-                </span>
-            </RovingAccessibleButton>
-        );
-    };
-
-    const getTabId = (tab: Tab<T>): string => {
-        return `mx_tabpanel_${tab.id}`;
-    };
-
-    const renderTabPanel = (tab: Tab<T>): React.ReactNode => {
-        const id = getTabId(tab);
-        return (
-            <div className="mx_TabbedView_tabPanel" key={id} id={id} aria-labelledby={`${id}_label`}>
-                <AutoHideScrollbar className="mx_TabbedView_tabPanelContent">{tab.body}</AutoHideScrollbar>
-            </div>
-        );
-    };
-
-    const labels = props.tabs.map((tab) => renderTabLabel(tab));
-    const tab = getTabById(props.activeTabId);
-    const panel = tab ? renderTabPanel(tab) : null;
-=======
     /**
      * Shows the given tab
      * @param {Tab} tab the tab to show
@@ -218,7 +157,6 @@
     ));
     const tab = getTabById(activeTabId);
     const panel = tab ? <TabPanel tab={tab} /> : null;
->>>>>>> f21c3040
 
     const tabbedViewClasses = classNames({
         mx_TabbedView: true,
