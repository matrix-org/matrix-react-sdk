--- conflicted
+++ resolved
@@ -310,14 +310,10 @@
                 });
                 break;
             case 'view_room':
-<<<<<<< HEAD
-                this._viewRoom(payload.room_id, payload.event_id);
-=======
                 // by default we autoPeek rooms, unless we were called explicitly with
                 // autoPeek=false by something like RoomDirectory who has already peeked
                 this.setState({ autoPeek : payload.auto_peek === false ? false : true });
-                this._viewRoom(payload.room_id, payload.show_settings);
->>>>>>> c1f28bb6
+                this._viewRoom(payload.room_id, payload.show_settings, payload.event_id);
                 break;
             case 'view_prev_room':
                 roomIndexDelta = -1;
@@ -435,15 +431,11 @@
         });
     },
 
-<<<<<<< HEAD
     // switch view to the given room
     //
     // eventId is optional and will cause a switch to the context of that
     // particular event.
-    _viewRoom: function(roomId, eventId) {
-=======
-    _viewRoom: function(roomId, showSettings) {
->>>>>>> c1f28bb6
+    _viewRoom: function(roomId, showSettings, eventId) {
         // before we switch room, record the scroll state of the current room
         this._updateScrollMap();
 
@@ -485,14 +477,10 @@
         if (this.scrollStateMap[roomId]) {
             var scrollState = this.scrollStateMap[roomId];
             this.refs.roomView.restoreScrollState(scrollState);
-<<<<<<< HEAD
         }*/
-=======
-        }
         if (this.refs.roomView && showSettings) {
             this.refs.roomView.showSettings(true);
         }
->>>>>>> c1f28bb6
     },
 
     // update scrollStateMap according to the current scroll state of the
@@ -857,13 +845,9 @@
                         <RoomView
                             ref="roomView"
                             roomId={this.state.currentRoom}
-<<<<<<< HEAD
                             initialEventId={this.state.initialEventId}
+                            autoPeek={this.state.autoPeek}
                             key={this.state.currentRoom+"+"+this.state.initialEventId}
-=======
-                            autoPeek={this.state.autoPeek}
-                            key={this.state.currentRoom}
->>>>>>> c1f28bb6
                             ConferenceHandler={this.props.ConferenceHandler} />
                     );
                     right_panel = <RightPanel roomId={this.state.currentRoom} collapsed={this.state.collapse_rhs} />
