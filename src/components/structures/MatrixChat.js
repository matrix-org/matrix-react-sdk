/*
Copyright 2015, 2016 OpenMarket Ltd
Copyright 2017 Vector Creations Ltd

Licensed under the Apache License, Version 2.0 (the "License");
you may not use this file except in compliance with the License.
You may obtain a copy of the License at

    http://www.apache.org/licenses/LICENSE-2.0

Unless required by applicable law or agreed to in writing, software
distributed under the License is distributed on an "AS IS" BASIS,
WITHOUT WARRANTIES OR CONDITIONS OF ANY KIND, either express or implied.
See the License for the specific language governing permissions and
limitations under the License.
*/

import q from 'q';

import React from 'react';
import Matrix from "matrix-js-sdk";

import Analytics from "../../Analytics";
import UserSettingsStore from '../../UserSettingsStore';
import MatrixClientPeg from "../../MatrixClientPeg";
import PlatformPeg from "../../PlatformPeg";
import SdkConfig from "../../SdkConfig";
import * as RoomListSorter from "../../RoomListSorter";
import dis from "../../dispatcher";

import Modal from "../../Modal";
import Tinter from "../../Tinter";
import sdk from '../../index';
import * as Rooms from '../../Rooms';
import linkifyMatrix from "../../linkify-matrix";
import * as Lifecycle from '../../Lifecycle';
// LifecycleStore is not used but does listen to and dispatch actions
require('../../stores/LifecycleStore');
import RoomViewStore from '../../stores/RoomViewStore';
import PageTypes from '../../PageTypes';

import createRoom from "../../createRoom";
import * as UDEHandler from '../../UnknownDeviceErrorHandler';
import KeyRequestHandler from '../../KeyRequestHandler';
import { _t, getCurrentLanguage } from '../../languageHandler';

/** constants for MatrixChat.state.view */
const VIEWS = {
    // a special initial state which is only used at startup, while we are
    // trying to re-animate a matrix client or register as a guest.
    LOADING: 0,

    // we are showing the login view
    LOGIN: 1,

    // we are showing the registration view
    REGISTER: 2,

    // completeing the registration flow
    POST_REGISTRATION: 3,

    // showing the 'forgot password' view
    FORGOT_PASSWORD: 4,

    // we have valid matrix credentials (either via an explicit login, via the
    // initial re-animation/guest registration, or via a registration), and are
    // now setting up a matrixclient to talk to it. This isn't an instant
    // process because (a) we need to clear out indexeddb, and (b) we need to
    // talk to the team server; while it is going on we show a big spinner.
    LOGGING_IN: 5,

    // we are logged in with an active matrix client.
    LOGGED_IN: 6,
};

module.exports = React.createClass({
    // we export this so that the integration tests can use it :-S
    statics: {
        VIEWS: VIEWS,
    },

    displayName: 'MatrixChat',

    propTypes: {
        config: React.PropTypes.object,
        ConferenceHandler: React.PropTypes.any,
        onNewScreen: React.PropTypes.func,
        registrationUrl: React.PropTypes.string,
        enableGuest: React.PropTypes.bool,

        // the queryParams extracted from the [real] query-string of the URI
        realQueryParams: React.PropTypes.object,

        // the initial queryParams extracted from the hash-fragment of the URI
        startingFragmentQueryParams: React.PropTypes.object,

        // called when we have completed a token login
        onTokenLoginCompleted: React.PropTypes.func,

        // Represents the screen to display as a result of parsing the initial
        // window.location
        initialScreenAfterLogin: React.PropTypes.shape({
            screen: React.PropTypes.string.isRequired,
            params: React.PropTypes.object,
        }),

        // displayname, if any, to set on the device when logging
        // in/registering.
        defaultDeviceDisplayName: React.PropTypes.string,

        // A function that makes a registration URL
        makeRegistrationUrl: React.PropTypes.func.isRequired,
    },

    childContextTypes: {
        appConfig: React.PropTypes.object,
    },

    AuxPanel: {
        RoomSettings: "room_settings",
    },

    getChildContext: function() {
        return {
            appConfig: this.props.config,
        };
    },

    getInitialState: function() {
        const s = {
            // the master view we are showing.
            view: VIEWS.LOADING,

            // a thing to call showScreen with once login completes.
            screenAfterLogin: this.props.initialScreenAfterLogin,

            // What the LoggedInView would be showing if visible
            page_type: null,

            // The ID of the room we're viewing. This is either populated directly
            // in the case where we view a room by ID or by RoomView when it resolves
            // what ID an alias points at.
            currentRoomId: null,

            // If we're trying to just view a user ID (i.e. /user URL), this is it
            viewUserId: null,

            collapse_lhs: false,
            collapse_rhs: false,
            ready: false,
            width: 10000,
            leftOpacity: 1.0,
            middleOpacity: 1.0,
            rightOpacity: 1.0,

            version: null,
            newVersion: null,
            hasNewVersion: false,
            newVersionReleaseNotes: null,
            checkingForUpdate: null,

            // Parameters used in the registration dance with the IS
            register_client_secret: null,
            register_session_id: null,
            register_hs_url: null,
            register_is_url: null,
            register_id_sid: null,
        };
        return s;
    },

    getDefaultProps: function() {
        return {
            realQueryParams: {},
            startingFragmentQueryParams: {},
            config: {},
            onTokenLoginCompleted: () => {},
        };
    },

    getCurrentHsUrl: function() {
        if (this.state.register_hs_url) {
            return this.state.register_hs_url;
        } else if (MatrixClientPeg.get()) {
            return MatrixClientPeg.get().getHomeserverUrl();
        } else if (window.localStorage && window.localStorage.getItem("mx_hs_url")) {
            return window.localStorage.getItem("mx_hs_url");
        } else {
            return this.getDefaultHsUrl();
        }
    },

    getDefaultHsUrl() {
        return this.props.config.default_hs_url || "https://matrix.org";
    },

    getFallbackHsUrl: function() {
        return this.props.config.fallback_hs_url;
    },

    getCurrentIsUrl: function() {
        if (this.state.register_is_url) {
            return this.state.register_is_url;
        } else if (MatrixClientPeg.get()) {
            return MatrixClientPeg.get().getIdentityServerUrl();
        } else if (window.localStorage && window.localStorage.getItem("mx_is_url")) {
            return window.localStorage.getItem("mx_is_url");
        } else {
            return this.getDefaultIsUrl();
        }
    },

    getDefaultIsUrl() {
        return this.props.config.default_is_url || "https://vector.im";
    },

    componentWillMount: function() {
        SdkConfig.put(this.props.config);

        this._roomViewStoreToken = RoomViewStore.addListener(this._onRoomViewStoreUpdated);
        this._onRoomViewStoreUpdated();

        if (!UserSettingsStore.getLocalSetting('analyticsOptOut', false)) Analytics.enable();

        // Used by _viewRoom before getting state from sync
        this.firstSyncComplete = false;
        this.firstSyncPromise = q.defer();

        if (this.props.config.sync_timeline_limit) {
            MatrixClientPeg.opts.initialSyncLimit = this.props.config.sync_timeline_limit;
        }

        // To enable things like riot.im/geektime in a nicer way than rewriting the URL
        // and appending a team token query parameter, use the first path segment to
        // indicate a team, with "public" team tokens stored in the config teamTokenMap.
        let routedTeamToken = null;
        if (this.props.config.teamTokenMap) {
            const teamName = window.location.pathname.split('/')[1];
            if (teamName && this.props.config.teamTokenMap.hasOwnProperty(teamName)) {
                routedTeamToken = this.props.config.teamTokenMap[teamName];
            }
        }

        // Persist the team token across refreshes using sessionStorage. A new window or
        // tab will not persist sessionStorage, but refreshes will.
        if (this.props.startingFragmentQueryParams.team_token) {
            window.sessionStorage.setItem(
                'mx_team_token',
                this.props.startingFragmentQueryParams.team_token,
            );
        }

        // Use the locally-stored team token first, then as a fall-back, check to see if
        // a referral link was used, which will contain a query parameter `team_token`.
        this._teamToken = routedTeamToken ||
            window.localStorage.getItem('mx_team_token') ||
            window.sessionStorage.getItem('mx_team_token');

        // Some users have ended up with "undefined" as their local storage team token,
        // treat that as undefined.
        if (this._teamToken === "undefined") {
            this._teamToken = undefined;
        }

        if (this._teamToken) {
            console.info(`Team token set to ${this._teamToken}`);
        }

        // Set a default HS with query param `hs_url`
        const paramHs = this.props.startingFragmentQueryParams.hs_url;
        if (paramHs) {
            console.log('Setting register_hs_url ', paramHs);
            this.setState({
                register_hs_url: paramHs,
            });
        }
    },

    componentDidMount: function() {
        this.dispatcherRef = dis.register(this.onAction);
        UDEHandler.startListening();

        this.focusComposer = false;

        // Listen to login credentials sent through postMessage from another site
        window.addEventListener('message', this.onMessage);

        // this can technically be done anywhere but doing this here keeps all
        // the routing url path logic together.
        if (this.onAliasClick) {
            linkifyMatrix.onAliasClick = this.onAliasClick;
        }
        if (this.onUserClick) {
            linkifyMatrix.onUserClick = this.onUserClick;
        }

        window.addEventListener('resize', this.handleResize);
        this.handleResize();

        const teamServerConfig = this.props.config.teamServerConfig || {};
        Lifecycle.initRtsClient(teamServerConfig.teamServerURL);

        // the first thing to do is to try the token params in the query-string
        Lifecycle.attemptTokenLogin(this.props.realQueryParams).then((loggedIn) => {
            if(loggedIn) {
                this.props.onTokenLoginCompleted();

                // don't do anything else until the page reloads - just stay in
                // the 'loading' state.
                return;
            }

            // if the user has followed a login or register link, don't reanimate
            // the old creds, but rather go straight to the relevant page
            const firstScreen = this.state.screenAfterLogin ?
                this.state.screenAfterLogin.screen : null;

            if (firstScreen === 'login' ||
                    firstScreen === 'register' ||
                    firstScreen === 'forgot_password') {
                this.setState({loading: false});
                this._showScreenAfterLogin();
                return;
            }

            // the extra q() ensures that synchronous exceptions hit the same codepath as
            // asynchronous ones.
            return q().then(() => {
                return Lifecycle.loadSession({
                    fragmentQueryParams: this.props.startingFragmentQueryParams,
                    enableGuest: this.props.enableGuest,
                    guestHsUrl: this.getCurrentHsUrl(),
                    guestIsUrl: this.getCurrentIsUrl(),
                    defaultDeviceDisplayName: this.props.defaultDeviceDisplayName,
                });
            }).catch((e) => {
                console.error(`Error attempting to load session: ${e}`);
                return false;
            }).then((loadedSession) => {
                if (!loadedSession) {
                    // fall back to showing the login screen
                    dis.dispatch({action: "start_login"});
                }
            });
        }).done();
    },

    componentWillUnmount: function() {
        Lifecycle.stopMatrixClient();
        dis.unregister(this.dispatcherRef);
        UDEHandler.stopListening();
        window.removeEventListener("focus", this.onFocus);
        window.removeEventListener('resize', this.handleResize);
<<<<<<< HEAD
        window.removeEventListener('message', this.onMessage);
=======
        this._roomViewStoreToken.remove();
>>>>>>> 0207f3cc
    },

    componentDidUpdate: function() {
        if (this.focusComposer) {
            dis.dispatch({action: 'focus_composer'});
            this.focusComposer = false;
        }
    },

    setStateForNewView: function(state) {
        if (state.view === undefined) {
            throw new Error("setStateForNewView with no view!");
        }
        const newState = {
            viewUserId: null,
       };
       Object.assign(newState, state);
       this.setState(newState);
    },

    onAction: function(payload) {
        // console.log(`MatrixClientPeg.onAction: ${payload.action}`);
        const ErrorDialog = sdk.getComponent("dialogs.ErrorDialog");
        const QuestionDialog = sdk.getComponent("dialogs.QuestionDialog");

        switch (payload.action) {
            case 'logout':
                if (payload.forceLogout) {
                    Lifecycle.logout();
                } else {
                    const QuestionDialog = sdk.getComponent("dialogs.QuestionDialog");
                    Modal.createDialog(QuestionDialog, {
                        title: "Sign out?",
                        description:
                            <div>
                                For security, logging out will delete any end-to-end encryption 
                                keys from this browser. If you want to be able to decrypt your 
                                conversation history from future Riot sessions, please export 
                                your room keys for safe-keeping.
                            </div>,
                        button: "Sign out",
                        extraButtons: [
                            <button key="export" className="mx_Dialog_primary"
                                    onClick={this._exportE2eKeysDialog}>
                                Export E2E room keys
                            </button>,
                        ],
                        onFinished: (confirmed) => {
                            if (confirmed) {
                                Lifecycle.logout();
                                if (this.props.onFinished) {
                                    this.props.onFinished();
                                }
                            }
                        },
                    });
                }
                break;
            case 'start_registration':
                this._startRegistration(payload.params || {});
                break;
            case 'start_login':
                this.setStateForNewView({
                    view: VIEWS.LOGIN,
                });
                this.notifyNewScreen('login');
                break;
            case 'start_post_registration':
                this.setState({
                    view: VIEWS.POST_REGISTRATION,
                });
                break;
            case 'start_password_recovery':
                this.setStateForNewView({
                    view: VIEWS.FORGOT_PASSWORD,
                });
                this.notifyNewScreen('forgot_password');
                break;
            case 'start_chat':
                createRoom({
                    dmUserId: payload.user_id,
                });
                break;
            case 'leave_room':
                this._leaveRoom(payload.room_id);
                break;
            case 'reject_invite':
                Modal.createDialog(QuestionDialog, {
                    title: _t('Reject invitation'),
                    description: _t('Are you sure you want to reject the invitation?'),
                    onFinished: (confirm) => {
                        if (confirm) {
                            // FIXME: controller shouldn't be loading a view :(
                            const Loader = sdk.getComponent("elements.Spinner");
                            const modal = Modal.createDialog(Loader, null, 'mx_Dialog_spinner');

                            MatrixClientPeg.get().leave(payload.room_id).done(() => {
                                modal.close();
                                if (this.state.currentRoomId === payload.room_id) {
                                    dis.dispatch({action: 'view_next_room'});
                                }
                            }, (err) => {
                                modal.close();
                                Modal.createDialog(ErrorDialog, {
                                    title: _t('Failed to reject invitation'),
                                    description: err.toString(),
                                });
                            });
                        }
                    },
                });
                break;
            case 'view_user':
                // FIXME: ugly hack to expand the RightPanel and then re-dispatch.
                if (this.state.collapse_rhs) {
                    setTimeout(()=>{
                        dis.dispatch({
                            action: 'show_right_panel',
                        });
                        dis.dispatch({
                            action: 'view_user',
                            member: payload.member,
                        });
                    }, 0);
                }
                break;
            case 'view_room':
                // Takes either a room ID or room alias: if switching to a room the client is already
                // known to be in (eg. user clicks on a room in the recents panel), supply the ID
                // If the user is clicking on a room in the context of the alias being presented
                // to them, supply the room alias. If both are supplied, the room ID will be ignored.
                this._viewRoom(payload);
                break;
            case 'view_prev_room':
                this._viewNextRoom(-1);
                break;
            case 'view_next_room':
                this._viewNextRoom(1);
                break;
            case 'view_indexed_room':
                this._viewIndexedRoom(payload.roomIndex);
                break;
            case 'view_user_settings':
                if (MatrixClientPeg.get().isGuest()) {
                    dis.dispatch({
                        action: 'do_after_sync_prepared',
                        deferred_action: {
                            action: 'view_user_settings',
                        },
                    });
                    dis.dispatch({action: 'view_set_mxid'});
                    break;
                }
                this._setPage(PageTypes.UserSettings);
                this.notifyNewScreen('settings');
                break;
            case 'export_e2e_keys_dialog':
                this._exportE2eKeysDialog();
                break;
            case 'import_e2e_keys_dialog':
                this._importE2eKeysDialog();
                break;
            case 'view_create_room':
                this._createRoom();
                break;
            case 'view_room_directory':
                this._setPage(PageTypes.RoomDirectory);
                this.notifyNewScreen('directory');
                break;
            case 'view_home_page':
                this._setPage(PageTypes.HomePage);
                this.notifyNewScreen('home');
                break;
            case 'view_set_mxid':
                this._setMxId(payload);
                break;
            case 'view_start_chat_or_reuse':
                this._chatCreateOrReuse(payload.user_id);
                break;
            case 'view_create_chat':
                this._createChat();
                break;
            case 'view_invite':
                this._invite(payload.roomId);
                break;
            case 'notifier_enabled':
                this.forceUpdate();
                break;
            case 'hide_left_panel':
                this.setState({
                    collapse_lhs: true,
                });
                break;
            case 'show_left_panel':
                this.setState({
                    collapse_lhs: false,
                });
                break;
            case 'hide_right_panel':
                this.setState({
                    collapse_rhs: true,
                });
                break;
            case 'show_right_panel':
                this.setState({
                    collapse_rhs: false,
                });
                break;
            case 'ui_opacity': {
                const sideDefault = payload.sideOpacity >= 0.0 ? payload.sideOpacity : 1.0;
                this.setState({
                    leftOpacity: payload.leftOpacity >= 0.0 ? payload.leftOpacity : sideDefault,
                    middleOpacity: payload.middleOpacity || 1.0,
                    rightOpacity: payload.rightOpacity >= 0.0 ? payload.rightOpacity : sideDefault,
                });
                break; }
            case 'set_theme':
                this._onSetTheme(payload.value);
                break;
            case 'on_logging_in':
                // We are now logging in, so set the state to reflect that
                // NB. This does not touch 'ready' since if our dispatches
                // are delayed, the sync could already have completed
                this.setStateForNewView({
                    view: VIEWS.LOGGING_IN,
                });
                break;
            case 'on_logged_in':
                this._onLoggedIn(payload.teamToken);
                break;
            case 'on_logged_out':
                this._onLoggedOut();
                break;
            case 'will_start_client':
                this.setState({ready: false}, () => {
                    // if the client is about to start, we are, by definition, not ready.
                    // Set ready to false now, then it'll be set to true when the sync
                    // listener we set below fires.
                    this._onWillStartClient();
                });
                break;
            case 'new_version':
                this.onVersion(
                    payload.currentVersion, payload.newVersion,
                    payload.releaseNotes,
                );
                break;
            case 'check_updates':
                this.setState({ checkingForUpdate: payload.value });
                break;
            case 'send_event':
                this.onSendEvent(payload.room_id, payload.event);
                break;
        }
    },

    _onRoomViewStoreUpdated: function() {
        this.setState({ currentRoomId: RoomViewStore.getRoomId() });
    },

    _setPage: function(pageType) {
        this.setState({
            page_type: pageType,
        });
    },

    _startRegistration: function(params) {
        this.setStateForNewView({
            view: VIEWS.REGISTER,
            // these params may be undefined, but if they are,
            // unset them from our state: we don't want to
            // resume a previous registration session if the
            // user just clicked 'register'
            register_client_secret: params.client_secret,
            register_session_id: params.session_id,
            register_hs_url: params.hs_url,
            register_is_url: params.is_url,
            register_id_sid: params.sid,
        });
        this.notifyNewScreen('register');
    },

    // TODO: Move to RoomViewStore
    _viewNextRoom: function(roomIndexDelta) {
        const allRooms = RoomListSorter.mostRecentActivityFirst(
            MatrixClientPeg.get().getRooms(),
        );
        // If there are 0 rooms or 1 room, view the home page because otherwise
        // if there are 0, we end up trying to index into an empty array, and
        // if there is 1, we end up viewing the same room.
        if (allRooms.length < 2) {
            dis.dispatch({
                action: 'view_home_page',
            });
            return;
        }
        let roomIndex = -1;
        for (let i = 0; i < allRooms.length; ++i) {
            if (allRooms[i].roomId == this.state.currentRoomId) {
                roomIndex = i;
                break;
            }
        }
        roomIndex = (roomIndex + roomIndexDelta) % allRooms.length;
        if (roomIndex < 0) roomIndex = allRooms.length - 1;
        dis.dispatch({
            action: 'view_room',
            room_id: allRooms[roomIndex].roomId,
        });
    },

    // TODO: Move to RoomViewStore
    _viewIndexedRoom: function(roomIndex) {
        const allRooms = RoomListSorter.mostRecentActivityFirst(
            MatrixClientPeg.get().getRooms(),
        );
        if (allRooms[roomIndex]) {
            dis.dispatch({
                action: 'view_room',
                room_id: allRooms[roomIndex].roomId,
            });
        }
    },

    // switch view to the given room
    //
    // @param {Object} roomInfo Object containing data about the room to be joined
    // @param {string=} roomInfo.room_id ID of the room to join. One of room_id or room_alias must be given.
    // @param {string=} roomInfo.room_alias Alias of the room to join. One of room_id or room_alias must be given.
    // @param {boolean=} roomInfo.auto_join If true, automatically attempt to join the room if not already a member.
    // @param {boolean=} roomInfo.show_settings Makes RoomView show the room settings dialog.
    // @param {string=} roomInfo.event_id ID of the event in this room to show: this will cause a switch to the
    //                                    context of that particular event.
    // @param {boolean=} roomInfo.highlighted If true, add event_id to the hash of the URL
    //                                        and alter the EventTile to appear highlighted.
    // @param {Object=} roomInfo.third_party_invite Object containing data about the third party
    //                                    we received to join the room, if any.
    // @param {string=} roomInfo.third_party_invite.inviteSignUrl 3pid invite sign URL
    // @param {string=} roomInfo.third_party_invite.invitedEmail The email address the invite was sent to
    // @param {Object=} roomInfo.oob_data Object of additional data about the room
    //                               that has been passed out-of-band (eg.
    //                               room name and avatar from an invite email)
    _viewRoom: function(roomInfo) {
        this.focusComposer = true;

        const newState = {
            page_type: PageTypes.RoomView,
            thirdPartyInvite: roomInfo.third_party_invite,
            roomOobData: roomInfo.oob_data,
            autoJoin: roomInfo.auto_join,
        };

        if (roomInfo.room_alias) {
            console.log(
                `Switching to room alias ${roomInfo.room_alias} at event ` +
                roomInfo.event_id,
            );
        } else {
            console.log(`Switching to room id ${roomInfo.room_id} at event ` +
                roomInfo.event_id,
            );
        }

        // Wait for the first sync to complete so that if a room does have an alias,
        // it would have been retrieved.
        let waitFor = q(null);
        if (!this.firstSyncComplete) {
            if (!this.firstSyncPromise) {
                console.warn('Cannot view a room before first sync. room_id:', roomInfo.room_id);
                return;
            }
            waitFor = this.firstSyncPromise.promise;
        }

        waitFor.done(() => {
            let presentedId = roomInfo.room_alias || roomInfo.room_id;
            const room = MatrixClientPeg.get().getRoom(roomInfo.room_id);
            if (room) {
                const theAlias = Rooms.getDisplayAliasForRoom(room);
                if (theAlias) presentedId = theAlias;

                // Store this as the ID of the last room accessed. This is so that we can
                // persist which room is being stored across refreshes and browser quits.
                if (localStorage) {
                    localStorage.setItem('mx_last_room_id', room.roomId);
                }
            }

            if (roomInfo.event_id && roomInfo.highlighted) {
                presentedId += "/" + roomInfo.event_id;
            }
            this.notifyNewScreen('room/' + presentedId);
            newState.ready = true;
            this.setState(newState);
        });
    },

    _setMxId: function(payload) {
        const SetMxIdDialog = sdk.getComponent('views.dialogs.SetMxIdDialog');
        const close = Modal.createDialog(SetMxIdDialog, {
            homeserverUrl: MatrixClientPeg.get().getHomeserverUrl(),
            onFinished: (submitted, credentials) => {
                if (!submitted) {
                    dis.dispatch({
                        action: 'cancel_after_sync_prepared',
                    });
                    if (payload.go_home_on_cancel) {
                        dis.dispatch({
                            action: 'view_home_page',
                        });
                    }
                    return;
                }
                this.onRegistered(credentials);
            },
            onDifferentServerClicked: (ev) => {
                dis.dispatch({action: 'start_registration'});
                close();
            },
            onLoginClick: (ev) => {
                dis.dispatch({action: 'start_login'});
                close();
            },
        }).close;
    },

    _createChat: function() {
        if (MatrixClientPeg.get().isGuest()) {
            dis.dispatch({
                action: 'do_after_sync_prepared',
                deferred_action: {
                    action: 'view_create_chat',
                },
            });
            dis.dispatch({action: 'view_set_mxid'});
            return;
        }
        const ChatInviteDialog = sdk.getComponent("dialogs.ChatInviteDialog");
        Modal.createDialog(ChatInviteDialog, {
            title: _t('Start a chat'),
            description: _t("Who would you like to communicate with?"),
            placeholder: _t("Email, name or matrix ID"),
            button: _t("Start Chat"),
        });
    },

    _createRoom: function() {
        if (MatrixClientPeg.get().isGuest()) {
            dis.dispatch({
                action: 'do_after_sync_prepared',
                deferred_action: {
                    action: 'view_create_room',
                },
            });
            dis.dispatch({action: 'view_set_mxid'});
            return;
        }
        const TextInputDialog = sdk.getComponent("dialogs.TextInputDialog");
        Modal.createDialog(TextInputDialog, {
            title: _t('Create Room'),
            description: _t('Room name (optional)'),
            button: _t('Create Room'),
            onFinished: (shouldCreate, name) => {
                if (shouldCreate) {
                    const createOpts = {};
                    if (name) createOpts.name = name;
                    createRoom({createOpts}).done();
                }
            },
        });
    },

    _chatCreateOrReuse: function(userId) {
        const ChatCreateOrReuseDialog = sdk.getComponent(
            'views.dialogs.ChatCreateOrReuseDialog',
        );
        // Use a deferred action to reshow the dialog once the user has registered
        if (MatrixClientPeg.get().isGuest()) {
            // No point in making 2 DMs with welcome bot. This assumes view_set_mxid will
            // result in a new DM with the welcome user.
            if (userId !== this.props.config.welcomeUserId) {
                dis.dispatch({
                    action: 'do_after_sync_prepared',
                    deferred_action: {
                        action: 'view_start_chat_or_reuse',
                        user_id: userId,
                    },
                });
            }
            dis.dispatch({
                action: 'view_set_mxid',
                // If the set_mxid dialog is cancelled, view /home because if the browser
                // was pointing at /user/@someone:domain?action=chat, the URL needs to be
                // reset so that they can revisit /user/.. // (and trigger
                // `_chatCreateOrReuse` again)
                go_home_on_cancel: true,
            });
            return;
        }

        const close = Modal.createDialog(ChatCreateOrReuseDialog, {
            userId: userId,
            onFinished: (success) => {
                if (!success) {
                    // Dialog cancelled, default to home
                    dis.dispatch({ action: 'view_home_page' });
                }
            },
            onNewDMClick: () => {
                dis.dispatch({
                    action: 'start_chat',
                    user_id: userId,
                });
                // Close the dialog, indicate success (calls onFinished(true))
                close(true);
            },
            onExistingRoomSelected: (roomId) => {
                dis.dispatch({
                    action: 'view_room',
                    room_id: roomId,
                });
                close(true);
            },
        }).close;
    },

    _invite: function(roomId) {
        const ChatInviteDialog = sdk.getComponent("dialogs.ChatInviteDialog");
        Modal.createDialog(ChatInviteDialog, {
            title: _t('Invite new room members'),
            description: _t('Who would you like to add to this room?'),
            button: _t('Send Invites'),
            placeholder: _t("Email, name or matrix ID"),
            roomId: roomId,
        });
    },

    _leaveRoom: function(roomId) {
        const QuestionDialog = sdk.getComponent("dialogs.QuestionDialog");
        const ErrorDialog = sdk.getComponent("dialogs.ErrorDialog");

        const roomToLeave = MatrixClientPeg.get().getRoom(roomId);
        Modal.createDialog(QuestionDialog, {
            title: _t("Leave room"),
            description: (
                <span>
                {_t("Are you sure you want to leave the room '%(roomName)s'?", {roomName: roomToLeave.name})}
                </span>
            ),
            onFinished: (shouldLeave) => {
                if (shouldLeave) {
                    const d = MatrixClientPeg.get().leave(roomId);

                    // FIXME: controller shouldn't be loading a view :(
                    const Loader = sdk.getComponent("elements.Spinner");
                    const modal = Modal.createDialog(Loader, null, 'mx_Dialog_spinner');

                    d.then(() => {
                        modal.close();
                        if (this.state.currentRoomId === roomId) {
                            dis.dispatch({action: 'view_next_room'});
                        }
                    }, (err) => {
                        modal.close();
                        console.error("Failed to leave room " + roomId + " " + err);
                        Modal.createDialog(ErrorDialog, {
                            title: _t("Failed to leave room"),
                            description: (err && err.message ? err.message :
                                _t("Server may be unavailable, overloaded, or you hit a bug.")),
                        });
                    });
                }
            },
        });
    },

    /**
     * Called whenever someone changes the theme
     *
     * @param {string} theme new theme
     */
    _onSetTheme: function(theme) {
        if (!theme) {
            theme = 'light';
        }

        // look for the stylesheet elements.
        // styleElements is a map from style name to HTMLLinkElement.
        const styleElements = Object.create(null);
        let a;
        for (let i = 0; (a = document.getElementsByTagName("link")[i]); i++) {
            const href = a.getAttribute("href");
            // shouldn't we be using the 'title' tag rather than the href?
            const match = href.match(/^bundles\/.*\/theme-(.*)\.css$/);
            if (match) {
                styleElements[match[1]] = a;
            }
        }

        if (!(theme in styleElements)) {
            throw new Error("Unknown theme " + theme);
        }

        // disable all of them first, then enable the one we want. Chrome only
        // bothers to do an update on a true->false transition, so this ensures
        // that we get exactly one update, at the right time.

        Object.values(styleElements).forEach((a) => {
            a.disabled = true;
        });
        styleElements[theme].disabled = false;

        if (theme === 'dark') {
            // abuse the tinter to change all the SVG's #fff to #2d2d2d
            // XXX: obviously this shouldn't be hardcoded here.
            Tinter.tintSvgWhite('#2d2d2d');
        } else {
            Tinter.tintSvgWhite('#ffffff');
        }
    },

    /**
     * Called when a new logged in session has started
     *
     * @param {string} teamToken
     */
    _onLoggedIn: function(teamToken) {
        this.setState({
            view: VIEWS.LOGGED_IN,
        });

        if (teamToken) {
            // A team member has logged in, not a guest
            this._teamToken = teamToken;
            dis.dispatch({action: 'view_home_page'});
        } else if (this._is_registered) {
            this._is_registered = false;

            // Set the display name = user ID localpart
            MatrixClientPeg.get().setDisplayName(
                MatrixClientPeg.get().getUserIdLocalpart(),
            );

            if (this.props.config.welcomeUserId && getCurrentLanguage().startsWith("en")) {
                createRoom({
                    dmUserId: this.props.config.welcomeUserId,
                    // Only view the welcome user if we're NOT looking at a room
                    andView: !this.state.currentRoomId,
                });
                return;
            }
            // The user has just logged in after registering
            dis.dispatch({action: 'view_home_page'});
        } else {
            this._showScreenAfterLogin();
        }
    },

    _showScreenAfterLogin: function() {
        // If screenAfterLogin is set, use that, then null it so that a second login will
        // result in view_home_page, _user_settings or _room_directory
        if (this.state.screenAfterLogin && this.state.screenAfterLogin.screen) {
            this.showScreen(
                this.state.screenAfterLogin.screen,
                this.state.screenAfterLogin.params,
            );
            // XXX: is this necessary? `showScreen` should do it for us.
            this.notifyNewScreen(this.state.screenAfterLogin.screen);
            this.setState({screenAfterLogin: null});
        } else if (localStorage && localStorage.getItem('mx_last_room_id')) {
            // Before defaulting to directory, show the last viewed room
            dis.dispatch({
                action: 'view_room',
                room_id: localStorage.getItem('mx_last_room_id'),
            });
        } else {
            dis.dispatch({action: 'view_home_page'});
        }
    },

    /**
     * Called when the session is logged out
     */
    _onLoggedOut: function() {
        this.notifyNewScreen('login');
        this.setStateForNewView({
            view: VIEWS.LOGIN,
            ready: false,
            collapse_lhs: false,
            collapse_rhs: false,
            currentRoomId: null,
            page_type: PageTypes.RoomDirectory,
        });
        this._teamToken = null;
        this._setPageSubtitle();
    },

    /**
     * Called just before the matrix client is started
     * (useful for setting listeners)
     */
    _onWillStartClient() {
        const self = this;

        // reset the 'have completed first sync' flag,
        // since we're about to start the client and therefore about
        // to do the first sync
        this.firstSyncComplete = false;
        this.firstSyncPromise = q.defer();
        const cli = MatrixClientPeg.get();

        // Allow the JS SDK to reap timeline events. This reduces the amount of
        // memory consumed as the JS SDK stores multiple distinct copies of room
        // state (each of which can be 10s of MBs) for each DISJOINT timeline. This is
        // particularly noticeable when there are lots of 'limited' /sync responses
        // such as when laptops unsleep.
        // https://github.com/vector-im/riot-web/issues/3307#issuecomment-282895568
        cli.setCanResetTimelineCallback(function(roomId) {
            console.log("Request to reset timeline in room ", roomId, " viewing:", self.state.currentRoomId);
            if (roomId !== self.state.currentRoomId) {
                // It is safe to remove events from rooms we are not viewing.
                return true;
            }
            // We are viewing the room which we want to reset. It is only safe to do
            // this if we are not scrolled up in the view. To find out, delegate to
            // the timeline panel. If the timeline panel doesn't exist, then we assume
            // it is safe to reset the timeline.
            if (!self.refs.loggedInView) {
                return true;
            }
            return self.refs.loggedInView.canResetTimelineInRoom(roomId);
        });

        cli.on('sync', function(state, prevState) {
            // LifecycleStore and others cannot directly subscribe to matrix client for
            // events because flux only allows store state changes during flux dispatches.
            // So dispatch directly from here. Ideally we'd use a SyncStateStore that
            // would do this dispatch and expose the sync state itself (by listening to
            // its own dispatch).
            dis.dispatch({action: 'sync_state', prevState, state});
            self.updateStatusIndicator(state, prevState);
            if (state === "SYNCING" && prevState === "SYNCING") {
                return;
            }
            console.log("MatrixClient sync state => %s", state);
            if (state !== "PREPARED") { return; }

            self.firstSyncComplete = true;
            self.firstSyncPromise.resolve();

            dis.dispatch({action: 'focus_composer'});
            self.setState({ready: true});
        });
        cli.on('Call.incoming', function(call) {
            dis.dispatch({
                action: 'incoming_call',
                call: call,
            });
        });
        cli.on('Session.logged_out', function(call) {
            const ErrorDialog = sdk.getComponent("dialogs.ErrorDialog");
            Modal.createDialog(ErrorDialog, {
                title: _t('Signed Out'),
                description: _t('For security, this session has been signed out. Please sign in again.'),
            });
            dis.dispatch({
                action: 'logout',
                forceLogout: true
            });
        });
        cli.on("accountData", function(ev) {
            if (ev.getType() === 'im.vector.web.settings') {
                if (ev.getContent() && ev.getContent().theme) {
                    dis.dispatch({
                        action: 'set_theme',
                        value: ev.getContent().theme,
                    });
                }
            }
        });

        const krh = new KeyRequestHandler(cli);
        cli.on("crypto.roomKeyRequest", (req) => {
            krh.handleKeyRequest(req);
        });
        cli.on("crypto.roomKeyRequestCancellation", (req) => {
            krh.handleKeyRequestCancellation(req);
        });
    },

    onMessage: function(ev) {
        if (
            window.location.origin != ev.origin &&
            (!SdkConfig.get().allowedPostMessageOrigins || SdkConfig.get().allowedPostMessageOrigins.indexOf(ev.origin) == -1)
        ) {
            return;
        }
        var credentials = {};
        try {
            credentials = JSON.parse(ev.data);
        } catch(e) {
            return;
        };
            
        if (
            credentials &&
            credentials.action &&
            credentials.accessToken &&
            credentials.homeserverUrl &&
            credentials.identityServerUrl &&
            credentials.userId
        ) {
            var currentCredentials = (MatrixClientPeg.get())
                ? MatrixClientPeg.getCredentials()
                : null;
            var sameUser = (
                currentCredentials &&
                credentials.accessToken == currentCredentials.accessToken &&
                credentials.homeserverUrl == currentCredentials.homeserverUrl &&
                credentials.identityServerUrl == currentCredentials.identityServerUrl &&
                credentials.userId == currentCredentials.userId &&
                (!credentials.deviceId || credentials.deviceId == currentCredentials.deviceId)
            );
            switch (credentials.action) {
                case 'im.vector.login':
                    console.log('postMessage: logging in from credentials sent by origin requestor');
                    credentials.guest = false;
                    if (sameUser) {
                        console.log('postMessage: user is already logged in');
                        return;
                    }
                    delete credentials.action;
                    Lifecycle.setLoggedIn(credentials);
                    break;
                case 'im.vector.logout':
                    console.log('postMessage: logging out');
                    if (sameUser) {
                        dis.dispatch({
                            action: 'logout',
                            forceLogout: credentials.forceLogout
                        });
                    } else {
                        console.log('postMessage logout: user is not logged in or credentials are invalid');
                    }
                    break;
            }
        }
    },
    
    showScreen: function(screen, params) {
        if (screen == 'register') {
            dis.dispatch({
                action: 'start_registration',
                params: params,
            });
        } else if (screen == 'login') {
            dis.dispatch({
                action: 'start_login',
                params: params,
            });
        } else if (screen == 'forgot_password') {
            dis.dispatch({
                action: 'start_password_recovery',
                params: params,
            });
        } else if (screen == 'new') {
            dis.dispatch({
                action: 'view_create_room',
            });
        } else if (screen == 'settings') {
            dis.dispatch({
                action: 'view_user_settings',
            });
        } else if (screen == 'home') {
            dis.dispatch({
                action: 'view_home_page',
            });
        } else if (screen == 'start') {
            this.showScreen('home');
            dis.dispatch({
                action: 'view_set_mxid',
            });
        } else if (screen == 'directory') {
            dis.dispatch({
                action: 'view_room_directory',
            });
        } else if (screen == 'post_registration') {
            dis.dispatch({
                action: 'start_post_registration',
            });
        } else if (screen.indexOf('room/') == 0) {
            const segments = screen.substring(5).split('/');
            const roomString = segments[0];
            const eventId = segments[1]; // undefined if no event id given

            // FIXME: sort_out caseConsistency
            const thirdPartyInvite = {
                inviteSignUrl: params.signurl,
                invitedEmail: params.email,
            };
            const oobData = {
                name: params.room_name,
                avatarUrl: params.room_avatar_url,
                inviterName: params.inviter_name,
            };

            const payload = {
                action: 'view_room',
                event_id: eventId,
                // If an event ID is given in the URL hash, notify RoomViewStore to mark
                // it as highlighted, which will propagate to RoomView and highlight the
                // associated EventTile.
                highlighted: Boolean(eventId),
                third_party_invite: thirdPartyInvite,
                oob_data: oobData,
            };
            if (roomString[0] == '#') {
                payload.room_alias = roomString;
            } else {
                payload.room_id = roomString;
            }

            // we can't view a room unless we're logged in
            // (a guest account is fine)
            if (this.state.view === VIEWS.LOGGED_IN) {
                dis.dispatch(payload);
            }
        } else if (screen.indexOf('user/') == 0) {
            const userId = screen.substring(5);

            if (params.action === 'chat') {
                this._chatCreateOrReuse(userId);
                return;
            }

            this.setState({ viewUserId: userId });
            this._setPage(PageTypes.UserView);
            this.notifyNewScreen('user/' + userId);
            const member = new Matrix.RoomMember(null, userId);
            if (member) {
                dis.dispatch({
                    action: 'view_user',
                    member: member,
                });
            }
        } else {
            console.info("Ignoring showScreen for '%s'", screen);
        }
    },

    notifyNewScreen: function(screen) {
        if (this.props.onNewScreen) {
            this.props.onNewScreen(screen);
        }
        Analytics.trackPageChange();
    },

    onAliasClick: function(event, alias) {
        event.preventDefault();
        dis.dispatch({action: 'view_room', room_alias: alias});
    },

    onUserClick: function(event, userId) {
        event.preventDefault();

        const member = new Matrix.RoomMember(null, userId);
        if (!member) { return; }
        dis.dispatch({
            action: 'view_user',
            member: member,
        });
    },

    onLogoutClick: function(event) {
        dis.dispatch({
            action: 'logout',
        });
        event.stopPropagation();
        event.preventDefault();
    },

    handleResize: function(e) {
        const hideLhsThreshold = 1000;
        const showLhsThreshold = 1000;
        const hideRhsThreshold = 820;
        const showRhsThreshold = 820;

        if (this.state.width > hideLhsThreshold && window.innerWidth <= hideLhsThreshold) {
            dis.dispatch({ action: 'hide_left_panel' });
        }
        if (this.state.width <= showLhsThreshold && window.innerWidth > showLhsThreshold) {
            dis.dispatch({ action: 'show_left_panel' });
        }
        if (this.state.width > hideRhsThreshold && window.innerWidth <= hideRhsThreshold) {
            dis.dispatch({ action: 'hide_right_panel' });
        }
        if (this.state.width <= showRhsThreshold && window.innerWidth > showRhsThreshold) {
            dis.dispatch({ action: 'show_right_panel' });
        }

        this.setState({width: window.innerWidth});
    },

    onRoomCreated: function(roomId) {
        dis.dispatch({
            action: "view_room",
            room_id: roomId,
        });
    },

    onRegisterClick: function() {
        this.showScreen("register");
    },

    onLoginClick: function() {
        this.showScreen("login");
    },

    onForgotPasswordClick: function() {
        this.showScreen("forgot_password");
    },

    onReturnToAppClick: function() {
        // treat it the same as if the user had completed the login
        this._onLoggedIn(null);
    },

    // returns a promise which resolves to the new MatrixClient
    onRegistered: function(credentials, teamToken) {
        // XXX: These both should be in state or ideally store(s) because we risk not
        //      rendering the most up-to-date view of state otherwise.
        // teamToken may not be truthy
        this._teamToken = teamToken;
        this._is_registered = true;
        return Lifecycle.setLoggedIn(credentials);
    },

    onFinishPostRegistration: function() {
        // Don't confuse this with "PageType" which is the middle window to show
        this.setState({
            view: VIEWS.LOGGED_IN,
        });
        this.showScreen("settings");
    },

    onVersion: function(current, latest, releaseNotes) {
        this.setState({
            version: current,
            newVersion: latest,
            hasNewVersion: current !== latest,
            newVersionReleaseNotes: releaseNotes,
            checkingForUpdate: null,
        });
    },

    onSendEvent: function(roomId, event) {
        const cli = MatrixClientPeg.get();
        if (!cli) {
            dis.dispatch({action: 'message_send_failed'});
            return;
        }

        cli.sendEvent(roomId, event.getType(), event.getContent()).done(() => {
            dis.dispatch({action: 'message_sent'});
        }, (err) => {
            if (err.name === 'UnknownDeviceError') {
                dis.dispatch({
                    action: 'unknown_device_error',
                    err: err,
                    room: cli.getRoom(roomId),
                });
            }
            dis.dispatch({action: 'message_send_failed'});
        });
    },

    _setPageSubtitle: function(subtitle='') {
        document.title = `Riot ${subtitle}`;
    },

    updateStatusIndicator: function(state, prevState) {
        let notifCount = 0;

        const rooms = MatrixClientPeg.get().getRooms();
        for (let i = 0; i < rooms.length; ++i) {
            if (rooms[i].hasMembershipState(MatrixClientPeg.get().credentials.userId, 'invite')) {
                notifCount++;
            } else if (rooms[i].getUnreadNotificationCount()) {
                // if we were summing unread notifs:
                // notifCount += rooms[i].getUnreadNotificationCount();
                // instead, we just count the number of rooms with notifs.
                notifCount++;
            }
        }

        if (PlatformPeg.get()) {
            PlatformPeg.get().setErrorStatus(state === 'ERROR');
            PlatformPeg.get().setNotificationCount(notifCount);
        }

        let subtitle = '';
        if (state === "ERROR") {
            subtitle += `[${_t("Offline")}] `;
        }
        if (notifCount > 0) {
            subtitle += `[${notifCount}]`;
        }

        this._setPageSubtitle(subtitle);
    },

    onUserSettingsClose: function() {
        // XXX: use browser history instead to find the previous room?
        // or maintain a this.state.pageHistory in _setPage()?
        if (this.state.currentRoomId) {
            dis.dispatch({
                action: 'view_room',
                room_id: this.state.currentRoomId,
            });
        } else {
            dis.dispatch({
                action: 'view_home_page',
            });
        }
    },
    
    _exportE2eKeysDialog: function() {
        Modal.createDialogAsync(
            (cb) => {
                require.ensure(['../../async-components/views/dialogs/ExportE2eKeysDialog'], () => {
                    cb(require('../../async-components/views/dialogs/ExportE2eKeysDialog'));
                }, "e2e-export");
            }, {
                matrixClient: MatrixClientPeg.get(),
            },
        );
    },
    
    _importE2eKeysDialog: function() {
        Modal.createDialogAsync(
            (cb) => {
                require.ensure(['../../async-components/views/dialogs/ImportE2eKeysDialog'], () => {
                    cb(require('../../async-components/views/dialogs/ImportE2eKeysDialog'));
                }, "e2e-export");
            }, {
                matrixClient: MatrixClientPeg.get(),
            },
        );
    },

    _makeRegistrationUrl: function(params) {
        if (this.props.startingFragmentQueryParams.referrer) {
            params.referrer = this.props.startingFragmentQueryParams.referrer;
        }
        return this.props.makeRegistrationUrl(params);
    },

    render: function() {
        // console.log(`Rendering MatrixChat with view ${this.state.view}`);

        if (this.state.view === VIEWS.LOADING || this.state.view === VIEWS.LOGGING_IN) {
            const Spinner = sdk.getComponent('elements.Spinner');
            return (
                <div className="mx_MatrixChat_splash">
                    <Spinner />
                </div>
            );
        }

        // needs to be before normal PageTypes as you are logged in technically
        if (this.state.view === VIEWS.POST_REGISTRATION) {
            const PostRegistration = sdk.getComponent('structures.login.PostRegistration');
            return (
                <PostRegistration
                    onComplete={this.onFinishPostRegistration} />
            );
        }

        if (this.state.view === VIEWS.LOGGED_IN) {
            // `ready` and `view==LOGGED_IN` may be set before `page_type` (because the
            // latter is set via the dispatcher). If we don't yet have a `page_type`,
            // keep showing the spinner for now.
            if (this.state.ready && this.state.page_type) {
                /* for now, we stuff the entirety of our props and state into the LoggedInView.
                 * we should go through and figure out what we actually need to pass down, as well
                 * as using something like redux to avoid having a billion bits of state kicking around.
                 */
                const LoggedInView = sdk.getComponent('structures.LoggedInView');
                return (
                   <LoggedInView ref="loggedInView" matrixClient={MatrixClientPeg.get()}
                        onRoomCreated={this.onRoomCreated}
                        onUserSettingsClose={this.onUserSettingsClose}
                        onRegistered={this.onRegistered}
                        currentRoomId={this.state.currentRoomId}
                        teamToken={this._teamToken}
                        {...this.props}
                        {...this.state}
                    />
                );
            } else {
                // we think we are logged in, but are still waiting for the /sync to complete
                const Spinner = sdk.getComponent('elements.Spinner');
                return (
                    <div className="mx_MatrixChat_splash">
                        <Spinner />
                        <a href="#" className="mx_MatrixChat_splashButtons" onClick={ this.onLogoutClick }>
                        { _t('Logout') }
                        </a>
                    </div>
                );
            }
        }

        if (this.state.view === VIEWS.REGISTER) {
            const Registration = sdk.getComponent('structures.login.Registration');
            return (
                <Registration
                    clientSecret={this.state.register_client_secret}
                    sessionId={this.state.register_session_id}
                    idSid={this.state.register_id_sid}
                    email={this.props.startingFragmentQueryParams.email}
                    referrer={this.props.startingFragmentQueryParams.referrer}
                    defaultHsUrl={this.getDefaultHsUrl()}
                    defaultIsUrl={this.getDefaultIsUrl()}
                    brand={this.props.config.brand}
                    teamServerConfig={this.props.config.teamServerConfig}
                    customHsUrl={this.getCurrentHsUrl()}
                    customIsUrl={this.getCurrentIsUrl()}
                    makeRegistrationUrl={this._makeRegistrationUrl}
                    defaultDeviceDisplayName={this.props.defaultDeviceDisplayName}
                    onLoggedIn={this.onRegistered}
                    onLoginClick={this.onLoginClick}
                    onRegisterClick={this.onRegisterClick}
                    onCancelClick={MatrixClientPeg.get() ? this.onReturnToAppClick : null}
                    />
            );
        }


        if (this.state.view === VIEWS.FORGOT_PASSWORD) {
            const ForgotPassword = sdk.getComponent('structures.login.ForgotPassword');
            return (
                <ForgotPassword
                    defaultHsUrl={this.getDefaultHsUrl()}
                    defaultIsUrl={this.getDefaultIsUrl()}
                    customHsUrl={this.getCurrentHsUrl()}
                    customIsUrl={this.getCurrentIsUrl()}
                    onComplete={this.onLoginClick}
                    onRegisterClick={this.onRegisterClick}
                    onLoginClick={this.onLoginClick} />
            );
        }

        if (this.state.view === VIEWS.LOGIN) {
            const Login = sdk.getComponent('structures.login.Login');
            return (
                <Login
                    onLoggedIn={Lifecycle.setLoggedIn}
                    onRegisterClick={this.onRegisterClick}
                    defaultHsUrl={this.getDefaultHsUrl()}
                    defaultIsUrl={this.getDefaultIsUrl()}
                    customHsUrl={this.getCurrentHsUrl()}
                    customIsUrl={this.getCurrentIsUrl()}
                    fallbackHsUrl={this.getFallbackHsUrl()}
                    defaultDeviceDisplayName={this.props.defaultDeviceDisplayName}
                    onForgotPasswordClick={this.onForgotPasswordClick}
                    enableGuest={this.props.enableGuest}
                    onCancelClick={MatrixClientPeg.get() ? this.onReturnToAppClick : null}
                />
            );
        }

        console.error(`Unknown view ${this.state.view}`);
    },
});<|MERGE_RESOLUTION|>--- conflicted
+++ resolved
@@ -351,11 +351,8 @@
         UDEHandler.stopListening();
         window.removeEventListener("focus", this.onFocus);
         window.removeEventListener('resize', this.handleResize);
-<<<<<<< HEAD
         window.removeEventListener('message', this.onMessage);
-=======
         this._roomViewStoreToken.remove();
->>>>>>> 0207f3cc
     },
 
     componentDidUpdate: function() {
