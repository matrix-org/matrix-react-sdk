/*
Copyright 2015, 2016 OpenMarket Ltd
Copyright 2017 Vector Creations Ltd
Copyright 2017 New Vector Ltd

Licensed under the Apache License, Version 2.0 (the "License");
you may not use this file except in compliance with the License.
You may obtain a copy of the License at

    http://www.apache.org/licenses/LICENSE-2.0

Unless required by applicable law or agreed to in writing, software
distributed under the License is distributed on an "AS IS" BASIS,
WITHOUT WARRANTIES OR CONDITIONS OF ANY KIND, either express or implied.
See the License for the specific language governing permissions and
limitations under the License.
*/

import Promise from 'bluebird';

import React from 'react';
import PropTypes from 'prop-types';
import Matrix from "matrix-js-sdk";

import Analytics from "../../Analytics";
import MatrixClientPeg from "../../MatrixClientPeg";
import PlatformPeg from "../../PlatformPeg";
import SdkConfig from "../../SdkConfig";
import * as RoomListSorter from "../../RoomListSorter";
import dis from "../../dispatcher";

import Modal from "../../Modal";
import Tinter from "../../Tinter";
import sdk from '../../index';
import { showStartChatInviteDialog, showRoomInviteDialog } from '../../RoomInvite';
import * as Rooms from '../../Rooms';
import linkifyMatrix from "../../linkify-matrix";
import * as Lifecycle from '../../Lifecycle';
// LifecycleStore is not used but does listen to and dispatch actions
require('../../stores/LifecycleStore');
import PageTypes from '../../PageTypes';

import createRoom from "../../createRoom";
import KeyRequestHandler from '../../KeyRequestHandler';
import { _t, getCurrentLanguage } from '../../languageHandler';
import SettingsStore, {SettingLevel} from "../../settings/SettingsStore";

/** constants for MatrixChat.state.view */
const VIEWS = {
    // a special initial state which is only used at startup, while we are
    // trying to re-animate a matrix client or register as a guest.
    LOADING: 0,

    // we are showing the login view
    LOGIN: 1,

    // we are showing the registration view
    REGISTER: 2,

    // completeing the registration flow
    POST_REGISTRATION: 3,

    // showing the 'forgot password' view
    FORGOT_PASSWORD: 4,

    // we have valid matrix credentials (either via an explicit login, via the
    // initial re-animation/guest registration, or via a registration), and are
    // now setting up a matrixclient to talk to it. This isn't an instant
    // process because (a) we need to clear out indexeddb, and (b) we need to
    // talk to the team server; while it is going on we show a big spinner.
    LOGGING_IN: 5,

    // we are logged in with an active matrix client.
    LOGGED_IN: 6,
};

// Actions that are redirected through the onboarding process prior to being
// re-dispatched. NOTE: some actions are non-trivial and would require
// re-factoring to be included in this list in future.
const ONBOARDING_FLOW_STARTERS = [
    'view_user_settings',
    'view_create_chat',
    'view_create_room',
    'view_create_group',
];

export default React.createClass({
    // we export this so that the integration tests can use it :-S
    statics: {
        VIEWS: VIEWS,
    },

    displayName: 'MatrixChat',

    propTypes: {
        config: PropTypes.object,
        ConferenceHandler: PropTypes.any,
        onNewScreen: PropTypes.func,
        registrationUrl: PropTypes.string,
        enableGuest: PropTypes.bool,

        // the queryParams extracted from the [real] query-string of the URI
        realQueryParams: PropTypes.object,

        // the initial queryParams extracted from the hash-fragment of the URI
        startingFragmentQueryParams: PropTypes.object,

        // called when we have completed a token login
        onTokenLoginCompleted: PropTypes.func,

        // Represents the screen to display as a result of parsing the initial
        // window.location
        initialScreenAfterLogin: PropTypes.shape({
            screen: PropTypes.string.isRequired,
            params: PropTypes.object,
        }),

        // displayname, if any, to set on the device when logging
        // in/registering.
        defaultDeviceDisplayName: PropTypes.string,

        // A function that makes a registration URL
<<<<<<< HEAD
        makeRegistrationUrl: React.PropTypes.func.isRequired,

        // Theme style elements in document
        themeStyleElements: React.PropTypes.object,
=======
        makeRegistrationUrl: PropTypes.func.isRequired,
>>>>>>> 3552800d
    },

    childContextTypes: {
        appConfig: PropTypes.object,
    },

    AuxPanel: {
        RoomSettings: "room_settings",
    },

    getChildContext: function() {
        return {
            appConfig: this.props.config,
        };
    },

    getInitialState: function() {
        const s = {
            // the master view we are showing.
            view: VIEWS.LOADING,

            // What the LoggedInView would be showing if visible
            page_type: null,

            // The ID of the room we're viewing. This is either populated directly
            // in the case where we view a room by ID or by RoomView when it resolves
            // what ID an alias points at.
            currentRoomId: null,

            // If we're trying to just view a user ID (i.e. /user URL), this is it
            viewUserId: null,

            collapseLhs: false,
            collapseRhs: false,
            leftDisabled: false,
            middleDisabled: false,
            rightDisabled: false,

            version: null,
            newVersion: null,
            hasNewVersion: false,
            newVersionReleaseNotes: null,
            checkingForUpdate: null,

            // Parameters used in the registration dance with the IS
            register_client_secret: null,
            register_session_id: null,
            register_hs_url: null,
            register_is_url: null,
            register_id_sid: null,
        };
        return s;
    },

    getDefaultProps: function() {
        return {
            realQueryParams: {},
            startingFragmentQueryParams: {},
            config: {},
            onTokenLoginCompleted: () => {},
        };
    },

    getCurrentHsUrl: function() {
        if (this.state.register_hs_url) {
            return this.state.register_hs_url;
        } else if (MatrixClientPeg.get()) {
            return MatrixClientPeg.get().getHomeserverUrl();
        } else if (window.localStorage && window.localStorage.getItem("mx_hs_url")) {
            return window.localStorage.getItem("mx_hs_url");
        } else {
            return this.getDefaultHsUrl();
        }
    },

    getDefaultHsUrl() {
        return this.props.config.default_hs_url || "https://matrix.org";
    },

    getFallbackHsUrl: function() {
        return this.props.config.fallback_hs_url;
    },

    getCurrentIsUrl: function() {
        if (this.state.register_is_url) {
            return this.state.register_is_url;
        } else if (MatrixClientPeg.get()) {
            return MatrixClientPeg.get().getIdentityServerUrl();
        } else if (window.localStorage && window.localStorage.getItem("mx_is_url")) {
            return window.localStorage.getItem("mx_is_url");
        } else {
            return this.getDefaultIsUrl();
        }
    },

    getDefaultIsUrl() {
        return this.props.config.default_is_url || "https://vector.im";
    },

    componentWillMount: function() {
        SdkConfig.put(this.props.config);

        if (!SettingsStore.getValue("analyticsOptOut")) Analytics.enable();

        // Used by _viewRoom before getting state from sync
        this.firstSyncComplete = false;
        this.firstSyncPromise = Promise.defer();

        if (this.props.config.sync_timeline_limit) {
            MatrixClientPeg.opts.initialSyncLimit = this.props.config.sync_timeline_limit;
        }

        // To enable things like riot.im/geektime in a nicer way than rewriting the URL
        // and appending a team token query parameter, use the first path segment to
        // indicate a team, with "public" team tokens stored in the config teamTokenMap.
        let routedTeamToken = null;
        if (this.props.config.teamTokenMap) {
            const teamName = window.location.pathname.split('/')[1];
            if (teamName && this.props.config.teamTokenMap.hasOwnProperty(teamName)) {
                routedTeamToken = this.props.config.teamTokenMap[teamName];
            }
        }

        // Persist the team token across refreshes using sessionStorage. A new window or
        // tab will not persist sessionStorage, but refreshes will.
        if (this.props.startingFragmentQueryParams.team_token) {
            window.sessionStorage.setItem(
                'mx_team_token',
                this.props.startingFragmentQueryParams.team_token,
            );
        }

        // Use the locally-stored team token first, then as a fall-back, check to see if
        // a referral link was used, which will contain a query parameter `team_token`.
        this._teamToken = routedTeamToken ||
            window.localStorage.getItem('mx_team_token') ||
            window.sessionStorage.getItem('mx_team_token');

        // Some users have ended up with "undefined" as their local storage team token,
        // treat that as undefined.
        if (this._teamToken === "undefined") {
            this._teamToken = undefined;
        }

        if (this._teamToken) {
            console.info(`Team token set to ${this._teamToken}`);
        }

        // Set a default HS with query param `hs_url`
        const paramHs = this.props.startingFragmentQueryParams.hs_url;
        if (paramHs) {
            console.log('Setting register_hs_url ', paramHs);
            this.setState({
                register_hs_url: paramHs,
            });
        }

        // a thing to call showScreen with once login completes.  this is kept
        // outside this.state because updating it should never trigger a
        // rerender.
        this._screenAfterLogin = this.props.initialScreenAfterLogin;

        this._windowWidth = 10000;
        this.handleResize();
        window.addEventListener('resize', this.handleResize);

        // check we have the right tint applied for this theme.
        // N.B. we don't call the whole of setTheme() here as we may be
        // racing with the theme CSS download finishing from index.js
        Tinter.tint();
    },

    componentDidMount: function() {
        this.dispatcherRef = dis.register(this.onAction);

        this.focusComposer = false;

        // this can technically be done anywhere but doing this here keeps all
        // the routing url path logic together.
        if (this.onAliasClick) {
            linkifyMatrix.onAliasClick = this.onAliasClick;
        }
        if (this.onUserClick) {
            linkifyMatrix.onUserClick = this.onUserClick;
        }
        if (this.onGroupClick) {
            linkifyMatrix.onGroupClick = this.onGroupClick;
        }

        const teamServerConfig = this.props.config.teamServerConfig || {};
        Lifecycle.initRtsClient(teamServerConfig.teamServerURL);

        // the first thing to do is to try the token params in the query-string
        Lifecycle.attemptTokenLogin(this.props.realQueryParams).then((loggedIn) => {
            if (loggedIn) {
                this.props.onTokenLoginCompleted();

                // don't do anything else until the page reloads - just stay in
                // the 'loading' state.
                return;
            }

            // if the user has followed a login or register link, don't reanimate
            // the old creds, but rather go straight to the relevant page
            const firstScreen = this._screenAfterLogin ?
                this._screenAfterLogin.screen : null;

            if (firstScreen === 'login' ||
                    firstScreen === 'register' ||
                    firstScreen === 'forgot_password') {
                this._showScreenAfterLogin();
                return;
            }

            // the extra Promise.resolve() ensures that synchronous exceptions hit the same codepath as
            // asynchronous ones.
            return Promise.resolve().then(() => {
                return Lifecycle.loadSession({
                    fragmentQueryParams: this.props.startingFragmentQueryParams,
                    enableGuest: this.props.enableGuest,
                    guestHsUrl: this.getCurrentHsUrl(),
                    guestIsUrl: this.getCurrentIsUrl(),
                    defaultDeviceDisplayName: this.props.defaultDeviceDisplayName,
                });
            }).catch((e) => {
                console.error(`Error attempting to load session: ${e}`);
                return false;
            }).then((loadedSession) => {
                if (!loadedSession) {
                    // fall back to showing the login screen
                    dis.dispatch({action: "start_login"});
                }
            });
        }).done();
    },

    componentWillUnmount: function() {
        Lifecycle.stopMatrixClient();
        dis.unregister(this.dispatcherRef);
        window.removeEventListener("focus", this.onFocus);
        window.removeEventListener('resize', this.handleResize);
    },

    componentDidUpdate: function() {
        if (this.focusComposer) {
            dis.dispatch({action: 'focus_composer'});
            this.focusComposer = false;
        }
    },

    setStateForNewView: function(state) {
        if (state.view === undefined) {
            throw new Error("setStateForNewView with no view!");
        }
        const newState = {
            viewUserId: null,
        };
        Object.assign(newState, state);
        this.setState(newState);
    },

    onAction: function(payload) {
        // console.log(`MatrixClientPeg.onAction: ${payload.action}`);
        const ErrorDialog = sdk.getComponent("dialogs.ErrorDialog");
        const QuestionDialog = sdk.getComponent("dialogs.QuestionDialog");

        // Start the onboarding process for certain actions
        if (MatrixClientPeg.get() && MatrixClientPeg.get().isGuest() &&
            ONBOARDING_FLOW_STARTERS.includes(payload.action)
        ) {
            // This will cause `payload` to be dispatched later, once a
            // sync has reached the "prepared" state. Setting a matrix ID
            // will cause a full login and sync and finally the deferred
            // action will be dispatched.
            dis.dispatch({
                action: 'do_after_sync_prepared',
                deferred_action: payload,
            });
            dis.dispatch({action: 'view_set_mxid'});
            return;
        }

        switch (payload.action) {
            case 'logout':
                Lifecycle.logout();
                break;
            case 'start_registration':
                this._startRegistration(payload.params || {});
                break;
            case 'start_login':
                this.setStateForNewView({
                    view: VIEWS.LOGIN,
                });
                this.notifyNewScreen('login');
                break;
            case 'start_post_registration':
                this.setState({
                    view: VIEWS.POST_REGISTRATION,
                });
                break;
            case 'start_password_recovery':
                this.setStateForNewView({
                    view: VIEWS.FORGOT_PASSWORD,
                });
                this.notifyNewScreen('forgot_password');
                break;
            case 'start_chat':
                createRoom({
                    dmUserId: payload.user_id,
                });
                break;
            case 'leave_room':
                this._leaveRoom(payload.room_id);
                break;
            case 'reject_invite':
                Modal.createTrackedDialog('Reject invitation', '', QuestionDialog, {
                    title: _t('Reject invitation'),
                    description: _t('Are you sure you want to reject the invitation?'),
                    onFinished: (confirm) => {
                        if (confirm) {
                            // FIXME: controller shouldn't be loading a view :(
                            const Loader = sdk.getComponent("elements.Spinner");
                            const modal = Modal.createDialog(Loader, null, 'mx_Dialog_spinner');

                            MatrixClientPeg.get().leave(payload.room_id).done(() => {
                                modal.close();
                                if (this.state.currentRoomId === payload.room_id) {
                                    dis.dispatch({action: 'view_next_room'});
                                }
                            }, (err) => {
                                modal.close();
                                Modal.createTrackedDialog('Failed to reject invitation', '', ErrorDialog, {
                                    title: _t('Failed to reject invitation'),
                                    description: err.toString(),
                                });
                            });
                        }
                    },
                });
                break;
            case 'view_user':
                // FIXME: ugly hack to expand the RightPanel and then re-dispatch.
                if (this.state.collapseRhs) {
                    setTimeout(()=>{
                        dis.dispatch({
                            action: 'show_right_panel',
                        });
                        dis.dispatch({
                            action: 'view_user',
                            member: payload.member,
                        });
                    }, 0);
                }
                break;
            case 'view_room':
                // Takes either a room ID or room alias: if switching to a room the client is already
                // known to be in (eg. user clicks on a room in the recents panel), supply the ID
                // If the user is clicking on a room in the context of the alias being presented
                // to them, supply the room alias. If both are supplied, the room ID will be ignored.
                this._viewRoom(payload);
                break;
            case 'view_prev_room':
                this._viewNextRoom(-1);
                break;
            case 'view_next_room':
                this._viewNextRoom(1);
                break;
            case 'view_indexed_room':
                this._viewIndexedRoom(payload.roomIndex);
                break;
            case 'view_user_settings':
                this._setPage(PageTypes.UserSettings);
                this.notifyNewScreen('settings');
                break;
            case 'view_create_room':
                this._createRoom();
                break;
            case 'view_create_group': {
                const CreateGroupDialog = sdk.getComponent("dialogs.CreateGroupDialog");
                Modal.createTrackedDialog('Create Community', '', CreateGroupDialog);
            }
            break;
            case 'view_room_directory':
                this._setPage(PageTypes.RoomDirectory);
                this.notifyNewScreen('directory');
                break;
            case 'view_my_groups':
                this._setPage(PageTypes.MyGroups);
                this.notifyNewScreen('groups');
                break;
            case 'view_group':
                {
                    const groupId = payload.group_id;
                    this.setState({
                        currentGroupId: groupId,
                        currentGroupIsNew: payload.group_is_new,
                    });
                    this._setPage(PageTypes.GroupView);
                    this.notifyNewScreen('group/' + groupId);
                }
                break;
            case 'view_home_page':
                this._setPage(PageTypes.HomePage);
                this.notifyNewScreen('home');
                break;
            case 'view_set_mxid':
                this._setMxId(payload);
                break;
            case 'view_start_chat_or_reuse':
                this._chatCreateOrReuse(payload.user_id, payload.go_home_on_cancel);
                break;
            case 'view_create_chat':
                showStartChatInviteDialog();
                break;
            case 'view_invite':
                showRoomInviteDialog(payload.roomId);
                break;
            case 'notifier_enabled':
                this.forceUpdate();
                break;
            case 'hide_left_panel':
                this.setState({
                    collapseLhs: true,
                });
                break;
            case 'show_left_panel':
                this.setState({
                    collapseLhs: false,
                });
                break;
            case 'hide_right_panel':
                this.setState({
                    collapseRhs: true,
                });
                break;
            case 'show_right_panel':
                this.setState({
                    collapseRhs: false,
                });
                break;
            case 'panel_disable': {
                this.setState({
                    leftDisabled: payload.leftDisabled || payload.sideDisabled || false,
                    middleDisabled: payload.middleDisabled || false,
                    rightDisabled: payload.rightDisabled || payload.sideDisabled || false,
                });
                break; }
            case 'set_theme':
                this._onSetTheme(payload.value);
                break;
            case 'on_logging_in':
                // We are now logging in, so set the state to reflect that
                // NB. This does not touch 'ready' since if our dispatches
                // are delayed, the sync could already have completed
                this.setStateForNewView({
                    view: VIEWS.LOGGING_IN,
                });
                break;
            case 'on_logged_in':
                this._onLoggedIn(payload.teamToken);
                break;
            case 'on_logged_out':
                this._onLoggedOut();
                break;
            case 'will_start_client':
                this.setState({ready: false}, () => {
                    // if the client is about to start, we are, by definition, not ready.
                    // Set ready to false now, then it'll be set to true when the sync
                    // listener we set below fires.
                    this._onWillStartClient();
                });
                break;
            case 'client_started':
                this._onClientStarted();
                break;
            case 'new_version':
                this.onVersion(
                    payload.currentVersion, payload.newVersion,
                    payload.releaseNotes,
                );
                break;
            case 'check_updates':
                this.setState({ checkingForUpdate: payload.value });
                break;
            case 'send_event':
                this.onSendEvent(payload.room_id, payload.event);
                break;
        }
    },

    _setPage: function(pageType) {
        this.setState({
            page_type: pageType,
        });
    },

    _startRegistration: function(params) {
        const newState = {
            view: VIEWS.REGISTER,
        };

        // Only honour params if they are all present, otherwise we reset
        // HS and IS URLs when switching to registration.
        if (params.client_secret &&
            params.session_id &&
            params.hs_url &&
            params.is_url &&
            params.sid
        ) {
            newState.register_client_secret = params.client_secret;
            newState.register_session_id = params.session_id;
            newState.register_hs_url = params.hs_url;
            newState.register_is_url = params.is_url;
            newState.register_id_sid = params.sid;
        }

        this.setStateForNewView(newState);
        this.notifyNewScreen('register');
    },

    // TODO: Move to RoomViewStore
    _viewNextRoom: function(roomIndexDelta) {
        const allRooms = RoomListSorter.mostRecentActivityFirst(
            MatrixClientPeg.get().getRooms(),
        );
        // If there are 0 rooms or 1 room, view the home page because otherwise
        // if there are 0, we end up trying to index into an empty array, and
        // if there is 1, we end up viewing the same room.
        if (allRooms.length < 2) {
            dis.dispatch({
                action: 'view_home_page',
            });
            return;
        }
        let roomIndex = -1;
        for (let i = 0; i < allRooms.length; ++i) {
            if (allRooms[i].roomId == this.state.currentRoomId) {
                roomIndex = i;
                break;
            }
        }
        roomIndex = (roomIndex + roomIndexDelta) % allRooms.length;
        if (roomIndex < 0) roomIndex = allRooms.length - 1;
        dis.dispatch({
            action: 'view_room',
            room_id: allRooms[roomIndex].roomId,
        });
    },

    // TODO: Move to RoomViewStore
    _viewIndexedRoom: function(roomIndex) {
        const allRooms = RoomListSorter.mostRecentActivityFirst(
            MatrixClientPeg.get().getRooms(),
        );
        if (allRooms[roomIndex]) {
            dis.dispatch({
                action: 'view_room',
                room_id: allRooms[roomIndex].roomId,
            });
        }
    },

    // switch view to the given room
    //
    // @param {Object} roomInfo Object containing data about the room to be joined
    // @param {string=} roomInfo.room_id ID of the room to join. One of room_id or room_alias must be given.
    // @param {string=} roomInfo.room_alias Alias of the room to join. One of room_id or room_alias must be given.
    // @param {boolean=} roomInfo.auto_join If true, automatically attempt to join the room if not already a member.
    // @param {boolean=} roomInfo.show_settings Makes RoomView show the room settings dialog.
    // @param {string=} roomInfo.event_id ID of the event in this room to show: this will cause a switch to the
    //                                    context of that particular event.
    // @param {boolean=} roomInfo.highlighted If true, add event_id to the hash of the URL
    //                                        and alter the EventTile to appear highlighted.
    // @param {Object=} roomInfo.third_party_invite Object containing data about the third party
    //                                    we received to join the room, if any.
    // @param {string=} roomInfo.third_party_invite.inviteSignUrl 3pid invite sign URL
    // @param {string=} roomInfo.third_party_invite.invitedEmail The email address the invite was sent to
    // @param {Object=} roomInfo.oob_data Object of additional data about the room
    //                               that has been passed out-of-band (eg.
    //                               room name and avatar from an invite email)
    _viewRoom: function(roomInfo) {
        this.focusComposer = true;

        const newState = {
            currentRoomId: roomInfo.room_id || null,
            page_type: PageTypes.RoomView,
            thirdPartyInvite: roomInfo.third_party_invite,
            roomOobData: roomInfo.oob_data,
        };

        if (roomInfo.room_alias) {
            console.log(
                `Switching to room alias ${roomInfo.room_alias} at event ` +
                roomInfo.event_id,
            );
        } else {
            console.log(`Switching to room id ${roomInfo.room_id} at event ` +
                roomInfo.event_id,
            );
        }

        // Wait for the first sync to complete so that if a room does have an alias,
        // it would have been retrieved.
        let waitFor = Promise.resolve(null);
        if (!this.firstSyncComplete) {
            if (!this.firstSyncPromise) {
                console.warn('Cannot view a room before first sync. room_id:', roomInfo.room_id);
                return;
            }
            waitFor = this.firstSyncPromise.promise;
        }

        waitFor.done(() => {
            let presentedId = roomInfo.room_alias || roomInfo.room_id;
            const room = MatrixClientPeg.get().getRoom(roomInfo.room_id);
            if (room) {
                const theAlias = Rooms.getDisplayAliasForRoom(room);
                if (theAlias) presentedId = theAlias;

                // Store this as the ID of the last room accessed. This is so that we can
                // persist which room is being stored across refreshes and browser quits.
                if (localStorage) {
                    localStorage.setItem('mx_last_room_id', room.roomId);
                }
            }

            if (roomInfo.event_id && roomInfo.highlighted) {
                presentedId += "/" + roomInfo.event_id;
            }
            this.notifyNewScreen('room/' + presentedId);
            newState.ready = true;
            this.setState(newState);
        });
    },

    _setMxId: function(payload) {
        const SetMxIdDialog = sdk.getComponent('views.dialogs.SetMxIdDialog');
        const close = Modal.createTrackedDialog('Set MXID', '', SetMxIdDialog, {
            homeserverUrl: MatrixClientPeg.get().getHomeserverUrl(),
            onFinished: (submitted, credentials) => {
                if (!submitted) {
                    dis.dispatch({
                        action: 'cancel_after_sync_prepared',
                    });
                    if (payload.go_home_on_cancel) {
                        dis.dispatch({
                            action: 'view_home_page',
                        });
                    }
                    return;
                }
                this.onRegistered(credentials);
            },
            onDifferentServerClicked: (ev) => {
                dis.dispatch({action: 'start_registration'});
                close();
            },
            onLoginClick: (ev) => {
                dis.dispatch({action: 'start_login'});
                close();
            },
        }).close;
    },

    _createRoom: function() {
        const CreateRoomDialog = sdk.getComponent('dialogs.CreateRoomDialog');
        Modal.createTrackedDialog('Create Room', '', CreateRoomDialog, {
            onFinished: (shouldCreate, name, noFederate) => {
                if (shouldCreate) {
                    const createOpts = {};
                    if (name) createOpts.name = name;
                    if (noFederate) createOpts.creation_content = {'m.federate': false};
                    createRoom({createOpts}).done();
                }
            },
        });
    },

    _chatCreateOrReuse: function(userId, goHomeOnCancel) {
        if (goHomeOnCancel === undefined) goHomeOnCancel = true;

        const ChatCreateOrReuseDialog = sdk.getComponent(
            'views.dialogs.ChatCreateOrReuseDialog',
        );
        // Use a deferred action to reshow the dialog once the user has registered
        if (MatrixClientPeg.get().isGuest()) {
            // No point in making 2 DMs with welcome bot. This assumes view_set_mxid will
            // result in a new DM with the welcome user.
            if (userId !== this.props.config.welcomeUserId) {
                dis.dispatch({
                    action: 'do_after_sync_prepared',
                    deferred_action: {
                        action: 'view_start_chat_or_reuse',
                        user_id: userId,
                    },
                });
            }
            dis.dispatch({
                action: 'view_set_mxid',
                // If the set_mxid dialog is cancelled, view /home because if the browser
                // was pointing at /user/@someone:domain?action=chat, the URL needs to be
                // reset so that they can revisit /user/.. // (and trigger
                // `_chatCreateOrReuse` again)
                go_home_on_cancel: true,
            });
            return;
        }

        const close = Modal.createTrackedDialog('Chat create or reuse', '', ChatCreateOrReuseDialog, {
            userId: userId,
            onFinished: (success) => {
                if (!success && goHomeOnCancel) {
                    // Dialog cancelled, default to home
                    dis.dispatch({ action: 'view_home_page' });
                }
            },
            onNewDMClick: () => {
                dis.dispatch({
                    action: 'start_chat',
                    user_id: userId,
                });
                // Close the dialog, indicate success (calls onFinished(true))
                close(true);
            },
            onExistingRoomSelected: (roomId) => {
                dis.dispatch({
                    action: 'view_room',
                    room_id: roomId,
                });
                close(true);
            },
        }).close;
    },

    _leaveRoomWarnings: function(roomId) {
        const roomToLeave = MatrixClientPeg.get().getRoom(roomId);
        // Show a warning if there are additional complications.
        const joinRules = roomToLeave.currentState.getStateEvents('m.room.join_rules', '');
        const warnings = [];
        if (joinRules) {
            const rule = joinRules.getContent().join_rule;
            if (rule !== "public") {
                warnings.push((
                    <span className="warning" key="non_public_warning">
                        { _t("This room is not public. You will not be able to rejoin without an invite.") }
                    </span>
                ));
            }
        }
        return warnings;
    },

    _leaveRoom: function(roomId) {
        const QuestionDialog = sdk.getComponent("dialogs.QuestionDialog");
        const ErrorDialog = sdk.getComponent("dialogs.ErrorDialog");
        const roomToLeave = MatrixClientPeg.get().getRoom(roomId);
        const warnings = this._leaveRoomWarnings(roomId);

        Modal.createTrackedDialog('Leave room', '', QuestionDialog, {
            title: _t("Leave room"),
            description: (
                <span>
                { _t("Are you sure you want to leave the room '%(roomName)s'?", {roomName: roomToLeave.name}) }
                { warnings }
                </span>
            ),
            onFinished: (shouldLeave) => {
                if (shouldLeave) {
                    const d = MatrixClientPeg.get().leave(roomId);

                    // FIXME: controller shouldn't be loading a view :(
                    const Loader = sdk.getComponent("elements.Spinner");
                    const modal = Modal.createDialog(Loader, null, 'mx_Dialog_spinner');

                    d.then(() => {
                        modal.close();
                        if (this.state.currentRoomId === roomId) {
                            dis.dispatch({action: 'view_next_room'});
                        }
                    }, (err) => {
                        modal.close();
                        console.error("Failed to leave room " + roomId + " " + err);
                        Modal.createTrackedDialog('Failed to leave room', '', ErrorDialog, {
                            title: _t("Failed to leave room"),
                            description: (err && err.message ? err.message :
                                _t("Server may be unavailable, overloaded, or you hit a bug.")),
                        });
                    });
                }
            },
        });
    },

    /**
     * Called whenever someone changes the theme
     *
     * @param {string} theme new theme
     */
    _onSetTheme: function(theme) {
<<<<<<< HEAD
        let isValidTheme = false;
        if (theme) {
            SdkConfig.get().themes.every(function(configTheme, i) {
                if (theme == configTheme.value) {
                    isValidTheme = true;
                    return false;
                } else {
                    return true;
                }
            });
=======
        if (!theme) {
            theme = SettingsStore.getValue("theme");
>>>>>>> 3552800d
        }
        if (!isValidTheme) {
            console.log( ( theme ? "Unknown theme '" + theme + "'." : "No theme set." )
                + " Falling back to default theme '" + SdkConfig.get().themes[0].value + "'");
            theme = SdkConfig.get().themes[0].value;
        }

        const styleElements = this.props.themeStyleElements;

        // disable all style elements first, then enable the one we want. Chrome only
        // bothers to do an update on a true->false transition, so this ensures
        // that we get exactly one update, at the right time.
<<<<<<< HEAD
        Object.values(styleElements).forEach((a) => {
            a.disabled = true;
        });
=======
        //
        // ^ This comment was true when we used to use alternative stylesheets
        // for the CSS.  Nowadays we just set them all as disabled in index.html
        // and enable them as needed.  It might be cleaner to disable them all
        // at the same time to prevent loading two themes simultaneously and
        // having them interact badly... but this causes a flash of unstyled app
        // which is even uglier.  So we don't.

>>>>>>> 3552800d
        styleElements[theme].disabled = false;

        const switchTheme = function() {
            // we re-enable our theme here just in case we raced with another
            // theme set request as per https://github.com/vector-im/riot-web/issues/5601.
            // We could alternatively lock or similar to stop the race, but
            // this is probably good enough for now.
            styleElements[theme].disabled = false;
            Object.values(styleElements).forEach((a) => {
                if (a == styleElements[theme]) return;
                a.disabled = true;
            });
            Tinter.setTheme(theme);
        };

        // turns out that Firefox preloads the CSS for link elements with
        // the disabled attribute, but Chrome doesn't.

        let cssLoaded = false;

        styleElements[theme].onload = () => {
            switchTheme();
        };

        for (let i = 0; i < document.styleSheets.length; i++) {
            const ss = document.styleSheets[i];
            if (ss && ss.href === styleElements[theme].href) {
                cssLoaded = true;
                break;
            }
        }

        if (cssLoaded) {
            styleElements[theme].onload = undefined;
            switchTheme();
        }
    },

    /**
     * Called when a new logged in session has started
     *
     * @param {string} teamToken
     */
    _onLoggedIn: function(teamToken) {
        this.setState({
            view: VIEWS.LOGGED_IN,
        });

        if (teamToken) {
            // A team member has logged in, not a guest
            this._teamToken = teamToken;
            dis.dispatch({action: 'view_home_page'});
        } else if (this._is_registered) {
            this._is_registered = false;

            // Set the display name = user ID localpart
            MatrixClientPeg.get().setDisplayName(
                MatrixClientPeg.get().getUserIdLocalpart(),
            );

            if (this.props.config.welcomeUserId && getCurrentLanguage().startsWith("en")) {
                createRoom({
                    dmUserId: this.props.config.welcomeUserId,
                    // Only view the welcome user if we're NOT looking at a room
                    andView: !this.state.currentRoomId,
                });
                return;
            }
            // The user has just logged in after registering
            dis.dispatch({action: 'view_home_page'});
        } else {
            this._showScreenAfterLogin();
        }
    },

    _showScreenAfterLogin: function() {
        // If screenAfterLogin is set, use that, then null it so that a second login will
        // result in view_home_page, _user_settings or _room_directory
        if (this._screenAfterLogin && this._screenAfterLogin.screen) {
            this.showScreen(
                this._screenAfterLogin.screen,
                this._screenAfterLogin.params,
            );
            this._screenAfterLogin = null;
        } else if (localStorage && localStorage.getItem('mx_last_room_id')) {
            // Before defaulting to directory, show the last viewed room
            dis.dispatch({
                action: 'view_room',
                room_id: localStorage.getItem('mx_last_room_id'),
            });
        } else {
            dis.dispatch({action: 'view_home_page'});
        }
    },

    /**
     * Called when the session is logged out
     */
    _onLoggedOut: function() {
        this.notifyNewScreen('login');
        this.setStateForNewView({
            view: VIEWS.LOGIN,
            ready: false,
            collapseLhs: false,
            collapseRhs: false,
            currentRoomId: null,
            page_type: PageTypes.RoomDirectory,
        });
        this._teamToken = null;
        this._setPageSubtitle();
    },

    /**
     * Called just before the matrix client is started
     * (useful for setting listeners)
     */
    _onWillStartClient() {
        const self = this;

        // reset the 'have completed first sync' flag,
        // since we're about to start the client and therefore about
        // to do the first sync
        this.firstSyncComplete = false;
        this.firstSyncPromise = Promise.defer();
        const cli = MatrixClientPeg.get();

        // Allow the JS SDK to reap timeline events. This reduces the amount of
        // memory consumed as the JS SDK stores multiple distinct copies of room
        // state (each of which can be 10s of MBs) for each DISJOINT timeline. This is
        // particularly noticeable when there are lots of 'limited' /sync responses
        // such as when laptops unsleep.
        // https://github.com/vector-im/riot-web/issues/3307#issuecomment-282895568
        cli.setCanResetTimelineCallback(function(roomId) {
            console.log("Request to reset timeline in room ", roomId, " viewing:", self.state.currentRoomId);
            if (roomId !== self.state.currentRoomId) {
                // It is safe to remove events from rooms we are not viewing.
                return true;
            }
            // We are viewing the room which we want to reset. It is only safe to do
            // this if we are not scrolled up in the view. To find out, delegate to
            // the timeline panel. If the timeline panel doesn't exist, then we assume
            // it is safe to reset the timeline.
            if (!self._loggedInView || !self._loggedInView.child) {
                return true;
            }
            return self._loggedInView.child.canResetTimelineInRoom(roomId);
        });

        cli.on('sync', function(state, prevState) {
            // LifecycleStore and others cannot directly subscribe to matrix client for
            // events because flux only allows store state changes during flux dispatches.
            // So dispatch directly from here. Ideally we'd use a SyncStateStore that
            // would do this dispatch and expose the sync state itself (by listening to
            // its own dispatch).
            dis.dispatch({action: 'sync_state', prevState, state});
            self.updateStatusIndicator(state, prevState);
            if (state === "SYNCING" && prevState === "SYNCING") {
                return;
            }
            console.log("MatrixClient sync state => %s", state);
            if (state !== "PREPARED") { return; }

            self.firstSyncComplete = true;
            self.firstSyncPromise.resolve();

            dis.dispatch({action: 'focus_composer'});
            self.setState({ready: true});
        });
        cli.on('Call.incoming', function(call) {
            // we dispatch this synchronously to make sure that the event
            // handlers on the call are set up immediately (so that if
            // we get an immediate hangup, we don't get a stuck call)
            dis.dispatch({
                action: 'incoming_call',
                call: call,
            }, true);
        });
        cli.on('Session.logged_out', function(call) {
            const ErrorDialog = sdk.getComponent("dialogs.ErrorDialog");
            Modal.createTrackedDialog('Signed out', '', ErrorDialog, {
                title: _t('Signed Out'),
                description: _t('For security, this session has been signed out. Please sign in again.'),
            });
            dis.dispatch({
                action: 'logout',
            });
        });
        cli.on("accountData", function(ev) {
            if (ev.getType() === 'im.vector.web.settings') {
                if (ev.getContent() && ev.getContent().theme) {
                    dis.dispatch({
                        action: 'set_theme',
                        value: ev.getContent().theme,
                    });
                }
            }
        });

        const krh = new KeyRequestHandler(cli);
        cli.on("crypto.roomKeyRequest", (req) => {
            krh.handleKeyRequest(req);
        });
        cli.on("crypto.roomKeyRequestCancellation", (req) => {
            krh.handleKeyRequestCancellation(req);
        });
        cli.on("Room", (room) => {
            if (MatrixClientPeg.get().isCryptoEnabled()) {
                const blacklistEnabled = SettingsStore.getValueAt(
                    SettingLevel.ROOM_DEVICE,
                    "blacklistUnverifiedDevices",
                    room.roomId,
                    /*explicit=*/true,
                );
                room.setBlacklistUnverifiedDevices(blacklistEnabled);
            }
        });
        cli.on("crypto.warning", (type) => {
            const ErrorDialog = sdk.getComponent("dialogs.ErrorDialog");
            switch (type) {
                case 'CRYPTO_WARNING_ACCOUNT_MIGRATED':
                    Modal.createTrackedDialog('Crypto migrated', '', ErrorDialog, {
                        title: _t('Cryptography data migrated'),
                        description: _t(
                            "A one-off migration of cryptography data has been performed. "+
                            "End-to-end encryption will not work if you go back to an older "+
                            "version of Riot. If you need to use end-to-end cryptography on "+
                            "an older version, log out of Riot first. To retain message history, "+
                            "export and re-import your keys.",
                        ),
                    });
                    break;
                case 'CRYPTO_WARNING_OLD_VERSION_DETECTED':
                    Modal.createTrackedDialog('Crypto migrated', '', ErrorDialog, {
                        title: _t('Old cryptography data detected'),
                        description: _t(
                            "Data from an older version of Riot has been detected. "+
                            "This will have caused end-to-end cryptography to malfunction "+
                            "in the older version. End-to-end encrypted messages exchanged "+
                            "recently whilst using the older version may not be decryptable "+
                            "in this version. This may also cause messages exchanged with this "+
                            "version to fail. If you experience problems, log out and back in "+
                            "again. To retain message history, export and re-import your keys.",
                        ),
                    });
                    break;
            }
        });
    },

    /**
     * Called shortly after the matrix client has started. Useful for
     * setting up anything that requires the client to be started.
     * @private
     */
    _onClientStarted: function() {
        const cli = MatrixClientPeg.get();

        if (cli.isCryptoEnabled()) {
            const blacklistEnabled = SettingsStore.getValueAt(
                SettingLevel.DEVICE,
                "blacklistUnverifiedDevices",
            );
            cli.setGlobalBlacklistUnverifiedDevices(blacklistEnabled);
        }
    },

    showScreen: function(screen, params) {
        if (screen == 'register') {
            dis.dispatch({
                action: 'start_registration',
                params: params,
            });
        } else if (screen == 'login') {
            dis.dispatch({
                action: 'start_login',
                params: params,
            });
        } else if (screen == 'forgot_password') {
            dis.dispatch({
                action: 'start_password_recovery',
                params: params,
            });
        } else if (screen == 'new') {
            dis.dispatch({
                action: 'view_create_room',
            });
        } else if (screen == 'settings') {
            dis.dispatch({
                action: 'view_user_settings',
            });
        } else if (screen == 'home') {
            dis.dispatch({
                action: 'view_home_page',
            });
        } else if (screen == 'start') {
            this.showScreen('home');
            dis.dispatch({
                action: 'view_set_mxid',
            });
        } else if (screen == 'directory') {
            dis.dispatch({
                action: 'view_room_directory',
            });
        } else if (screen == 'groups') {
            dis.dispatch({
                action: 'view_my_groups',
            });
        } else if (screen == 'post_registration') {
            dis.dispatch({
                action: 'start_post_registration',
            });
        } else if (screen.indexOf('room/') == 0) {
            const segments = screen.substring(5).split('/');
            const roomString = segments[0];
            const eventId = segments[1]; // undefined if no event id given

            // FIXME: sort_out caseConsistency
            const thirdPartyInvite = {
                inviteSignUrl: params.signurl,
                invitedEmail: params.email,
            };
            const oobData = {
                name: params.room_name,
                avatarUrl: params.room_avatar_url,
                inviterName: params.inviter_name,
            };

            const payload = {
                action: 'view_room',
                event_id: eventId,
                // If an event ID is given in the URL hash, notify RoomViewStore to mark
                // it as highlighted, which will propagate to RoomView and highlight the
                // associated EventTile.
                highlighted: Boolean(eventId),
                third_party_invite: thirdPartyInvite,
                oob_data: oobData,
            };
            if (roomString[0] == '#') {
                payload.room_alias = roomString;
            } else {
                payload.room_id = roomString;
            }

            // we can't view a room unless we're logged in
            // (a guest account is fine)
            if (this.state.view === VIEWS.LOGGED_IN) {
                dis.dispatch(payload);
            }
        } else if (screen.indexOf('user/') == 0) {
            const userId = screen.substring(5);

            // Wait for the first sync so that `getRoom` gives us a room object if it's
            // in the sync response
            const waitFor = this.firstSyncPromise ?
                this.firstSyncPromise.promise : Promise.resolve();
            waitFor.then(() => {
                if (params.action === 'chat') {
                    this._chatCreateOrReuse(userId);
                    return;
                }

                this._setPage(PageTypes.UserView);
                this.notifyNewScreen('user/' + userId);
                const member = new Matrix.RoomMember(null, userId);
                dis.dispatch({
                    action: 'view_user',
                    member: member,
                });
            });
        } else if (screen.indexOf('group/') == 0) {
            const groupId = screen.substring(6);

            // TODO: Check valid group ID

            dis.dispatch({
                action: 'view_group',
                group_id: groupId,
            });
        } else {
            console.info("Ignoring showScreen for '%s'", screen);
        }
    },

    notifyNewScreen: function(screen) {
        if (this.props.onNewScreen) {
            this.props.onNewScreen(screen);
        }
        Analytics.trackPageChange();
    },

    onAliasClick: function(event, alias) {
        event.preventDefault();
        dis.dispatch({action: 'view_room', room_alias: alias});
    },

    onUserClick: function(event, userId) {
        event.preventDefault();

        const member = new Matrix.RoomMember(null, userId);
        if (!member) { return; }
        dis.dispatch({
            action: 'view_user',
            member: member,
        });
    },

    onGroupClick: function(event, groupId) {
        event.preventDefault();
        dis.dispatch({action: 'view_group', group_id: groupId});
    },

    onLogoutClick: function(event) {
        dis.dispatch({
            action: 'logout',
        });
        event.stopPropagation();
        event.preventDefault();
    },

    handleResize: function(e) {
        const hideLhsThreshold = 1000;
        const showLhsThreshold = 1000;
        const hideRhsThreshold = 820;
        const showRhsThreshold = 820;

        if (this._windowWidth > hideLhsThreshold && window.innerWidth <= hideLhsThreshold) {
            dis.dispatch({ action: 'hide_left_panel' });
        }
        if (this._windowWidth <= showLhsThreshold && window.innerWidth > showLhsThreshold) {
            dis.dispatch({ action: 'show_left_panel' });
        }
        if (this._windowWidth > hideRhsThreshold && window.innerWidth <= hideRhsThreshold) {
            dis.dispatch({ action: 'hide_right_panel' });
        }
        if (this._windowWidth <= showRhsThreshold && window.innerWidth > showRhsThreshold) {
            dis.dispatch({ action: 'show_right_panel' });
        }

        this._windowWidth = window.innerWidth;
    },

    onRoomCreated: function(roomId) {
        dis.dispatch({
            action: "view_room",
            room_id: roomId,
        });
    },

    onRegisterClick: function() {
        this.showScreen("register");
    },

    onLoginClick: function() {
        this.showScreen("login");
    },

    onForgotPasswordClick: function() {
        this.showScreen("forgot_password");
    },

    onReturnToAppClick: function() {
        // treat it the same as if the user had completed the login
        this._onLoggedIn(null);
    },

    // returns a promise which resolves to the new MatrixClient
    onRegistered: function(credentials, teamToken) {
        // XXX: These both should be in state or ideally store(s) because we risk not
        //      rendering the most up-to-date view of state otherwise.
        // teamToken may not be truthy
        this._teamToken = teamToken;
        this._is_registered = true;
        return Lifecycle.setLoggedIn(credentials);
    },

    onFinishPostRegistration: function() {
        // Don't confuse this with "PageType" which is the middle window to show
        this.setState({
            view: VIEWS.LOGGED_IN,
        });
        this.showScreen("settings");
    },

    onVersion: function(current, latest, releaseNotes) {
        this.setState({
            version: current,
            newVersion: latest,
            hasNewVersion: current !== latest,
            newVersionReleaseNotes: releaseNotes,
            checkingForUpdate: null,
        });
    },

    onSendEvent: function(roomId, event) {
        const cli = MatrixClientPeg.get();
        if (!cli) {
            dis.dispatch({action: 'message_send_failed'});
            return;
        }

        cli.sendEvent(roomId, event.getType(), event.getContent()).done(() => {
            dis.dispatch({action: 'message_sent'});
        }, (err) => {
            dis.dispatch({action: 'message_send_failed'});
        });
    },

    _setPageSubtitle: function(subtitle='') {
        document.title = `Riot ${subtitle}`;
    },

    updateStatusIndicator: function(state, prevState) {
        let notifCount = 0;

        const rooms = MatrixClientPeg.get().getRooms();
        for (let i = 0; i < rooms.length; ++i) {
            if (rooms[i].hasMembershipState(MatrixClientPeg.get().credentials.userId, 'invite')) {
                notifCount++;
            } else if (rooms[i].getUnreadNotificationCount()) {
                // if we were summing unread notifs:
                // notifCount += rooms[i].getUnreadNotificationCount();
                // instead, we just count the number of rooms with notifs.
                notifCount++;
            }
        }

        if (PlatformPeg.get()) {
            PlatformPeg.get().setErrorStatus(state === 'ERROR');
            PlatformPeg.get().setNotificationCount(notifCount);
        }

        let subtitle = '';
        if (state === "ERROR") {
            subtitle += `[${_t("Offline")}] `;
        }
        if (notifCount > 0) {
            subtitle += `[${notifCount}]`;
        }

        this._setPageSubtitle(subtitle);
    },

    onUserSettingsClose: function() {
        // XXX: use browser history instead to find the previous room?
        // or maintain a this.state.pageHistory in _setPage()?
        if (this.state.currentRoomId) {
            dis.dispatch({
                action: 'view_room',
                room_id: this.state.currentRoomId,
            });
        } else {
            dis.dispatch({
                action: 'view_home_page',
            });
        }
    },

    onServerConfigChange(config) {
        const newState = {};
        if (config.hsUrl) {
            newState.register_hs_url = config.hsUrl;
        }
        if (config.isUrl) {
            newState.register_is_url = config.isUrl;
        }
        this.setState(newState);
    },

    _makeRegistrationUrl: function(params) {
        if (this.props.startingFragmentQueryParams.referrer) {
            params.referrer = this.props.startingFragmentQueryParams.referrer;
        }
        return this.props.makeRegistrationUrl(params);
    },

<<<<<<< HEAD
    getThemeStyleElements() {
        // look for the stylesheet elements.
        // styleElements is a map from style name to HTMLLinkElement.
        const styleElements = Object.create(null);
        let i;
        let a;
        for (i = 0; (a = document.getElementsByTagName("link")[i]); i++) {
            const href = a.getAttribute("href");
            // shouldn't we be using the 'title' tag rather than the href?
            const match = href.match(/^bundles\/.*\/theme-(.*)\.css$/);
            if (match) {
                styleElements[match[1]] = a;
            }
        }
        return styleElements;
=======
    _collectLoggedInView: function(ref) {
        this._loggedInView = ref;
>>>>>>> 3552800d
    },

    render: function() {
        // console.log(`Rendering MatrixChat with view ${this.state.view}`);

        if (this.state.view === VIEWS.LOADING || this.state.view === VIEWS.LOGGING_IN) {
            const Spinner = sdk.getComponent('elements.Spinner');
            return (
                <div className="mx_MatrixChat_splash">
                    <Spinner />
                </div>
            );
        }

        // needs to be before normal PageTypes as you are logged in technically
        if (this.state.view === VIEWS.POST_REGISTRATION) {
            const PostRegistration = sdk.getComponent('structures.login.PostRegistration');
            return (
                <PostRegistration
                    onComplete={this.onFinishPostRegistration} />
            );
        }

        if (this.state.view === VIEWS.LOGGED_IN) {
            // `ready` and `view==LOGGED_IN` may be set before `page_type` (because the
            // latter is set via the dispatcher). If we don't yet have a `page_type`,
            // keep showing the spinner for now.
            if (this.state.ready && this.state.page_type) {
                /* for now, we stuff the entirety of our props and state into the LoggedInView.
                 * we should go through and figure out what we actually need to pass down, as well
                 * as using something like redux to avoid having a billion bits of state kicking around.
                 */
                const LoggedInView = sdk.getComponent('structures.LoggedInView');
                return (
                   <LoggedInView ref={this._collectLoggedInView} matrixClient={MatrixClientPeg.get()}
                        onRoomCreated={this.onRoomCreated}
                        onUserSettingsClose={this.onUserSettingsClose}
                        onRegistered={this.onRegistered}
                        currentRoomId={this.state.currentRoomId}
                        teamToken={this._teamToken}
                        {...this.props}
                        {...this.state}
                    />
                );
            } else {
                // we think we are logged in, but are still waiting for the /sync to complete
                const Spinner = sdk.getComponent('elements.Spinner');
                return (
                    <div className="mx_MatrixChat_splash">
                        <Spinner />
                        <a href="#" className="mx_MatrixChat_splashButtons" onClick={this.onLogoutClick}>
                        { _t('Logout') }
                        </a>
                    </div>
                );
            }
        }

        if (this.state.view === VIEWS.REGISTER) {
            const Registration = sdk.getComponent('structures.login.Registration');
            return (
                <Registration
                    clientSecret={this.state.register_client_secret}
                    sessionId={this.state.register_session_id}
                    idSid={this.state.register_id_sid}
                    email={this.props.startingFragmentQueryParams.email}
                    referrer={this.props.startingFragmentQueryParams.referrer}
                    defaultHsUrl={this.getDefaultHsUrl()}
                    defaultIsUrl={this.getDefaultIsUrl()}
                    brand={this.props.config.brand}
                    teamServerConfig={this.props.config.teamServerConfig}
                    customHsUrl={this.getCurrentHsUrl()}
                    customIsUrl={this.getCurrentIsUrl()}
                    makeRegistrationUrl={this._makeRegistrationUrl}
                    defaultDeviceDisplayName={this.props.defaultDeviceDisplayName}
                    onLoggedIn={this.onRegistered}
                    onLoginClick={this.onLoginClick}
                    onRegisterClick={this.onRegisterClick}
                    onCancelClick={MatrixClientPeg.get() ? this.onReturnToAppClick : null}
                    onServerConfigChange={this.onServerConfigChange}
                    />
            );
        }


        if (this.state.view === VIEWS.FORGOT_PASSWORD) {
            const ForgotPassword = sdk.getComponent('structures.login.ForgotPassword');
            return (
                <ForgotPassword
                    defaultHsUrl={this.getDefaultHsUrl()}
                    defaultIsUrl={this.getDefaultIsUrl()}
                    customHsUrl={this.getCurrentHsUrl()}
                    customIsUrl={this.getCurrentIsUrl()}
                    onComplete={this.onLoginClick}
                    onRegisterClick={this.onRegisterClick}
                    onLoginClick={this.onLoginClick} />
            );
        }

        if (this.state.view === VIEWS.LOGIN) {
            const Login = sdk.getComponent('structures.login.Login');
            return (
                <Login
                    onLoggedIn={Lifecycle.setLoggedIn}
                    onRegisterClick={this.onRegisterClick}
                    defaultHsUrl={this.getDefaultHsUrl()}
                    defaultIsUrl={this.getDefaultIsUrl()}
                    customHsUrl={this.getCurrentHsUrl()}
                    customIsUrl={this.getCurrentIsUrl()}
                    fallbackHsUrl={this.getFallbackHsUrl()}
                    defaultDeviceDisplayName={this.props.defaultDeviceDisplayName}
                    onForgotPasswordClick={this.onForgotPasswordClick}
                    enableGuest={this.props.enableGuest}
                    onCancelClick={MatrixClientPeg.get() ? this.onReturnToAppClick : null}
                    onServerConfigChange={this.onServerConfigChange}
                />
            );
        }

        console.error(`Unknown view ${this.state.view}`);
    },
});<|MERGE_RESOLUTION|>--- conflicted
+++ resolved
@@ -120,14 +120,10 @@
         defaultDeviceDisplayName: PropTypes.string,
 
         // A function that makes a registration URL
-<<<<<<< HEAD
-        makeRegistrationUrl: React.PropTypes.func.isRequired,
+        makeRegistrationUrl: PropTypes.func.isRequired,
 
         // Theme style elements in document
         themeStyleElements: React.PropTypes.object,
-=======
-        makeRegistrationUrl: PropTypes.func.isRequired,
->>>>>>> 3552800d
     },
 
     childContextTypes: {
@@ -927,7 +923,6 @@
      * @param {string} theme new theme
      */
     _onSetTheme: function(theme) {
-<<<<<<< HEAD
         let isValidTheme = false;
         if (theme) {
             SdkConfig.get().themes.every(function(configTheme, i) {
@@ -938,10 +933,6 @@
                     return true;
                 }
             });
-=======
-        if (!theme) {
-            theme = SettingsStore.getValue("theme");
->>>>>>> 3552800d
         }
         if (!isValidTheme) {
             console.log( ( theme ? "Unknown theme '" + theme + "'." : "No theme set." )
@@ -954,11 +945,6 @@
         // disable all style elements first, then enable the one we want. Chrome only
         // bothers to do an update on a true->false transition, so this ensures
         // that we get exactly one update, at the right time.
-<<<<<<< HEAD
-        Object.values(styleElements).forEach((a) => {
-            a.disabled = true;
-        });
-=======
         //
         // ^ This comment was true when we used to use alternative stylesheets
         // for the CSS.  Nowadays we just set them all as disabled in index.html
@@ -967,7 +953,6 @@
         // having them interact badly... but this causes a flash of unstyled app
         // which is even uglier.  So we don't.
 
->>>>>>> 3552800d
         styleElements[theme].disabled = false;
 
         const switchTheme = function() {
@@ -1543,7 +1528,6 @@
         return this.props.makeRegistrationUrl(params);
     },
 
-<<<<<<< HEAD
     getThemeStyleElements() {
         // look for the stylesheet elements.
         // styleElements is a map from style name to HTMLLinkElement.
@@ -1559,10 +1543,10 @@
             }
         }
         return styleElements;
-=======
+    },
+
     _collectLoggedInView: function(ref) {
         this._loggedInView = ref;
->>>>>>> 3552800d
     },
 
     render: function() {
