/*
Copyright 2015, 2016 OpenMarket Ltd
Copyright 2017 Vector Creations Ltd

Licensed under the Apache License, Version 2.0 (the "License");
you may not use this file except in compliance with the License.
You may obtain a copy of the License at

    http://www.apache.org/licenses/LICENSE-2.0

Unless required by applicable law or agreed to in writing, software
distributed under the License is distributed on an "AS IS" BASIS,
WITHOUT WARRANTIES OR CONDITIONS OF ANY KIND, either express or implied.
See the License for the specific language governing permissions and
limitations under the License.
*/

import q from 'q';

<<<<<<< HEAD
var React = require('react');
import _t from 'counterpart-riot';
var Matrix = require("matrix-js-sdk");
import request from 'browser-request';

var MatrixClientPeg = require("../../MatrixClientPeg");
var PlatformPeg = require("../../PlatformPeg");
var SdkConfig = require("../../SdkConfig");
var ContextualMenu = require("./ContextualMenu");
var RoomListSorter = require("../../RoomListSorter");
var UserActivity = require("../../UserActivity");
var Presence = require("../../Presence");
var dis = require("../../dispatcher");
import UserSettingsStore from '../../UserSettingsStore';

var Modal = require("../../Modal");
var Tinter = require("../../Tinter");
var sdk = require('../../index');
var Rooms = require('../../Rooms');
var linkifyMatrix = require("../../linkify-matrix");
var Lifecycle = require('../../Lifecycle');
var PageTypes = require('../../PageTypes');

var createRoom = require("../../createRoom");
=======
import React from 'react';
import Matrix from "matrix-js-sdk";

import MatrixClientPeg from "../../MatrixClientPeg";
import PlatformPeg from "../../PlatformPeg";
import SdkConfig from "../../SdkConfig";
import * as RoomListSorter from "../../RoomListSorter";
import dis from "../../dispatcher";

import Modal from "../../Modal";
import Tinter from "../../Tinter";
import sdk from '../../index';
import * as Rooms from '../../Rooms';
import linkifyMatrix from "../../linkify-matrix";
import * as Lifecycle from '../../Lifecycle';
import PageTypes from '../../PageTypes';

import createRoom from "../../createRoom";
>>>>>>> c61294f7
import * as UDEHandler from '../../UnknownDeviceErrorHandler';

module.exports = React.createClass({
    displayName: 'MatrixChat',

    propTypes: {
        config: React.PropTypes.object,
        ConferenceHandler: React.PropTypes.any,
        onNewScreen: React.PropTypes.func,
        registrationUrl: React.PropTypes.string,
        enableGuest: React.PropTypes.bool,

        // the queryParams extracted from the [real] query-string of the URI
        realQueryParams: React.PropTypes.object,

        // the initial queryParams extracted from the hash-fragment of the URI
        startingFragmentQueryParams: React.PropTypes.object,

        // called when the session load completes
        onLoadCompleted: React.PropTypes.func,

        // Represents the screen to display as a result of parsing the initial
        // window.location
        initialScreenAfterLogin: React.PropTypes.shape({
            screen: React.PropTypes.string.isRequired,
            params: React.PropTypes.object,
        }),

        // displayname, if any, to set on the device when logging
        // in/registering.
        defaultDeviceDisplayName: React.PropTypes.string,

        // A function that makes a registration URL
        makeRegistrationUrl: React.PropTypes.func.isRequired,
    },

    childContextTypes: {
        appConfig: React.PropTypes.object,
    },

    AuxPanel: {
        RoomSettings: "room_settings",
    },

    getChildContext: function() {
        return {
            appConfig: this.props.config,
        };
    },

    getInitialState: function() {
        const s = {
            loading: true,
            screen: undefined,
            screenAfterLogin: this.props.initialScreenAfterLogin,

            // Stashed guest credentials if the user logs out
            // whilst logged in as a guest user (so they can change
            // their mind & log back in)
            guestCreds: null,

            // What the LoggedInView would be showing if visible
            page_type: null,

            // If we are viewing a room by alias, this contains the alias
            currentRoomAlias: null,

            // The ID of the room we're viewing. This is either populated directly
            // in the case where we view a room by ID or by RoomView when it resolves
            // what ID an alias points at.
            currentRoomId: null,

            // If we're trying to just view a user ID (i.e. /user URL), this is it
            viewUserId: null,

            loggedIn: false,
            loggingIn: false,
            collapse_lhs: false,
            collapse_rhs: false,
            ready: false,
            width: 10000,
            sideOpacity: 1.0,
            middleOpacity: 1.0,

            version: null,
            newVersion: null,
            hasNewVersion: false,
            newVersionReleaseNotes: null,

            // The username to default to when upgrading an account from a guest
            upgradeUsername: null,
            // The access token we had for our guest account, used when upgrading to a normal account
            guestAccessToken: null,

            // Parameters used in the registration dance with the IS
            register_client_secret: null,
            register_session_id: null,
            register_hs_url: null,
            register_is_url: null,
            register_id_sid: null,
        };
        return s;
    },

    getDefaultProps: function() {
        return {
            realQueryParams: {},
            startingFragmentQueryParams: {},
            config: {},
            onLoadCompleted: () => {},
        };
    },

    getCurrentHsUrl: function() {
        if (this.state.register_hs_url) {
            return this.state.register_hs_url;
        } else if (MatrixClientPeg.get()) {
            return MatrixClientPeg.get().getHomeserverUrl();
        } else if (window.localStorage && window.localStorage.getItem("mx_hs_url")) {
            return window.localStorage.getItem("mx_hs_url");
        } else {
            return this.getDefaultHsUrl();
        }
    },

    getDefaultHsUrl() {
        return this.props.config.default_hs_url || "https://matrix.org";
    },

    getFallbackHsUrl: function() {
        return this.props.config.fallback_hs_url;
    },

    getCurrentIsUrl: function() {
        if (this.state.register_is_url) {
            return this.state.register_is_url;
        } else if (MatrixClientPeg.get()) {
            return MatrixClientPeg.get().getIdentityServerUrl();
        } else if (window.localStorage && window.localStorage.getItem("mx_is_url")) {
            return window.localStorage.getItem("mx_is_url");
        } else {
            return this.getDefaultIsUrl();
        }
    },

    getDefaultIsUrl() {
        return this.props.config.default_is_url || "https://vector.im";
    },

    componentWillMount: function() {
        SdkConfig.put(this.props.config);

        // Used by _viewRoom before getting state from sync
        this.firstSyncComplete = false;
        this.firstSyncPromise = q.defer();

        if (this.props.config.sync_timeline_limit) {
            MatrixClientPeg.opts.initialSyncLimit = this.props.config.sync_timeline_limit;
        }

        // To enable things like riot.im/geektime in a nicer way than rewriting the URL
        // and appending a team token query parameter, use the first path segment to
        // indicate a team, with "public" team tokens stored in the config teamTokenMap.
        let routedTeamToken = null;
        if (this.props.config.teamTokenMap) {
            const teamName = window.location.pathname.split('/')[1];
            if (teamName && this.props.config.teamTokenMap.hasOwnProperty(teamName)) {
                routedTeamToken = this.props.config.teamTokenMap[teamName];
            }
        }

        // Persist the team token across refreshes using sessionStorage. A new window or
        // tab will not persist sessionStorage, but refreshes will.
        if (this.props.startingFragmentQueryParams.team_token) {
            window.sessionStorage.setItem(
                'mx_team_token',
                this.props.startingFragmentQueryParams.team_token,
            );
        }

        // Use the locally-stored team token first, then as a fall-back, check to see if
        // a referral link was used, which will contain a query parameter `team_token`.
        this._teamToken = routedTeamToken ||
            window.localStorage.getItem('mx_team_token') ||
            window.sessionStorage.getItem('mx_team_token');

        // Some users have ended up with "undefined" as their local storage team token,
        // treat that as undefined.
        if (this._teamToken === "undefined") {
            this._teamToken = undefined;
        }

        if (this._teamToken) {
            console.info(`Team token set to ${this._teamToken}`);
        }

        // Set a default HS with query param `hs_url`
        const paramHs = this.props.startingFragmentQueryParams.hs_url;
        if (paramHs) {
            console.log('Setting register_hs_url ', paramHs);
            this.setState({
                register_hs_url: paramHs,
            });
        }
    },

    componentDidMount: function() {
        this.dispatcherRef = dis.register(this.onAction);
        UDEHandler.startListening();

        this.focusComposer = false;
        window.addEventListener("focus", this.onFocus);

        // this can technically be done anywhere but doing this here keeps all
        // the routing url path logic together.
        if (this.onAliasClick) {
            linkifyMatrix.onAliasClick = this.onAliasClick;
        }
        if (this.onUserClick) {
            linkifyMatrix.onUserClick = this.onUserClick;
        }

        window.addEventListener('resize', this.handleResize);
        this.handleResize();

        if (this.props.config.teamServerConfig &&
            this.props.config.teamServerConfig.teamServerURL
        ) {
            Lifecycle.initRtsClient(this.props.config.teamServerConfig.teamServerURL);
        }

        // the extra q() ensures that synchronous exceptions hit the same codepath as
        // asynchronous ones.
        q().then(() => {
            return Lifecycle.loadSession({
                realQueryParams: this.props.realQueryParams,
                fragmentQueryParams: this.props.startingFragmentQueryParams,
                enableGuest: this.props.enableGuest,
                guestHsUrl: this.getCurrentHsUrl(),
                guestIsUrl: this.getCurrentIsUrl(),
                defaultDeviceDisplayName: this.props.defaultDeviceDisplayName,
            });
        }).catch((e) => {
            console.error("Unable to load session", e);
        }).done(()=>{
            // stuff this through the dispatcher so that it happens
            // after the on_logged_in action.
            dis.dispatch({action: 'load_completed'});
        });
    },

    componentWillUnmount: function() {
        Lifecycle.stopMatrixClient();
        dis.unregister(this.dispatcherRef);
        UDEHandler.stopListening();
        window.removeEventListener("focus", this.onFocus);
        window.removeEventListener('resize', this.handleResize);
    },

    componentDidUpdate: function() {
        if (this.focusComposer) {
            dis.dispatch({action: 'focus_composer'});
            this.focusComposer = false;
        }
    },

    setStateForNewScreen: function(state) {
        const newState = {
            screen: undefined,
            viewUserId: null,
            loggedIn: false,
            ready: false,
            upgradeUsername: null,
            guestAccessToken: null,
       };
       Object.assign(newState, state);
       this.setState(newState);
    },

    onAction: function(payload) {
        const ErrorDialog = sdk.getComponent("dialogs.ErrorDialog");
        const QuestionDialog = sdk.getComponent("dialogs.QuestionDialog");
        const TextInputDialog = sdk.getComponent("dialogs.TextInputDialog");

        switch (payload.action) {
            case 'logout':
                Lifecycle.logout();
                break;
            case 'start_registration':
                this._startRegistration(payload.params || {});
                break;
            case 'start_login':
                if (MatrixClientPeg.get() &&
                    MatrixClientPeg.get().isGuest()
                ) {
                    this.setState({
                        guestCreds: MatrixClientPeg.getCredentials(),
                    });
                }
                this.setStateForNewScreen({
                    screen: 'login',
                });
                this.notifyNewScreen('login');
                break;
            case 'start_post_registration':
                this.setState({ // don't clobber loggedIn status
                    screen: 'post_registration',
                });
                break;
            case 'start_upgrade_registration':
                // also stash our credentials, then if we restore the session,
                // we can just do it the same way whether we started upgrade
                // registration or explicitly logged out
                this.setStateForNewScreen({
                    guestCreds: MatrixClientPeg.getCredentials(),
                    screen: "register",
                    upgradeUsername: MatrixClientPeg.get().getUserIdLocalpart(),
                    guestAccessToken: MatrixClientPeg.get().getAccessToken(),
                });

                // stop the client: if we are syncing whilst the registration
                // is completed in another browser, we'll be 401ed for using
                // a guest access token for a non-guest account.
                // It will be restarted in onReturnToGuestClick
                Lifecycle.stopMatrixClient();

                this.notifyNewScreen('register');
                break;
            case 'start_password_recovery':
                if (this.state.loggedIn) return;
                this.setStateForNewScreen({
                    screen: 'forgot_password',
                });
                this.notifyNewScreen('forgot_password');
                break;
            case 'leave_room':
<<<<<<< HEAD
                const roomToLeave = MatrixClientPeg.get().getRoom(payload.room_id);
                Modal.createDialog(QuestionDialog, {
                    title: _t('Leave room'),
                    description: _t('Are you sure you want to leave the room %(RoomName)s?', {RoomName: roomToLeave.name}),
                    button: "OK",
                    onFinished: (should_leave) => {
                        if (should_leave) {
                            const d = MatrixClientPeg.get().leave(payload.room_id);

                            // FIXME: controller shouldn't be loading a view :(
                            const Loader = sdk.getComponent("elements.Spinner");
                            const modal = Modal.createDialog(Loader, null, 'mx_Dialog_spinner');

                            d.then(() => {
                                modal.close();
                                if (this.currentRoomId === payload.room_id) {
                                    dis.dispatch({action: 'view_next_room'});
                                }
                            }, (err) => {
                                modal.close();
                                console.error("Failed to leave room " + payload.room_id + " " + err);
                                Modal.createDialog(ErrorDialog, {
                                    title: _t('Failed to leave room'),
                                    description: (err && err.message ? err.message : _t('Server may be unavailable, overloaded, or you hit a bug') + '.'),
                                    button: _t("OK"),
                                });
                            });
                        }
                    }
                });
=======
                this._leaveRoom(payload.room_id);
>>>>>>> c61294f7
                break;
            case 'reject_invite':
                Modal.createDialog(QuestionDialog, {
                    title: _t('Reject invitation'),
                    description: _t('Are you sure you want to reject the invitation?'),
                    button: "OK",
                    onFinished: (confirm) => {
                        if (confirm) {
                            // FIXME: controller shouldn't be loading a view :(
                            const Loader = sdk.getComponent("elements.Spinner");
                            const modal = Modal.createDialog(Loader, null, 'mx_Dialog_spinner');

                            MatrixClientPeg.get().leave(payload.room_id).done(() => {
                                modal.close();
                                if (this.currentRoomId === payload.room_id) {
                                    dis.dispatch({action: 'view_next_room'});
                                }
                            }, (err) => {
                                modal.close();
                                Modal.createDialog(ErrorDialog, {
<<<<<<< HEAD
                                    title:  _t('Failed to reject invitation'),
                                    description: err.toString(),
                                    button: _t("OK"),
=======
                                    title: "Failed to reject invitation",
                                    description: err.toString(),
>>>>>>> c61294f7
                                });
                            });
                        }
                    },
                });
                break;
            case 'view_user':
                // FIXME: ugly hack to expand the RightPanel and then re-dispatch.
                if (this.state.collapse_rhs) {
                    setTimeout(()=>{
                        dis.dispatch({
                            action: 'show_right_panel',
                        });
                        dis.dispatch({
                            action: 'view_user',
                            member: payload.member,
                        });
                    }, 0);
                }
                break;
            case 'view_room':
                // Takes either a room ID or room alias: if switching to a room the client is already
                // known to be in (eg. user clicks on a room in the recents panel), supply the ID
                // If the user is clicking on a room in the context of the alias being presented
                // to them, supply the room alias. If both are supplied, the room ID will be ignored.
                this._viewRoom(payload);
                break;
            case 'view_prev_room':
                this._viewNextRoom(-1);
                break;
            case 'view_next_room':
                this._viewNextRoom(1);
                break;
            case 'view_indexed_room':
                this._viewIndexedRoom(payload.roomIndex);
                break;
            case 'view_user_settings':
                this._setPage(PageTypes.UserSettings);
                this.notifyNewScreen('settings');
                break;
            case 'view_create_room':
                //this._setPage(PageTypes.CreateRoom);
                //this.notifyNewScreen('new');
                Modal.createDialog(TextInputDialog, {
<<<<<<< HEAD
                    title: _t('Create Room'),
                    description: _t('Room name (optional)'),
                    button: _t('Create Room'),
                    onFinished: (should_create, name) => {
                        if (should_create) {
=======
                    title: "Create Room",
                    description: "Room name (optional)",
                    button: "Create Room",
                    onFinished: (shouldCreate, name) => {
                        if (shouldCreate) {
>>>>>>> c61294f7
                            const createOpts = {};
                            if (name) createOpts.name = name;
                            createRoom({createOpts}).done();
                        }
                    },
                });
                break;
            case 'view_room_directory':
                this._setPage(PageTypes.RoomDirectory);
                this.notifyNewScreen('directory');
                break;
            case 'view_home_page':
                if (!this._teamToken) {
                    dis.dispatch({action: 'view_room_directory'});
                    return;
                }
                this._setPage(PageTypes.HomePage);
                this.notifyNewScreen('home');
                break;
            case 'view_create_chat':
                this._createChat();
                break;
            case 'view_invite':
                this._invite(payload.roomId);
                break;
            case 'notifier_enabled':
                this.forceUpdate();
                break;
            case 'hide_left_panel':
                this.setState({
                    collapse_lhs: true,
                });
                break;
            case 'show_left_panel':
                this.setState({
                    collapse_lhs: false,
                });
                break;
            case 'hide_right_panel':
                this.setState({
                    collapse_rhs: true,
                });
                break;
            case 'show_right_panel':
                this.setState({
                    collapse_rhs: false,
                });
                break;
            case 'ui_opacity':
                this.setState({
                    sideOpacity: payload.sideOpacity,
                    middleOpacity: payload.middleOpacity,
                });
                break;
            case 'set_theme':
                this._onSetTheme(payload.value);
                break;
            case 'on_logging_in':
                this.setState({loggingIn: true});
                break;
            case 'on_logged_in':
                this._onLoggedIn(payload.teamToken);
                break;
            case 'on_logged_out':
                this._onLoggedOut();
                break;
            case 'will_start_client':
                this._onWillStartClient();
                break;
            case 'load_completed':
                this._onLoadCompleted();
                break;
            case 'new_version':
                this.onVersion(
                    payload.currentVersion, payload.newVersion,
                    payload.releaseNotes,
                );
                break;
        }
    },

    _setPage: function(pageType) {
        this.setState({
            page_type: pageType,
        });
    },

    _startRegistration: function(params) {
        this.setStateForNewScreen({
            screen: 'register',
            // these params may be undefined, but if they are,
            // unset them from our state: we don't want to
            // resume a previous registration session if the
            // user just clicked 'register'
            register_client_secret: params.client_secret,
            register_session_id: params.session_id,
            register_hs_url: params.hs_url,
            register_is_url: params.is_url,
            register_id_sid: params.sid,
        });
        this.notifyNewScreen('register');
    },

    _viewNextRoom: function(roomIndexDelta) {
        const allRooms = RoomListSorter.mostRecentActivityFirst(
            MatrixClientPeg.get().getRooms(),
        );
        let roomIndex = -1;
        for (let i = 0; i < allRooms.length; ++i) {
            if (allRooms[i].roomId == this.state.currentRoomId) {
                roomIndex = i;
                break;
            }
        }
        roomIndex = (roomIndex + roomIndexDelta) % allRooms.length;
        if (roomIndex < 0) roomIndex = allRooms.length - 1;
        this._viewRoom({ room_id: allRooms[roomIndex].roomId });
    },

    _viewIndexedRoom: function(roomIndex) {
        const allRooms = RoomListSorter.mostRecentActivityFirst(
            MatrixClientPeg.get().getRooms(),
        );
        if (allRooms[roomIndex]) {
            this._viewRoom({ room_id: allRooms[roomIndex].roomId });
        }
    },

    // switch view to the given room
    //
    // @param {Object} room_info Object containing data about the room to be joined
    // @param {string=} room_info.room_id ID of the room to join. One of room_id or room_alias must be given.
    // @param {string=} room_info.room_alias Alias of the room to join. One of room_id or room_alias must be given.
    // @param {boolean=} room_info.auto_join If true, automatically attempt to join the room if not already a member.
    // @param {boolean=} room_info.show_settings Makes RoomView show the room settings dialog.
    // @param {string=} room_info.event_id ID of the event in this room to show: this will cause a switch to the
    //                                    context of that particular event.
    // @param {Object=} room_info.third_party_invite Object containing data about the third party
    //                                    we received to join the room, if any.
    // @param {string=} room_info.third_party_invite.inviteSignUrl 3pid invite sign URL
    // @param {string=} room_info.third_party_invite.invitedEmail The email address the invite was sent to
    // @param {Object=} room_info.oob_data Object of additional data about the room
    //                               that has been passed out-of-band (eg.
    //                               room name and avatar from an invite email)
    _viewRoom: function(room_info) {
        this.focusComposer = true;

        const newState = {
            initialEventId: room_info.event_id,
            highlightedEventId: room_info.event_id,
            initialEventPixelOffset: undefined,
            page_type: PageTypes.RoomView,
            thirdPartyInvite: room_info.third_party_invite,
            roomOobData: room_info.oob_data,
            currentRoomAlias: room_info.room_alias,
            autoJoin: room_info.auto_join,
        };

        if (!room_info.room_alias) {
            newState.currentRoomId = room_info.room_id;
        }

        // if we aren't given an explicit event id, look for one in the
        // scrollStateMap.
        //
        // TODO: do this in RoomView rather than here
        if (!room_info.event_id && this.refs.loggedInView) {
            const scrollState = this.refs.loggedInView.getScrollStateForRoom(room_info.room_id);
            if (scrollState) {
                newState.initialEventId = scrollState.focussedEvent;
                newState.initialEventPixelOffset = scrollState.pixelOffset;
            }
        }

        // Wait for the first sync to complete so that if a room does have an alias,
        // it would have been retrieved.
        let waitFor = q(null);
        if (!this.firstSyncComplete) {
            if (!this.firstSyncPromise) {
                console.warn('Cannot view a room before first sync. room_id:', room_info.room_id);
                return;
            }
            waitFor = this.firstSyncPromise.promise;
        }

        waitFor.done(() => {
            let presentedId = room_info.room_alias || room_info.room_id;
            const room = MatrixClientPeg.get().getRoom(room_info.room_id);
            if (room) {
                const theAlias = Rooms.getDisplayAliasForRoom(room);
                if (theAlias) presentedId = theAlias;

                // Store this as the ID of the last room accessed. This is so that we can
                // persist which room is being stored across refreshes and browser quits.
                if (localStorage) {
                    localStorage.setItem('mx_last_room_id', room.roomId);
                }
            }

            if (room_info.event_id) {
                presentedId += "/" + room_info.event_id;
            }
            this.notifyNewScreen('room/' + presentedId);
            newState.ready = true;
            this.setState(newState);
        });
    },

    _createChat: function() {
        const ChatInviteDialog = sdk.getComponent("dialogs.ChatInviteDialog");
        Modal.createDialog(ChatInviteDialog, {
            title: _t('Start a chat'),
            description: _t("Who would you like to communicate with?"),
            placeholder: _t("Email, name or matrix ID"),
            button: _t("Start Chat")
        });
    },

    _invite: function(roomId) {
        const ChatInviteDialog = sdk.getComponent("dialogs.ChatInviteDialog");
        Modal.createDialog(ChatInviteDialog, {
            title: _t('Invite new room members'),
            description: _t('Who would you like to add to this room?'),
            button: _t('Send Invites'),
            placeholder: _t("Email, name or matrix ID"),
            roomId: roomId,
        });
    },

    _leaveRoom: function(roomId) {
        const QuestionDialog = sdk.getComponent("dialogs.QuestionDialog");
        const ErrorDialog = sdk.getComponent("dialogs.ErrorDialog");

        const roomToLeave = MatrixClientPeg.get().getRoom(roomId);
        Modal.createDialog(QuestionDialog, {
            title: "Leave room",
            description: <span>Are you sure you want to leave the room <i>{roomToLeave.name}</i>?</span>,
            onFinished: (shouldLeave) => {
                if (shouldLeave) {
                    const d = MatrixClientPeg.get().leave(roomId);

                    // FIXME: controller shouldn't be loading a view :(
                    const Loader = sdk.getComponent("elements.Spinner");
                    const modal = Modal.createDialog(Loader, null, 'mx_Dialog_spinner');

                    d.then(() => {
                        modal.close();
                        if (this.currentRoomId === roomId) {
                            dis.dispatch({action: 'view_next_room'});
                        }
                    }, (err) => {
                        modal.close();
                        console.error("Failed to leave room " + roomId + " " + err);
                        Modal.createDialog(ErrorDialog, {
                            title: "Failed to leave room",
                            description: (err && err.message ? err.message :
                                "Server may be unavailable, overloaded, or you hit a bug."),
                        });
                    });
                }
            },
        });
    },

    /**
     * Called when the sessionloader has finished
     */
    _onLoadCompleted: function() {
        this.props.onLoadCompleted();
        this.setState({loading: false});

        // Show screens (like 'register') that need to be shown without _onLoggedIn
        // being called. 'register' needs to be routed here when the email confirmation
        // link is clicked on.
        if (this.state.screenAfterLogin &&
            ['register'].indexOf(this.state.screenAfterLogin.screen) !== -1) {
            this._showScreenAfterLogin();
        }
    },

    /**
     * Called whenever someone changes the theme
     *
     * @param {string} theme new theme
     */
    _onSetTheme: function(theme) {
        if (!theme) {
            theme = 'light';
        }

        // look for the stylesheet elements.
        // styleElements is a map from style name to HTMLLinkElement.
        const styleElements = Object.create(null);
        let a;
        for (let i = 0; (a = document.getElementsByTagName("link")[i]); i++) {
            const href = a.getAttribute("href");
            // shouldn't we be using the 'title' tag rather than the href?
            const match = href.match(/^bundles\/.*\/theme-(.*)\.css$/);
            if (match) {
                styleElements[match[1]] = a;
            }
        }

        if (!(theme in styleElements)) {
            throw new Error("Unknown theme " + theme);
        }

        // disable all of them first, then enable the one we want. Chrome only
        // bothers to do an update on a true->false transition, so this ensures
        // that we get exactly one update, at the right time.

        Object.values(styleElements).forEach((a) => {
            a.disabled = true;
        });
        styleElements[theme].disabled = false;

        if (theme === 'dark') {
            // abuse the tinter to change all the SVG's #fff to #2d2d2d
            // XXX: obviously this shouldn't be hardcoded here.
            Tinter.tintSvgWhite('#2d2d2d');
        } else {
            Tinter.tintSvgWhite('#ffffff');
        }
    },

    /**
     * Called when a new logged in session has started
     *
     * @param {string} teamToken
     */
    _onLoggedIn: function(teamToken) {
        this.setState({
            guestCreds: null,
            loggedIn: true,
            loggingIn: false,
        });

        if (teamToken) {
            // A team member has logged in, not a guest
            this._teamToken = teamToken;
            dis.dispatch({action: 'view_home_page'});
        } else if (this._is_registered) {
            if (this.props.config.welcomeUserId) {
                createRoom({dmUserId: this.props.config.welcomeUserId});
                return;
            }
            // The user has just logged in after registering
            dis.dispatch({action: 'view_room_directory'});
        } else {
            this._showScreenAfterLogin();
        }
    },

    _showScreenAfterLogin: function() {
        // If screenAfterLogin is set, use that, then null it so that a second login will
        // result in view_home_page, _user_settings or _room_directory
        if (this.state.screenAfterLogin && this.state.screenAfterLogin.screen) {
            this.showScreen(
                this.state.screenAfterLogin.screen,
                this.state.screenAfterLogin.params,
            );
            this.notifyNewScreen(this.state.screenAfterLogin.screen);
            this.setState({screenAfterLogin: null});
        } else if (localStorage && localStorage.getItem('mx_last_room_id')) {
            // Before defaulting to directory, show the last viewed room
            dis.dispatch({
                action: 'view_room',
                room_id: localStorage.getItem('mx_last_room_id'),
            });
        } else if (this._teamToken) {
            // Team token might be set if we're a guest.
            // Guests do not call _onLoggedIn with a teamToken
            dis.dispatch({action: 'view_home_page'});
        } else {
            dis.dispatch({action: 'view_room_directory'});
        }
    },

    /**
     * Called when the session is logged out
     */
    _onLoggedOut: function() {
        this.notifyNewScreen('login');
        this.setStateForNewScreen({
            loggedIn: false,
            ready: false,
            collapse_lhs: false,
            collapse_rhs: false,
            currentRoomAlias: null,
            currentRoomId: null,
            page_type: PageTypes.RoomDirectory,
        });
        this._teamToken = null;
    },

    /**
     * Called just before the matrix client is started
     * (useful for setting listeners)
     */
    _onWillStartClient() {
        const self = this;
        const cli = MatrixClientPeg.get();

        // Allow the JS SDK to reap timeline events. This reduces the amount of
        // memory consumed as the JS SDK stores multiple distinct copies of room
        // state (each of which can be 10s of MBs) for each DISJOINT timeline. This is
        // particularly noticeable when there are lots of 'limited' /sync responses
        // such as when laptops unsleep.
        // https://github.com/vector-im/riot-web/issues/3307#issuecomment-282895568
        cli.setCanResetTimelineCallback(function(roomId) {
            console.log("Request to reset timeline in room ", roomId, " viewing:", self.state.currentRoomId);
            if (roomId !== self.state.currentRoomId) {
                // It is safe to remove events from rooms we are not viewing.
                return true;
            }
            // We are viewing the room which we want to reset. It is only safe to do
            // this if we are not scrolled up in the view. To find out, delegate to
            // the timeline panel. If the timeline panel doesn't exist, then we assume
            // it is safe to reset the timeline.
            if (!self.refs.loggedInView) {
                return true;
            }
            return self.refs.loggedInView.canResetTimelineInRoom(roomId);
        });

        cli.on('sync', function(state, prevState) {
            self.updateStatusIndicator(state, prevState);
            if (state === "SYNCING" && prevState === "SYNCING") {
                return;
            }
            console.log("MatrixClient sync state => %s", state);
            if (state !== "PREPARED") { return; }

            self.firstSyncComplete = true;
            self.firstSyncPromise.resolve();

            dis.dispatch({action: 'focus_composer'});
            self.setState({ready: true});
        });
        cli.on('Call.incoming', function(call) {
            dis.dispatch({
                action: 'incoming_call',
                call: call,
            });
        });
        cli.on('Session.logged_out', function(call) {
            const ErrorDialog = sdk.getComponent("dialogs.ErrorDialog");
            Modal.createDialog(ErrorDialog, {
<<<<<<< HEAD
                title: _t('Signed Out'),
                description: _t('For security, this session has been signed out. Please sign in again.'),
                button: _t("OK"),
=======
                title: "Signed Out",
                description: "For security, this session has been signed out. Please sign in again.",
>>>>>>> c61294f7
            });
            dis.dispatch({
                action: 'logout',
            });
        });
        cli.on("accountData", function(ev) {
            if (ev.getType() === 'im.vector.web.settings') {
                if (ev.getContent() && ev.getContent().theme) {
                    dis.dispatch({
                        action: 'set_theme',
                        value: ev.getContent().theme,
                    });
                }
            }
        });
    },

    onFocus: function(ev) {
        dis.dispatch({action: 'focus_composer'});
    },

    showScreen: function(screen, params) {
        if (screen == 'register') {
            dis.dispatch({
                action: 'start_registration',
                params: params,
            });
        } else if (screen == 'login') {
            dis.dispatch({
                action: 'start_login',
                params: params,
            });
        } else if (screen == 'forgot_password') {
            dis.dispatch({
                action: 'start_password_recovery',
                params: params,
            });
        } else if (screen == 'new') {
            dis.dispatch({
                action: 'view_create_room',
            });
        } else if (screen == 'settings') {
            dis.dispatch({
                action: 'view_user_settings',
            });
        } else if (screen == 'home') {
            dis.dispatch({
                action: 'view_home_page',
            });
        } else if (screen == 'directory') {
            dis.dispatch({
                action: 'view_room_directory',
            });
        } else if (screen == 'post_registration') {
            dis.dispatch({
                action: 'start_post_registration',
            });
        } else if (screen.indexOf('room/') == 0) {
            const segments = screen.substring(5).split('/');
            const roomString = segments[0];
            const eventId = segments[1]; // undefined if no event id given

            // FIXME: sort_out caseConsistency
            const thirdPartyInvite = {
                inviteSignUrl: params.signurl,
                invitedEmail: params.email,
            };
            const oobData = {
                name: params.room_name,
                avatarUrl: params.room_avatar_url,
                inviterName: params.inviter_name,
            };

            const payload = {
                action: 'view_room',
                event_id: eventId,
                third_party_invite: thirdPartyInvite,
                oob_data: oobData,
            };
            if (roomString[0] == '#') {
                payload.room_alias = roomString;
            } else {
                payload.room_id = roomString;
            }

            // we can't view a room unless we're logged in
            // (a guest account is fine)
            if (this.state.loggedIn) {
                dis.dispatch(payload);
            }
        } else if (screen.indexOf('user/') == 0) {
            const userId = screen.substring(5);
            this.setState({ viewUserId: userId });
            this._setPage(PageTypes.UserView);
            this.notifyNewScreen('user/' + userId);
            const member = new Matrix.RoomMember(null, userId);
            if (member) {
                dis.dispatch({
                    action: 'view_user',
                    member: member,
                });
            }
        } else {
            console.info("Ignoring showScreen for '%s'", screen);
        }
    },

    notifyNewScreen: function(screen) {
        if (this.props.onNewScreen) {
            this.props.onNewScreen(screen);
        }
    },

    onAliasClick: function(event, alias) {
        event.preventDefault();
        dis.dispatch({action: 'view_room', room_alias: alias});
    },

    onUserClick: function(event, userId) {
        event.preventDefault();

        const member = new Matrix.RoomMember(null, userId);
        if (!member) { return; }
        dis.dispatch({
            action: 'view_user',
            member: member,
        });
    },

    onLogoutClick: function(event) {
        dis.dispatch({
            action: 'logout',
        });
        event.stopPropagation();
        event.preventDefault();
    },

    handleResize: function(e) {
        const hideLhsThreshold = 1000;
        const showLhsThreshold = 1000;
        const hideRhsThreshold = 820;
        const showRhsThreshold = 820;

        if (this.state.width > hideLhsThreshold && window.innerWidth <= hideLhsThreshold) {
            dis.dispatch({ action: 'hide_left_panel' });
        }
        if (this.state.width <= showLhsThreshold && window.innerWidth > showLhsThreshold) {
            dis.dispatch({ action: 'show_left_panel' });
        }
        if (this.state.width > hideRhsThreshold && window.innerWidth <= hideRhsThreshold) {
            dis.dispatch({ action: 'hide_right_panel' });
        }
        if (this.state.width <= showRhsThreshold && window.innerWidth > showRhsThreshold) {
            dis.dispatch({ action: 'show_right_panel' });
        }

        this.setState({width: window.innerWidth});
    },

    onRoomCreated: function(roomId) {
        dis.dispatch({
            action: "view_room",
            room_id: roomId,
        });
    },

    onRegisterClick: function() {
        this.showScreen("register");
    },

    onLoginClick: function() {
        this.showScreen("login");
    },

    onForgotPasswordClick: function() {
        this.showScreen("forgot_password");
    },

    onReturnToGuestClick: function() {
        // reanimate our guest login
        if (this.state.guestCreds) {
            Lifecycle.setLoggedIn(this.state.guestCreds);
            this.setState({guestCreds: null});
        }
    },

    onRegistered: function(credentials, teamToken) {
        // teamToken may not be truthy
        this._teamToken = teamToken;
        this._is_registered = true;
        Lifecycle.setLoggedIn(credentials);
    },

    onFinishPostRegistration: function() {
        // Don't confuse this with "PageType" which is the middle window to show
        this.setState({
            screen: undefined,
        });
        this.showScreen("settings");
    },

    onVersion: function(current, latest, releaseNotes) {
        this.setState({
            version: current,
            newVersion: latest,
            hasNewVersion: current !== latest,
            newVersionReleaseNotes: releaseNotes,
        });
    },

    updateStatusIndicator: function(state, prevState) {
        let notifCount = 0;

        const rooms = MatrixClientPeg.get().getRooms();
        for (let i = 0; i < rooms.length; ++i) {
            if (rooms[i].hasMembershipState(MatrixClientPeg.get().credentials.userId, 'invite')) {
                notifCount++;
            } else if (rooms[i].getUnreadNotificationCount()) {
                // if we were summing unread notifs:
                // notifCount += rooms[i].getUnreadNotificationCount();
                // instead, we just count the number of rooms with notifs.
                notifCount++;
            }
        }

        if (PlatformPeg.get()) {
            PlatformPeg.get().setErrorStatus(state === 'ERROR');
            PlatformPeg.get().setNotificationCount(notifCount);
        }

        document.title = `Riot ${state === "ERROR" ? " [offline]" : ""}${notifCount > 0 ? ` [${notifCount}]` : ""}`;
    },

    onUserSettingsClose: function() {
        // XXX: use browser history instead to find the previous room?
        // or maintain a this.state.pageHistory in _setPage()?
        if (this.state.currentRoomId) {
            dis.dispatch({
                action: 'view_room',
                room_id: this.state.currentRoomId,
            });
        } else {
            dis.dispatch({
                action: 'view_room_directory',
            });
        }
    },

    onRoomIdResolved: function(roomId) {
        // It's the RoomView's resposibility to look up room aliases, but we need the
        // ID to pass into things like the Member List, so the Room View tells us when
        // its done that resolution so we can display things that take a room ID.
        this.setState({currentRoomId: roomId});
    },

    _makeRegistrationUrl: function(params) {
        if (this.props.startingFragmentQueryParams.referrer) {
            params.referrer = this.props.startingFragmentQueryParams.referrer;
        }
        return this.props.makeRegistrationUrl(params);
    },

    render: function() {
        // `loading` might be set to false before `loggedIn = true`, causing the default
        // (`<Login>`) to be visible for a few MS (say, whilst a request is in-flight to
        // the RTS). So in the meantime, use `loggingIn`, which is true between
        // actions `on_logging_in` and `on_logged_in`.
        if (this.state.loading || this.state.loggingIn) {
            const Spinner = sdk.getComponent('elements.Spinner');
            return (
                <div className="mx_MatrixChat_splash">
                    <Spinner />
                </div>
            );
        }

        // needs to be before normal PageTypes as you are logged in technically
        if (this.state.screen == 'post_registration') {
            const PostRegistration = sdk.getComponent('structures.login.PostRegistration');
            return (
                <PostRegistration
                    onComplete={this.onFinishPostRegistration} />
            );
        } else if (this.state.loggedIn && this.state.ready) {
            /* for now, we stuff the entirety of our props and state into the LoggedInView.
             * we should go through and figure out what we actually need to pass down, as well
             * as using something like redux to avoid having a billion bits of state kicking around.
             */
            const LoggedInView = sdk.getComponent('structures.LoggedInView');
            return (
               <LoggedInView ref="loggedInView" matrixClient={MatrixClientPeg.get()}
                    onRoomIdResolved={this.onRoomIdResolved}
                    onRoomCreated={this.onRoomCreated}
                    onUserSettingsClose={this.onUserSettingsClose}
                    teamToken={this._teamToken}
                    {...this.props}
                    {...this.state}
                />
            );
        } else if (this.state.loggedIn) {
            // we think we are logged in, but are still waiting for the /sync to complete
            const Spinner = sdk.getComponent('elements.Spinner');
            return (
                <div className="mx_MatrixChat_splash">
                    <Spinner />
                    <a href="#" className="mx_MatrixChat_splashButtons" onClick={ this.onLogoutClick }>
                    { _t('Logout') }
                    </a>
                </div>
            );
        } else if (this.state.screen == 'register') {
            const Registration = sdk.getComponent('structures.login.Registration');
            return (
                <Registration
                    clientSecret={this.state.register_client_secret}
                    sessionId={this.state.register_session_id}
                    idSid={this.state.register_id_sid}
                    email={this.props.startingFragmentQueryParams.email}
                    referrer={this.props.startingFragmentQueryParams.referrer}
                    username={this.state.upgradeUsername}
                    guestAccessToken={this.state.guestAccessToken}
                    defaultHsUrl={this.getDefaultHsUrl()}
                    defaultIsUrl={this.getDefaultIsUrl()}
                    brand={this.props.config.brand}
                    teamServerConfig={this.props.config.teamServerConfig}
                    customHsUrl={this.getCurrentHsUrl()}
                    customIsUrl={this.getCurrentIsUrl()}
                    makeRegistrationUrl={this._makeRegistrationUrl}
                    defaultDeviceDisplayName={this.props.defaultDeviceDisplayName}
                    onLoggedIn={this.onRegistered}
                    onLoginClick={this.onLoginClick}
                    onRegisterClick={this.onRegisterClick}
                    onCancelClick={this.state.guestCreds ? this.onReturnToGuestClick : null}
                    />
            );
        } else if (this.state.screen == 'forgot_password') {
            const ForgotPassword = sdk.getComponent('structures.login.ForgotPassword');
            return (
                <ForgotPassword
                    defaultHsUrl={this.getDefaultHsUrl()}
                    defaultIsUrl={this.getDefaultIsUrl()}
                    customHsUrl={this.getCurrentHsUrl()}
                    customIsUrl={this.getCurrentIsUrl()}
                    onComplete={this.onLoginClick}
                    onRegisterClick={this.onRegisterClick}
                    onLoginClick={this.onLoginClick} />
            );
        } else {
            const Login = sdk.getComponent('structures.login.Login');
            return (
                <Login
                    onLoggedIn={Lifecycle.setLoggedIn}
                    onRegisterClick={this.onRegisterClick}
                    defaultHsUrl={this.getDefaultHsUrl()}
                    defaultIsUrl={this.getDefaultIsUrl()}
                    customHsUrl={this.getCurrentHsUrl()}
                    customIsUrl={this.getCurrentIsUrl()}
                    fallbackHsUrl={this.getFallbackHsUrl()}
                    defaultDeviceDisplayName={this.props.defaultDeviceDisplayName}
                    onForgotPasswordClick={this.onForgotPasswordClick}
                    enableGuest={this.props.enableGuest}
                    onCancelClick={this.state.guestCreds ? this.onReturnToGuestClick : null}
                />
            );
        }
    },
});<|MERGE_RESOLUTION|>--- conflicted
+++ resolved
@@ -17,32 +17,6 @@
 
 import q from 'q';
 
-<<<<<<< HEAD
-var React = require('react');
-import _t from 'counterpart-riot';
-var Matrix = require("matrix-js-sdk");
-import request from 'browser-request';
-
-var MatrixClientPeg = require("../../MatrixClientPeg");
-var PlatformPeg = require("../../PlatformPeg");
-var SdkConfig = require("../../SdkConfig");
-var ContextualMenu = require("./ContextualMenu");
-var RoomListSorter = require("../../RoomListSorter");
-var UserActivity = require("../../UserActivity");
-var Presence = require("../../Presence");
-var dis = require("../../dispatcher");
-import UserSettingsStore from '../../UserSettingsStore';
-
-var Modal = require("../../Modal");
-var Tinter = require("../../Tinter");
-var sdk = require('../../index');
-var Rooms = require('../../Rooms');
-var linkifyMatrix = require("../../linkify-matrix");
-var Lifecycle = require('../../Lifecycle');
-var PageTypes = require('../../PageTypes');
-
-var createRoom = require("../../createRoom");
-=======
 import React from 'react';
 import Matrix from "matrix-js-sdk";
 
@@ -61,8 +35,8 @@
 import PageTypes from '../../PageTypes';
 
 import createRoom from "../../createRoom";
->>>>>>> c61294f7
 import * as UDEHandler from '../../UnknownDeviceErrorHandler';
+import _t from 'counterpart-riot';
 
 module.exports = React.createClass({
     displayName: 'MatrixChat',
@@ -398,40 +372,7 @@
                 this.notifyNewScreen('forgot_password');
                 break;
             case 'leave_room':
-<<<<<<< HEAD
-                const roomToLeave = MatrixClientPeg.get().getRoom(payload.room_id);
-                Modal.createDialog(QuestionDialog, {
-                    title: _t('Leave room'),
-                    description: _t('Are you sure you want to leave the room %(RoomName)s?', {RoomName: roomToLeave.name}),
-                    button: "OK",
-                    onFinished: (should_leave) => {
-                        if (should_leave) {
-                            const d = MatrixClientPeg.get().leave(payload.room_id);
-
-                            // FIXME: controller shouldn't be loading a view :(
-                            const Loader = sdk.getComponent("elements.Spinner");
-                            const modal = Modal.createDialog(Loader, null, 'mx_Dialog_spinner');
-
-                            d.then(() => {
-                                modal.close();
-                                if (this.currentRoomId === payload.room_id) {
-                                    dis.dispatch({action: 'view_next_room'});
-                                }
-                            }, (err) => {
-                                modal.close();
-                                console.error("Failed to leave room " + payload.room_id + " " + err);
-                                Modal.createDialog(ErrorDialog, {
-                                    title: _t('Failed to leave room'),
-                                    description: (err && err.message ? err.message : _t('Server may be unavailable, overloaded, or you hit a bug') + '.'),
-                                    button: _t("OK"),
-                                });
-                            });
-                        }
-                    }
-                });
-=======
                 this._leaveRoom(payload.room_id);
->>>>>>> c61294f7
                 break;
             case 'reject_invite':
                 Modal.createDialog(QuestionDialog, {
@@ -452,14 +393,9 @@
                             }, (err) => {
                                 modal.close();
                                 Modal.createDialog(ErrorDialog, {
-<<<<<<< HEAD
                                     title:  _t('Failed to reject invitation'),
                                     description: err.toString(),
                                     button: _t("OK"),
-=======
-                                    title: "Failed to reject invitation",
-                                    description: err.toString(),
->>>>>>> c61294f7
                                 });
                             });
                         }
@@ -504,19 +440,11 @@
                 //this._setPage(PageTypes.CreateRoom);
                 //this.notifyNewScreen('new');
                 Modal.createDialog(TextInputDialog, {
-<<<<<<< HEAD
                     title: _t('Create Room'),
                     description: _t('Room name (optional)'),
                     button: _t('Create Room'),
                     onFinished: (should_create, name) => {
                         if (should_create) {
-=======
-                    title: "Create Room",
-                    description: "Room name (optional)",
-                    button: "Create Room",
-                    onFinished: (shouldCreate, name) => {
-                        if (shouldCreate) {
->>>>>>> c61294f7
                             const createOpts = {};
                             if (name) createOpts.name = name;
                             createRoom({createOpts}).done();
@@ -965,14 +893,9 @@
         cli.on('Session.logged_out', function(call) {
             const ErrorDialog = sdk.getComponent("dialogs.ErrorDialog");
             Modal.createDialog(ErrorDialog, {
-<<<<<<< HEAD
                 title: _t('Signed Out'),
                 description: _t('For security, this session has been signed out. Please sign in again.'),
                 button: _t("OK"),
-=======
-                title: "Signed Out",
-                description: "For security, this session has been signed out. Please sign in again.",
->>>>>>> c61294f7
             });
             dis.dispatch({
                 action: 'logout',
