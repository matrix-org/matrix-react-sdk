/*
Copyright 2015-2021 The Matrix.org Foundation C.I.C.

Licensed under the Apache License, Version 2.0 (the "License");
you may not use this file except in compliance with the License.
You may obtain a copy of the License at

    http://www.apache.org/licenses/LICENSE-2.0

Unless required by applicable law or agreed to in writing, software
distributed under the License is distributed on an "AS IS" BASIS,
WITHOUT WARRANTIES OR CONDITIONS OF ANY KIND, either express or implied.
See the License for the specific language governing permissions and
limitations under the License.
*/

import { createClient } from 'matrix-js-sdk/src/matrix';
import React, { ReactNode } from 'react';
import { MatrixClient } from "matrix-js-sdk/src/client";

import { _t, _td } from '../../../languageHandler';
import { messageForResourceLimitError } from '../../../utils/ErrorUtils';
import AutoDiscoveryUtils, { ValidatedServerConfig } from "../../../utils/AutoDiscoveryUtils";
import classNames from "classnames";
import * as Lifecycle from '../../../Lifecycle';
import { IMatrixClientCreds, MatrixClientPeg } from "../../../MatrixClientPeg";
import AuthPage from "../../views/auth/AuthPage";
import Login, { ISSOFlow } from "../../../Login";
import dis from "../../../dispatcher/dispatcher";
import SSOButtons from "../../views/elements/SSOButtons";
import ServerPicker from '../../views/elements/ServerPicker';
import { replaceableComponent } from "../../../utils/replaceableComponent";
import RegistrationForm from '../../views/auth/RegistrationForm';
import AccessibleButton from '../../views/elements/AccessibleButton';
import AuthBody from "../../views/auth/AuthBody";
import AuthHeader from "../../views/auth/AuthHeader";
import InteractiveAuth from "../InteractiveAuth";
import Spinner from "../../views/elements/Spinner";

import { logger } from "matrix-js-sdk/src/logger";

interface IProps {
    serverConfig: ValidatedServerConfig;
    defaultDeviceDisplayName: string;
    email?: string;
    brand?: string;
    clientSecret?: string;
    sessionId?: string;
    idSid?: string;
    fragmentAfterLogin?: string;

    // Called when the user has logged in. Params:
    // - object with userId, deviceId, homeserverUrl, identityServerUrl, accessToken
    // - The user's password, if available and applicable (may be cached in memory
    //   for a short time so the user is not required to re-enter their password
    //   for operations like uploading cross-signing keys).
    onLoggedIn(params: IMatrixClientCreds, password: string): void;
    makeRegistrationUrl(params: {
        /* eslint-disable camelcase */
        client_secret: string;
        hs_url: string;
        is_url?: string;
        session_id: string;
        /* eslint-enable camelcase */
    }): string;
    // registration shouldn't know or care how login is done.
    onLoginClick(): void;
    onServerConfigChange(config: ValidatedServerConfig): void;
}

interface IState {
    busy: boolean;
    errorText?: ReactNode;
    // true if we're waiting for the user to complete
    // We remember the values entered by the user because
    // the registration form will be unmounted during the
    // course of registration, but if there's an error we
    // want to bring back the registration form with the
    // values the user entered still in it. We can keep
    // them in this component's state since this component
    // persist for the duration of the registration process.
    formVals: Record<string, string>;
    // user-interactive auth
    // If we've been given a session ID, we're resuming
    // straight back into UI auth
    doingUIAuth: boolean;
    // If set, we've registered but are not going to log
    // the user in to their new account automatically.
    completedNoSignin: boolean;
    flows: {
        stages: string[];
    }[];
    // We perform liveliness checks later, but for now suppress the errors.
    // We also track the server dead errors independently of the regular errors so
    // that we can render it differently, and override any other error the user may
    // be seeing.
    serverIsAlive: boolean;
    serverErrorIsFatal: boolean;
    serverDeadError?: ReactNode;

    // Our matrix client - part of state because we can't render the UI auth
    // component without it.
    matrixClient?: MatrixClient;
    // The user ID we've just registered
    registeredUsername?: string;
    // if a different user ID to the one we just registered is logged in,
    // this is the user ID that's logged in.
    differentLoggedInUserId?: string;
    // the SSO flow definition, this is fetched from /login as that's the only
    // place it is exposed.
    ssoFlow?: ISSOFlow;
}

@replaceableComponent("structures.auth.Registration")
export default class Registration extends React.Component<IProps, IState> {
    loginLogic: Login;

    constructor(props) {
        super(props);

        this.state = {
            busy: false,
            errorText: null,
            formVals: {
                email: this.props.email,
            },
            doingUIAuth: Boolean(this.props.sessionId),
            flows: null,
            completedNoSignin: false,
            serverIsAlive: true,
            serverErrorIsFatal: false,
            serverDeadError: "",
        };

        const { hsUrl, isUrl } = this.props.serverConfig;
        this.loginLogic = new Login(hsUrl, isUrl, null, {
            defaultDeviceDisplayName: "Element login check", // We shouldn't ever be used
        });
    }

    componentDidMount() {
        this.replaceClient(this.props.serverConfig);
    }

    // TODO: [REACT-WARNING] Replace with appropriate lifecycle event
    // eslint-disable-next-line
    UNSAFE_componentWillReceiveProps(newProps) {
        if (newProps.serverConfig.hsUrl === this.props.serverConfig.hsUrl &&
            newProps.serverConfig.isUrl === this.props.serverConfig.isUrl) return;

        this.replaceClient(newProps.serverConfig);
    }

    private async replaceClient(serverConfig: ValidatedServerConfig) {
        this.setState({
            errorText: null,
            serverDeadError: null,
            serverErrorIsFatal: false,
            // busy while we do liveness check (we need to avoid trying to render
            // the UI auth component while we don't have a matrix client)
            busy: true,
        });

        // Do a liveliness check on the URLs
        try {
            await AutoDiscoveryUtils.validateServerConfigWithStaticUrls(
                serverConfig.hsUrl,
                serverConfig.isUrl,
            );
            this.setState({
                serverIsAlive: true,
                serverErrorIsFatal: false,
            });
        } catch (e) {
            this.setState({
                busy: false,
                ...AutoDiscoveryUtils.authComponentStateForError(e, "register"),
            });
            if (this.state.serverErrorIsFatal) {
                return; // Server is dead - do not continue.
            }
        }

        const { hsUrl, isUrl } = serverConfig;
        const cli = createClient({
            baseUrl: hsUrl,
            idBaseUrl: isUrl,
        });

        this.loginLogic.setHomeserverUrl(hsUrl);
        this.loginLogic.setIdentityServerUrl(isUrl);

        let ssoFlow: ISSOFlow;
        try {
            const loginFlows = await this.loginLogic.getFlows();
            ssoFlow = loginFlows.find(f => f.type === "m.login.sso" || f.type === "m.login.cas") as ISSOFlow;
        } catch (e) {
            logger.error("Failed to get login flows to check for SSO support", e);
        }

        this.setState({
            matrixClient: cli,
            ssoFlow,
            busy: false,
        });
        const showGenericError = (e) => {
            this.setState({
                errorText: _t("Unable to query for supported registration methods."),
                // add empty flows array to get rid of spinner
                flows: [],
            });
        };
        try {
            // We do the first registration request ourselves to discover whether we need to
            // do SSO instead. If we've already started the UI Auth process though, we don't
            // need to.
            if (!this.state.doingUIAuth) {
                await this.makeRegisterRequest(null);
                // This should never succeed since we specified no auth object.
                logger.log("Expecting 401 from register request but got success!");
            }
        } catch (e) {
            if (e.httpStatus === 401) {
                this.setState({
                    flows: e.data.flows,
                });
            } else if (e.httpStatus === 403 || e.errcode === "M_FORBIDDEN") {
                // Check for 403 or M_FORBIDDEN, Synapse used to send 403 M_UNKNOWN but now sends 403 M_FORBIDDEN.
                // At this point registration is pretty much disabled, but before we do that let's
                // quickly check to see if the server supports SSO instead. If it does, we'll send
                // the user off to the login page to figure their account out.
                if (ssoFlow) {
                    // Redirect to login page - server probably expects SSO only
                    dis.dispatch({ action: 'start_login' });
                } else {
                    this.setState({
                        serverErrorIsFatal: true, // fatal because user cannot continue on this server
                        errorText: _t("Registration has been disabled on this homeserver."),
                        // add empty flows array to get rid of spinner
                        flows: [],
                    });
                }
            } else {
                logger.log("Unable to query for supported registration methods.", e);
                showGenericError(e);
            }
        }
    }

    private onFormSubmit = async (formVals): Promise<void> => {
        this.setState({
            errorText: "",
            busy: true,
            formVals: formVals,
            doingUIAuth: true,
        });
    };

    private requestEmailToken = (emailAddress, clientSecret, sendAttempt, sessionId) => {
        return this.state.matrixClient.requestRegisterEmailToken(
            emailAddress,
            clientSecret,
            sendAttempt,
            this.props.makeRegistrationUrl({
                client_secret: clientSecret,
                hs_url: this.state.matrixClient.getHomeserverUrl(),
                is_url: this.state.matrixClient.getIdentityServerUrl(),
                session_id: sessionId,
            }),
        );
    };

    private onUIAuthFinished = async (success: boolean, response: any) => {
        if (!success) {
            let errorText = response.message || response.toString();
            // can we give a better error message?
            if (response.errcode === 'M_RESOURCE_LIMIT_EXCEEDED') {
                const errorTop = messageForResourceLimitError(
                    response.data.limit_type,
                    response.data.admin_contact,
                    {
                        'monthly_active_user': _td("This homeserver has hit its Monthly Active User limit."),
                        'hs_blocked': _td("This homeserver has been blocked by it's administrator."),
                        '': _td("This homeserver has exceeded one of its resource limits."),
                    },
                );
                const errorDetail = messageForResourceLimitError(
                    response.data.limit_type,
                    response.data.admin_contact,
                    {
                        '': _td("Please <a>contact your service administrator</a> to continue using this service."),
                    },
                );
                errorText = <div>
                    <p>{ errorTop }</p>
                    <p>{ errorDetail }</p>
                </div>;
            } else if (response.required_stages && response.required_stages.indexOf('m.login.msisdn') > -1) {
                let msisdnAvailable = false;
                for (const flow of response.available_flows) {
                    msisdnAvailable = msisdnAvailable || flow.stages.includes('m.login.msisdn');
                }
                if (!msisdnAvailable) {
                    errorText = _t('This server does not support authentication with a phone number.');
                }
            } else if (response.errcode === "M_USER_IN_USE") {
<<<<<<< HEAD
                msg = _t("Someone already has that username, please try another.");
=======
                errorText = _t("That username already exists, please try another.");
            } else if (response.errcode === "M_THREEPID_IN_USE") {
                errorText = _t("That e-mail address is already in use.");
>>>>>>> 2a20d9a7
            }

            this.setState({
                busy: false,
                doingUIAuth: false,
                errorText,
            });
            return;
        }

        MatrixClientPeg.setJustRegisteredUserId(response.user_id);

        const newState = {
            doingUIAuth: false,
            registeredUsername: response.user_id,
            differentLoggedInUserId: null,
            completedNoSignin: false,
            // we're still busy until we get unmounted: don't show the registration form again
            busy: true,
        };

        // The user came in through an email validation link. To avoid overwriting
        // their session, check to make sure the session isn't someone else, and
        // isn't a guest user since we'll usually have set a guest user session before
        // starting the registration process. This isn't perfect since it's possible
        // the user had a separate guest session they didn't actually mean to replace.
        const [sessionOwner, sessionIsGuest] = await Lifecycle.getStoredSessionOwner();
        if (sessionOwner && !sessionIsGuest && sessionOwner !== response.userId) {
            logger.log(
                `Found a session for ${sessionOwner} but ${response.userId} has just registered.`,
            );
            newState.differentLoggedInUserId = sessionOwner;
        }

        if (response.access_token) {
            await this.props.onLoggedIn({
                userId: response.user_id,
                deviceId: response.device_id,
                homeserverUrl: this.state.matrixClient.getHomeserverUrl(),
                identityServerUrl: this.state.matrixClient.getIdentityServerUrl(),
                accessToken: response.access_token,
            }, this.state.formVals.password);

            this.setupPushers();
        } else {
            newState.busy = false;
            newState.completedNoSignin = true;
        }

        this.setState(newState);
    };

    private setupPushers() {
        if (!this.props.brand) {
            return Promise.resolve();
        }
        const matrixClient = MatrixClientPeg.get();
        return matrixClient.getPushers().then((resp)=>{
            const pushers = resp.pushers;
            for (let i = 0; i < pushers.length; ++i) {
                if (pushers[i].kind === 'email') {
                    const emailPusher = pushers[i];
                    emailPusher.data = { brand: this.props.brand };
                    matrixClient.setPusher(emailPusher).then(() => {
                        logger.log("Set email branding to " + this.props.brand);
                    }, (error) => {
                        logger.error("Couldn't set email branding: " + error);
                    });
                }
            }
        }, (error) => {
            logger.error("Couldn't get pushers: " + error);
        });
    }

    private onLoginClick = ev => {
        ev.preventDefault();
        ev.stopPropagation();
        this.props.onLoginClick();
    };

    private onGoToFormClicked = ev => {
        ev.preventDefault();
        ev.stopPropagation();
        this.replaceClient(this.props.serverConfig);
        this.setState({
            busy: false,
            doingUIAuth: false,
        });
    };

    private makeRegisterRequest = auth => {
        // We inhibit login if we're trying to register with an email address: this
        // avoids a lot of complex race conditions that can occur if we try to log
        // the user in one one or both of the tabs they might end up with after
        // clicking the email link.
        let inhibitLogin = Boolean(this.state.formVals.email);

        // Only send inhibitLogin if we're sending username / pw params
        // (Since we need to send no params at all to use the ones saved in the
        // session).
        if (!this.state.formVals.password) inhibitLogin = null;

        const registerParams = {
            username: this.state.formVals.username,
            password: this.state.formVals.password,
            initial_device_display_name: this.props.defaultDeviceDisplayName,
            auth: undefined,
            inhibit_login: undefined,
        };
        if (auth) registerParams.auth = auth;
        if (inhibitLogin !== undefined && inhibitLogin !== null) registerParams.inhibit_login = inhibitLogin;
        return this.state.matrixClient.registerRequest(registerParams);
    };

    private getUIAuthInputs() {
        return {
            emailAddress: this.state.formVals.email,
            phoneCountry: this.state.formVals.phoneCountry,
            phoneNumber: this.state.formVals.phoneNumber,
        };
    }

    // Links to the login page shown after registration is completed are routed through this
    // which checks the user hasn't already logged in somewhere else (perhaps we should do
    // this more generally?)
    private onLoginClickWithCheck = async ev => {
        ev.preventDefault();

        const sessionLoaded = await Lifecycle.loadSession({ ignoreGuest: true });
        if (!sessionLoaded) {
            // ok fine, there's still no session: really go to the login page
            this.props.onLoginClick();
        }

        return sessionLoaded;
    };

    private renderRegisterComponent() {
        if (this.state.matrixClient && this.state.doingUIAuth) {
            return <InteractiveAuth
                matrixClient={this.state.matrixClient}
                makeRequest={this.makeRegisterRequest}
                onAuthFinished={this.onUIAuthFinished}
                inputs={this.getUIAuthInputs()}
                requestEmailToken={this.requestEmailToken}
                sessionId={this.props.sessionId}
                clientSecret={this.props.clientSecret}
                emailSid={this.props.idSid}
                poll={true}
            />;
        } else if (!this.state.matrixClient && !this.state.busy) {
            return null;
        } else if (this.state.busy || !this.state.flows) {
            return <div className="mx_AuthBody_spinner">
                <Spinner />
            </div>;
        } else if (this.state.flows.length) {
            let ssoSection;
            if (this.state.ssoFlow) {
                let continueWithSection;
                const providers = this.state.ssoFlow.identity_providers || [];
                // when there is only a single (or 0) providers we show a wide button with `Continue with X` text
                if (providers.length > 1) {
                    // i18n: ssoButtons is a placeholder to help translators understand context
                    continueWithSection = <h3 className="mx_AuthBody_centered">
                        { _t("Continue with %(ssoButtons)s", { ssoButtons: "" }).trim() }
                    </h3>;
                }

                // i18n: ssoButtons & usernamePassword are placeholders to help translators understand context
                ssoSection = <React.Fragment>
                    { continueWithSection }
                    <SSOButtons
                        matrixClient={this.loginLogic.createTemporaryClient()}
                        flow={this.state.ssoFlow}
                        loginType={this.state.ssoFlow.type === "m.login.sso" ? "sso" : "cas"}
                        fragmentAfterLogin={this.props.fragmentAfterLogin}
                    />
                    <h3 className="mx_AuthBody_centered">
                        { _t(
                            "%(ssoButtons)s Or %(usernamePassword)s",
                            {
                                ssoButtons: "",
                                usernamePassword: "",
                            },
                        ).trim() }
                    </h3>
                </React.Fragment>;
            }

            return <React.Fragment>
                { ssoSection }
                <RegistrationForm
                    defaultUsername={this.state.formVals.username}
                    defaultEmail={this.state.formVals.email}
                    defaultPhoneCountry={this.state.formVals.phoneCountry}
                    defaultPhoneNumber={this.state.formVals.phoneNumber}
                    defaultPassword={this.state.formVals.password}
                    onRegisterClick={this.onFormSubmit}
                    flows={this.state.flows}
                    serverConfig={this.props.serverConfig}
                    canSubmit={!this.state.serverErrorIsFatal}
                    matrixClient={this.state.matrixClient}
                />
            </React.Fragment>;
        }
    }

    render() {
        let errorText;
        const err = this.state.errorText;
        if (err) {
            errorText = <div className="mx_Login_error">{ err }</div>;
        }

        let serverDeadSection;
        if (!this.state.serverIsAlive) {
            const classes = classNames({
                "mx_Login_error": true,
                "mx_Login_serverError": true,
                "mx_Login_serverErrorNonFatal": !this.state.serverErrorIsFatal,
            });
            serverDeadSection = (
                <div className={classes}>
                    { this.state.serverDeadError }
                </div>
            );
        }

        const signIn = <span className="mx_AuthBody_changeFlow">
            { _t("Already have an account? <a>Sign in here</a>", {}, {
                a: sub => <a onClick={this.onLoginClick} href="#">{ sub }</a>,
            }) }
        </span>;

        // Only show the 'go back' button if you're not looking at the form
        let goBack;
        if (this.state.doingUIAuth) {
            goBack = <a className="mx_AuthBody_changeFlow" onClick={this.onGoToFormClicked} href="#">
                { _t('Go back') }
            </a>;
        }

        let body;
        if (this.state.completedNoSignin) {
            let regDoneText;
            if (this.state.differentLoggedInUserId) {
                regDoneText = <div>
                    <p>{ _t(
                        "Your new account (%(newAccountId)s) is registered, but you're already " +
                        "logged into a different account (%(loggedInUserId)s).", {
                            newAccountId: this.state.registeredUsername,
                            loggedInUserId: this.state.differentLoggedInUserId,
                        },
                    ) }</p>
                    <p><AccessibleButton
                        element="span"
                        className="mx_linkButton"
                        onClick={async event => {
                            const sessionLoaded = await this.onLoginClickWithCheck(event);
                            if (sessionLoaded) {
                                dis.dispatch({ action: "view_welcome_page" });
                            }
                        }}
                    >
                        { _t("Continue with previous account") }
                    </AccessibleButton></p>
                </div>;
            } else if (this.state.formVals.password) {
                // We're the client that started the registration
                regDoneText = <h3>{ _t(
                    "<a>Log in</a> to your new account.", {},
                    {
                        a: (sub) => <a href="#/login" onClick={this.onLoginClickWithCheck}>{ sub }</a>,
                    },
                ) }</h3>;
            } else {
                // We're not the original client: the user probably got to us by clicking the
                // email validation link. We can't offer a 'go straight to your account' link
                // as we don't have the original creds.
                regDoneText = <h3>{ _t(
                    "You can now close this window or <a>log in</a> to your new account.", {},
                    {
                        a: (sub) => <a href="#/login" onClick={this.onLoginClickWithCheck}>{ sub }</a>,
                    },
                ) }</h3>;
            }
            body = <div>
                <h2>{ _t("Registration Successful") }</h2>
                { regDoneText }
            </div>;
        } else {
            body = <div>
                <h2>{ _t('Create account') }</h2>
                { errorText }
                { serverDeadSection }
                <ServerPicker
                    title={_t("Host account on")}
                    dialogTitle={_t("Decide where your account is hosted")}
                    serverConfig={this.props.serverConfig}
                    onServerConfigChange={this.state.doingUIAuth ? undefined : this.props.onServerConfigChange}
                />
                { this.renderRegisterComponent() }
                { goBack }
                { signIn }
            </div>;
        }

        return (
            <AuthPage>
                <AuthHeader />
                <AuthBody>
                    { body }
                </AuthBody>
            </AuthPage>
        );
    }
}<|MERGE_RESOLUTION|>--- conflicted
+++ resolved
@@ -304,13 +304,9 @@
                     errorText = _t('This server does not support authentication with a phone number.');
                 }
             } else if (response.errcode === "M_USER_IN_USE") {
-<<<<<<< HEAD
-                msg = _t("Someone already has that username, please try another.");
-=======
-                errorText = _t("That username already exists, please try another.");
+                errorText = _t("Someone already has that username, please try another.");
             } else if (response.errcode === "M_THREEPID_IN_USE") {
                 errorText = _t("That e-mail address is already in use.");
->>>>>>> 2a20d9a7
             }
 
             this.setState({
