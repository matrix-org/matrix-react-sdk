--- conflicted
+++ resolved
@@ -64,17 +64,12 @@
             userId,
             displayName,
             loginView: LOGIN_VIEW.LOADING,
-<<<<<<< HEAD
-=======
             keyBackupNeeded: true, // assume we do while we figure it out (see componentWillMount)
->>>>>>> a33e5f19
 
             busy: false,
             password: "",
             errorText: "",
         };
-
-        this._initLogin();
     }
 
     componentDidMount(): void {
@@ -113,7 +108,6 @@
 
     onForgotPassword = () => {
         dis.dispatch({action: 'start_password_recovery'});
-<<<<<<< HEAD
     };
 
     onPasswordLogin = async (ev) => {
@@ -156,50 +150,6 @@
         });
     };
 
-=======
-    };
-
-    onPasswordLogin = async (ev) => {
-        ev.preventDefault();
-        ev.stopPropagation();
-
-        this.setState({busy: true});
-
-        const hsUrl = MatrixClientPeg.get().getHomeserverUrl();
-        const isUrl = MatrixClientPeg.get().getIdentityServerUrl();
-        const loginType = "m.login.password";
-        const loginParams = {
-            identifier: {
-                type: "m.id.user",
-                user: MatrixClientPeg.get().getUserId(),
-            },
-            password: this.state.password,
-            device_id: MatrixClientPeg.get().getDeviceId(),
-        };
-
-        let credentials = null;
-        try {
-            credentials = await sendLoginRequest(hsUrl, isUrl, loginType, loginParams);
-        } catch (e) {
-            let errorText = _t("Failed to re-authenticate due to a homeserver problem");
-            if (e.errcode === "M_FORBIDDEN" && (e.httpStatus === 401 || e.httpStatus === 403)) {
-                errorText = _t("Incorrect password");
-            }
-
-            this.setState({
-                busy: false,
-                errorText: errorText,
-            });
-            return;
-        }
-
-        Lifecycle.hydrateSession(credentials).catch((e) => {
-            console.error(e);
-            this.setState({busy: false, errorText: _t("Failed to re-authenticate")});
-        });
-    };
-
->>>>>>> a33e5f19
     _renderSignInSection() {
         if (this.state.loginView === LOGIN_VIEW.LOADING) {
             const Spinner = sdk.getComponent("elements.Spinner");
@@ -215,11 +165,6 @@
                 error = <span className='mx_Login_error'>{this.state.errorText}</span>;
             }
 
-<<<<<<< HEAD
-            return (
-                <form onSubmit={this.onPasswordLogin}>
-                    <p>{_t("Enter your password to sign in and regain access to your account.")}</p>
-=======
             let introText = _t("Enter your password to sign in and regain access to your account.");
             if (this.state.keyBackupNeeded) {
                 introText = _t(
@@ -230,7 +175,6 @@
             return (
                 <form onSubmit={this.onPasswordLogin}>
                     <p>{introText}</p>
->>>>>>> a33e5f19
                     {error}
                     <Field
                         id="softlogout_password"
