/*
Copyright 2015, 2016 OpenMarket Ltd
Copyright 2017 Vector Creations Ltd
Copyright 2018, 2019 New Vector Ltd
Copyright 2019 The Matrix.org Foundation C.I.C.

Licensed under the Apache License, Version 2.0 (the "License");
you may not use this file except in compliance with the License.
You may obtain a copy of the License at

    http://www.apache.org/licenses/LICENSE-2.0

Unless required by applicable law or agreed to in writing, software
distributed under the License is distributed on an "AS IS" BASIS,
WITHOUT WARRANTIES OR CONDITIONS OF ANY KIND, either express or implied.
See the License for the specific language governing permissions and
limitations under the License.
*/

// TODO: This component is enormous! There's several things which could stand-alone:
//  - Search results component
//  - Drag and drop

import React, { createRef } from 'react';
import classNames from 'classnames';
import { Room } from "matrix-js-sdk/src/models/room";
import { MatrixEvent } from "matrix-js-sdk/src/models/event";
import { EventSubscription } from "fbemitter";

import shouldHideEvent from '../../shouldHideEvent';
import { _t } from '../../languageHandler';
import { RoomPermalinkCreator } from '../../utils/permalinks/Permalinks';
import ResizeNotifier from '../../utils/ResizeNotifier';
import ContentMessages from '../../ContentMessages';
import Modal from '../../Modal';
import * as sdk from '../../index';
import CallHandler, { PlaceCallType } from '../../CallHandler';
import dis from '../../dispatcher/dispatcher';
import Tinter from '../../Tinter';
import rateLimitedFunc from '../../ratelimitedfunc';
import * as Rooms from '../../Rooms';
import eventSearch, { searchPagination } from '../../Searching';
import MainSplit from './MainSplit';
import RightPanel from './RightPanel';
import RoomViewStore from '../../stores/RoomViewStore';
import RoomScrollStateStore from '../../stores/RoomScrollStateStore';
import WidgetEchoStore from '../../stores/WidgetEchoStore';
import SettingsStore from "../../settings/SettingsStore";
import {Layout} from "../../settings/Layout";
import AccessibleButton from "../views/elements/AccessibleButton";
import RightPanelStore from "../../stores/RightPanelStore";
import { haveTileForEvent } from "../views/rooms/EventTile";
import RoomContext from "../../contexts/RoomContext";
import MatrixClientContext from "../../contexts/MatrixClientContext";
import { E2EStatus, shieldStatusForRoom } from '../../utils/ShieldUtils';
import { Action } from "../../dispatcher/actions";
import { SettingLevel } from "../../settings/SettingLevel";
import { IMatrixClientCreds } from "../../MatrixClientPeg";
import ScrollPanel from "./ScrollPanel";
import TimelinePanel from "./TimelinePanel";
import ErrorBoundary from "../views/elements/ErrorBoundary";
import RoomPreviewBar from "../views/rooms/RoomPreviewBar";
import ForwardMessage from "../views/rooms/ForwardMessage";
import SearchBar from "../views/rooms/SearchBar";
import RoomUpgradeWarningBar from "../views/rooms/RoomUpgradeWarningBar";
import PinnedEventsPanel from "../views/rooms/PinnedEventsPanel";
import AuxPanel from "../views/rooms/AuxPanel";
import RoomHeader from "../views/rooms/RoomHeader";
import { XOR } from "../../@types/common";
import { IThreepidInvite } from "../../stores/ThreepidInviteStore";
import EffectsOverlay from "../views/elements/EffectsOverlay";
import { containsEmoji } from '../../effects/utils';
import { CHAT_EFFECTS } from '../../effects';
import { CallState, MatrixCall } from "matrix-js-sdk/src/webrtc/call";
import WidgetStore from "../../stores/WidgetStore";
import { UPDATE_EVENT } from "../../stores/AsyncStore";
import Notifier from "../../Notifier";
import { showToast as showNotificationsToast } from "../../toasts/DesktopNotificationsToast";
import { RoomNotificationStateStore } from "../../stores/notifications/RoomNotificationStateStore";
import { Container, WidgetLayoutStore } from "../../stores/widgets/WidgetLayoutStore";
import { getKeyBindingsManager, RoomAction } from '../../KeyBindingsManager';
import { objectHasDiff } from "../../utils/objects";
import SpaceRoomView from "./SpaceRoomView";
import { IOpts } from "../../createRoom";
import {replaceableComponent} from "../../utils/replaceableComponent";
<<<<<<< HEAD
import { omit } from 'lodash';
=======
import UIStore from "../../stores/UIStore";
>>>>>>> 776b7100

const DEBUG = false;
let debuglog = function(msg: string) {};

const BROWSER_SUPPORTS_SANDBOX = 'sandbox' in document.createElement('iframe');

if (DEBUG) {
    // using bind means that we get to keep useful line numbers in the console
    debuglog = console.log.bind(console);
}

interface IProps {
    threepidInvite: IThreepidInvite,

    // Any data about the room that would normally come from the homeserver
    // but has been passed out-of-band, eg. the room name and avatar URL
    // from an email invite (a workaround for the fact that we can't
    // get this information from the HS using an email invite).
    // Fields:
    //  * name (string) The room's name
    //  * avatarUrl (string) The mxc:// avatar URL for the room
    //  * inviterName (string) The display name of the person who
    //  *                      invited us to the room
    oobData?: {
        name?: string;
        avatarUrl?: string;
        inviterName?: string;
    };

    resizeNotifier: ResizeNotifier;
    justCreatedOpts?: IOpts;

    // Called with the credentials of a registered user (if they were a ROU that transitioned to PWLU)
    onRegistered?(credentials: IMatrixClientCreds): void;
}

export interface IState {
    room?: Room;
    roomId?: string;
    roomAlias?: string;
    roomLoading: boolean;
    peekLoading: boolean;
    shouldPeek: boolean;
    // used to trigger a rerender in TimelinePanel once the members are loaded,
    // so RR are rendered again (now with the members available), ...
    membersLoaded: boolean;
    // The event to be scrolled to initially
    initialEventId?: string;
    // The offset in pixels from the event with which to scroll vertically
    initialEventPixelOffset?: number;
    // Whether to highlight the event scrolled to
    isInitialEventHighlighted?: boolean;
    replyToEvent?: MatrixEvent;
    forwardingEvent?: MatrixEvent;
    numUnreadMessages: number;
    draggingFile: boolean;
    searching: boolean;
    searchTerm?: string;
    searchScope?: "All" | "Room";
    searchResults?: XOR<{}, {
        count: number;
        highlights: string[];
        results: MatrixEvent[];
        next_batch: string; // eslint-disable-line camelcase
    }>;
    searchHighlights?: string[];
    searchInProgress?: boolean;
    callState?: CallState;
    guestsCanJoin: boolean;
    canPeek: boolean;
    showApps: boolean;
    isPeeking: boolean;
    showingPinned: boolean;
    showReadReceipts: boolean;
    showRightPanel: boolean;
    // error object, as from the matrix client/server API
    // If we failed to load information about the room,
    // store the error here.
    roomLoadError?: Error;
    // Have we sent a request to join the room that we're waiting to complete?
    joining: boolean;
    // this is true if we are fully scrolled-down, and are looking at
    // the end of the live timeline. It has the effect of hiding the
    // 'scroll to bottom' knob, among a couple of other things.
    atEndOfLiveTimeline: boolean;
    // used by componentDidUpdate to avoid unnecessary checks
    atEndOfLiveTimelineInit: boolean;
    showTopUnreadMessagesBar: boolean;
    auxPanelMaxHeight?: number;
    statusBarVisible: boolean;
    // We load this later by asking the js-sdk to suggest a version for us.
    // This object is the result of Room#getRecommendedVersion()

    upgradeRecommendation?: {
        version: string;
        needsUpgrade: boolean;
        urgent: boolean;
    };
    canReact: boolean;
    canReply: boolean;
    layout: Layout;
    matrixClientIsReady: boolean;
    showUrlPreview?: boolean;
    e2eStatus?: E2EStatus;
    rejecting?: boolean;
    rejectError?: Error;
    hasPinnedWidgets?: boolean;
    dragCounter: number;
    // whether or not a spaces context switch brought us here,
    // if it did we don't want the room to be marked as read as soon as it is loaded.
    wasContextSwitch?: boolean;
}

@replaceableComponent("structures.RoomView")
export default class RoomView extends React.Component<IProps, IState> {
    private readonly dispatcherRef: string;
    private readonly roomStoreToken: EventSubscription;
    private readonly rightPanelStoreToken: EventSubscription;
    private readonly showReadReceiptsWatchRef: string;
    private readonly layoutWatcherRef: string;

    private unmounted = false;
    private permalinkCreators: Record<string, RoomPermalinkCreator> = {};
    private searchId: number;

    private roomView = createRef<HTMLElement>();
    private searchResultsPanel = createRef<ScrollPanel>();
    private messagePanel: TimelinePanel;

    static contextType = MatrixClientContext;

    constructor(props, context) {
        super(props, context);

        const llMembers = this.context.hasLazyLoadMembersEnabled();
        this.state = {
            roomId: null,
            roomLoading: true,
            peekLoading: false,
            shouldPeek: true,
            membersLoaded: !llMembers,
            numUnreadMessages: 0,
            draggingFile: false,
            searching: false,
            searchResults: null,
            callState: null,
            guestsCanJoin: false,
            canPeek: false,
            showApps: false,
            isPeeking: false,
            showingPinned: false,
            showReadReceipts: true,
            showRightPanel: RightPanelStore.getSharedInstance().isOpenForRoom,
            joining: false,
            atEndOfLiveTimeline: true,
            atEndOfLiveTimelineInit: false,
            showTopUnreadMessagesBar: false,
            statusBarVisible: false,
            canReact: false,
            canReply: false,
            layout: SettingsStore.getValue("layout"),
            matrixClientIsReady: this.context && this.context.isInitialSyncComplete(),
            dragCounter: 0,
        };

        this.dispatcherRef = dis.register(this.onAction);
        this.context.on("Room", this.onRoom);
        this.context.on("Room.timeline", this.onRoomTimeline);
        this.context.on("Room.name", this.onRoomName);
        this.context.on("Room.accountData", this.onRoomAccountData);
        this.context.on("RoomState.events", this.onRoomStateEvents);
        this.context.on("RoomState.members", this.onRoomStateMember);
        this.context.on("Room.myMembership", this.onMyMembership);
        this.context.on("accountData", this.onAccountData);
        this.context.on("crypto.keyBackupStatus", this.onKeyBackupStatus);
        this.context.on("deviceVerificationChanged", this.onDeviceVerificationChanged);
        this.context.on("userTrustStatusChanged", this.onUserVerificationChanged);
        this.context.on("crossSigning.keysChanged", this.onCrossSigningKeysChanged);
        this.context.on("Event.decrypted", this.onEventDecrypted);
        this.context.on("event", this.onEvent);
        // Start listening for RoomViewStore updates
        this.roomStoreToken = RoomViewStore.addListener(this.onRoomViewStoreUpdate);
        this.rightPanelStoreToken = RightPanelStore.getSharedInstance().addListener(this.onRightPanelStoreUpdate);

        WidgetEchoStore.on(UPDATE_EVENT, this.onWidgetEchoStoreUpdate);
        WidgetStore.instance.on(UPDATE_EVENT, this.onWidgetStoreUpdate);

        this.showReadReceiptsWatchRef = SettingsStore.watchSetting("showReadReceipts", null,
            this.onReadReceiptsChange);
        this.layoutWatcherRef = SettingsStore.watchSetting("layout", null, this.onLayoutChange);
    }

    private onWidgetStoreUpdate = () => {
        if (this.state.room) {
            this.checkWidgets(this.state.room);
        }
    }

    private checkWidgets = (room) => {
        this.setState({
            hasPinnedWidgets: WidgetLayoutStore.instance.getContainerWidgets(room, Container.Top).length > 0,
            showApps: this.shouldShowApps(room),
        });
    };

    private onReadReceiptsChange = () => {
        this.setState({
            showReadReceipts: SettingsStore.getValue("showReadReceipts", this.state.roomId),
        });
    };

    private onRoomViewStoreUpdate = (initial?: boolean) => {
        if (this.unmounted) {
            return;
        }

        if (!initial && this.state.roomId !== RoomViewStore.getRoomId()) {
            // RoomView explicitly does not support changing what room
            // is being viewed: instead it should just be re-mounted when
            // switching rooms. Therefore, if the room ID changes, we
            // ignore this. We either need to do this or add code to handle
            // saving the scroll position (otherwise we end up saving the
            // scroll position against the wrong room).

            // Given that doing the setState here would cause a bunch of
            // unnecessary work, we just ignore the change since we know
            // that if the current room ID has changed from what we thought
            // it was, it means we're about to be unmounted.
            return;
        }

        const roomId = RoomViewStore.getRoomId();

        const newState: Pick<IState, any> = {
            roomId,
            roomAlias: RoomViewStore.getRoomAlias(),
            roomLoading: RoomViewStore.isRoomLoading(),
            roomLoadError: RoomViewStore.getRoomLoadError(),
            joining: RoomViewStore.isJoining(),
            initialEventId: RoomViewStore.getInitialEventId(),
            isInitialEventHighlighted: RoomViewStore.isInitialEventHighlighted(),
            replyToEvent: RoomViewStore.getQuotingEvent(),
            forwardingEvent: RoomViewStore.getForwardingEvent(),
            // we should only peek once we have a ready client
            shouldPeek: this.state.matrixClientIsReady && RoomViewStore.shouldPeek(),
            showingPinned: SettingsStore.getValue("PinnedEvents.isOpen", roomId),
            showReadReceipts: SettingsStore.getValue("showReadReceipts", roomId),
            wasContextSwitch: RoomViewStore.getWasContextSwitch(),
        };

        if (!initial && this.state.shouldPeek && !newState.shouldPeek) {
            // Stop peeking because we have joined this room now
            this.context.stopPeeking();
        }

        // Temporary logging to diagnose https://github.com/vector-im/element-web/issues/4307
        console.log(
            'RVS update:',
            newState.roomId,
            newState.roomAlias,
            'loading?', newState.roomLoading,
            'joining?', newState.joining,
            'initial?', initial,
            'shouldPeek?', newState.shouldPeek,
        );

        // NB: This does assume that the roomID will not change for the lifetime of
        // the RoomView instance
        if (initial) {
            newState.room = this.context.getRoom(newState.roomId);
            if (newState.room) {
                newState.showApps = this.shouldShowApps(newState.room);
                this.onRoomLoaded(newState.room);
            }
        }

        if (this.state.roomId === null && newState.roomId !== null) {
            // Get the scroll state for the new room

            // If an event ID wasn't specified, default to the one saved for this room
            // in the scroll state store. Assume initialEventPixelOffset should be set.
            if (!newState.initialEventId) {
                const roomScrollState = RoomScrollStateStore.getScrollState(newState.roomId);
                if (roomScrollState) {
                    newState.initialEventId = roomScrollState.focussedEvent;
                    newState.initialEventPixelOffset = roomScrollState.pixelOffset;
                }
            }
        }

        // Clear the search results when clicking a search result (which changes the
        // currently scrolled to event, this.state.initialEventId).
        if (this.state.initialEventId !== newState.initialEventId) {
            newState.searchResults = null;
        }

        this.setState(newState);
        // At this point, newState.roomId could be null (e.g. the alias might not
        // have been resolved yet) so anything called here must handle this case.

        // We pass the new state into this function for it to read: it needs to
        // observe the new state but we don't want to put it in the setState
        // callback because this would prevent the setStates from being batched,
        // ie. cause it to render RoomView twice rather than the once that is necessary.
        if (initial) {
            this.setupRoom(newState.room, newState.roomId, newState.joining, newState.shouldPeek);
        }
    };

    private getRoomId = () => {
        // According to `onRoomViewStoreUpdate`, `state.roomId` can be null
        // if we have a room alias we haven't resolved yet. To work around this,
        // first we'll try the room object if it's there, and then fallback to
        // the bare room ID. (We may want to update `state.roomId` after
        // resolving aliases, so we could always trust it.)
        return this.state.room ? this.state.room.roomId : this.state.roomId;
    };

    private getPermalinkCreatorForRoom(room: Room) {
        if (this.permalinkCreators[room.roomId]) return this.permalinkCreators[room.roomId];

        this.permalinkCreators[room.roomId] = new RoomPermalinkCreator(room);
        if (this.state.room && room.roomId === this.state.room.roomId) {
            // We want to watch for changes in the creator for the primary room in the view, but
            // don't need to do so for search results.
            this.permalinkCreators[room.roomId].start();
        } else {
            this.permalinkCreators[room.roomId].load();
        }
        return this.permalinkCreators[room.roomId];
    }

    private stopAllPermalinkCreators() {
        if (!this.permalinkCreators) return;
        for (const roomId of Object.keys(this.permalinkCreators)) {
            this.permalinkCreators[roomId].stop();
        }
    }

    private onWidgetEchoStoreUpdate = () => {
        if (!this.state.room) return;
        this.setState({
            hasPinnedWidgets: WidgetLayoutStore.instance.getContainerWidgets(this.state.room, Container.Top).length > 0,
            showApps: this.shouldShowApps(this.state.room),
        });
    };

    private onWidgetLayoutChange = () => {
        this.onWidgetEchoStoreUpdate(); // we cheat here by calling the thing that matters
    };

    private setupRoom(room: Room, roomId: string, joining: boolean, shouldPeek: boolean) {
        // if this is an unknown room then we're in one of three states:
        // - This is a room we can peek into (search engine) (we can /peek)
        // - This is a room we can publicly join or were invited to. (we can /join)
        // - This is a room we cannot join at all. (no action can help us)
        // We can't try to /join because this may implicitly accept invites (!)
        // We can /peek though. If it fails then we present the join UI. If it
        // succeeds then great, show the preview (but we still may be able to /join!).
        // Note that peeking works by room ID and room ID only, as opposed to joining
        // which must be by alias or invite wherever possible (peeking currently does
        // not work over federation).

        // NB. We peek if we have never seen the room before (i.e. js-sdk does not know
        // about it). We don't peek in the historical case where we were joined but are
        // now not joined because the js-sdk peeking API will clobber our historical room,
        // making it impossible to indicate a newly joined room.
        if (!joining && roomId) {
            if (!room && shouldPeek) {
                console.info("Attempting to peek into room %s", roomId);
                this.setState({
                    peekLoading: true,
                    isPeeking: true, // this will change to false if peeking fails
                });
                this.context.peekInRoom(roomId).then((room) => {
                    if (this.unmounted) {
                        return;
                    }
                    this.setState({
                        room: room,
                        peekLoading: false,
                    });
                    this.onRoomLoaded(room);
                }).catch((err) => {
                    if (this.unmounted) {
                        return;
                    }

                    // Stop peeking if anything went wrong
                    this.setState({
                        isPeeking: false,
                    });

                    // This won't necessarily be a MatrixError, but we duck-type
                    // here and say if it's got an 'errcode' key with the right value,
                    // it means we can't peek.
                    if (err.errcode === "M_GUEST_ACCESS_FORBIDDEN" || err.errcode === 'M_FORBIDDEN') {
                        // This is fine: the room just isn't peekable (we assume).
                        this.setState({
                            peekLoading: false,
                        });
                    } else {
                        throw err;
                    }
                });
            } else if (room) {
                // Stop peeking because we have joined this room previously
                this.context.stopPeeking();
                this.setState({isPeeking: false});
            }
        }
    }

    private shouldShowApps(room: Room) {
        if (!BROWSER_SUPPORTS_SANDBOX || !room) return false;

        // Check if user has previously chosen to hide the app drawer for this
        // room. If so, do not show apps
        const hideWidgetDrawer = localStorage.getItem(
            room.roomId + "_hide_widget_drawer");

        // This is confusing, but it means to say that we default to the tray being
        // hidden unless the user clicked to open it.
        const isManuallyShown = hideWidgetDrawer === "false";

        const widgets = WidgetLayoutStore.instance.getContainerWidgets(room, Container.Top);
        return widgets.length > 0 || isManuallyShown;
    }

    componentDidMount() {
        this.onRoomViewStoreUpdate(true);

        const call = this.getCallForRoom();
        const callState = call ? call.state : null;
        this.setState({
            callState: callState,
        });

        window.addEventListener('beforeunload', this.onPageUnload);
        if (this.props.resizeNotifier) {
            this.props.resizeNotifier.on("middlePanelResized", this.onResize);
        }
        this.onResize();
    }

    shouldComponentUpdate(nextProps, nextState) {
        const hasPropsDiff = objectHasDiff(this.props, nextProps);

        // React only shallow comparison and we only want to trigger
        // a component re-render if a room requires an upgrade
        const newUpgradeRecommendation = nextState.upgradeRecommendation || {}

        const state = omit(this.state, ['upgradeRecommendation']);
        const newState = omit(nextState, ['upgradeRecommendation'])

        const hasStateDiff =
            objectHasDiff(state, newState) ||
            (newUpgradeRecommendation.needsUpgrade === true)

        return hasPropsDiff || hasStateDiff;
    }

    componentDidUpdate() {
        if (this.roomView.current) {
            const roomView = this.roomView.current;
            if (!roomView.ondrop) {
                roomView.addEventListener('drop', this.onDrop);
                roomView.addEventListener('dragover', this.onDragOver);
                roomView.addEventListener('dragenter', this.onDragEnter);
                roomView.addEventListener('dragleave', this.onDragLeave);
            }
        }

        // Note: We check the ref here with a flag because componentDidMount, despite
        // documentation, does not define our messagePanel ref. It looks like our spinner
        // in render() prevents the ref from being set on first mount, so we try and
        // catch the messagePanel when it does mount. Because we only want the ref once,
        // we use a boolean flag to avoid duplicate work.
        if (this.messagePanel && !this.state.atEndOfLiveTimelineInit) {
            this.setState({
                atEndOfLiveTimelineInit: true,
                atEndOfLiveTimeline: this.messagePanel.isAtEndOfLiveTimeline(),
            });
        }
    }

    componentWillUnmount() {
        // set a boolean to say we've been unmounted, which any pending
        // promises can use to throw away their results.
        //
        // (We could use isMounted, but facebook have deprecated that.)
        this.unmounted = true;

        // update the scroll map before we get unmounted
        if (this.state.roomId) {
            RoomScrollStateStore.setScrollState(this.state.roomId, this.getScrollState());
        }

        if (this.state.shouldPeek) {
            this.context.stopPeeking();
        }

        // stop tracking room changes to format permalinks
        this.stopAllPermalinkCreators();

        if (this.roomView.current) {
            // disconnect the D&D event listeners from the room view. This
            // is really just for hygiene - we're going to be
            // deleted anyway, so it doesn't matter if the event listeners
            // don't get cleaned up.
            const roomView = this.roomView.current;
            roomView.removeEventListener('drop', this.onDrop);
            roomView.removeEventListener('dragover', this.onDragOver);
            roomView.removeEventListener('dragenter', this.onDragEnter);
            roomView.removeEventListener('dragleave', this.onDragLeave);
        }
        dis.unregister(this.dispatcherRef);
        if (this.context) {
            this.context.removeListener("Room", this.onRoom);
            this.context.removeListener("Room.timeline", this.onRoomTimeline);
            this.context.removeListener("Room.name", this.onRoomName);
            this.context.removeListener("Room.accountData", this.onRoomAccountData);
            this.context.removeListener("RoomState.events", this.onRoomStateEvents);
            this.context.removeListener("Room.myMembership", this.onMyMembership);
            this.context.removeListener("RoomState.members", this.onRoomStateMember);
            this.context.removeListener("accountData", this.onAccountData);
            this.context.removeListener("crypto.keyBackupStatus", this.onKeyBackupStatus);
            this.context.removeListener("deviceVerificationChanged", this.onDeviceVerificationChanged);
            this.context.removeListener("userTrustStatusChanged", this.onUserVerificationChanged);
            this.context.removeListener("crossSigning.keysChanged", this.onCrossSigningKeysChanged);
            this.context.removeListener("Event.decrypted", this.onEventDecrypted);
            this.context.removeListener("event", this.onEvent);
        }

        window.removeEventListener('beforeunload', this.onPageUnload);
        if (this.props.resizeNotifier) {
            this.props.resizeNotifier.removeListener("middlePanelResized", this.onResize);
        }

        // Remove RoomStore listener
        if (this.roomStoreToken) {
            this.roomStoreToken.remove();
        }
        // Remove RightPanelStore listener
        if (this.rightPanelStoreToken) {
            this.rightPanelStoreToken.remove();
        }

        WidgetEchoStore.removeListener(UPDATE_EVENT, this.onWidgetEchoStoreUpdate);
        WidgetStore.instance.removeListener(UPDATE_EVENT, this.onWidgetStoreUpdate);

        if (this.state.room) {
            WidgetLayoutStore.instance.off(
                WidgetLayoutStore.emissionForRoom(this.state.room),
                this.onWidgetLayoutChange,
            );
        }

        if (this.showReadReceiptsWatchRef) {
            SettingsStore.unwatchSetting(this.showReadReceiptsWatchRef);
        }

        // cancel any pending calls to the rate_limited_funcs
        this.updateRoomMembers.cancelPendingCall();

        // no need to do this as Dir & Settings are now overlays. It just burnt CPU.
        // console.log("Tinter.tint from RoomView.unmount");
        // Tinter.tint(); // reset colourscheme

        SettingsStore.unwatchSetting(this.layoutWatcherRef);
    }

    private onLayoutChange = () => {
        this.setState({
            layout: SettingsStore.getValue("layout"),
        });
    };

    private onRightPanelStoreUpdate = () => {
        this.setState({
            showRightPanel: RightPanelStore.getSharedInstance().isOpenForRoom,
        });
    };

    private onPageUnload = event => {
        if (ContentMessages.sharedInstance().getCurrentUploads().length > 0) {
            return event.returnValue =
                _t("You seem to be uploading files, are you sure you want to quit?");
        } else if (this.getCallForRoom() && this.state.callState !== 'ended') {
            return event.returnValue =
                _t("You seem to be in a call, are you sure you want to quit?");
        }
    };

    private onReactKeyDown = ev => {
        let handled = false;

        const action = getKeyBindingsManager().getRoomAction(ev);
        switch (action) {
            case RoomAction.DismissReadMarker:
                this.messagePanel.forgetReadMarker();
                this.jumpToLiveTimeline();
                handled = true;
                break;
            case RoomAction.JumpToOldestUnread:
                this.jumpToReadMarker();
                handled = true;
                break;
            case RoomAction.UploadFile:
                dis.dispatch({ action: "upload_file" }, true);
                handled = true;
                break;
        }

        if (handled) {
            ev.stopPropagation();
            ev.preventDefault();
        }
    };

    private onAction = payload => {
        switch (payload.action) {
            case 'message_sent':
                this.checkDesktopNotifications();
                break;
            case 'post_sticker_message':
                this.injectSticker(
                    payload.data.content.url,
                    payload.data.content.info,
                    payload.data.description || payload.data.name);
                break;
            case 'picture_snapshot':
                ContentMessages.sharedInstance().sendContentListToRoom(
                    [payload.file], this.state.room.roomId, this.context);
                break;
            case 'notifier_enabled':
            case Action.UploadStarted:
            case Action.UploadFinished:
            case Action.UploadCanceled:
                this.forceUpdate();
                break;
            case 'call_state': {
                // don't filter out payloads for room IDs other than props.room because
                // we may be interested in the conf 1:1 room

                if (!payload.room_id) {
                    return;
                }

                const call = this.getCallForRoom();

                this.setState({
                    callState: call ? call.state : null,
                });
                break;
            }
            case 'appsDrawer':
                this.setState({
                    showApps: payload.show,
                });
                break;
            case 'reply_to_event':
                if (this.state.searchResults && payload.event.getRoomId() === this.state.roomId && !this.unmounted) {
                    this.onCancelSearchClick();
                }
                break;
            case 'quote':
                if (this.state.searchResults) {
                    const roomId = payload.event.getRoomId();
                    if (roomId === this.state.roomId) {
                        this.onCancelSearchClick();
                    }

                    setImmediate(() => {
                        dis.dispatch({
                            action: 'view_room',
                            room_id: roomId,
                            deferred_action: payload,
                        });
                    });
                }
                break;
            case 'sync_state':
                if (!this.state.matrixClientIsReady) {
                    this.setState({
                        matrixClientIsReady: this.context && this.context.isInitialSyncComplete(),
                    }, () => {
                        // send another "initial" RVS update to trigger peeking if needed
                        this.onRoomViewStoreUpdate(true);
                    });
                }
                break;
            case 'focus_search':
                this.onSearchClick();
                break;
        }
    };

    private onRoomTimeline = (ev: MatrixEvent, room: Room, toStartOfTimeline: boolean, removed, data) => {
        if (this.unmounted) return;

        // ignore events for other rooms
        if (!room) return;
        if (!this.state.room || room.roomId != this.state.room.roomId) return;

        // ignore events from filtered timelines
        if (data.timeline.getTimelineSet() !== room.getUnfilteredTimelineSet()) return;

        if (ev.getType() === "org.matrix.room.preview_urls") {
            this.updatePreviewUrlVisibility(room);
        }

        if (ev.getType() === "m.room.encryption") {
            this.updateE2EStatus(room);
        }

        // ignore anything but real-time updates at the end of the room:
        // updates from pagination will happen when the paginate completes.
        if (toStartOfTimeline || !data || !data.liveEvent) return;

        // no point handling anything while we're waiting for the join to finish:
        // we'll only be showing a spinner.
        if (this.state.joining) return;

        if (ev.getSender() !== this.context.credentials.userId) {
            // update unread count when scrolled up
            if (!this.state.searchResults && this.state.atEndOfLiveTimeline) {
                // no change
            } else if (!shouldHideEvent(ev)) {
                this.setState((state, props) => {
                    return {numUnreadMessages: state.numUnreadMessages + 1};
                });
            }
        }
    };

    private onEventDecrypted = (ev) => {
        if (ev.isDecryptionFailure()) return;
        this.handleEffects(ev);
    };

    private onEvent = (ev) => {
        if (ev.isBeingDecrypted() || ev.isDecryptionFailure()) return;
        this.handleEffects(ev);
    };

    private handleEffects = (ev) => {
        if (!this.state.room || !this.state.matrixClientIsReady) return; // not ready at all
        if (ev.getRoomId() !== this.state.room.roomId) return; // not for us

        const notifState = RoomNotificationStateStore.instance.getRoomState(this.state.room);
        if (!notifState.isUnread) return;

        CHAT_EFFECTS.forEach(effect => {
            if (containsEmoji(ev.getContent(), effect.emojis) || ev.getContent().msgtype === effect.msgType) {
                dis.dispatch({action: `effects.${effect.command}`});
            }
        });
    };

    private onRoomName = (room: Room) => {
        if (this.state.room && room.roomId == this.state.room.roomId) {
            this.forceUpdate();
        }
    };

    private onKeyBackupStatus = () => {
        // Key backup status changes affect whether the in-room recovery
        // reminder is displayed.
        this.forceUpdate();
    };

    public canResetTimeline = () => {
        if (!this.messagePanel) {
            return true;
        }
        return this.messagePanel.canResetTimeline();
    };

    // called when state.room is first initialised (either at initial load,
    // after a successful peek, or after we join the room).
    private onRoomLoaded = (room: Room) => {
        // Attach a widget store listener only when we get a room
        WidgetLayoutStore.instance.on(WidgetLayoutStore.emissionForRoom(room), this.onWidgetLayoutChange);
        this.onWidgetLayoutChange(); // provoke an update

        this.calculatePeekRules(room);
        this.updatePreviewUrlVisibility(room);
        this.loadMembersIfJoined(room);
        this.calculateRecommendedVersion(room);
        this.updateE2EStatus(room);
        this.updatePermissions(room);
        this.checkWidgets(room);
    };

    private async calculateRecommendedVersion(room: Room) {
        this.setState({
            upgradeRecommendation: await room.getRecommendedVersion(),
        });
    }

    private async loadMembersIfJoined(room: Room) {
        // lazy load members if enabled
        if (this.context.hasLazyLoadMembersEnabled()) {
            if (room && room.getMyMembership() === 'join') {
                try {
                    await room.loadMembersIfNeeded();
                    if (!this.unmounted) {
                        this.setState({membersLoaded: true});
                    }
                } catch (err) {
                    const errorMessage = `Fetching room members for ${room.roomId} failed.` +
                        " Room members will appear incomplete.";
                    console.error(errorMessage);
                    console.error(err);
                }
            }
        }
    }

    private calculatePeekRules(room: Room) {
        const guestAccessEvent = room.currentState.getStateEvents("m.room.guest_access", "");
        if (guestAccessEvent && guestAccessEvent.getContent().guest_access === "can_join") {
            this.setState({
                guestsCanJoin: true,
            });
        }

        const historyVisibility = room.currentState.getStateEvents("m.room.history_visibility", "");
        if (historyVisibility && historyVisibility.getContent().history_visibility === "world_readable") {
            this.setState({
                canPeek: true,
            });
        }
    }

    private updatePreviewUrlVisibility({roomId}: Room) {
        // URL Previews in E2EE rooms can be a privacy leak so use a different setting which is per-room explicit
        const key = this.context.isRoomEncrypted(roomId) ? 'urlPreviewsEnabled_e2ee' : 'urlPreviewsEnabled';
        this.setState({
            showUrlPreview: SettingsStore.getValue(key, roomId),
        });
    }

    private onRoom = (room: Room) => {
        if (!room || room.roomId !== this.state.roomId) {
            return;
        }

        // Detach the listener if the room is changing for some reason
        if (this.state.room) {
            WidgetLayoutStore.instance.off(
                WidgetLayoutStore.emissionForRoom(this.state.room),
                this.onWidgetLayoutChange,
            );
        }

        this.setState({
            room: room,
        }, () => {
            this.onRoomLoaded(room);
        });
    };

    private onDeviceVerificationChanged = (userId: string, device: object) => {
        const room = this.state.room;
        if (!room.currentState.getMember(userId)) {
            return;
        }
        this.updateE2EStatus(room);
    };

    private onUserVerificationChanged = (userId: string, trustStatus: object) => {
        const room = this.state.room;
        if (!room || !room.currentState.getMember(userId)) {
            return;
        }
        this.updateE2EStatus(room);
    };

    private onCrossSigningKeysChanged = () => {
        const room = this.state.room;
        if (room) {
            this.updateE2EStatus(room);
        }
    };

    private async updateE2EStatus(room: Room) {
        if (!this.context.isRoomEncrypted(room.roomId)) {
            return;
        }
        if (!this.context.isCryptoEnabled()) {
            // If crypto is not currently enabled, we aren't tracking devices at all,
            // so we don't know what the answer is. Let's error on the safe side and show
            // a warning for this case.
            this.setState({
                e2eStatus: E2EStatus.Warning,
            });
            return;
        }

        /* At this point, the user has encryption on and cross-signing on */
        this.setState({
            e2eStatus: await shieldStatusForRoom(this.context, room),
        });
    }

    private updateTint() {
        const room = this.state.room;
        if (!room) return;

        console.log("Tinter.tint from updateTint");
        const colorScheme = SettingsStore.getValue("roomColor", room.roomId);
        Tinter.tint(colorScheme.primary_color, colorScheme.secondary_color);
    }

    private onAccountData = (event: MatrixEvent) => {
        const type = event.getType();
        if ((type === "org.matrix.preview_urls" || type === "im.vector.web.settings") && this.state.room) {
            // non-e2ee url previews are stored in legacy event type `org.matrix.room.preview_urls`
            this.updatePreviewUrlVisibility(this.state.room);
        }
    };

    private onRoomAccountData = (event: MatrixEvent, room: Room) => {
        if (room.roomId == this.state.roomId) {
            const type = event.getType();
            if (type === "org.matrix.room.color_scheme") {
                const colorScheme = event.getContent();
                // XXX: we should validate the event
                console.log("Tinter.tint from onRoomAccountData");
                Tinter.tint(colorScheme.primary_color, colorScheme.secondary_color);
            } else if (type === "org.matrix.room.preview_urls" || type === "im.vector.web.settings") {
                // non-e2ee url previews are stored in legacy event type `org.matrix.room.preview_urls`
                this.updatePreviewUrlVisibility(room);
            }
        }
    };

    private onRoomStateEvents = (ev: MatrixEvent, state) => {
        // ignore if we don't have a room yet
        if (!this.state.room || this.state.room.roomId !== state.roomId) {
            return;
        }

        this.updatePermissions(this.state.room);
    };

    private onRoomStateMember = (ev: MatrixEvent, state, member) => {
        // ignore if we don't have a room yet
        if (!this.state.room) {
            return;
        }

        // ignore members in other rooms
        if (member.roomId !== this.state.room.roomId) {
            return;
        }

        this.updateRoomMembers(member);
    };

    private onMyMembership = (room: Room, membership: string, oldMembership: string) => {
        if (room.roomId === this.state.roomId) {
            this.forceUpdate();
            this.loadMembersIfJoined(room);
            this.updatePermissions(room);
        }
    };

    private updatePermissions(room: Room) {
        if (room) {
            const me = this.context.getUserId();
            const canReact = room.getMyMembership() === "join" && room.currentState.maySendEvent("m.reaction", me);
            const canReply = room.maySendMessage();

            this.setState({canReact, canReply});
        }
    }

    // rate limited because a power level change will emit an event for every member in the room.
    private updateRoomMembers = rateLimitedFunc(() => {
        this.updateDMState();
        this.updateE2EStatus(this.state.room);
    }, 500);

    private checkDesktopNotifications() {
        const memberCount = this.state.room.getJoinedMemberCount() + this.state.room.getInvitedMemberCount();
        // if they are not alone prompt the user about notifications so they don't miss replies
        if (memberCount > 1 && Notifier.shouldShowPrompt()) {
            showNotificationsToast(true);
        }
    }

    private updateDMState() {
        const room = this.state.room;
        if (room.getMyMembership() != "join") {
            return;
        }
        const dmInviter = room.getDMInviter();
        if (dmInviter) {
            Rooms.setDMRoom(room.roomId, dmInviter);
        }
    }

    private onSearchResultsFillRequest = (backwards: boolean) => {
        if (!backwards) {
            return Promise.resolve(false);
        }

        if (this.state.searchResults.next_batch) {
            debuglog("requesting more search results");
            const searchPromise = searchPagination(this.state.searchResults);
            return this.handleSearchResult(searchPromise);
        } else {
            debuglog("no more search results");
            return Promise.resolve(false);
        }
    };

    private onInviteButtonClick = () => {
        // call AddressPickerDialog
        dis.dispatch({
            action: 'view_invite',
            roomId: this.state.room.roomId,
        });
    };

    private onJoinButtonClicked = () => {
        // If the user is a ROU, allow them to transition to a PWLU
        if (this.context && this.context.isGuest()) {
            // Join this room once the user has registered and logged in
            // (If we failed to peek, we may not have a valid room object.)
            dis.dispatch({
                action: 'do_after_sync_prepared',
                deferred_action: {
                    action: 'view_room',
                    room_id: this.getRoomId(),
                },
            });
            dis.dispatch({action: 'require_registration'});
        } else {
            Promise.resolve().then(() => {
                const signUrl = this.props.threepidInvite?.signUrl;
                dis.dispatch({
                    action: Action.JoinRoom,
                    roomId: this.getRoomId(),
                    opts: { inviteSignUrl: signUrl },
                    _type: "unknown", // TODO: instrumentation
                });
                return Promise.resolve();
            });
        }
    };

    private onMessageListScroll = ev => {
        if (this.messagePanel.isAtEndOfLiveTimeline()) {
            this.setState({
                numUnreadMessages: 0,
                atEndOfLiveTimeline: true,
            });
        } else {
            this.setState({
                atEndOfLiveTimeline: false,
            });
        }
        this.updateTopUnreadMessagesBar();
    };

    private onDragEnter = ev => {
        ev.stopPropagation();
        ev.preventDefault();

        // We always increment the counter no matter the types, because dragging is
        // still happening. If we didn't, the drag counter would get out of sync.
        this.setState({dragCounter: this.state.dragCounter + 1});

        // See:
        // https://docs.w3cub.com/dom/datatransfer/types
        // https://developer.mozilla.org/en-US/docs/Web/API/HTML_Drag_and_Drop_API/Recommended_drag_types#file
        if (ev.dataTransfer.types.includes("Files") || ev.dataTransfer.types.includes("application/x-moz-file")) {
            this.setState({draggingFile: true});
        }
    };

    private onDragLeave = ev => {
        ev.stopPropagation();
        ev.preventDefault();

        this.setState({
            dragCounter: this.state.dragCounter - 1,
        });

        if (this.state.dragCounter === 0) {
            this.setState({
                draggingFile: false,
            });
        }
    };

    private onDragOver = ev => {
        ev.stopPropagation();
        ev.preventDefault();

        ev.dataTransfer.dropEffect = 'none';

        // See:
        // https://docs.w3cub.com/dom/datatransfer/types
        // https://developer.mozilla.org/en-US/docs/Web/API/HTML_Drag_and_Drop_API/Recommended_drag_types#file
        if (ev.dataTransfer.types.includes("Files") || ev.dataTransfer.types.includes("application/x-moz-file")) {
            ev.dataTransfer.dropEffect = 'copy';
        }
    };

    private onDrop = ev => {
        ev.stopPropagation();
        ev.preventDefault();
        ContentMessages.sharedInstance().sendContentListToRoom(
            ev.dataTransfer.files, this.state.room.roomId, this.context,
        );
        dis.fire(Action.FocusComposer);

        this.setState({
            draggingFile: false,
            dragCounter: this.state.dragCounter - 1,
        });
    };

    private injectSticker(url, info, text) {
        if (this.context.isGuest()) {
            dis.dispatch({action: 'require_registration'});
            return;
        }

        ContentMessages.sharedInstance().sendStickerContentToRoom(url, this.state.room.roomId, info, text, this.context)
            .then(undefined, (error) => {
                if (error.name === "UnknownDeviceError") {
                    // Let the staus bar handle this
                    return;
                }
            });
    }

    private onSearch = (term: string, scope) => {
        this.setState({
            searchTerm: term,
            searchScope: scope,
            searchResults: {},
            searchHighlights: [],
        });

        // if we already have a search panel, we need to tell it to forget
        // about its scroll state.
        if (this.searchResultsPanel.current) {
            this.searchResultsPanel.current.resetScrollState();
        }

        // make sure that we don't end up showing results from
        // an aborted search by keeping a unique id.
        //
        // todo: should cancel any previous search requests.
        this.searchId = new Date().getTime();

        let roomId;
        if (scope === "Room") roomId = this.state.room.roomId;

        debuglog("sending search request");
        const searchPromise = eventSearch(term, roomId);
        this.handleSearchResult(searchPromise);
    };

    private handleSearchResult(searchPromise: Promise<any>) {
        // keep a record of the current search id, so that if the search terms
        // change before we get a response, we can ignore the results.
        const localSearchId = this.searchId;

        this.setState({
            searchInProgress: true,
        });

        return searchPromise.then((results) => {
            debuglog("search complete");
            if (this.unmounted || !this.state.searching || this.searchId != localSearchId) {
                console.error("Discarding stale search results");
                return;
            }

            // postgres on synapse returns us precise details of the strings
            // which actually got matched for highlighting.
            //
            // In either case, we want to highlight the literal search term
            // whether it was used by the search engine or not.

            let highlights = results.highlights;
            if (highlights.indexOf(this.state.searchTerm) < 0) {
                highlights = highlights.concat(this.state.searchTerm);
            }

            // For overlapping highlights,
            // favour longer (more specific) terms first
            highlights = highlights.sort(function(a, b) {
                return b.length - a.length;
            });

            this.setState({
                searchHighlights: highlights,
                searchResults: results,
            });
        }, (error) => {
            const ErrorDialog = sdk.getComponent("dialogs.ErrorDialog");
            console.error("Search failed", error);
            Modal.createTrackedDialog('Search failed', '', ErrorDialog, {
                title: _t("Search failed"),
                description: ((error && error.message) ? error.message :
                    _t("Server may be unavailable, overloaded, or search timed out :(")),
            });
        }).finally(() => {
            this.setState({
                searchInProgress: false,
            });
        });
    }

    private getSearchResultTiles() {
        const SearchResultTile = sdk.getComponent('rooms.SearchResultTile');
        const Spinner = sdk.getComponent("elements.Spinner");

        // XXX: todo: merge overlapping results somehow?
        // XXX: why doesn't searching on name work?

        const ret = [];

        if (this.state.searchInProgress) {
            ret.push(<li key="search-spinner">
                <Spinner />
            </li>);
        }

        if (!this.state.searchResults.next_batch) {
            if (!this.state.searchResults?.results?.length) {
                ret.push(<li key="search-top-marker">
                    <h2 className="mx_RoomView_topMarker">{ _t("No results") }</h2>
                </li>,
                );
            } else {
                ret.push(<li key="search-top-marker">
                    <h2 className="mx_RoomView_topMarker">{ _t("No more results") }</h2>
                </li>,
                );
            }
        }

        // once dynamic content in the search results load, make the scrollPanel check
        // the scroll offsets.
        const onHeightChanged = () => {
            const scrollPanel = this.searchResultsPanel.current;
            if (scrollPanel) {
                scrollPanel.checkScroll();
            }
        };

        let lastRoomId;

        for (let i = (this.state.searchResults?.results?.length || 0) - 1; i >= 0; i--) {
            const result = this.state.searchResults.results[i];

            const mxEv = result.context.getEvent();
            const roomId = mxEv.getRoomId();
            const room = this.context.getRoom(roomId);
            if (!room) {
                // if we do not have the room in js-sdk stores then hide it as we cannot easily show it
                // As per the spec, an all rooms search can create this condition,
                // it happens with Seshat but not Synapse.
                // It will make the result count not match the displayed count.
                console.log("Hiding search result from an unknown room", roomId);
                continue;
            }

            if (!haveTileForEvent(mxEv)) {
                // XXX: can this ever happen? It will make the result count
                // not match the displayed count.
                continue;
            }

            if (this.state.searchScope === 'All') {
                if (roomId !== lastRoomId) {
                    ret.push(<li key={mxEv.getId() + "-room"}>
                        <h2>{ _t("Room") }: { room.name }</h2>
                    </li>);
                    lastRoomId = roomId;
                }
            }

            const resultLink = "#/room/"+roomId+"/"+mxEv.getId();

            ret.push(<SearchResultTile
                key={mxEv.getId()}
                searchResult={result}
                searchHighlights={this.state.searchHighlights}
                resultLink={resultLink}
                permalinkCreator={this.getPermalinkCreatorForRoom(room)}
                onHeightChanged={onHeightChanged}
            />);
        }
        return ret;
    }

    private onPinnedClick = () => {
        const nowShowingPinned = !this.state.showingPinned;
        const roomId = this.state.room.roomId;
        this.setState({showingPinned: nowShowingPinned, searching: false});
        SettingsStore.setValue("PinnedEvents.isOpen", roomId, SettingLevel.ROOM_DEVICE, nowShowingPinned);
    };

    private onCallPlaced = (type: PlaceCallType) => {
        dis.dispatch({
            action: 'place_call',
            type: type,
            room_id: this.state.room.roomId,
        });
    };

    private onSettingsClick = () => {
        dis.dispatch({ action: "open_room_settings" });
    };

    private onCancelClick = () => {
        console.log("updateTint from onCancelClick");
        this.updateTint();
        if (this.state.forwardingEvent) {
            dis.dispatch({
                action: 'forward_event',
                event: null,
            });
        }
        dis.fire(Action.FocusComposer);
    };

    private onAppsClick = () => {
        dis.dispatch({
            action: "appsDrawer",
            show: !this.state.showApps,
        });
    };

    private onLeaveClick = () => {
        dis.dispatch({
            action: 'leave_room',
            room_id: this.state.room.roomId,
        });
    };

    private onForgetClick = () => {
        dis.dispatch({
            action: 'forget_room',
            room_id: this.state.room.roomId,
        });
    };

    private onRejectButtonClicked = () => {
        this.setState({
            rejecting: true,
        });
        this.context.leave(this.state.roomId).then(() => {
            dis.dispatch({ action: 'view_home_page' });
            this.setState({
                rejecting: false,
            });
        }, (error) => {
            console.error("Failed to reject invite: %s", error);

            const msg = error.message ? error.message : JSON.stringify(error);
            const ErrorDialog = sdk.getComponent("dialogs.ErrorDialog");
            Modal.createTrackedDialog('Failed to reject invite', '', ErrorDialog, {
                title: _t("Failed to reject invite"),
                description: msg,
            });

            this.setState({
                rejecting: false,
                rejectError: error,
            });
        });
    };

    private onRejectAndIgnoreClick = async () => {
        this.setState({
            rejecting: true,
        });

        try {
            const myMember = this.state.room.getMember(this.context.getUserId());
            const inviteEvent = myMember.events.member;
            const ignoredUsers = this.context.getIgnoredUsers();
            ignoredUsers.push(inviteEvent.getSender()); // de-duped internally in the js-sdk
            await this.context.setIgnoredUsers(ignoredUsers);

            await this.context.leave(this.state.roomId);
            dis.dispatch({ action: 'view_home_page' });
            this.setState({
                rejecting: false,
            });
        } catch (error) {
            console.error("Failed to reject invite: %s", error);

            const msg = error.message ? error.message : JSON.stringify(error);
            const ErrorDialog = sdk.getComponent("dialogs.ErrorDialog");
            Modal.createTrackedDialog('Failed to reject invite', '', ErrorDialog, {
                title: _t("Failed to reject invite"),
                description: msg,
            });

            this.setState({
                rejecting: false,
                rejectError: error,
            });
        }
    };

    private onRejectThreepidInviteButtonClicked = () => {
        // We can reject 3pid invites in the same way that we accept them,
        // using /leave rather than /join. In the short term though, we
        // just ignore them.
        // https://github.com/vector-im/vector-web/issues/1134
        dis.fire(Action.ViewRoomDirectory);
    };

    private onSearchClick = () => {
        this.setState({
            searching: !this.state.searching,
            showingPinned: false,
        });
    };

    private onCancelSearchClick = () => {
        this.setState({
            searching: false,
            searchResults: null,
        });
    };

    // jump down to the bottom of this room, where new events are arriving
    private jumpToLiveTimeline = () => {
        this.messagePanel.jumpToLiveTimeline();
        dis.fire(Action.FocusComposer);
    };

    // jump up to wherever our read marker is
    private jumpToReadMarker = () => {
        this.messagePanel.jumpToReadMarker();
    };

    // update the read marker to match the read-receipt
    private forgetReadMarker = ev => {
        ev.stopPropagation();
        this.messagePanel.forgetReadMarker();
    };

    // decide whether or not the top 'unread messages' bar should be shown
    private updateTopUnreadMessagesBar = () => {
        if (!this.messagePanel) {
            return;
        }

        const showBar = this.messagePanel.canJumpToReadMarker();
        if (this.state.showTopUnreadMessagesBar != showBar) {
            this.setState({showTopUnreadMessagesBar: showBar});
        }
    };

    // get the current scroll position of the room, so that it can be
    // restored when we switch back to it.
    //
    private getScrollState() {
        const messagePanel = this.messagePanel;
        if (!messagePanel) return null;

        // if we're following the live timeline, we want to return null; that
        // means that, if we switch back, we will jump to the read-up-to mark.
        //
        // That should be more intuitive than slavishly preserving the current
        // scroll state, in the case where the room advances in the meantime
        // (particularly in the case that the user reads some stuff on another
        // device).
        //
        if (this.state.atEndOfLiveTimeline) {
            return null;
        }

        const scrollState = messagePanel.getScrollState();

        // getScrollState on TimelinePanel *may* return null, so guard against that
        if (!scrollState || scrollState.stuckAtBottom) {
            // we don't really expect to be in this state, but it will
            // occasionally happen when no scroll state has been set on the
            // messagePanel (ie, we didn't have an initial event (so it's
            // probably a new room), there has been no user-initiated scroll, and
            // no read-receipts have arrived to update the scroll position).
            //
            // Return null, which will cause us to scroll to last unread on
            // reload.
            return null;
        }

        return {
            focussedEvent: scrollState.trackedScrollToken,
            pixelOffset: scrollState.pixelOffset,
        };
    }

    private onResize = () => {
        // It seems flexbox doesn't give us a way to constrain the auxPanel height to have
        // a minimum of the height of the video element, whilst also capping it from pushing out the page
        // so we have to do it via JS instead.  In this implementation we cap the height by putting
        // a maxHeight on the underlying remote video tag.

        // header + footer + status + give us at least 120px of scrollback at all times.
        let auxPanelMaxHeight = UIStore.instance.windowHeight -
                (54 + // height of RoomHeader
                 36 + // height of the status area
                 51 + // minimum height of the message compmoser
                 120); // amount of desired scrollback

        // XXX: this is a bit of a hack and might possibly cause the video to push out the page anyway
        // but it's better than the video going missing entirely
        if (auxPanelMaxHeight < 50) auxPanelMaxHeight = 50;

        this.setState({auxPanelMaxHeight: auxPanelMaxHeight});
    };

    private onStatusBarVisible = () => {
        if (this.unmounted) return;
        this.setState({
            statusBarVisible: true,
        });
    };

    private onStatusBarHidden = () => {
        // This is currently not desired as it is annoying if it keeps expanding and collapsing
        if (this.unmounted) return;
        this.setState({
            statusBarVisible: false,
        });
    };

    /**
     * get any current call for this room
     */
    private getCallForRoom(): MatrixCall {
        if (!this.state.room) {
            return null;
        }
        return CallHandler.sharedInstance().getCallForRoom(this.state.room.roomId);
    }

    // this has to be a proper method rather than an unnamed function,
    // otherwise react calls it with null on each update.
    private gatherTimelinePanelRef = r => {
        this.messagePanel = r;
        if (r) {
            console.log("updateTint from RoomView.gatherTimelinePanelRef");
            this.updateTint();
        }
    };

    private getOldRoom() {
        const createEvent = this.state.room.currentState.getStateEvents("m.room.create", "");
        if (!createEvent || !createEvent.getContent()['predecessor']) return null;

        return this.context.getRoom(createEvent.getContent()['predecessor']['room_id']);
    }

    getHiddenHighlightCount() {
        const oldRoom = this.getOldRoom();
        if (!oldRoom) return 0;
        return oldRoom.getUnreadNotificationCount('highlight');
    }

    onHiddenHighlightsClick = () => {
        const oldRoom = this.getOldRoom();
        if (!oldRoom) return;
        dis.dispatch({action: "view_room", room_id: oldRoom.roomId});
    };

    render() {
        if (!this.state.room) {
            const loading = !this.state.matrixClientIsReady || this.state.roomLoading || this.state.peekLoading;
            if (loading) {
                // Assume preview loading if we don't have a ready client or a room ID (still resolving the alias)
                const previewLoading = !this.state.matrixClientIsReady || !this.state.roomId || this.state.peekLoading;
                return (
                    <div className="mx_RoomView">
                        <ErrorBoundary>
                            <RoomPreviewBar
                                canPreview={false}
                                previewLoading={previewLoading && !this.state.roomLoadError}
                                error={this.state.roomLoadError}
                                loading={loading}
                                joining={this.state.joining}
                                oobData={this.props.oobData}
                            />
                        </ErrorBoundary>
                    </div>
                );
            } else {
                let inviterName = undefined;
                if (this.props.oobData) {
                    inviterName = this.props.oobData.inviterName;
                }
                const invitedEmail = this.props.threepidInvite?.toEmail;

                // We have no room object for this room, only the ID.
                // We've got to this room by following a link, possibly a third party invite.
                const roomAlias = this.state.roomAlias;
                return (
                    <div className="mx_RoomView">
                        <ErrorBoundary>
                            <RoomPreviewBar
                                onJoinClick={this.onJoinButtonClicked}
                                onForgetClick={this.onForgetClick}
                                onRejectClick={this.onRejectThreepidInviteButtonClicked}
                                canPreview={false} error={this.state.roomLoadError}
                                roomAlias={roomAlias}
                                joining={this.state.joining}
                                inviterName={inviterName}
                                invitedEmail={invitedEmail}
                                oobData={this.props.oobData}
                                signUrl={this.props.threepidInvite?.signUrl}
                                room={this.state.room}
                            />
                        </ErrorBoundary>
                    </div>
                );
            }
        }

        const myMembership = this.state.room.getMyMembership();
        if (myMembership === "invite"
            // SpaceRoomView handles invites itself
            && (!SettingsStore.getValue("feature_spaces") || !this.state.room.isSpaceRoom())
        ) {
            if (this.state.joining || this.state.rejecting) {
                return (
                    <ErrorBoundary>
                        <RoomPreviewBar
                            canPreview={false}
                            error={this.state.roomLoadError}
                            joining={this.state.joining}
                            rejecting={this.state.rejecting}
                        />
                    </ErrorBoundary>
                );
            } else {
                const myUserId = this.context.credentials.userId;
                const myMember = this.state.room.getMember(myUserId);
                const inviteEvent = myMember ? myMember.events.member : null;
                let inviterName = _t("Unknown");
                if (inviteEvent) {
                    inviterName = inviteEvent.sender ? inviteEvent.sender.name : inviteEvent.getSender();
                }

                // We deliberately don't try to peek into invites, even if we have permission to peek
                // as they could be a spam vector.
                // XXX: in future we could give the option of a 'Preview' button which lets them view anyway.

                // We have a regular invite for this room.
                return (
                    <div className="mx_RoomView">
                        <ErrorBoundary>
                            <RoomPreviewBar
                                onJoinClick={this.onJoinButtonClicked}
                                onForgetClick={this.onForgetClick}
                                onRejectClick={this.onRejectButtonClicked}
                                onRejectAndIgnoreClick={this.onRejectAndIgnoreClick}
                                inviterName={inviterName}
                                canPreview={false}
                                joining={this.state.joining}
                                room={this.state.room}
                            />
                        </ErrorBoundary>
                    </div>
                );
            }
        }

        let fileDropTarget = null;
        if (this.state.draggingFile) {
            fileDropTarget = (
                <div className="mx_RoomView_fileDropTarget">
                    <img
                        src={require("../../../res/img/upload-big.svg")}
                        className="mx_RoomView_fileDropTarget_image"
                    />
                    { _t("Drop file here to upload") }
                </div>
            );
        }

        // We have successfully loaded this room, and are not previewing.
        // Display the "normal" room view.

        let activeCall = null;
        {
            // New block because this variable doesn't need to hang around for the rest of the function
            const call = this.getCallForRoom();
            if (call && (this.state.callState !== 'ended' && this.state.callState !== 'ringing')) {
                activeCall = call;
            }
        }

        const scrollheaderClasses = classNames({
            mx_RoomView_scrollheader: true,
        });

        let statusBar;
        let isStatusAreaExpanded = true;

        if (ContentMessages.sharedInstance().getCurrentUploads().length > 0) {
            const UploadBar = sdk.getComponent('structures.UploadBar');
            statusBar = <UploadBar room={this.state.room} />;
        } else if (!this.state.searchResults) {
            const RoomStatusBar = sdk.getComponent('structures.RoomStatusBar');
            isStatusAreaExpanded = this.state.statusBarVisible;
            statusBar = <RoomStatusBar
                room={this.state.room}
                isPeeking={myMembership !== "join"}
                onInviteClick={this.onInviteButtonClick}
                onVisible={this.onStatusBarVisible}
                onHidden={this.onStatusBarHidden}
            />;
        }

        const roomVersionRecommendation = this.state.upgradeRecommendation;
        const showRoomUpgradeBar = (
            roomVersionRecommendation &&
            roomVersionRecommendation.needsUpgrade &&
            this.state.room.userMayUpgradeRoom(this.context.credentials.userId)
        );

        const hiddenHighlightCount = this.getHiddenHighlightCount();

        let aux = null;
        let previewBar;
        let hideCancel = false;
        if (this.state.forwardingEvent) {
            aux = <ForwardMessage onCancelClick={this.onCancelClick} />;
        } else if (this.state.searching) {
            hideCancel = true; // has own cancel
            aux = <SearchBar
                searchInProgress={this.state.searchInProgress}
                onCancelClick={this.onCancelSearchClick}
                onSearch={this.onSearch}
                isRoomEncrypted={this.context.isRoomEncrypted(this.state.room.roomId)}
            />;
        } else if (showRoomUpgradeBar) {
            aux = <RoomUpgradeWarningBar room={this.state.room} recommendation={roomVersionRecommendation} />;
            hideCancel = true;
        } else if (this.state.showingPinned) {
            hideCancel = true; // has own cancel
            aux = <PinnedEventsPanel room={this.state.room} onCancelClick={this.onPinnedClick} />;
        } else if (myMembership !== "join") {
            // We do have a room object for this room, but we're not currently in it.
            // We may have a 3rd party invite to it.
            let inviterName = undefined;
            if (this.props.oobData) {
                inviterName = this.props.oobData.inviterName;
            }
            const invitedEmail = this.props.threepidInvite?.toEmail;
            hideCancel = true;
            previewBar = (
                <RoomPreviewBar
                    onJoinClick={this.onJoinButtonClicked}
                    onForgetClick={this.onForgetClick}
                    onRejectClick={this.onRejectThreepidInviteButtonClicked}
                    joining={this.state.joining}
                    inviterName={inviterName}
                    invitedEmail={invitedEmail}
                    oobData={this.props.oobData}
                    canPreview={this.state.canPeek}
                    room={this.state.room}
                />
            );
            if (!this.state.canPeek && (!SettingsStore.getValue("feature_spaces") || !this.state.room?.isSpaceRoom())) {
                return (
                    <div className="mx_RoomView">
                        { previewBar }
                    </div>
                );
            }
        } else if (hiddenHighlightCount > 0) {
            aux = (
                <AccessibleButton
                    element="div"
                    className="mx_RoomView_auxPanel_hiddenHighlights"
                    onClick={this.onHiddenHighlightsClick}
                >
                    {_t(
                        "You have %(count)s unread notifications in a prior version of this room.",
                        {count: hiddenHighlightCount},
                    )}
                </AccessibleButton>
            );
        }

        if (this.state.room?.isSpaceRoom()) {
            return <SpaceRoomView
                space={this.state.room}
                justCreatedOpts={this.props.justCreatedOpts}
                resizeNotifier={this.props.resizeNotifier}
                onJoinButtonClicked={this.onJoinButtonClicked}
                onRejectButtonClicked={this.props.threepidInvite
                    ? this.onRejectThreepidInviteButtonClicked
                    : this.onRejectButtonClicked}
            />;
        }

        const auxPanel = (
            <AuxPanel
                room={this.state.room}
                fullHeight={false}
                userId={this.context.credentials.userId}
                maxHeight={this.state.auxPanelMaxHeight}
                showApps={this.state.showApps}
                onResize={this.onResize}
                resizeNotifier={this.props.resizeNotifier}
            >
                { aux }
            </AuxPanel>
        );

        let messageComposer; let searchInfo;
        const canSpeak = (
            // joined and not showing search results
            myMembership === 'join' && !this.state.searchResults
        );
        if (canSpeak) {
            const MessageComposer = sdk.getComponent('rooms.MessageComposer');
            messageComposer =
                <MessageComposer
                    room={this.state.room}
                    callState={this.state.callState}
                    showApps={this.state.showApps}
                    e2eStatus={this.state.e2eStatus}
                    resizeNotifier={this.props.resizeNotifier}
                    replyToEvent={this.state.replyToEvent}
                    permalinkCreator={this.getPermalinkCreatorForRoom(this.state.room)}
                />;
        }

        // TODO: Why aren't we storing the term/scope/count in this format
        // in this.state if this is what RoomHeader desires?
        if (this.state.searchResults) {
            searchInfo = {
                searchTerm: this.state.searchTerm,
                searchScope: this.state.searchScope,
                searchCount: this.state.searchResults.count,
            };
        }

        // if we have search results, we keep the messagepanel (so that it preserves its
        // scroll state), but hide it.
        let searchResultsPanel;
        let hideMessagePanel = false;

        if (this.state.searchResults) {
            // show searching spinner
            if (this.state.searchResults.count === undefined) {
                searchResultsPanel = (
                    <div className="mx_RoomView_messagePanel mx_RoomView_messagePanelSearchSpinner" />
                );
            } else {
                searchResultsPanel = (
                    <ScrollPanel
                        ref={this.searchResultsPanel}
                        className="mx_RoomView_messagePanel mx_RoomView_searchResultsPanel mx_GroupLayout"
                        onFillRequest={this.onSearchResultsFillRequest}
                        resizeNotifier={this.props.resizeNotifier}
                    >
                        <li className={scrollheaderClasses} />
                        { this.getSearchResultTiles() }
                    </ScrollPanel>
                );
            }
            hideMessagePanel = true;
        }

        const shouldHighlight = this.state.isInitialEventHighlighted;
        let highlightedEventId = null;
        if (this.state.forwardingEvent) {
            highlightedEventId = this.state.forwardingEvent.getId();
        } else if (shouldHighlight) {
            highlightedEventId = this.state.initialEventId;
        }

        const messagePanelClassNames = classNames(
            "mx_RoomView_messagePanel",
            {
                "mx_IRCLayout": this.state.layout == Layout.IRC,
                "mx_GroupLayout": this.state.layout == Layout.Group,
            });

        // console.info("ShowUrlPreview for %s is %s", this.state.room.roomId, this.state.showUrlPreview);
        const messagePanel = (
            <TimelinePanel
                ref={this.gatherTimelinePanelRef}
                timelineSet={this.state.room.getUnfilteredTimelineSet()}
                showReadReceipts={this.state.showReadReceipts}
                manageReadReceipts={!this.state.isPeeking}
                sendReadReceiptOnLoad={!this.state.wasContextSwitch}
                manageReadMarkers={!this.state.isPeeking}
                hidden={hideMessagePanel}
                highlightedEventId={highlightedEventId}
                eventId={this.state.initialEventId}
                eventPixelOffset={this.state.initialEventPixelOffset}
                onScroll={this.onMessageListScroll}
                onReadMarkerUpdated={this.updateTopUnreadMessagesBar}
                showUrlPreview = {this.state.showUrlPreview}
                className={messagePanelClassNames}
                membersLoaded={this.state.membersLoaded}
                permalinkCreator={this.getPermalinkCreatorForRoom(this.state.room)}
                resizeNotifier={this.props.resizeNotifier}
                showReactions={true}
                layout={this.state.layout}
            />);

        let topUnreadMessagesBar = null;
        // Do not show TopUnreadMessagesBar if we have search results showing, it makes no sense
        if (this.state.showTopUnreadMessagesBar && !this.state.searchResults) {
            const TopUnreadMessagesBar = sdk.getComponent('rooms.TopUnreadMessagesBar');
            topUnreadMessagesBar = (
                <TopUnreadMessagesBar onScrollUpClick={this.jumpToReadMarker} onCloseClick={this.forgetReadMarker} />
            );
        }
        let jumpToBottom;
        // Do not show JumpToBottomButton if we have search results showing, it makes no sense
        if (!this.state.atEndOfLiveTimeline && !this.state.searchResults) {
            const JumpToBottomButton = sdk.getComponent('rooms.JumpToBottomButton');
            jumpToBottom = (<JumpToBottomButton
                highlight={this.state.room.getUnreadNotificationCount('highlight') > 0}
                numUnreadMessages={this.state.numUnreadMessages}
                onScrollToBottomClick={this.jumpToLiveTimeline}
            />);
        }

        const statusBarAreaClass = classNames("mx_RoomView_statusArea", {
            "mx_RoomView_statusArea_expanded": isStatusAreaExpanded,
        });

        const showRightPanel = this.state.room && this.state.showRightPanel;
        const rightPanel = showRightPanel
            ? <RightPanel room={this.state.room} resizeNotifier={this.props.resizeNotifier} />
            : null;

        const timelineClasses = classNames("mx_RoomView_timeline", {
            mx_RoomView_timeline_rr_enabled: this.state.showReadReceipts,
        });

        const mainClasses = classNames("mx_RoomView", {
            mx_RoomView_inCall: Boolean(activeCall),
        });

        const showChatEffects = SettingsStore.getValue('showChatEffects');

        return (
            <RoomContext.Provider value={this.state}>
                <main className={mainClasses} ref={this.roomView} onKeyDown={this.onReactKeyDown}>
                    {showChatEffects && this.roomView.current &&
                        <EffectsOverlay roomWidth={this.roomView.current.offsetWidth} />
                    }
                    <ErrorBoundary>
                        <RoomHeader
                            room={this.state.room}
                            searchInfo={searchInfo}
                            oobData={this.props.oobData}
                            inRoom={myMembership === 'join'}
                            onSearchClick={this.onSearchClick}
                            onSettingsClick={this.onSettingsClick}
                            onPinnedClick={this.onPinnedClick}
                            onCancelClick={(aux && !hideCancel) ? this.onCancelClick : null}
                            onForgetClick={(myMembership === "leave") ? this.onForgetClick : null}
                            onLeaveClick={(myMembership === "join") ? this.onLeaveClick : null}
                            e2eStatus={this.state.e2eStatus}
                            onAppsClick={this.state.hasPinnedWidgets ? this.onAppsClick : null}
                            appsShown={this.state.showApps}
                            onCallPlaced={this.onCallPlaced}
                        />
                        <MainSplit panel={rightPanel} resizeNotifier={this.props.resizeNotifier}>
                            <div className="mx_RoomView_body">
                                {auxPanel}
                                <div className={timelineClasses}>
                                    {fileDropTarget}
                                    {topUnreadMessagesBar}
                                    {jumpToBottom}
                                    {messagePanel}
                                    {searchResultsPanel}
                                </div>
                                <div className={statusBarAreaClass}>
                                    <div className="mx_RoomView_statusAreaBox">
                                        <div className="mx_RoomView_statusAreaBox_line" />
                                        {statusBar}
                                    </div>
                                </div>
                                {previewBar}
                                {messageComposer}
                            </div>
                        </MainSplit>
                    </ErrorBoundary>
                </main>
            </RoomContext.Provider>
        );
    }
}<|MERGE_RESOLUTION|>--- conflicted
+++ resolved
@@ -83,11 +83,8 @@
 import SpaceRoomView from "./SpaceRoomView";
 import { IOpts } from "../../createRoom";
 import {replaceableComponent} from "../../utils/replaceableComponent";
-<<<<<<< HEAD
 import { omit } from 'lodash';
-=======
 import UIStore from "../../stores/UIStore";
->>>>>>> 776b7100
 
 const DEBUG = false;
 let debuglog = function(msg: string) {};
