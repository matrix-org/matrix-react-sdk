--- conflicted
+++ resolved
@@ -119,11 +119,8 @@
 import { ShowThreadPayload } from "../../dispatcher/payloads/ShowThreadPayload";
 import { RoomStatusBarUnsentMessages } from './RoomStatusBarUnsentMessages';
 import { LargeLoader } from './LargeLoader';
-<<<<<<< HEAD
 import { VoiceBroadcastInfoEventType } from '../../voice-broadcast';
-=======
 import { isVideoRoom } from '../../utils/video-rooms';
->>>>>>> cb735c94
 
 const DEBUG = false;
 let debuglog = function(msg: string) {};
