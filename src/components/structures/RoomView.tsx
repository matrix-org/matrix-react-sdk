/*
Copyright 2015, 2016 OpenMarket Ltd
Copyright 2017 Vector Creations Ltd
Copyright 2018, 2019 New Vector Ltd
Copyright 2019 - 2022 The Matrix.org Foundation C.I.C.

Licensed under the Apache License, Version 2.0 (the "License");
you may not use this file except in compliance with the License.
You may obtain a copy of the License at

    http://www.apache.org/licenses/LICENSE-2.0

Unless required by applicable law or agreed to in writing, software
distributed under the License is distributed on an "AS IS" BASIS,
WITHOUT WARRANTIES OR CONDITIONS OF ANY KIND, either express or implied.
See the License for the specific language governing permissions and
limitations under the License.
*/

import React, { createRef, ReactElement, ReactNode, RefObject, useContext } from "react";
import classNames from "classnames";
import { IRecommendedVersion, NotificationCountType, Room, RoomEvent } from "matrix-js-sdk/src/models/room";
import { MatrixEvent, MatrixEventEvent } from "matrix-js-sdk/src/models/event";
import { logger } from "matrix-js-sdk/src/logger";
import { EventTimeline } from "matrix-js-sdk/src/models/event-timeline";
import { EventType } from "matrix-js-sdk/src/@types/event";
import { RoomState, RoomStateEvent } from "matrix-js-sdk/src/models/room-state";
import { CallState, MatrixCall } from "matrix-js-sdk/src/webrtc/call";
import { throttle } from "lodash";
import { MatrixError } from "matrix-js-sdk/src/http-api";
import { ClientEvent } from "matrix-js-sdk/src/client";
import { CryptoEvent } from "matrix-js-sdk/src/crypto";
import { THREAD_RELATION_TYPE } from "matrix-js-sdk/src/models/thread";
import { HistoryVisibility } from "matrix-js-sdk/src/@types/partials";
import { ISearchResults } from "matrix-js-sdk/src/@types/search";

import shouldHideEvent from "../../shouldHideEvent";
import { _t } from "../../languageHandler";
import { RoomPermalinkCreator } from "../../utils/permalinks/Permalinks";
import ResizeNotifier from "../../utils/ResizeNotifier";
import ContentMessages from "../../ContentMessages";
import Modal from "../../Modal";
import { LegacyCallHandlerEvent } from "../../LegacyCallHandler";
import dis, { defaultDispatcher } from "../../dispatcher/dispatcher";
import * as Rooms from "../../Rooms";
import MainSplit from "./MainSplit";
import RightPanel from "./RightPanel";
import RoomScrollStateStore, { ScrollState } from "../../stores/RoomScrollStateStore";
import WidgetEchoStore from "../../stores/WidgetEchoStore";
import SettingsStore from "../../settings/SettingsStore";
import { Layout } from "../../settings/enums/Layout";
import AccessibleButton from "../views/elements/AccessibleButton";
import RoomContext, { TimelineRenderingType } from "../../contexts/RoomContext";
import { E2EStatus, shieldStatusForRoom } from "../../utils/ShieldUtils";
import { Action } from "../../dispatcher/actions";
import { IMatrixClientCreds } from "../../MatrixClientPeg";
import ScrollPanel from "./ScrollPanel";
import TimelinePanel from "./TimelinePanel";
import ErrorBoundary from "../views/elements/ErrorBoundary";
import RoomPreviewBar from "../views/rooms/RoomPreviewBar";
import RoomPreviewCard from "../views/rooms/RoomPreviewCard";
import SearchBar, { SearchScope } from "../views/rooms/SearchBar";
import RoomUpgradeWarningBar from "../views/rooms/RoomUpgradeWarningBar";
import { DecryptionFailureBar } from "../views/rooms/DecryptionFailureBar";
import AuxPanel from "../views/rooms/AuxPanel";
import RoomHeader, { ISearchInfo } from "../views/rooms/RoomHeader";
import { IOOBData, IThreepidInvite } from "../../stores/ThreepidInviteStore";
import EffectsOverlay from "../views/elements/EffectsOverlay";
import { containsEmoji } from "../../effects/utils";
import { CHAT_EFFECTS } from "../../effects";
import { CallView } from "../views/voip/CallView";
import { UPDATE_EVENT } from "../../stores/AsyncStore";
import Notifier from "../../Notifier";
import { showToast as showNotificationsToast } from "../../toasts/DesktopNotificationsToast";
import { Container, WidgetLayoutStore } from "../../stores/widgets/WidgetLayoutStore";
import { getKeyBindingsManager } from "../../KeyBindingsManager";
import { objectHasDiff } from "../../utils/objects";
import SpaceRoomView from "./SpaceRoomView";
import { IOpts } from "../../createRoom";
import EditorStateTransfer from "../../utils/EditorStateTransfer";
import ErrorDialog from "../views/dialogs/ErrorDialog";
import UploadBar from "./UploadBar";
import RoomStatusBar from "./RoomStatusBar";
import MessageComposer from "../views/rooms/MessageComposer";
import JumpToBottomButton from "../views/rooms/JumpToBottomButton";
import TopUnreadMessagesBar from "../views/rooms/TopUnreadMessagesBar";
import { fetchInitialEvent } from "../../utils/EventUtils";
import { ComposerInsertPayload, ComposerType } from "../../dispatcher/payloads/ComposerInsertPayload";
import AppsDrawer from "../views/rooms/AppsDrawer";
import { RightPanelPhases } from "../../stores/right-panel/RightPanelStorePhases";
import { ActionPayload } from "../../dispatcher/payloads";
import { KeyBindingAction } from "../../accessibility/KeyboardShortcuts";
import { ViewRoomPayload } from "../../dispatcher/payloads/ViewRoomPayload";
import { JoinRoomPayload } from "../../dispatcher/payloads/JoinRoomPayload";
import { DoAfterSyncPreparedPayload } from "../../dispatcher/payloads/DoAfterSyncPreparedPayload";
import FileDropTarget from "./FileDropTarget";
import Measured from "../views/elements/Measured";
import { FocusComposerPayload } from "../../dispatcher/payloads/FocusComposerPayload";
import { LocalRoom, LocalRoomState } from "../../models/LocalRoom";
import { createRoomFromLocalRoom } from "../../utils/direct-messages";
import NewRoomIntro from "../views/rooms/NewRoomIntro";
import EncryptionEvent from "../views/messages/EncryptionEvent";
import { StaticNotificationState } from "../../stores/notifications/StaticNotificationState";
import { isLocalRoom } from "../../utils/localRoom/isLocalRoom";
import { ShowThreadPayload } from "../../dispatcher/payloads/ShowThreadPayload";
import { RoomStatusBarUnsentMessages } from "./RoomStatusBarUnsentMessages";
import { LargeLoader } from "./LargeLoader";
import { isVideoRoom } from "../../utils/video-rooms";
import { SDKContext } from "../../contexts/SDKContext";
import { CallStore, CallStoreEvent } from "../../stores/CallStore";
import { Call } from "../../models/Call";
import { RoomSearchView } from "./RoomSearchView";
import eventSearch from "../../Searching";
import VoipUserMapper from "../../VoipUserMapper";
import { isCallEvent } from "./LegacyCallEventGrouper";

const DEBUG = false;
let debuglog = function (msg: string) {};

const BROWSER_SUPPORTS_SANDBOX = "sandbox" in document.createElement("iframe");

/* istanbul ignore next */
if (DEBUG) {
    // using bind means that we get to keep useful line numbers in the console
    debuglog = logger.log.bind(console);
}

interface IRoomProps {
    threepidInvite: IThreepidInvite;
    oobData?: IOOBData;

    resizeNotifier: ResizeNotifier;
    justCreatedOpts?: IOpts;

    forceTimeline?: boolean; // should we force access to the timeline, overriding (for eg) spaces

    // Called with the credentials of a registered user (if they were a ROU that transitioned to PWLU)
    onRegistered?(credentials: IMatrixClientCreds): void;
}

// This defines the content of the mainSplit.
// If the mainSplit does not contain the Timeline, the chat is shown in the right panel.
enum MainSplitContentType {
    Timeline,
    MaximisedWidget,
    Call,
}
export interface IRoomState {
    room?: Room;
    virtualRoom?: Room;
    roomId?: string;
    roomAlias?: string;
    roomLoading: boolean;
    peekLoading: boolean;
    shouldPeek: boolean;
    // used to trigger a rerender in TimelinePanel once the members are loaded,
    // so RR are rendered again (now with the members available), ...
    membersLoaded: boolean;
    // The event to be scrolled to initially
    initialEventId?: string;
    // The offset in pixels from the event with which to scroll vertically
    initialEventPixelOffset?: number;
    // Whether to highlight the event scrolled to
    isInitialEventHighlighted?: boolean;
    // Whether to scroll the event into view
    initialEventScrollIntoView?: boolean;
    replyToEvent?: MatrixEvent;
    numUnreadMessages: number;
    search?: ISearchInfo;
    callState?: CallState;
    activeCall: Call | null;
    canPeek: boolean;
    canSelfRedact: boolean;
    showApps: boolean;
    isPeeking: boolean;
    showRightPanel: boolean;
    // error object, as from the matrix client/server API
    // If we failed to load information about the room,
    // store the error here.
    roomLoadError?: MatrixError;
    // Have we sent a request to join the room that we're waiting to complete?
    joining: boolean;
    // this is true if we are fully scrolled-down, and are looking at
    // the end of the live timeline. It has the effect of hiding the
    // 'scroll to bottom' knob, among a couple of other things.
    atEndOfLiveTimeline?: boolean;
    showTopUnreadMessagesBar: boolean;
    statusBarVisible: boolean;
    // We load this later by asking the js-sdk to suggest a version for us.
    // This object is the result of Room#getRecommendedVersion()

    upgradeRecommendation?: IRecommendedVersion;
    canReact: boolean;
    canSendMessages: boolean;
    tombstone?: MatrixEvent;
    resizing: boolean;
    layout: Layout;
    lowBandwidth: boolean;
    alwaysShowTimestamps: boolean;
    showTwelveHourTimestamps: boolean;
    readMarkerInViewThresholdMs: number;
    readMarkerOutOfViewThresholdMs: number;
    showHiddenEvents: boolean;
    showReadReceipts: boolean;
    showRedactions: boolean;
    showJoinLeaves: boolean;
    showAvatarChanges: boolean;
    showDisplaynameChanges: boolean;
    matrixClientIsReady: boolean;
    showUrlPreview?: boolean;
    e2eStatus?: E2EStatus;
    rejecting?: boolean;
    rejectError?: Error;
    hasPinnedWidgets?: boolean;
    mainSplitContentType?: MainSplitContentType;
    // whether or not a spaces context switch brought us here,
    // if it did we don't want the room to be marked as read as soon as it is loaded.
    wasContextSwitch?: boolean;
    editState?: EditorStateTransfer;
    timelineRenderingType: TimelineRenderingType;
    threadId?: string;
    liveTimeline?: EventTimeline;
    narrow: boolean;
    // List of undecryptable events currently visible on-screen
    visibleDecryptionFailures?: MatrixEvent[];
}

interface LocalRoomViewProps {
    resizeNotifier: ResizeNotifier;
    permalinkCreator: RoomPermalinkCreator;
    roomView: RefObject<HTMLElement>;
    onFileDrop: (dataTransfer: DataTransfer) => Promise<void>;
}

/**
 * Local room view. Uses only the bits necessary to display a local room view like room header or composer.
 *
 * @param {LocalRoomViewProps} props Room view props
 * @returns {ReactElement}
 */
function LocalRoomView(props: LocalRoomViewProps): ReactElement {
    const context = useContext(RoomContext);
    const room = context.room as LocalRoom;
    const encryptionEvent = context.room.currentState.getStateEvents(EventType.RoomEncryption)[0];
    let encryptionTile: ReactNode;

    if (encryptionEvent) {
        encryptionTile = <EncryptionEvent mxEvent={encryptionEvent} />;
    }

    const onRetryClicked = () => {
        room.state = LocalRoomState.NEW;
        defaultDispatcher.dispatch({
            action: "local_room_event",
            roomId: room.roomId,
        });
    };

    let statusBar: ReactElement;
    let composer: ReactElement;

    if (room.isError) {
        const buttons = (
            <AccessibleButton onClick={onRetryClicked} className="mx_RoomStatusBar_unsentRetry">
                {_t("Retry")}
            </AccessibleButton>
        );

        statusBar = (
            <RoomStatusBarUnsentMessages
                title={_t("Some of your messages have not been sent")}
                notificationState={StaticNotificationState.RED_EXCLAMATION}
                buttons={buttons}
            />
        );
    } else {
        composer = (
            <MessageComposer
                room={context.room}
                resizeNotifier={props.resizeNotifier}
                permalinkCreator={props.permalinkCreator}
            />
        );
    }

    return (
        <div className="mx_RoomView mx_RoomView--local">
            <ErrorBoundary>
                <RoomHeader
                    room={context.room}
                    searchInfo={null}
                    inRoom={true}
                    onSearchClick={null}
                    onInviteClick={null}
                    onForgetClick={null}
                    e2eStatus={E2EStatus.Normal}
                    onAppsClick={null}
                    appsShown={false}
                    excludedRightPanelPhaseButtons={[]}
                    showButtons={false}
                    enableRoomOptionsMenu={false}
                    viewingCall={false}
                    activeCall={null}
                />
                <main className="mx_RoomView_body" ref={props.roomView}>
                    <FileDropTarget parent={props.roomView.current} onFileDrop={props.onFileDrop} />
                    <div className="mx_RoomView_timeline">
                        <ScrollPanel className="mx_RoomView_messagePanel" resizeNotifier={props.resizeNotifier}>
                            {encryptionTile}
                            <NewRoomIntro />
                        </ScrollPanel>
                    </div>
                    {statusBar}
                    {composer}
                </main>
            </ErrorBoundary>
        </div>
    );
}

interface ILocalRoomCreateLoaderProps {
    names: string;
    resizeNotifier: ResizeNotifier;
}

/**
 * Room create loader view displaying a message and a spinner.
 *
 * @param {ILocalRoomCreateLoaderProps} props Room view props
 * @return {ReactElement}
 */
function LocalRoomCreateLoader(props: ILocalRoomCreateLoaderProps): ReactElement {
    const context = useContext(RoomContext);
    const text = _t("We're creating a room with %(names)s", { names: props.names });
    return (
        <div className="mx_RoomView mx_RoomView--local">
            <ErrorBoundary>
                <RoomHeader
                    room={context.room}
                    searchInfo={null}
                    inRoom={true}
                    onSearchClick={null}
                    onInviteClick={null}
                    onForgetClick={null}
                    e2eStatus={E2EStatus.Normal}
                    onAppsClick={null}
                    appsShown={false}
                    excludedRightPanelPhaseButtons={[]}
                    showButtons={false}
                    enableRoomOptionsMenu={false}
                    viewingCall={false}
                    activeCall={null}
                />
                <div className="mx_RoomView_body">
                    <LargeLoader text={text} />
                </div>
            </ErrorBoundary>
        </div>
    );
}

export class RoomView extends React.Component<IRoomProps, IRoomState> {
    private readonly dispatcherRef: string;
    private settingWatchers: string[];

    private unmounted = false;
    private permalinkCreators: Record<string, RoomPermalinkCreator> = {};

    private roomView = createRef<HTMLElement>();
    private searchResultsPanel = createRef<ScrollPanel>();
    private messagePanel: TimelinePanel;
    private roomViewBody = createRef<HTMLDivElement>();

    static contextType = SDKContext;
    public context!: React.ContextType<typeof SDKContext>;

    constructor(props: IRoomProps, context: React.ContextType<typeof SDKContext>) {
        super(props, context);

        const llMembers = context.client.hasLazyLoadMembersEnabled();
        this.state = {
            roomId: null,
            roomLoading: true,
            peekLoading: false,
            shouldPeek: true,
            membersLoaded: !llMembers,
            numUnreadMessages: 0,
            callState: null,
            activeCall: null,
            canPeek: false,
            canSelfRedact: false,
            showApps: false,
            isPeeking: false,
            showRightPanel: false,
            joining: false,
            showTopUnreadMessagesBar: false,
            statusBarVisible: false,
            canReact: false,
            canSendMessages: false,
            resizing: false,
            layout: SettingsStore.getValue("layout"),
            lowBandwidth: SettingsStore.getValue("lowBandwidth"),
            alwaysShowTimestamps: SettingsStore.getValue("alwaysShowTimestamps"),
            showTwelveHourTimestamps: SettingsStore.getValue("showTwelveHourTimestamps"),
            readMarkerInViewThresholdMs: SettingsStore.getValue("readMarkerInViewThresholdMs"),
            readMarkerOutOfViewThresholdMs: SettingsStore.getValue("readMarkerOutOfViewThresholdMs"),
            showHiddenEvents: SettingsStore.getValue("showHiddenEventsInTimeline"),
            showReadReceipts: true,
            showRedactions: true,
            showJoinLeaves: true,
            showAvatarChanges: true,
            showDisplaynameChanges: true,
            matrixClientIsReady: context.client?.isInitialSyncComplete(),
            mainSplitContentType: MainSplitContentType.Timeline,
            timelineRenderingType: TimelineRenderingType.Room,
            liveTimeline: undefined,
            narrow: false,
            visibleDecryptionFailures: [],
        };

        this.dispatcherRef = dis.register(this.onAction);
        context.client.on(ClientEvent.Room, this.onRoom);
        context.client.on(RoomEvent.Timeline, this.onRoomTimeline);
        context.client.on(RoomEvent.TimelineReset, this.onRoomTimelineReset);
        context.client.on(RoomEvent.Name, this.onRoomName);
        context.client.on(RoomStateEvent.Events, this.onRoomStateEvents);
        context.client.on(RoomStateEvent.Update, this.onRoomStateUpdate);
        context.client.on(RoomEvent.MyMembership, this.onMyMembership);
        context.client.on(CryptoEvent.KeyBackupStatus, this.onKeyBackupStatus);
        context.client.on(CryptoEvent.DeviceVerificationChanged, this.onDeviceVerificationChanged);
        context.client.on(CryptoEvent.UserTrustStatusChanged, this.onUserVerificationChanged);
        context.client.on(CryptoEvent.KeysChanged, this.onCrossSigningKeysChanged);
        context.client.on(MatrixEventEvent.Decrypted, this.onEventDecrypted);
        // Start listening for RoomViewStore updates
        context.roomViewStore.on(UPDATE_EVENT, this.onRoomViewStoreUpdate);

        context.rightPanelStore.on(UPDATE_EVENT, this.onRightPanelStoreUpdate);

        WidgetEchoStore.on(UPDATE_EVENT, this.onWidgetEchoStoreUpdate);
        context.widgetStore.on(UPDATE_EVENT, this.onWidgetStoreUpdate);

        CallStore.instance.on(CallStoreEvent.ActiveCalls, this.onActiveCalls);

        this.props.resizeNotifier.on("isResizing", this.onIsResizing);

        this.settingWatchers = [
            SettingsStore.watchSetting("layout", null, (...[, , , value]) =>
                this.setState({ layout: value as Layout }),
            ),
            SettingsStore.watchSetting("lowBandwidth", null, (...[, , , value]) =>
                this.setState({ lowBandwidth: value as boolean }),
            ),
            SettingsStore.watchSetting("alwaysShowTimestamps", null, (...[, , , value]) =>
                this.setState({ alwaysShowTimestamps: value as boolean }),
            ),
            SettingsStore.watchSetting("showTwelveHourTimestamps", null, (...[, , , value]) =>
                this.setState({ showTwelveHourTimestamps: value as boolean }),
            ),
            SettingsStore.watchSetting("readMarkerInViewThresholdMs", null, (...[, , , value]) =>
                this.setState({ readMarkerInViewThresholdMs: value as number }),
            ),
            SettingsStore.watchSetting("readMarkerOutOfViewThresholdMs", null, (...[, , , value]) =>
                this.setState({ readMarkerOutOfViewThresholdMs: value as number }),
            ),
            SettingsStore.watchSetting("showHiddenEventsInTimeline", null, (...[, , , value]) =>
                this.setState({ showHiddenEvents: value as boolean }),
            ),
            SettingsStore.watchSetting("urlPreviewsEnabled", null, this.onUrlPreviewsEnabledChange),
            SettingsStore.watchSetting("urlPreviewsEnabled_e2ee", null, this.onUrlPreviewsEnabledChange),
        ];
    }

    private onIsResizing = (resizing: boolean) => {
        this.setState({ resizing });
    };

    private onWidgetStoreUpdate = () => {
        if (!this.state.room) return;
        this.checkWidgets(this.state.room);
    };

    private onWidgetEchoStoreUpdate = () => {
        if (!this.state.room) return;
        this.checkWidgets(this.state.room);
    };

    private onWidgetLayoutChange = () => {
        if (!this.state.room) return;
        dis.dispatch({
            action: "appsDrawer",
            show: true,
        });
        if (this.context.widgetLayoutStore.hasMaximisedWidget(this.state.room)) {
            // Show chat in right panel when a widget is maximised
            this.context.rightPanelStore.setCard({ phase: RightPanelPhases.Timeline });
        }
        this.checkWidgets(this.state.room);
    };

    private checkWidgets = (room: Room): void => {
        this.setState({
            hasPinnedWidgets: this.context.widgetLayoutStore.hasPinnedWidgets(room),
            mainSplitContentType: this.getMainSplitContentType(room),
            showApps: this.shouldShowApps(room),
        });
    };

    private getMainSplitContentType = (room: Room) => {
        if (
            (SettingsStore.getValue("feature_group_calls") && this.context.roomViewStore.isViewingCall()) ||
            isVideoRoom(room)
        ) {
            return MainSplitContentType.Call;
        }
        if (this.context.widgetLayoutStore.hasMaximisedWidget(room)) {
            return MainSplitContentType.MaximisedWidget;
        }
        return MainSplitContentType.Timeline;
    };

    private onRoomViewStoreUpdate = async (initial?: boolean): Promise<void> => {
        if (this.unmounted) {
            return;
        }

        if (!initial && this.state.roomId !== this.context.roomViewStore.getRoomId()) {
            // RoomView explicitly does not support changing what room
            // is being viewed: instead it should just be re-mounted when
            // switching rooms. Therefore, if the room ID changes, we
            // ignore this. We either need to do this or add code to handle
            // saving the scroll position (otherwise we end up saving the
            // scroll position against the wrong room).

            // Given that doing the setState here would cause a bunch of
            // unnecessary work, we just ignore the change since we know
            // that if the current room ID has changed from what we thought
            // it was, it means we're about to be unmounted.
            return;
        }

        const roomId = this.context.roomViewStore.getRoomId();
        const room = this.context.client.getRoom(roomId);

        const newState: Partial<IRoomState> = {
            roomId,
            roomAlias: this.context.roomViewStore.getRoomAlias(),
            roomLoading: this.context.roomViewStore.isRoomLoading(),
            roomLoadError: this.context.roomViewStore.getRoomLoadError(),
            joining: this.context.roomViewStore.isJoining(),
            replyToEvent: this.context.roomViewStore.getQuotingEvent(),
            // we should only peek once we have a ready client
            shouldPeek: this.state.matrixClientIsReady && this.context.roomViewStore.shouldPeek(),
            showReadReceipts: SettingsStore.getValue("showReadReceipts", roomId),
            showRedactions: SettingsStore.getValue("showRedactions", roomId),
            showJoinLeaves: SettingsStore.getValue("showJoinLeaves", roomId),
            showAvatarChanges: SettingsStore.getValue("showAvatarChanges", roomId),
            showDisplaynameChanges: SettingsStore.getValue("showDisplaynameChanges", roomId),
            wasContextSwitch: this.context.roomViewStore.getWasContextSwitch(),
            mainSplitContentType: room === null ? undefined : this.getMainSplitContentType(room),
            initialEventId: null, // default to clearing this, will get set later in the method if needed
            showRightPanel: this.context.rightPanelStore.isOpenForRoom(roomId),
            activeCall: CallStore.instance.getActiveCall(roomId),
        };

        if (
            this.state.mainSplitContentType !== MainSplitContentType.Timeline &&
            newState.mainSplitContentType === MainSplitContentType.Timeline &&
            this.context.rightPanelStore.isOpen &&
            this.context.rightPanelStore.currentCard.phase === RightPanelPhases.Timeline &&
            this.context.rightPanelStore.roomPhaseHistory.some((card) => card.phase === RightPanelPhases.Timeline)
        ) {
            // We're returning to the main timeline, so hide the right panel timeline
            this.context.rightPanelStore.setCard({ phase: RightPanelPhases.RoomSummary });
            this.context.rightPanelStore.togglePanel(this.state.roomId ?? null);
            newState.showRightPanel = false;
        }

        const initialEventId = this.context.roomViewStore.getInitialEventId();
        if (initialEventId) {
            let initialEvent = room?.findEventById(initialEventId);
            // The event does not exist in the current sync data
            // We need to fetch it to know whether to route this request
            // to the main timeline or to a threaded one
            // In the current state, if a thread does not exist in the sync data
            // We will only display the event targeted by the `matrix.to` link
            // and the root event.
            // The rest will be lost for now, until the aggregation API on the server
            // becomes available to fetch a whole thread
            if (!initialEvent) {
                initialEvent = await fetchInitialEvent(this.context.client, roomId, initialEventId);
            }

            // If we have an initial event, we want to reset the event pixel offset to ensure it ends up
            // visible
            newState.initialEventPixelOffset = null;

            const thread = initialEvent?.getThread();
            if (thread && !initialEvent?.isThreadRoot) {
                dis.dispatch<ShowThreadPayload>({
                    action: Action.ShowThread,
                    rootEvent: thread.rootEvent,
                    initialEvent,
                    highlighted: this.context.roomViewStore.isInitialEventHighlighted(),
                    scroll_into_view: this.context.roomViewStore.initialEventScrollIntoView(),
                });
            } else {
                newState.initialEventId = initialEventId;
                newState.isInitialEventHighlighted = this.context.roomViewStore.isInitialEventHighlighted();
                newState.initialEventScrollIntoView = this.context.roomViewStore.initialEventScrollIntoView();

                if (thread && initialEvent?.isThreadRoot) {
                    dis.dispatch<ShowThreadPayload>({
                        action: Action.ShowThread,
                        rootEvent: thread.rootEvent,
                        initialEvent,
                        highlighted: this.context.roomViewStore.isInitialEventHighlighted(),
                        scroll_into_view: this.context.roomViewStore.initialEventScrollIntoView(),
                    });
                }
            }
        }

        // Add watchers for each of the settings we just looked up
        this.settingWatchers = this.settingWatchers.concat([
            SettingsStore.watchSetting("showReadReceipts", roomId, (...[, , , value]) =>
                this.setState({ showReadReceipts: value as boolean }),
            ),
            SettingsStore.watchSetting("showRedactions", roomId, (...[, , , value]) =>
                this.setState({ showRedactions: value as boolean }),
            ),
            SettingsStore.watchSetting("showJoinLeaves", roomId, (...[, , , value]) =>
                this.setState({ showJoinLeaves: value as boolean }),
            ),
            SettingsStore.watchSetting("showAvatarChanges", roomId, (...[, , , value]) =>
                this.setState({ showAvatarChanges: value as boolean }),
            ),
            SettingsStore.watchSetting("showDisplaynameChanges", roomId, (...[, , , value]) =>
                this.setState({ showDisplaynameChanges: value as boolean }),
            ),
        ]);

        if (!initial && this.state.shouldPeek && !newState.shouldPeek) {
            // Stop peeking because we have joined this room now
            this.context.client.stopPeeking();
        }

        // Temporary logging to diagnose https://github.com/vector-im/element-web/issues/4307
        logger.log(
            "RVS update:",
            newState.roomId,
            newState.roomAlias,
            "loading?",
            newState.roomLoading,
            "joining?",
            newState.joining,
            "initial?",
            initial,
            "shouldPeek?",
            newState.shouldPeek,
        );

        // NB: This does assume that the roomID will not change for the lifetime of
        // the RoomView instance
        if (initial) {
            const virtualRoom = newState.roomId
                ? await VoipUserMapper.sharedInstance().getVirtualRoomForRoom(newState.roomId)
                : undefined;

            newState.room = this.context.client!.getRoom(newState.roomId) || undefined;
            newState.virtualRoom = virtualRoom || undefined;
            if (newState.room) {
                newState.showApps = this.shouldShowApps(newState.room);
                this.onRoomLoaded(newState.room);
            }
        }

        if (this.state.roomId === null && newState.roomId !== null) {
            // Get the scroll state for the new room

            // If an event ID wasn't specified, default to the one saved for this room
            // in the scroll state store. Assume initialEventPixelOffset should be set.
            if (!newState.initialEventId) {
                const roomScrollState = RoomScrollStateStore.getScrollState(newState.roomId);
                if (roomScrollState) {
                    newState.initialEventId = roomScrollState.focussedEvent;
                    newState.initialEventPixelOffset = roomScrollState.pixelOffset;
                }
            }
        }

        // Clear the search results when clicking a search result (which changes the
        // currently scrolled to event, this.state.initialEventId).
        if (
            this.state.timelineRenderingType === TimelineRenderingType.Search &&
            this.state.initialEventId !== newState.initialEventId
        ) {
            newState.timelineRenderingType = TimelineRenderingType.Room;
            this.state.search?.abortController?.abort();
            newState.search = undefined;
        }

        this.setState(newState as IRoomState);
        // At this point, newState.roomId could be null (e.g. the alias might not
        // have been resolved yet) so anything called here must handle this case.

        // We pass the new state into this function for it to read: it needs to
        // observe the new state but we don't want to put it in the setState
        // callback because this would prevent the setStates from being batched,
        // ie. cause it to render RoomView twice rather than the once that is necessary.
        if (initial) {
            this.setupRoom(newState.room, newState.roomId, newState.joining, newState.shouldPeek);
        }
    };

    private onActiveCalls = () => {
        if (this.state.roomId === undefined) return;
        const activeCall = CallStore.instance.getActiveCall(this.state.roomId);

        if (activeCall === null) {
            // We disconnected from the call, so stop viewing it
            dis.dispatch<ViewRoomPayload>(
                {
                    action: Action.ViewRoom,
                    room_id: this.state.roomId,
                    view_call: false,
                    metricsTrigger: undefined,
                },
                true,
            ); // Synchronous so that CallView disappears immediately
        }

        this.setState({ activeCall });
    };

    private getRoomId = () => {
        // According to `onRoomViewStoreUpdate`, `state.roomId` can be null
        // if we have a room alias we haven't resolved yet. To work around this,
        // first we'll try the room object if it's there, and then fallback to
        // the bare room ID. (We may want to update `state.roomId` after
        // resolving aliases, so we could always trust it.)
        return this.state.room ? this.state.room.roomId : this.state.roomId;
    };

    private getPermalinkCreatorForRoom(room: Room) {
        if (this.permalinkCreators[room.roomId]) return this.permalinkCreators[room.roomId];

        this.permalinkCreators[room.roomId] = new RoomPermalinkCreator(room);
        if (this.state.room && room.roomId === this.state.room.roomId) {
            // We want to watch for changes in the creator for the primary room in the view, but
            // don't need to do so for search results.
            this.permalinkCreators[room.roomId].start();
        } else {
            this.permalinkCreators[room.roomId].load();
        }
        return this.permalinkCreators[room.roomId];
    }

    private stopAllPermalinkCreators() {
        if (!this.permalinkCreators) return;
        for (const roomId of Object.keys(this.permalinkCreators)) {
            this.permalinkCreators[roomId].stop();
        }
    }

    private setupRoom(room: Room, roomId: string, joining: boolean, shouldPeek: boolean) {
        // if this is an unknown room then we're in one of three states:
        // - This is a room we can peek into (search engine) (we can /peek)
        // - This is a room we can publicly join or were invited to. (we can /join)
        // - This is a room we cannot join at all. (no action can help us)
        // We can't try to /join because this may implicitly accept invites (!)
        // We can /peek though. If it fails then we present the join UI. If it
        // succeeds then great, show the preview (but we still may be able to /join!).
        // Note that peeking works by room ID and room ID only, as opposed to joining
        // which must be by alias or invite wherever possible (peeking currently does
        // not work over federation).

        // NB. We peek if we have never seen the room before (i.e. js-sdk does not know
        // about it). We don't peek in the historical case where we were joined but are
        // now not joined because the js-sdk peeking API will clobber our historical room,
        // making it impossible to indicate a newly joined room.
        if (!joining && roomId) {
            if (!room && shouldPeek) {
                logger.info("Attempting to peek into room %s", roomId);
                this.setState({
                    peekLoading: true,
                    isPeeking: true, // this will change to false if peeking fails
                });
                this.context.client
                    .peekInRoom(roomId)
                    .then((room) => {
                        if (this.unmounted) {
                            return;
                        }
                        this.setState({
                            room: room,
                            peekLoading: false,
                        });
                        this.onRoomLoaded(room);
                    })
                    .catch((err) => {
                        if (this.unmounted) {
                            return;
                        }

                        // Stop peeking if anything went wrong
                        this.setState({
                            isPeeking: false,
                        });

                        // This won't necessarily be a MatrixError, but we duck-type
                        // here and say if it's got an 'errcode' key with the right value,
                        // it means we can't peek.
                        if (err.errcode === "M_GUEST_ACCESS_FORBIDDEN" || err.errcode === "M_FORBIDDEN") {
                            // This is fine: the room just isn't peekable (we assume).
                            this.setState({
                                peekLoading: false,
                            });
                        } else {
                            throw err;
                        }
                    });
            } else if (room) {
                // Stop peeking because we have joined this room previously
                this.context.client.stopPeeking();
                this.setState({ isPeeking: false });
            }
        }
    }

    private shouldShowApps(room: Room) {
        if (!BROWSER_SUPPORTS_SANDBOX || !room) return false;

        // Check if user has previously chosen to hide the app drawer for this
        // room. If so, do not show apps
        const hideWidgetKey = room.roomId + "_hide_widget_drawer";
        const hideWidgetDrawer = localStorage.getItem(hideWidgetKey);

        // If unset show the Tray
        // Otherwise (in case the user set hideWidgetDrawer by clicking the button) follow the parameter.
        const isManuallyShown = hideWidgetDrawer ? hideWidgetDrawer === "false" : true;

        const widgets = this.context.widgetLayoutStore.getContainerWidgets(room, Container.Top);
        return isManuallyShown && widgets.length > 0;
    }

    componentDidMount() {
        this.onRoomViewStoreUpdate(true);

        const call = this.getCallForRoom();
        const callState = call ? call.state : null;
        this.setState({
            callState: callState,
        });

        this.context.legacyCallHandler.on(LegacyCallHandlerEvent.CallState, this.onCallState);
        window.addEventListener("beforeunload", this.onPageUnload);
    }

    shouldComponentUpdate(nextProps, nextState) {
        const hasPropsDiff = objectHasDiff(this.props, nextProps);

        const { upgradeRecommendation, ...state } = this.state;
        const { upgradeRecommendation: newUpgradeRecommendation, ...newState } = nextState;

        const hasStateDiff =
            newUpgradeRecommendation?.needsUpgrade !== upgradeRecommendation?.needsUpgrade ||
            objectHasDiff(state, newState);

        return hasPropsDiff || hasStateDiff;
    }

    componentDidUpdate() {
        // Note: We check the ref here with a flag because componentDidMount, despite
        // documentation, does not define our messagePanel ref. It looks like our spinner
        // in render() prevents the ref from being set on first mount, so we try and
        // catch the messagePanel when it does mount. Because we only want the ref once,
        // we use a boolean flag to avoid duplicate work.
        if (this.messagePanel && this.state.atEndOfLiveTimeline === undefined) {
            this.setState({
                atEndOfLiveTimeline: this.messagePanel.isAtEndOfLiveTimeline(),
            });
        }
    }

    componentWillUnmount() {
        // set a boolean to say we've been unmounted, which any pending
        // promises can use to throw away their results.
        //
        // (We could use isMounted, but facebook have deprecated that.)
        this.unmounted = true;

        this.context.legacyCallHandler.removeListener(LegacyCallHandlerEvent.CallState, this.onCallState);

        // update the scroll map before we get unmounted
        if (this.state.roomId) {
            RoomScrollStateStore.setScrollState(this.state.roomId, this.getScrollState());
        }

        if (this.state.shouldPeek) {
            this.context.client.stopPeeking();
        }

        // stop tracking room changes to format permalinks
        this.stopAllPermalinkCreators();

        dis.unregister(this.dispatcherRef);
        if (this.context.client) {
            this.context.client.removeListener(ClientEvent.Room, this.onRoom);
            this.context.client.removeListener(RoomEvent.Timeline, this.onRoomTimeline);
            this.context.client.removeListener(RoomEvent.TimelineReset, this.onRoomTimelineReset);
            this.context.client.removeListener(RoomEvent.Name, this.onRoomName);
            this.context.client.removeListener(RoomStateEvent.Events, this.onRoomStateEvents);
            this.context.client.removeListener(RoomEvent.MyMembership, this.onMyMembership);
            this.context.client.removeListener(RoomStateEvent.Update, this.onRoomStateUpdate);
            this.context.client.removeListener(CryptoEvent.KeyBackupStatus, this.onKeyBackupStatus);
            this.context.client.removeListener(CryptoEvent.DeviceVerificationChanged, this.onDeviceVerificationChanged);
            this.context.client.removeListener(CryptoEvent.UserTrustStatusChanged, this.onUserVerificationChanged);
            this.context.client.removeListener(CryptoEvent.KeysChanged, this.onCrossSigningKeysChanged);
            this.context.client.removeListener(MatrixEventEvent.Decrypted, this.onEventDecrypted);
        }

        window.removeEventListener("beforeunload", this.onPageUnload);

        this.context.roomViewStore.off(UPDATE_EVENT, this.onRoomViewStoreUpdate);

        this.context.rightPanelStore.off(UPDATE_EVENT, this.onRightPanelStoreUpdate);
        WidgetEchoStore.removeListener(UPDATE_EVENT, this.onWidgetEchoStoreUpdate);
        this.context.widgetStore.removeListener(UPDATE_EVENT, this.onWidgetStoreUpdate);

        this.props.resizeNotifier.off("isResizing", this.onIsResizing);

        if (this.state.room) {
            this.context.widgetLayoutStore.off(
                WidgetLayoutStore.emissionForRoom(this.state.room),
                this.onWidgetLayoutChange,
            );
        }

        CallStore.instance.off(CallStoreEvent.ActiveCalls, this.onActiveCalls);
        this.context.legacyCallHandler.off(LegacyCallHandlerEvent.CallState, this.onCallState);

        // cancel any pending calls to the throttled updated
        this.updateRoomMembers.cancel();

        for (const watcher of this.settingWatchers) {
            SettingsStore.unwatchSetting(watcher);
        }

        if (this.viewsLocalRoom) {
            // clean up if this was a local room
            this.context.client.store.removeRoom(this.state.room.roomId);
        }
    }

    private onRightPanelStoreUpdate = () => {
        this.setState({
            showRightPanel: this.context.rightPanelStore.isOpenForRoom(this.state.roomId),
        });
    };

    private onPageUnload = (event) => {
        if (ContentMessages.sharedInstance().getCurrentUploads().length > 0) {
            return (event.returnValue = _t("You seem to be uploading files, are you sure you want to quit?"));
        } else if (this.getCallForRoom() && this.state.callState !== "ended") {
            return (event.returnValue = _t("You seem to be in a call, are you sure you want to quit?"));
        }
    };

    private onReactKeyDown = (ev) => {
        let handled = false;

        const action = getKeyBindingsManager().getRoomAction(ev);
        switch (action) {
            case KeyBindingAction.DismissReadMarker:
                this.messagePanel.forgetReadMarker();
                this.jumpToLiveTimeline();
                handled = true;
                break;
            case KeyBindingAction.JumpToOldestUnread:
                this.jumpToReadMarker();
                handled = true;
                break;
            case KeyBindingAction.UploadFile: {
                dis.dispatch(
                    {
                        action: "upload_file",
                        context: TimelineRenderingType.Room,
                    },
                    true,
                );
                handled = true;
                break;
            }
        }

        if (handled) {
            ev.stopPropagation();
            ev.preventDefault();
        }
    };

    private onCallState = (roomId: string): void => {
        // don't filter out payloads for room IDs other than props.room because
        // we may be interested in the conf 1:1 room

        if (!roomId) return;
        const call = this.getCallForRoom();
        this.setState({ callState: call ? call.state : null });
    };

    private onAction = async (payload: ActionPayload): Promise<void> => {
        switch (payload.action) {
            case "message_sent":
                this.checkDesktopNotifications();
                break;
            case "post_sticker_message":
                this.injectSticker(
                    payload.data.content.url,
                    payload.data.content.info,
                    payload.data.description || payload.data.name,
                    payload.data.threadId,
                );
                break;
            case "picture_snapshot":
                ContentMessages.sharedInstance().sendContentListToRoom(
                    [payload.file],
                    this.state.room.roomId,
                    null,
                    this.context.client,
                );
                break;
            case "notifier_enabled":
            case Action.UploadStarted:
            case Action.UploadFinished:
            case Action.UploadCanceled:
                this.forceUpdate();
                break;
            case "appsDrawer":
                this.setState({
                    showApps: payload.show,
                });
                break;
            case "reply_to_event":
                if (
                    !this.unmounted &&
                    this.state.search &&
                    payload.event?.getRoomId() === this.state.roomId &&
                    payload.context === TimelineRenderingType.Search
                ) {
                    this.onCancelSearchClick();
                    // we don't need to re-dispatch as RoomViewStore knows to persist with context=Search also
                }
                break;
            case "MatrixActions.sync":
                if (!this.state.matrixClientIsReady) {
                    this.setState(
                        {
                            matrixClientIsReady: this.context.client?.isInitialSyncComplete(),
                        },
                        () => {
                            // send another "initial" RVS update to trigger peeking if needed
                            this.onRoomViewStoreUpdate(true);
                        },
                    );
                }
                break;
            case "focus_search":
                this.onSearchClick();
                break;

            case "local_room_event":
                this.onLocalRoomEvent(payload.roomId);
                break;

            case Action.EditEvent: {
                // Quit early if we're trying to edit events in wrong rendering context
                if (payload.timelineRenderingType !== this.state.timelineRenderingType) return;
                const editState = payload.event ? new EditorStateTransfer(payload.event) : null;
                this.setState({ editState }, () => {
                    if (payload.event) {
                        this.messagePanel?.scrollToEventIfNeeded(payload.event.getId());
                    }
                });
                break;
            }

            case Action.ComposerInsert: {
                if (payload.composerType) break;

                let timelineRenderingType: TimelineRenderingType = payload.timelineRenderingType;
                // ThreadView handles Action.ComposerInsert itself due to it having its own editState
                if (timelineRenderingType === TimelineRenderingType.Thread) break;
                if (
                    this.state.timelineRenderingType === TimelineRenderingType.Search &&
                    payload.timelineRenderingType === TimelineRenderingType.Search
                ) {
                    // we don't have the composer rendered in this state, so bring it back first
                    await this.onCancelSearchClick();
                    timelineRenderingType = TimelineRenderingType.Room;
                }

                // re-dispatch to the correct composer
                dis.dispatch<ComposerInsertPayload>({
                    ...(payload as ComposerInsertPayload),
                    timelineRenderingType,
                    composerType: this.state.editState ? ComposerType.Edit : ComposerType.Send,
                });
                break;
            }

            case Action.FocusAComposer: {
                dis.dispatch<FocusComposerPayload>({
                    ...(payload as FocusComposerPayload),
                    // re-dispatch to the correct composer
                    action: this.state.editState ? Action.FocusEditMessageComposer : Action.FocusSendMessageComposer,
                });
                break;
            }

            case "scroll_to_bottom":
                if (payload.timelineRenderingType === TimelineRenderingType.Room) {
                    this.messagePanel?.jumpToLiveTimeline();
                }
                break;
        }
    };

    private onLocalRoomEvent(roomId: string) {
        if (roomId !== this.state.room.roomId) return;
        createRoomFromLocalRoom(this.context.client, this.state.room as LocalRoom);
    }

    private onRoomTimeline = (ev: MatrixEvent, room: Room | null, toStartOfTimeline: boolean, removed, data) => {
        if (this.unmounted) return;

        // ignore events for other rooms or the notification timeline set
        if (!room || room.roomId !== this.state.room?.roomId) return;

        // ignore events from filtered timelines
        if (data.timeline.getTimelineSet() !== room.getUnfilteredTimelineSet()) return;

        if (ev.getType() === "org.matrix.room.preview_urls") {
            this.updatePreviewUrlVisibility(room);
        }

        if (ev.getType() === "m.room.encryption") {
            this.updateE2EStatus(room);
            this.updatePreviewUrlVisibility(room);
        }

        // ignore anything but real-time updates at the end of the room:
        // updates from pagination will happen when the paginate completes.
        if (toStartOfTimeline || !data || !data.liveEvent) return;

        // no point handling anything while we're waiting for the join to finish:
        // we'll only be showing a spinner.
        if (this.state.joining) return;

        if (!ev.isBeingDecrypted() && !ev.isDecryptionFailure()) {
            this.handleEffects(ev);
        }

        if (ev.getSender() !== this.context.client.credentials.userId) {
            // update unread count when scrolled up
            if (!this.state.search && this.state.atEndOfLiveTimeline) {
                // no change
            } else if (!shouldHideEvent(ev, this.state)) {
                this.setState((state) => {
                    return { numUnreadMessages: state.numUnreadMessages + 1 };
                });
            }
        }
    };

    private onEventDecrypted = (ev: MatrixEvent) => {
        if (!this.state.room || !this.state.matrixClientIsReady) return; // not ready at all
        if (ev.getRoomId() !== this.state.room.roomId) return; // not for us
        this.updateVisibleDecryptionFailures();
        if (ev.isDecryptionFailure()) return;
        this.handleEffects(ev);
    };

    private handleEffects = (ev: MatrixEvent) => {
        const notifState = this.context.roomNotificationStateStore.getRoomState(this.state.room);
        if (!notifState.isUnread) return;

        CHAT_EFFECTS.forEach((effect) => {
            if (containsEmoji(ev.getContent(), effect.emojis) || ev.getContent().msgtype === effect.msgType) {
                // For initial threads launch, chat effects are disabled see #19731
                if (!SettingsStore.getValue("feature_thread") || !ev.isRelation(THREAD_RELATION_TYPE.name)) {
                    dis.dispatch({ action: `effects.${effect.command}` });
                }
            }
        });
    };

    private onRoomName = (room: Room) => {
        if (this.state.room && room.roomId == this.state.room.roomId) {
            this.forceUpdate();
        }
    };

    private onKeyBackupStatus = () => {
        // Key backup status changes affect whether the in-room recovery
        // reminder is displayed.
        this.forceUpdate();
    };

    public canResetTimeline = () => {
        if (!this.messagePanel) {
            return true;
        }
        return this.messagePanel.canResetTimeline();
    };

    // called when state.room is first initialised (either at initial load,
    // after a successful peek, or after we join the room).
    private onRoomLoaded = (room: Room) => {
        if (this.unmounted) return;
        // Attach a widget store listener only when we get a room
        this.context.widgetLayoutStore.on(WidgetLayoutStore.emissionForRoom(room), this.onWidgetLayoutChange);

        this.calculatePeekRules(room);
        this.updatePreviewUrlVisibility(room);
        this.loadMembersIfJoined(room);
        this.calculateRecommendedVersion(room);
        this.updateE2EStatus(room);
        this.updatePermissions(room);
        this.checkWidgets(room);

        if (
            this.getMainSplitContentType(room) !== MainSplitContentType.Timeline &&
            this.context.roomNotificationStateStore.getRoomState(room).isUnread
        ) {
            // Automatically open the chat panel to make unread messages easier to discover
            this.context.rightPanelStore.setCard({ phase: RightPanelPhases.Timeline }, true, room.roomId);
        }

        this.setState({
            tombstone: this.getRoomTombstone(room),
            liveTimeline: room.getLiveTimeline(),
        });
    };

    private onRoomTimelineReset = (room?: Room): void => {
        if (room && room.roomId === this.state.room?.roomId && room.getLiveTimeline() !== this.state.liveTimeline) {
            logger.log(`Live timeline of ${room.roomId} was reset`);
            this.setState({ liveTimeline: room.getLiveTimeline() });
        }
    };

    private getRoomTombstone(room = this.state.room) {
        return room?.currentState.getStateEvents(EventType.RoomTombstone, "");
    }

    private async calculateRecommendedVersion(room: Room) {
        const upgradeRecommendation = await room.getRecommendedVersion();
        if (this.unmounted) return;
        this.setState({ upgradeRecommendation });
    }

    private async loadMembersIfJoined(room: Room) {
        // lazy load members if enabled
        if (this.context.client.hasLazyLoadMembersEnabled()) {
            if (room && room.getMyMembership() === "join") {
                try {
                    await room.loadMembersIfNeeded();
                    if (!this.unmounted) {
                        this.setState({ membersLoaded: true });
                    }
                } catch (err) {
                    const errorMessage =
                        `Fetching room members for ${room.roomId} failed.` + " Room members will appear incomplete.";
                    logger.error(errorMessage);
                    logger.error(err);
                }
            }
        }
    }

    private calculatePeekRules(room: Room) {
        const historyVisibility = room.currentState.getStateEvents(EventType.RoomHistoryVisibility, "");
        this.setState({
            canPeek: historyVisibility?.getContent().history_visibility === HistoryVisibility.WorldReadable,
        });
    }

    private updatePreviewUrlVisibility({ roomId }: Room) {
        // URL Previews in E2EE rooms can be a privacy leak so use a different setting which is per-room explicit
        const key = this.context.client.isRoomEncrypted(roomId) ? "urlPreviewsEnabled_e2ee" : "urlPreviewsEnabled";
        this.setState({
            showUrlPreview: SettingsStore.getValue(key, roomId),
        });
    }

    private onRoom = async (room: Room) => {
        if (!room || room.roomId !== this.state.roomId) {
            return;
        }

        // Detach the listener if the room is changing for some reason
        if (this.state.room) {
            this.context.widgetLayoutStore.off(
                WidgetLayoutStore.emissionForRoom(this.state.room),
                this.onWidgetLayoutChange,
            );
        }

        const virtualRoom = await VoipUserMapper.sharedInstance().getVirtualRoomForRoom(room.roomId);
        this.setState(
            {
                room: room,
                virtualRoom: virtualRoom || undefined,
            },
            () => {
                this.onRoomLoaded(room);
            },
        );
    };

    private onDeviceVerificationChanged = (userId: string) => {
        const room = this.state.room;
        if (!room?.currentState.getMember(userId)) {
            return;
        }
        this.updateE2EStatus(room);
    };

    private onUserVerificationChanged = (userId: string) => {
        const room = this.state.room;
        if (!room || !room.currentState.getMember(userId)) {
            return;
        }
        this.updateE2EStatus(room);
    };

    private onCrossSigningKeysChanged = () => {
        const room = this.state.room;
        if (room) {
            this.updateE2EStatus(room);
        }
    };

    private async updateE2EStatus(room: Room) {
        if (!this.context.client.isRoomEncrypted(room.roomId)) return;

        // If crypto is not currently enabled, we aren't tracking devices at all,
        // so we don't know what the answer is. Let's error on the safe side and show
        // a warning for this case.
        let e2eStatus = E2EStatus.Warning;
        if (this.context.client.isCryptoEnabled()) {
            /* At this point, the user has encryption on and cross-signing on */
            e2eStatus = await shieldStatusForRoom(this.context.client, room);
        }

        if (this.unmounted) return;
        this.setState({ e2eStatus });
    }

    private onUrlPreviewsEnabledChange = () => {
        if (this.state.room) {
            this.updatePreviewUrlVisibility(this.state.room);
        }
    };

    private onRoomStateEvents = (ev: MatrixEvent, state: RoomState) => {
        // ignore if we don't have a room yet
        if (!this.state.room || this.state.room.roomId !== state.roomId) return;

        switch (ev.getType()) {
            case EventType.RoomTombstone:
                this.setState({ tombstone: this.getRoomTombstone() });
                break;

            default:
                this.updatePermissions(this.state.room);
        }
    };

    private onRoomStateUpdate = (state: RoomState) => {
        // ignore members in other rooms
        if (state.roomId !== this.state.room?.roomId) {
            return;
        }

        this.updateRoomMembers();
    };

    private onMyMembership = (room: Room, membership: string, oldMembership: string) => {
        if (room.roomId === this.state.roomId) {
            this.forceUpdate();
            this.loadMembersIfJoined(room);
            this.updatePermissions(room);
        }
    };

    private updatePermissions(room: Room) {
        if (room) {
            const me = this.context.client.getUserId();
            const canReact =
                room.getMyMembership() === "join" && room.currentState.maySendEvent(EventType.Reaction, me);
            const canSendMessages = room.maySendMessage();
            const canSelfRedact = room.currentState.maySendEvent(EventType.RoomRedaction, me);

            this.setState({
                canReact,
                canSendMessages,
                canSelfRedact,
            });
        }
    }

    // rate limited because a power level change will emit an event for every member in the room.
    private updateRoomMembers = throttle(
        () => {
            this.updateDMState();
            this.updateE2EStatus(this.state.room);
        },
        500,
        { leading: true, trailing: true },
    );

    private checkDesktopNotifications() {
        const memberCount = this.state.room.getJoinedMemberCount() + this.state.room.getInvitedMemberCount();
        // if they are not alone prompt the user about notifications so they don't miss replies
        if (memberCount > 1 && Notifier.shouldShowPrompt()) {
            showNotificationsToast(true);
        }
    }

    private updateDMState() {
        const room = this.state.room;
        if (room.getMyMembership() != "join") {
            return;
        }
        const dmInviter = room.getDMInviter();
        if (dmInviter) {
            Rooms.setDMRoom(room.roomId, dmInviter);
        }
    }

    private onInviteClick = () => {
        // open the room inviter
        dis.dispatch({
            action: "view_invite",
            roomId: this.state.room.roomId,
        });
    };

    private onJoinButtonClicked = () => {
        // If the user is a ROU, allow them to transition to a PWLU
        if (this.context.client?.isGuest()) {
            // Join this room once the user has registered and logged in
            // (If we failed to peek, we may not have a valid room object.)
            dis.dispatch<DoAfterSyncPreparedPayload<ViewRoomPayload>>({
                action: Action.DoAfterSyncPrepared,
                deferred_action: {
                    action: Action.ViewRoom,
                    room_id: this.getRoomId(),
                    metricsTrigger: undefined,
                },
            });
            dis.dispatch({ action: "require_registration" });
        } else {
            Promise.resolve().then(() => {
                const signUrl = this.props.threepidInvite?.signUrl;
                dis.dispatch<JoinRoomPayload>({
                    action: Action.JoinRoom,
                    roomId: this.getRoomId(),
                    opts: { inviteSignUrl: signUrl },
                    metricsTrigger: this.state.room?.getMyMembership() === "invite" ? "Invite" : "RoomPreview",
                });
                return Promise.resolve();
            });
        }
    };

<<<<<<< HEAD
    private updateVisibleDecryptionFailures = throttle(() => this.setState((prevState) => ({
        visibleDecryptionFailures: this.messagePanel?.getVisibleDecryptionFailures(
            // If there were visible failures last time we checked,
            // add a margin to provide hysteresis and prevent flickering
            (prevState.visibleDecryptionFailures?.length ?? 0) > 0,
        ) ?? [],
    })), 500, { leading: false, trailing: true });

    private onMessageListScroll = () => {
=======
    private onMessageListScroll = (ev) => {
>>>>>>> d835721a
        if (this.messagePanel.isAtEndOfLiveTimeline()) {
            this.setState({
                numUnreadMessages: 0,
                atEndOfLiveTimeline: true,
            });
        } else {
            this.setState({
                atEndOfLiveTimeline: false,
            });
        }
        this.updateTopUnreadMessagesBar();
        this.updateVisibleDecryptionFailures();
    };

    private resetJumpToEvent = (eventId?: string) => {
        if (
            this.state.initialEventId &&
            this.state.initialEventScrollIntoView &&
            this.state.initialEventId === eventId
        ) {
            debuglog("Removing scroll_into_view flag from initial event");
            dis.dispatch<ViewRoomPayload>({
                action: Action.ViewRoom,
                room_id: this.state.room.roomId,
                event_id: this.state.initialEventId,
                highlighted: this.state.isInitialEventHighlighted,
                scroll_into_view: false,
                replyingToEvent: this.state.replyToEvent,
                metricsTrigger: undefined, // room doesn't change
            });
        }
    };

    private injectSticker(url: string, info: object, text: string, threadId: string | null) {
        if (this.context.client.isGuest()) {
            dis.dispatch({ action: "require_registration" });
            return;
        }

        ContentMessages.sharedInstance()
            .sendStickerContentToRoom(url, this.state.room.roomId, threadId, info, text, this.context.client)
            .then(undefined, (error) => {
                if (error.name === "UnknownDeviceError") {
                    // Let the staus bar handle this
                    return;
                }
            });
    }

    private onSearch = (term: string, scope: SearchScope) => {
        const roomId = scope === SearchScope.Room ? this.state.room.roomId : undefined;
        debuglog("sending search request");
        const abortController = new AbortController();
        const promise = eventSearch(term, roomId, abortController.signal);

        this.setState({
            search: {
                // make sure that we don't end up showing results from
                // an aborted search by keeping a unique id.
                searchId: new Date().getTime(),
                roomId,
                term,
                scope,
                promise,
                abortController,
            },
        });
    };

    private onSearchUpdate = (inProgress: boolean, searchResults: ISearchResults | null): void => {
        this.setState({
            search: {
                ...this.state.search,
                count: searchResults?.count,
                inProgress,
            },
        });
    };

    private onAppsClick = () => {
        dis.dispatch({
            action: "appsDrawer",
            show: !this.state.showApps,
        });
    };

    private onForgetClick = () => {
        dis.dispatch({
            action: "forget_room",
            room_id: this.state.room.roomId,
        });
    };

    private onRejectButtonClicked = () => {
        this.setState({
            rejecting: true,
        });
        this.context.client.leave(this.state.roomId).then(
            () => {
                dis.dispatch({ action: Action.ViewHomePage });
                this.setState({
                    rejecting: false,
                });
            },
            (error) => {
                logger.error("Failed to reject invite: %s", error);

                const msg = error.message ? error.message : JSON.stringify(error);
                Modal.createDialog(ErrorDialog, {
                    title: _t("Failed to reject invite"),
                    description: msg,
                });

                this.setState({
                    rejecting: false,
                    rejectError: error,
                });
            },
        );
    };

    private onRejectAndIgnoreClick = async () => {
        this.setState({
            rejecting: true,
        });

        try {
            const myMember = this.state.room.getMember(this.context.client.getUserId());
            const inviteEvent = myMember.events.member;
            const ignoredUsers = this.context.client.getIgnoredUsers();
            ignoredUsers.push(inviteEvent.getSender()); // de-duped internally in the js-sdk
            await this.context.client.setIgnoredUsers(ignoredUsers);

            await this.context.client.leave(this.state.roomId);
            dis.dispatch({ action: Action.ViewHomePage });
            this.setState({
                rejecting: false,
            });
        } catch (error) {
            logger.error("Failed to reject invite: %s", error);

            const msg = error.message ? error.message : JSON.stringify(error);
            Modal.createDialog(ErrorDialog, {
                title: _t("Failed to reject invite"),
                description: msg,
            });

            this.setState({
                rejecting: false,
                rejectError: error,
            });
        }
    };

    private onRejectThreepidInviteButtonClicked = () => {
        // We can reject 3pid invites in the same way that we accept them,
        // using /leave rather than /join. In the short term though, we
        // just ignore them.
        // https://github.com/vector-im/vector-web/issues/1134
        dis.fire(Action.ViewRoomDirectory);
    };

    private onSearchClick = () => {
        this.setState({
            timelineRenderingType:
                this.state.timelineRenderingType === TimelineRenderingType.Search
                    ? TimelineRenderingType.Room
                    : TimelineRenderingType.Search,
        });
    };

    private onCancelSearchClick = (): Promise<void> => {
        return new Promise<void>((resolve) => {
            this.setState(
                {
                    timelineRenderingType: TimelineRenderingType.Room,
                    search: null,
                },
                resolve,
            );
        });
    };

    // jump down to the bottom of this room, where new events are arriving
    private jumpToLiveTimeline = () => {
        if (this.state.initialEventId && this.state.isInitialEventHighlighted) {
            // If we were viewing a highlighted event, firing view_room without
            // an event will take care of both clearing the URL fragment and
            // jumping to the bottom
            dis.dispatch<ViewRoomPayload>({
                action: Action.ViewRoom,
                room_id: this.state.room.roomId,
                metricsTrigger: undefined, // room doesn't change
            });
        } else {
            // Otherwise we have to jump manually
            this.messagePanel.jumpToLiveTimeline();
            dis.fire(Action.FocusSendMessageComposer);
        }
    };

    // jump up to wherever our read marker is
    private jumpToReadMarker = () => {
        this.messagePanel.jumpToReadMarker();
    };

    // update the read marker to match the read-receipt
    private forgetReadMarker = (ev) => {
        ev.stopPropagation();
        this.messagePanel.forgetReadMarker();
    };

    // decide whether or not the top 'unread messages' bar should be shown
    private updateTopUnreadMessagesBar = () => {
        if (!this.messagePanel) {
            return;
        }

        const showBar = this.messagePanel.canJumpToReadMarker();
        if (this.state.showTopUnreadMessagesBar != showBar) {
            this.setState({ showTopUnreadMessagesBar: showBar });
        }
    };

    // get the current scroll position of the room, so that it can be
    // restored when we switch back to it.
    //
    private getScrollState(): ScrollState {
        const messagePanel = this.messagePanel;
        if (!messagePanel) return null;

        // if we're following the live timeline, we want to return null; that
        // means that, if we switch back, we will jump to the read-up-to mark.
        //
        // That should be more intuitive than slavishly preserving the current
        // scroll state, in the case where the room advances in the meantime
        // (particularly in the case that the user reads some stuff on another
        // device).
        //
        if (this.state.atEndOfLiveTimeline) {
            return null;
        }

        const scrollState = messagePanel.getScrollState();

        // getScrollState on TimelinePanel *may* return null, so guard against that
        if (!scrollState || scrollState.stuckAtBottom) {
            // we don't really expect to be in this state, but it will
            // occasionally happen when no scroll state has been set on the
            // messagePanel (ie, we didn't have an initial event (so it's
            // probably a new room), there has been no user-initiated scroll, and
            // no read-receipts have arrived to update the scroll position).
            //
            // Return null, which will cause us to scroll to last unread on
            // reload.
            return null;
        }

        return {
            focussedEvent: scrollState.trackedScrollToken,
            pixelOffset: scrollState.pixelOffset,
        };
    }

    private onStatusBarVisible = () => {
        if (this.unmounted || this.state.statusBarVisible) return;
        this.setState({ statusBarVisible: true });
    };

    private onStatusBarHidden = () => {
        // This is currently not desired as it is annoying if it keeps expanding and collapsing
        if (this.unmounted || !this.state.statusBarVisible) return;
        this.setState({ statusBarVisible: false });
    };

    /**
     * called by the parent component when PageUp/Down/etc is pressed.
     *
     * We pass it down to the scroll panel.
     */
    public handleScrollKey = (ev) => {
        let panel: ScrollPanel | TimelinePanel;
        if (this.searchResultsPanel.current) {
            panel = this.searchResultsPanel.current;
        } else if (this.messagePanel) {
            panel = this.messagePanel;
        }

        panel?.handleScrollKey(ev);
    };

    /**
     * get any current call for this room
     */
    private getCallForRoom(): MatrixCall {
        if (!this.state.room) {
            return null;
        }
        return this.context.legacyCallHandler.getCallForRoom(this.state.room.roomId);
    }

    // this has to be a proper method rather than an unnamed function,
    // otherwise react calls it with null on each update.
    private gatherTimelinePanelRef = (r) => {
        this.messagePanel = r;
    };

    private getOldRoom() {
        const createEvent = this.state.room.currentState.getStateEvents(EventType.RoomCreate, "");
        if (!createEvent || !createEvent.getContent()["predecessor"]) return null;

        return this.context.client.getRoom(createEvent.getContent()["predecessor"]["room_id"]);
    }

    getHiddenHighlightCount() {
        const oldRoom = this.getOldRoom();
        if (!oldRoom) return 0;
        return oldRoom.getUnreadNotificationCount(NotificationCountType.Highlight);
    }

    onHiddenHighlightsClick = () => {
        const oldRoom = this.getOldRoom();
        if (!oldRoom) return;
        dis.dispatch<ViewRoomPayload>({
            action: Action.ViewRoom,
            room_id: oldRoom.roomId,
            metricsTrigger: "Predecessor",
        });
    };

    private get messagePanelClassNames(): string {
        return classNames("mx_RoomView_messagePanel", {
            mx_IRCLayout: this.state.layout === Layout.IRC,
        });
    }

    private onFileDrop = (dataTransfer: DataTransfer) =>
        ContentMessages.sharedInstance().sendContentListToRoom(
            Array.from(dataTransfer.files),
            this.state.room?.roomId ?? this.state.roomId,
            null,
            this.context.client,
            TimelineRenderingType.Room,
        );

    private onMeasurement = (narrow: boolean): void => {
        this.setState({ narrow });
    };

    private get viewsLocalRoom(): boolean {
        return isLocalRoom(this.state.room);
    }

    private get permalinkCreator(): RoomPermalinkCreator {
        return this.getPermalinkCreatorForRoom(this.state.room);
    }

    private renderLocalRoomCreateLoader(): ReactElement {
        const names = this.state.room.getDefaultRoomName(this.context.client.getUserId());
        return (
            <RoomContext.Provider value={this.state}>
                <LocalRoomCreateLoader names={names} resizeNotifier={this.props.resizeNotifier} />
            </RoomContext.Provider>
        );
    }

    private renderLocalRoomView(): ReactElement {
        return (
            <RoomContext.Provider value={this.state}>
                <LocalRoomView
                    resizeNotifier={this.props.resizeNotifier}
                    permalinkCreator={this.permalinkCreator}
                    roomView={this.roomView}
                    onFileDrop={this.onFileDrop}
                />
            </RoomContext.Provider>
        );
    }

    render() {
        if (this.state.room instanceof LocalRoom) {
            if (this.state.room.state === LocalRoomState.CREATING) {
                return this.renderLocalRoomCreateLoader();
            }

            return this.renderLocalRoomView();
        }

        if (!this.state.room) {
            const loading = !this.state.matrixClientIsReady || this.state.roomLoading || this.state.peekLoading;
            if (loading) {
                // Assume preview loading if we don't have a ready client or a room ID (still resolving the alias)
                const previewLoading = !this.state.matrixClientIsReady || !this.state.roomId || this.state.peekLoading;
                return (
                    <div className="mx_RoomView">
                        <ErrorBoundary>
                            <RoomPreviewBar
                                canPreview={false}
                                previewLoading={previewLoading && !this.state.roomLoadError}
                                error={this.state.roomLoadError}
                                loading={loading}
                                joining={this.state.joining}
                                oobData={this.props.oobData}
                            />
                        </ErrorBoundary>
                    </div>
                );
            } else {
                let inviterName = undefined;
                if (this.props.oobData) {
                    inviterName = this.props.oobData.inviterName;
                }
                const invitedEmail = this.props.threepidInvite?.toEmail;

                // We have no room object for this room, only the ID.
                // We've got to this room by following a link, possibly a third party invite.
                const roomAlias = this.state.roomAlias;
                return (
                    <div className="mx_RoomView">
                        <ErrorBoundary>
                            <RoomPreviewBar
                                onJoinClick={this.onJoinButtonClicked}
                                onForgetClick={this.onForgetClick}
                                onRejectClick={this.onRejectThreepidInviteButtonClicked}
                                canPreview={false}
                                error={this.state.roomLoadError}
                                roomAlias={roomAlias}
                                joining={this.state.joining}
                                inviterName={inviterName}
                                invitedEmail={invitedEmail}
                                oobData={this.props.oobData}
                                signUrl={this.props.threepidInvite?.signUrl}
                                room={this.state.room}
                            />
                        </ErrorBoundary>
                    </div>
                );
            }
        }

        const myMembership = this.state.room.getMyMembership();
        if (
            isVideoRoom(this.state.room) &&
            !(SettingsStore.getValue("feature_video_rooms") && myMembership === "join")
        ) {
            return (
                <ErrorBoundary>
                    <div className="mx_MainSplit">
                        <RoomPreviewCard
                            room={this.state.room}
                            onJoinButtonClicked={this.onJoinButtonClicked}
                            onRejectButtonClicked={this.onRejectButtonClicked}
                        />
                    </div>
                    ;
                </ErrorBoundary>
            );
        }

        // SpaceRoomView handles invites itself
        if (myMembership === "invite" && !this.state.room.isSpaceRoom()) {
            if (this.state.joining || this.state.rejecting) {
                return (
                    <ErrorBoundary>
                        <RoomPreviewBar
                            canPreview={false}
                            error={this.state.roomLoadError}
                            joining={this.state.joining}
                            rejecting={this.state.rejecting}
                        />
                    </ErrorBoundary>
                );
            } else {
                const myUserId = this.context.client.credentials.userId;
                const myMember = this.state.room.getMember(myUserId);
                const inviteEvent = myMember ? myMember.events.member : null;
                let inviterName = _t("Unknown");
                if (inviteEvent) {
                    inviterName = inviteEvent.sender ? inviteEvent.sender.name : inviteEvent.getSender();
                }

                // We deliberately don't try to peek into invites, even if we have permission to peek
                // as they could be a spam vector.
                // XXX: in future we could give the option of a 'Preview' button which lets them view anyway.

                // We have a regular invite for this room.
                return (
                    <div className="mx_RoomView">
                        <ErrorBoundary>
                            <RoomPreviewBar
                                onJoinClick={this.onJoinButtonClicked}
                                onForgetClick={this.onForgetClick}
                                onRejectClick={this.onRejectButtonClicked}
                                onRejectAndIgnoreClick={this.onRejectAndIgnoreClick}
                                inviterName={inviterName}
                                canPreview={false}
                                joining={this.state.joining}
                                room={this.state.room}
                            />
                        </ErrorBoundary>
                    </div>
                );
            }
        }

        // We have successfully loaded this room, and are not previewing.
        // Display the "normal" room view.

        let activeCall = null;
        {
            // New block because this variable doesn't need to hang around for the rest of the function
            const call = this.getCallForRoom();
            if (call && this.state.callState !== "ended" && this.state.callState !== "ringing") {
                activeCall = call;
            }
        }

        let statusBar;
        let isStatusAreaExpanded = true;

        if (ContentMessages.sharedInstance().getCurrentUploads().length > 0) {
            statusBar = <UploadBar room={this.state.room} />;
        } else if (!this.state.search) {
            isStatusAreaExpanded = this.state.statusBarVisible;
            statusBar = (
                <RoomStatusBar
                    room={this.state.room}
                    isPeeking={myMembership !== "join"}
                    onInviteClick={this.onInviteClick}
                    onVisible={this.onStatusBarVisible}
                    onHidden={this.onStatusBarHidden}
                />
            );
        }

        const statusBarAreaClass = classNames("mx_RoomView_statusArea", {
            mx_RoomView_statusArea_expanded: isStatusAreaExpanded,
        });

        // if statusBar does not exist then statusBarArea is blank and takes up unnecessary space on the screen
        // show statusBarArea only if statusBar is present
        const statusBarArea = statusBar && (
            <div className={statusBarAreaClass}>
                <div className="mx_RoomView_statusAreaBox">
                    <div className="mx_RoomView_statusAreaBox_line" />
                    {statusBar}
                </div>
            </div>
        );

        const roomVersionRecommendation = this.state.upgradeRecommendation;
        const showRoomUpgradeBar =
            roomVersionRecommendation &&
            roomVersionRecommendation.needsUpgrade &&
            this.state.room.userMayUpgradeRoom(this.context.client.credentials.userId);

        const hiddenHighlightCount = this.getHiddenHighlightCount();

        let aux: JSX.Element | undefined;
        let previewBar;
        if (this.state.timelineRenderingType === TimelineRenderingType.Search) {
            aux = (
                <SearchBar
                    searchInProgress={this.state.search?.inProgress}
                    onCancelClick={this.onCancelSearchClick}
                    onSearch={this.onSearch}
                    isRoomEncrypted={this.context.client.isRoomEncrypted(this.state.room.roomId)}
                />
            );
        } else if (showRoomUpgradeBar) {
            aux = <RoomUpgradeWarningBar room={this.state.room} />;
        } else if (myMembership !== "join") {
            // We do have a room object for this room, but we're not currently in it.
            // We may have a 3rd party invite to it.
            let inviterName = undefined;
            if (this.props.oobData) {
                inviterName = this.props.oobData.inviterName;
            }
            const invitedEmail = this.props.threepidInvite?.toEmail;
            previewBar = (
                <RoomPreviewBar
                    onJoinClick={this.onJoinButtonClicked}
                    onForgetClick={this.onForgetClick}
                    onRejectClick={this.onRejectThreepidInviteButtonClicked}
                    joining={this.state.joining}
                    inviterName={inviterName}
                    invitedEmail={invitedEmail}
                    oobData={this.props.oobData}
                    canPreview={this.state.canPeek}
                    room={this.state.room}
                />
            );
            if (!this.state.canPeek && !this.state.room?.isSpaceRoom()) {
                return <div className="mx_RoomView">{previewBar}</div>;
            }
        } else if (hiddenHighlightCount > 0) {
            aux = (
                <AccessibleButton
                    element="div"
                    className="mx_RoomView_auxPanel_hiddenHighlights"
                    onClick={this.onHiddenHighlightsClick}
                >
                    {_t("You have %(count)s unread notifications in a prior version of this room.", {
                        count: hiddenHighlightCount,
                    })}
                </AccessibleButton>
            );
        }

        let decryptionFailureBar: JSX.Element | undefined;
        if (this.state.visibleDecryptionFailures && this.state.visibleDecryptionFailures.length > 0) {
            decryptionFailureBar = <DecryptionFailureBar
                failures={this.state.visibleDecryptionFailures}
            />;
        }

        if (this.state.room?.isSpaceRoom() && !this.props.forceTimeline) {
            return (
                <SpaceRoomView
                    space={this.state.room}
                    justCreatedOpts={this.props.justCreatedOpts}
                    resizeNotifier={this.props.resizeNotifier}
                    onJoinButtonClicked={this.onJoinButtonClicked}
                    onRejectButtonClicked={
                        this.props.threepidInvite
                            ? this.onRejectThreepidInviteButtonClicked
                            : this.onRejectButtonClicked
                    }
                />
            );
        }

        const auxPanel = (
            <AuxPanel
                room={this.state.room}
                userId={this.context.client.credentials.userId}
                showApps={this.state.showApps}
                resizeNotifier={this.props.resizeNotifier}
            >
<<<<<<< HEAD
                { aux }
                { decryptionFailureBar }
=======
                {aux}
>>>>>>> d835721a
            </AuxPanel>
        );

        let messageComposer;
        const showComposer =
            // joined and not showing search results
            myMembership === "join" && !this.state.search;
        if (showComposer) {
            messageComposer = (
                <MessageComposer
                    room={this.state.room}
                    e2eStatus={this.state.e2eStatus}
                    resizeNotifier={this.props.resizeNotifier}
                    replyToEvent={this.state.replyToEvent}
                    permalinkCreator={this.permalinkCreator}
                />
            );
        }

        // if we have search results, we keep the messagepanel (so that it preserves its
        // scroll state), but hide it.
        let searchResultsPanel;
        let hideMessagePanel = false;

        if (this.state.search) {
            searchResultsPanel = (
                <RoomSearchView
                    key={this.state.search.searchId}
                    ref={this.searchResultsPanel}
                    term={this.state.search.term}
                    scope={this.state.search.scope}
                    promise={this.state.search.promise}
                    abortController={this.state.search.abortController}
                    resizeNotifier={this.props.resizeNotifier}
                    permalinkCreator={this.permalinkCreator}
                    className={this.messagePanelClassNames}
                    onUpdate={this.onSearchUpdate}
                />
            );
            hideMessagePanel = true;
        }

        let highlightedEventId: string | undefined;
        if (this.state.isInitialEventHighlighted) {
            highlightedEventId = this.state.initialEventId;
        }

        const messagePanel = (
            <TimelinePanel
                ref={this.gatherTimelinePanelRef}
                timelineSet={this.state.room.getUnfilteredTimelineSet()}
                overlayTimelineSet={this.state.virtualRoom?.getUnfilteredTimelineSet()}
                overlayTimelineSetFilter={isCallEvent}
                showReadReceipts={this.state.showReadReceipts}
                manageReadReceipts={!this.state.isPeeking}
                sendReadReceiptOnLoad={!this.state.wasContextSwitch}
                manageReadMarkers={!this.state.isPeeking}
                hidden={hideMessagePanel}
                highlightedEventId={highlightedEventId}
                eventId={this.state.initialEventId}
                eventScrollIntoView={this.state.initialEventScrollIntoView}
                eventPixelOffset={this.state.initialEventPixelOffset}
                onScroll={this.onMessageListScroll}
                onEventScrolledIntoView={this.resetJumpToEvent}
                onReadMarkerUpdated={this.updateTopUnreadMessagesBar}
                showUrlPreview={this.state.showUrlPreview}
                className={this.messagePanelClassNames}
                membersLoaded={this.state.membersLoaded}
                permalinkCreator={this.permalinkCreator}
                resizeNotifier={this.props.resizeNotifier}
                showReactions={true}
                layout={this.state.layout}
                editState={this.state.editState}
            />
        );

        let topUnreadMessagesBar = null;
        // Do not show TopUnreadMessagesBar if we have search results showing, it makes no sense
        if (this.state.showTopUnreadMessagesBar && !this.state.search) {
            topUnreadMessagesBar = (
                <TopUnreadMessagesBar onScrollUpClick={this.jumpToReadMarker} onCloseClick={this.forgetReadMarker} />
            );
        }
        let jumpToBottom;
        // Do not show JumpToBottomButton if we have search results showing, it makes no sense
        if (this.state.atEndOfLiveTimeline === false && !this.state.search) {
            jumpToBottom = (
                <JumpToBottomButton
                    highlight={this.state.room.getUnreadNotificationCount(NotificationCountType.Highlight) > 0}
                    numUnreadMessages={this.state.numUnreadMessages}
                    onScrollToBottomClick={this.jumpToLiveTimeline}
                />
            );
        }

        const showRightPanel = this.state.room && this.state.showRightPanel;

        const rightPanel = showRightPanel ? (
            <RightPanel
                room={this.state.room}
                resizeNotifier={this.props.resizeNotifier}
                permalinkCreator={this.permalinkCreator}
                e2eStatus={this.state.e2eStatus}
            />
        ) : null;

        const timelineClasses = classNames("mx_RoomView_timeline", {
            mx_RoomView_timeline_rr_enabled: this.state.showReadReceipts,
        });

        const mainClasses = classNames("mx_RoomView", {
            mx_RoomView_inCall: Boolean(activeCall),
            mx_RoomView_immersive: this.state.mainSplitContentType !== MainSplitContentType.Timeline,
        });

        const showChatEffects = SettingsStore.getValue("showChatEffects");

        let mainSplitBody: React.ReactFragment;
        let mainSplitContentClassName: string;
        // Decide what to show in the main split
        switch (this.state.mainSplitContentType) {
            case MainSplitContentType.Timeline:
                mainSplitContentClassName = "mx_MainSplit_timeline";
                mainSplitBody = (
                    <>
                        <Measured sensor={this.roomViewBody.current} onMeasurement={this.onMeasurement} />
                        {auxPanel}
                        <div className={timelineClasses}>
                            <FileDropTarget parent={this.roomView.current} onFileDrop={this.onFileDrop} />
                            {topUnreadMessagesBar}
                            {jumpToBottom}
                            {messagePanel}
                            {searchResultsPanel}
                        </div>
                        {statusBarArea}
                        {previewBar}
                        {messageComposer}
                    </>
                );
                break;
            case MainSplitContentType.MaximisedWidget:
                mainSplitContentClassName = "mx_MainSplit_maximisedWidget";
                mainSplitBody = (
                    <>
                        <AppsDrawer
                            room={this.state.room}
                            userId={this.context.client.credentials.userId}
                            resizeNotifier={this.props.resizeNotifier}
                            showApps={true}
                        />
                        {previewBar}
                    </>
                );
                break;
            case MainSplitContentType.Call: {
                mainSplitContentClassName = "mx_MainSplit_call";
                mainSplitBody = (
                    <>
                        <CallView
                            room={this.state.room}
                            resizing={this.state.resizing}
                            waitForCall={isVideoRoom(this.state.room)}
                        />
                        {previewBar}
                    </>
                );
            }
        }
        const mainSplitContentClasses = classNames("mx_RoomView_body", mainSplitContentClassName);

        let excludedRightPanelPhaseButtons = [RightPanelPhases.Timeline];
        let onAppsClick = this.onAppsClick;
        let onForgetClick = this.onForgetClick;
        let onSearchClick = this.onSearchClick;
        let onInviteClick = null;
        let viewingCall = false;

        // Simplify the header for other main split types
        switch (this.state.mainSplitContentType) {
            case MainSplitContentType.MaximisedWidget:
                excludedRightPanelPhaseButtons = [RightPanelPhases.ThreadPanel, RightPanelPhases.PinnedMessages];
                onAppsClick = null;
                onForgetClick = null;
                onSearchClick = null;
                break;
            case MainSplitContentType.Call:
                excludedRightPanelPhaseButtons = [
                    RightPanelPhases.ThreadPanel,
                    RightPanelPhases.PinnedMessages,
                    RightPanelPhases.NotificationPanel,
                ];
                if (!isVideoRoom(this.state.room)) {
                    excludedRightPanelPhaseButtons.push(RightPanelPhases.RoomSummary);
                    if (this.state.activeCall === null) {
                        excludedRightPanelPhaseButtons.push(RightPanelPhases.Timeline);
                    }
                }
                onAppsClick = null;
                onForgetClick = null;
                onSearchClick = null;
                if (this.state.room.canInvite(this.context.client.credentials.userId)) {
                    onInviteClick = this.onInviteClick;
                }
                viewingCall = true;
        }

        return (
            <RoomContext.Provider value={this.state}>
                <main className={mainClasses} ref={this.roomView} onKeyDown={this.onReactKeyDown}>
                    {showChatEffects && this.roomView.current && (
                        <EffectsOverlay roomWidth={this.roomView.current.offsetWidth} />
                    )}
                    <ErrorBoundary>
                        <RoomHeader
                            room={this.state.room}
                            searchInfo={this.state.search}
                            oobData={this.props.oobData}
                            inRoom={myMembership === "join"}
                            onSearchClick={onSearchClick}
                            onInviteClick={onInviteClick}
                            onForgetClick={myMembership === "leave" ? onForgetClick : null}
                            e2eStatus={this.state.e2eStatus}
                            onAppsClick={this.state.hasPinnedWidgets ? onAppsClick : null}
                            appsShown={this.state.showApps}
                            excludedRightPanelPhaseButtons={excludedRightPanelPhaseButtons}
                            showButtons={!this.viewsLocalRoom}
                            enableRoomOptionsMenu={!this.viewsLocalRoom}
                            viewingCall={viewingCall}
                            activeCall={this.state.activeCall}
                        />
                        <MainSplit panel={rightPanel} resizeNotifier={this.props.resizeNotifier}>
                            <div
                                className={mainSplitContentClasses}
                                ref={this.roomViewBody}
                                data-layout={this.state.layout}
                            >
                                {mainSplitBody}
                            </div>
                        </MainSplit>
                    </ErrorBoundary>
                </main>
            </RoomContext.Provider>
        );
    }
}

export default RoomView;<|MERGE_RESOLUTION|>--- conflicted
+++ resolved
@@ -1475,19 +1475,21 @@
         }
     };
 
-<<<<<<< HEAD
-    private updateVisibleDecryptionFailures = throttle(() => this.setState((prevState) => ({
-        visibleDecryptionFailures: this.messagePanel?.getVisibleDecryptionFailures(
-            // If there were visible failures last time we checked,
-            // add a margin to provide hysteresis and prevent flickering
-            (prevState.visibleDecryptionFailures?.length ?? 0) > 0,
-        ) ?? [],
-    })), 500, { leading: false, trailing: true });
-
-    private onMessageListScroll = () => {
-=======
+    private updateVisibleDecryptionFailures = throttle(
+        () =>
+            this.setState((prevState) => ({
+                visibleDecryptionFailures:
+                    this.messagePanel?.getVisibleDecryptionFailures(
+                        // If there were visible failures last time we checked,
+                        // add a margin to provide hysteresis and prevent flickering
+                        (prevState.visibleDecryptionFailures?.length ?? 0) > 0,
+                    ) ?? [],
+            })),
+        500,
+        { leading: false, trailing: true },
+    );
+
     private onMessageListScroll = (ev) => {
->>>>>>> d835721a
         if (this.messagePanel.isAtEndOfLiveTimeline()) {
             this.setState({
                 numUnreadMessages: 0,
@@ -2099,9 +2101,7 @@
 
         let decryptionFailureBar: JSX.Element | undefined;
         if (this.state.visibleDecryptionFailures && this.state.visibleDecryptionFailures.length > 0) {
-            decryptionFailureBar = <DecryptionFailureBar
-                failures={this.state.visibleDecryptionFailures}
-            />;
+            decryptionFailureBar = <DecryptionFailureBar failures={this.state.visibleDecryptionFailures} />;
         }
 
         if (this.state.room?.isSpaceRoom() && !this.props.forceTimeline) {
@@ -2127,12 +2127,8 @@
                 showApps={this.state.showApps}
                 resizeNotifier={this.props.resizeNotifier}
             >
-<<<<<<< HEAD
-                { aux }
-                { decryptionFailureBar }
-=======
                 {aux}
->>>>>>> d835721a
+                {decryptionFailureBar}
             </AuxPanel>
         );
 
