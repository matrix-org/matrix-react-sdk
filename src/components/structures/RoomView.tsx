--- conflicted
+++ resolved
@@ -1918,13 +1918,8 @@
         return this.getPermalinkCreatorForRoom(this.state.room);
     }
 
-<<<<<<< HEAD
-    private renderLocalRoomCreateLoader(): ReactElement {
+    private renderLocalRoomCreateLoader(localRoom: LocalRoom): ReactElement {
         const names = this.state.room.getDefaultRoomName(this.context.client.getSafeUserId());
-=======
-    private renderLocalRoomCreateLoader(localRoom: LocalRoom): ReactElement {
-        const names = this.state.room.getDefaultRoomName(this.context.client.getUserId());
->>>>>>> aae9dfbb
         return (
             <RoomContext.Provider value={this.state}>
                 <LocalRoomCreateLoader localRoom={localRoom} names={names} resizeNotifier={this.props.resizeNotifier} />
