/*
Copyright 2015, 2016 OpenMarket Ltd
Copyright 2017 Vector Creations Ltd
Copyright 2018, 2019 New Vector Ltd
Copyright 2019 - 2023 The Matrix.org Foundation C.I.C.

Licensed under the Apache License, Version 2.0 (the "License");
you may not use this file except in compliance with the License.
You may obtain a copy of the License at

    http://www.apache.org/licenses/LICENSE-2.0

Unless required by applicable law or agreed to in writing, software
distributed under the License is distributed on an "AS IS" BASIS,
WITHOUT WARRANTIES OR CONDITIONS OF ANY KIND, either express or implied.
See the License for the specific language governing permissions and
limitations under the License.
*/

import React, { createRef, ReactElement, ReactNode, RefObject, useContext } from "react";
import classNames from "classnames";
import { IRecommendedVersion, NotificationCountType, Room, RoomEvent } from "matrix-js-sdk/src/models/room";
import { MatrixEvent, MatrixEventEvent } from "matrix-js-sdk/src/models/event";
import { logger } from "matrix-js-sdk/src/logger";
import { EventTimeline } from "matrix-js-sdk/src/models/event-timeline";
import { EventType } from "matrix-js-sdk/src/@types/event";
import { RoomState, RoomStateEvent } from "matrix-js-sdk/src/models/room-state";
import { CallState, MatrixCall } from "matrix-js-sdk/src/webrtc/call";
import { throttle } from "lodash";
import { MatrixError } from "matrix-js-sdk/src/http-api";
import { ClientEvent } from "matrix-js-sdk/src/client";
import { CryptoEvent } from "matrix-js-sdk/src/crypto";
import { THREAD_RELATION_TYPE } from "matrix-js-sdk/src/models/thread";
import { HistoryVisibility } from "matrix-js-sdk/src/@types/partials";
import { ISearchResults } from "matrix-js-sdk/src/@types/search";

import shouldHideEvent from "../../shouldHideEvent";
import { _t } from "../../languageHandler";
import { RoomPermalinkCreator } from "../../utils/permalinks/Permalinks";
import ResizeNotifier from "../../utils/ResizeNotifier";
import ContentMessages from "../../ContentMessages";
import Modal from "../../Modal";
import { LegacyCallHandlerEvent } from "../../LegacyCallHandler";
import dis, { defaultDispatcher } from "../../dispatcher/dispatcher";
import * as Rooms from "../../Rooms";
import MainSplit from "./MainSplit";
import RightPanel from "./RightPanel";
import RoomScrollStateStore, { ScrollState } from "../../stores/RoomScrollStateStore";
import WidgetEchoStore from "../../stores/WidgetEchoStore";
import SettingsStore from "../../settings/SettingsStore";
import { Layout } from "../../settings/enums/Layout";
import AccessibleButton from "../views/elements/AccessibleButton";
import RoomContext, { TimelineRenderingType } from "../../contexts/RoomContext";
import { E2EStatus, shieldStatusForRoom } from "../../utils/ShieldUtils";
import { Action } from "../../dispatcher/actions";
import { IMatrixClientCreds } from "../../MatrixClientPeg";
import ScrollPanel from "./ScrollPanel";
import TimelinePanel from "./TimelinePanel";
import ErrorBoundary from "../views/elements/ErrorBoundary";
import RoomPreviewBar from "../views/rooms/RoomPreviewBar";
import RoomPreviewCard from "../views/rooms/RoomPreviewCard";
import SearchBar, { SearchScope } from "../views/rooms/SearchBar";
import RoomUpgradeWarningBar from "../views/rooms/RoomUpgradeWarningBar";
import { DecryptionFailureBar } from "../views/rooms/DecryptionFailureBar";
import AuxPanel from "../views/rooms/AuxPanel";
import RoomHeader, { ISearchInfo } from "../views/rooms/RoomHeader";
import { IOOBData, IThreepidInvite } from "../../stores/ThreepidInviteStore";
import EffectsOverlay from "../views/elements/EffectsOverlay";
import { containsEmoji } from "../../effects/utils";
import { CHAT_EFFECTS } from "../../effects";
import { CallView } from "../views/voip/CallView";
import { UPDATE_EVENT } from "../../stores/AsyncStore";
import Notifier from "../../Notifier";
import { showToast as showNotificationsToast } from "../../toasts/DesktopNotificationsToast";
import { Container, WidgetLayoutStore } from "../../stores/widgets/WidgetLayoutStore";
import { getKeyBindingsManager } from "../../KeyBindingsManager";
import { objectHasDiff } from "../../utils/objects";
import SpaceRoomView from "./SpaceRoomView";
import { IOpts } from "../../createRoom";
import EditorStateTransfer from "../../utils/EditorStateTransfer";
import ErrorDialog from "../views/dialogs/ErrorDialog";
import UploadBar from "./UploadBar";
import RoomStatusBar from "./RoomStatusBar";
import MessageComposer from "../views/rooms/MessageComposer";
import JumpToBottomButton from "../views/rooms/JumpToBottomButton";
import TopUnreadMessagesBar from "../views/rooms/TopUnreadMessagesBar";
import { fetchInitialEvent } from "../../utils/EventUtils";
import { ComposerInsertPayload, ComposerType } from "../../dispatcher/payloads/ComposerInsertPayload";
import AppsDrawer from "../views/rooms/AppsDrawer";
import { RightPanelPhases } from "../../stores/right-panel/RightPanelStorePhases";
import { ActionPayload } from "../../dispatcher/payloads";
import { KeyBindingAction } from "../../accessibility/KeyboardShortcuts";
import { ViewRoomPayload } from "../../dispatcher/payloads/ViewRoomPayload";
import { JoinRoomPayload } from "../../dispatcher/payloads/JoinRoomPayload";
import { DoAfterSyncPreparedPayload } from "../../dispatcher/payloads/DoAfterSyncPreparedPayload";
import FileDropTarget from "./FileDropTarget";
import Measured from "../views/elements/Measured";
import { FocusComposerPayload } from "../../dispatcher/payloads/FocusComposerPayload";
import { LocalRoom, LocalRoomState } from "../../models/LocalRoom";
import { createRoomFromLocalRoom } from "../../utils/direct-messages";
import NewRoomIntro from "../views/rooms/NewRoomIntro";
import EncryptionEvent from "../views/messages/EncryptionEvent";
import { StaticNotificationState } from "../../stores/notifications/StaticNotificationState";
import { isLocalRoom } from "../../utils/localRoom/isLocalRoom";
import { ShowThreadPayload } from "../../dispatcher/payloads/ShowThreadPayload";
import { RoomStatusBarUnsentMessages } from "./RoomStatusBarUnsentMessages";
import { LargeLoader } from "./LargeLoader";
import { isVideoRoom } from "../../utils/video-rooms";
import { SDKContext } from "../../contexts/SDKContext";
import { CallStore, CallStoreEvent } from "../../stores/CallStore";
import { Call } from "../../models/Call";
import { RoomSearchView } from "./RoomSearchView";
import eventSearch from "../../Searching";
import VoipUserMapper from "../../VoipUserMapper";
import { isCallEvent } from "./LegacyCallEventGrouper";

const DEBUG = false;
let debuglog = function (msg: string): void {};

const BROWSER_SUPPORTS_SANDBOX = "sandbox" in document.createElement("iframe");

/* istanbul ignore next */
if (DEBUG) {
    // using bind means that we get to keep useful line numbers in the console
    debuglog = logger.log.bind(console);
}

interface IRoomProps {
    threepidInvite: IThreepidInvite;
    oobData?: IOOBData;

    resizeNotifier: ResizeNotifier;
    justCreatedOpts?: IOpts;

    forceTimeline?: boolean; // should we force access to the timeline, overriding (for eg) spaces

    // Called with the credentials of a registered user (if they were a ROU that transitioned to PWLU)
    onRegistered?(credentials: IMatrixClientCreds): void;
}

// This defines the content of the mainSplit.
// If the mainSplit does not contain the Timeline, the chat is shown in the right panel.
enum MainSplitContentType {
    Timeline,
    MaximisedWidget,
    Call,
}
export interface IRoomState {
    room?: Room;
    virtualRoom?: Room;
    roomId?: string;
    roomAlias?: string;
    roomLoading: boolean;
    peekLoading: boolean;
    shouldPeek: boolean;
    // used to trigger a rerender in TimelinePanel once the members are loaded,
    // so RR are rendered again (now with the members available), ...
    membersLoaded: boolean;
    // The event to be scrolled to initially
    initialEventId?: string;
    // The offset in pixels from the event with which to scroll vertically
    initialEventPixelOffset?: number;
    // Whether to highlight the event scrolled to
    isInitialEventHighlighted?: boolean;
    // Whether to scroll the event into view
    initialEventScrollIntoView?: boolean;
    replyToEvent?: MatrixEvent;
    numUnreadMessages: number;
    search?: ISearchInfo;
    callState?: CallState;
    activeCall: Call | null;
    canPeek: boolean;
    canSelfRedact: boolean;
    showApps: boolean;
    isPeeking: boolean;
    showRightPanel: boolean;
    // error object, as from the matrix client/server API
    // If we failed to load information about the room,
    // store the error here.
    roomLoadError?: MatrixError;
    // Have we sent a request to join the room that we're waiting to complete?
    joining: boolean;
    // this is true if we are fully scrolled-down, and are looking at
    // the end of the live timeline. It has the effect of hiding the
    // 'scroll to bottom' knob, among a couple of other things.
    atEndOfLiveTimeline?: boolean;
    showTopUnreadMessagesBar: boolean;
    statusBarVisible: boolean;
    // We load this later by asking the js-sdk to suggest a version for us.
    // This object is the result of Room#getRecommendedVersion()

    upgradeRecommendation?: IRecommendedVersion;
    canReact: boolean;
    canSendMessages: boolean;
    tombstone?: MatrixEvent;
    resizing: boolean;
    layout: Layout;
    lowBandwidth: boolean;
    alwaysShowTimestamps: boolean;
    showTwelveHourTimestamps: boolean;
    readMarkerInViewThresholdMs: number;
    readMarkerOutOfViewThresholdMs: number;
    showHiddenEvents: boolean;
    showReadReceipts: boolean;
    showRedactions: boolean;
    showJoinLeaves: boolean;
    showAvatarChanges: boolean;
    showDisplaynameChanges: boolean;
    matrixClientIsReady: boolean;
    showUrlPreview?: boolean;
    e2eStatus?: E2EStatus;
    rejecting?: boolean;
    rejectError?: Error;
    hasPinnedWidgets?: boolean;
    mainSplitContentType?: MainSplitContentType;
    // whether or not a spaces context switch brought us here,
    // if it did we don't want the room to be marked as read as soon as it is loaded.
    wasContextSwitch?: boolean;
    editState?: EditorStateTransfer;
    timelineRenderingType: TimelineRenderingType;
    threadId?: string;
    liveTimeline?: EventTimeline;
    narrow: boolean;
    // List of undecryptable events currently visible on-screen
    visibleDecryptionFailures?: MatrixEvent[];
}

interface LocalRoomViewProps {
    resizeNotifier: ResizeNotifier;
    permalinkCreator: RoomPermalinkCreator;
    roomView: RefObject<HTMLElement>;
    onFileDrop: (dataTransfer: DataTransfer) => Promise<void>;
}

/**
 * Local room view. Uses only the bits necessary to display a local room view like room header or composer.
 *
 * @param {LocalRoomViewProps} props Room view props
 * @returns {ReactElement}
 */
function LocalRoomView(props: LocalRoomViewProps): ReactElement {
    const context = useContext(RoomContext);
    const room = context.room as LocalRoom;
    const encryptionEvent = context.room.currentState.getStateEvents(EventType.RoomEncryption)[0];
    let encryptionTile: ReactNode;

    if (encryptionEvent) {
        encryptionTile = <EncryptionEvent mxEvent={encryptionEvent} />;
    }

    const onRetryClicked = (): void => {
        room.state = LocalRoomState.NEW;
        defaultDispatcher.dispatch({
            action: "local_room_event",
            roomId: room.roomId,
        });
    };

    let statusBar: ReactElement;
    let composer: ReactElement;

    if (room.isError) {
        const buttons = (
            <AccessibleButton onClick={onRetryClicked} className="mx_RoomStatusBar_unsentRetry">
                {_t("Retry")}
            </AccessibleButton>
        );

        statusBar = (
            <RoomStatusBarUnsentMessages
                title={_t("Some of your messages have not been sent")}
                notificationState={StaticNotificationState.RED_EXCLAMATION}
                buttons={buttons}
            />
        );
    } else {
        composer = (
            <MessageComposer
                room={context.room}
                resizeNotifier={props.resizeNotifier}
                permalinkCreator={props.permalinkCreator}
            />
        );
    }

    return (
        <div className="mx_RoomView mx_RoomView--local">
            <ErrorBoundary>
                <RoomHeader
                    room={context.room}
                    searchInfo={null}
                    inRoom={true}
                    onSearchClick={null}
                    onInviteClick={null}
                    onForgetClick={null}
                    e2eStatus={E2EStatus.Normal}
                    onAppsClick={null}
                    appsShown={false}
                    excludedRightPanelPhaseButtons={[]}
                    showButtons={false}
                    enableRoomOptionsMenu={false}
                    viewingCall={false}
                    activeCall={null}
                />
                <main className="mx_RoomView_body" ref={props.roomView}>
                    <FileDropTarget parent={props.roomView.current} onFileDrop={props.onFileDrop} />
                    <div className="mx_RoomView_timeline">
                        <ScrollPanel className="mx_RoomView_messagePanel" resizeNotifier={props.resizeNotifier}>
                            {encryptionTile}
                            <NewRoomIntro />
                        </ScrollPanel>
                    </div>
                    {statusBar}
                    {composer}
                </main>
            </ErrorBoundary>
        </div>
    );
}

interface ILocalRoomCreateLoaderProps {
    names: string;
    resizeNotifier: ResizeNotifier;
}

/**
 * Room create loader view displaying a message and a spinner.
 *
 * @param {ILocalRoomCreateLoaderProps} props Room view props
 * @return {ReactElement}
 */
function LocalRoomCreateLoader(props: ILocalRoomCreateLoaderProps): ReactElement {
    const context = useContext(RoomContext);
    const text = _t("We're creating a room with %(names)s", { names: props.names });
    return (
        <div className="mx_RoomView mx_RoomView--local">
            <ErrorBoundary>
                <RoomHeader
                    room={context.room}
                    searchInfo={null}
                    inRoom={true}
                    onSearchClick={null}
                    onInviteClick={null}
                    onForgetClick={null}
                    e2eStatus={E2EStatus.Normal}
                    onAppsClick={null}
                    appsShown={false}
                    excludedRightPanelPhaseButtons={[]}
                    showButtons={false}
                    enableRoomOptionsMenu={false}
                    viewingCall={false}
                    activeCall={null}
                />
                <div className="mx_RoomView_body">
                    <LargeLoader text={text} />
                </div>
            </ErrorBoundary>
        </div>
    );
}

export class RoomView extends React.Component<IRoomProps, IRoomState> {
    private readonly dispatcherRef: string;
    private settingWatchers: string[];

    private unmounted = false;
    private permalinkCreators: Record<string, RoomPermalinkCreator> = {};

    private roomView = createRef<HTMLElement>();
    private searchResultsPanel = createRef<ScrollPanel>();
    private messagePanel: TimelinePanel;
    private roomViewBody = createRef<HTMLDivElement>();

    public static contextType = SDKContext;
    public context!: React.ContextType<typeof SDKContext>;

    public constructor(props: IRoomProps, context: React.ContextType<typeof SDKContext>) {
        super(props, context);

        const llMembers = context.client.hasLazyLoadMembersEnabled();
        this.state = {
            roomId: null,
            roomLoading: true,
            peekLoading: false,
            shouldPeek: true,
            membersLoaded: !llMembers,
            numUnreadMessages: 0,
            callState: null,
            activeCall: null,
            canPeek: false,
            canSelfRedact: false,
            showApps: false,
            isPeeking: false,
            showRightPanel: false,
            joining: false,
            showTopUnreadMessagesBar: false,
            statusBarVisible: false,
            canReact: false,
            canSendMessages: false,
            resizing: false,
            layout: SettingsStore.getValue("layout"),
            lowBandwidth: SettingsStore.getValue("lowBandwidth"),
            alwaysShowTimestamps: SettingsStore.getValue("alwaysShowTimestamps"),
            showTwelveHourTimestamps: SettingsStore.getValue("showTwelveHourTimestamps"),
            readMarkerInViewThresholdMs: SettingsStore.getValue("readMarkerInViewThresholdMs"),
            readMarkerOutOfViewThresholdMs: SettingsStore.getValue("readMarkerOutOfViewThresholdMs"),
            showHiddenEvents: SettingsStore.getValue("showHiddenEventsInTimeline"),
            showReadReceipts: true,
            showRedactions: true,
            showJoinLeaves: true,
            showAvatarChanges: true,
            showDisplaynameChanges: true,
            matrixClientIsReady: context.client?.isInitialSyncComplete(),
            mainSplitContentType: MainSplitContentType.Timeline,
            timelineRenderingType: TimelineRenderingType.Room,
            liveTimeline: undefined,
            narrow: false,
            visibleDecryptionFailures: [],
        };

        this.dispatcherRef = dis.register(this.onAction);
        context.client.on(ClientEvent.Room, this.onRoom);
        context.client.on(RoomEvent.Timeline, this.onRoomTimeline);
        context.client.on(RoomEvent.TimelineReset, this.onRoomTimelineReset);
        context.client.on(RoomEvent.Name, this.onRoomName);
        context.client.on(RoomStateEvent.Events, this.onRoomStateEvents);
        context.client.on(RoomStateEvent.Update, this.onRoomStateUpdate);
        context.client.on(RoomEvent.MyMembership, this.onMyMembership);
        context.client.on(CryptoEvent.KeyBackupStatus, this.onKeyBackupStatus);
        context.client.on(CryptoEvent.DeviceVerificationChanged, this.onDeviceVerificationChanged);
        context.client.on(CryptoEvent.UserTrustStatusChanged, this.onUserVerificationChanged);
        context.client.on(CryptoEvent.KeysChanged, this.onCrossSigningKeysChanged);
        context.client.on(MatrixEventEvent.Decrypted, this.onEventDecrypted);
        // Start listening for RoomViewStore updates
        context.roomViewStore.on(UPDATE_EVENT, this.onRoomViewStoreUpdate);

        context.rightPanelStore.on(UPDATE_EVENT, this.onRightPanelStoreUpdate);

        WidgetEchoStore.on(UPDATE_EVENT, this.onWidgetEchoStoreUpdate);
        context.widgetStore.on(UPDATE_EVENT, this.onWidgetStoreUpdate);

        CallStore.instance.on(CallStoreEvent.ActiveCalls, this.onActiveCalls);

        this.props.resizeNotifier.on("isResizing", this.onIsResizing);

        this.settingWatchers = [
            SettingsStore.watchSetting("layout", null, (...[, , , value]) =>
                this.setState({ layout: value as Layout }),
            ),
            SettingsStore.watchSetting("lowBandwidth", null, (...[, , , value]) =>
                this.setState({ lowBandwidth: value as boolean }),
            ),
            SettingsStore.watchSetting("alwaysShowTimestamps", null, (...[, , , value]) =>
                this.setState({ alwaysShowTimestamps: value as boolean }),
            ),
            SettingsStore.watchSetting("showTwelveHourTimestamps", null, (...[, , , value]) =>
                this.setState({ showTwelveHourTimestamps: value as boolean }),
            ),
            SettingsStore.watchSetting("readMarkerInViewThresholdMs", null, (...[, , , value]) =>
                this.setState({ readMarkerInViewThresholdMs: value as number }),
            ),
            SettingsStore.watchSetting("readMarkerOutOfViewThresholdMs", null, (...[, , , value]) =>
                this.setState({ readMarkerOutOfViewThresholdMs: value as number }),
            ),
            SettingsStore.watchSetting("showHiddenEventsInTimeline", null, (...[, , , value]) =>
                this.setState({ showHiddenEvents: value as boolean }),
            ),
            SettingsStore.watchSetting("urlPreviewsEnabled", null, this.onUrlPreviewsEnabledChange),
            SettingsStore.watchSetting("urlPreviewsEnabled_e2ee", null, this.onUrlPreviewsEnabledChange),
        ];
    }

    private onIsResizing = (resizing: boolean): void => {
        this.setState({ resizing });
    };

    private onWidgetStoreUpdate = (): void => {
        if (!this.state.room) return;
        this.checkWidgets(this.state.room);
    };

    private onWidgetEchoStoreUpdate = (): void => {
        if (!this.state.room) return;
        this.checkWidgets(this.state.room);
    };

    private onWidgetLayoutChange = (): void => {
        if (!this.state.room) return;
        dis.dispatch({
            action: "appsDrawer",
            show: true,
        });
        if (this.context.widgetLayoutStore.hasMaximisedWidget(this.state.room)) {
            // Show chat in right panel when a widget is maximised
            this.context.rightPanelStore.setCard({ phase: RightPanelPhases.Timeline });
        }
        this.checkWidgets(this.state.room);
    };

    private checkWidgets = (room: Room): void => {
        this.setState({
            hasPinnedWidgets: this.context.widgetLayoutStore.hasPinnedWidgets(room),
            mainSplitContentType: this.getMainSplitContentType(room),
            showApps: this.shouldShowApps(room),
        });
    };

    private getMainSplitContentType = (room: Room): MainSplitContentType => {
        if (
            (SettingsStore.getValue("feature_group_calls") && this.context.roomViewStore.isViewingCall()) ||
            isVideoRoom(room)
        ) {
            return MainSplitContentType.Call;
        }
        if (this.context.widgetLayoutStore.hasMaximisedWidget(room)) {
            return MainSplitContentType.MaximisedWidget;
        }
        return MainSplitContentType.Timeline;
    };

    private onRoomViewStoreUpdate = async (initial?: boolean): Promise<void> => {
        if (this.unmounted) {
            return;
        }

        if (!initial && this.state.roomId !== this.context.roomViewStore.getRoomId()) {
            // RoomView explicitly does not support changing what room
            // is being viewed: instead it should just be re-mounted when
            // switching rooms. Therefore, if the room ID changes, we
            // ignore this. We either need to do this or add code to handle
            // saving the scroll position (otherwise we end up saving the
            // scroll position against the wrong room).

            // Given that doing the setState here would cause a bunch of
            // unnecessary work, we just ignore the change since we know
            // that if the current room ID has changed from what we thought
            // it was, it means we're about to be unmounted.
            return;
        }

        const roomId = this.context.roomViewStore.getRoomId();
        const room = this.context.client.getRoom(roomId);

        const newState: Partial<IRoomState> = {
            roomId,
            roomAlias: this.context.roomViewStore.getRoomAlias(),
            roomLoading: this.context.roomViewStore.isRoomLoading(),
            roomLoadError: this.context.roomViewStore.getRoomLoadError(),
            joining: this.context.roomViewStore.isJoining(),
            replyToEvent: this.context.roomViewStore.getQuotingEvent(),
            // we should only peek once we have a ready client
            shouldPeek: this.state.matrixClientIsReady && this.context.roomViewStore.shouldPeek(),
            showReadReceipts: SettingsStore.getValue("showReadReceipts", roomId),
            showRedactions: SettingsStore.getValue("showRedactions", roomId),
            showJoinLeaves: SettingsStore.getValue("showJoinLeaves", roomId),
            showAvatarChanges: SettingsStore.getValue("showAvatarChanges", roomId),
            showDisplaynameChanges: SettingsStore.getValue("showDisplaynameChanges", roomId),
            wasContextSwitch: this.context.roomViewStore.getWasContextSwitch(),
            mainSplitContentType: room === null ? undefined : this.getMainSplitContentType(room),
            initialEventId: null, // default to clearing this, will get set later in the method if needed
            showRightPanel: this.context.rightPanelStore.isOpenForRoom(roomId),
            activeCall: CallStore.instance.getActiveCall(roomId),
        };

        if (
            this.state.mainSplitContentType !== MainSplitContentType.Timeline &&
            newState.mainSplitContentType === MainSplitContentType.Timeline &&
            this.context.rightPanelStore.isOpen &&
            this.context.rightPanelStore.currentCard.phase === RightPanelPhases.Timeline &&
            this.context.rightPanelStore.roomPhaseHistory.some((card) => card.phase === RightPanelPhases.Timeline)
        ) {
            // We're returning to the main timeline, so hide the right panel timeline
            this.context.rightPanelStore.setCard({ phase: RightPanelPhases.RoomSummary });
            this.context.rightPanelStore.togglePanel(this.state.roomId ?? null);
            newState.showRightPanel = false;
        }

        const initialEventId = this.context.roomViewStore.getInitialEventId();
        if (initialEventId) {
            let initialEvent = room?.findEventById(initialEventId);
            // The event does not exist in the current sync data
            // We need to fetch it to know whether to route this request
            // to the main timeline or to a threaded one
            // In the current state, if a thread does not exist in the sync data
            // We will only display the event targeted by the `matrix.to` link
            // and the root event.
            // The rest will be lost for now, until the aggregation API on the server
            // becomes available to fetch a whole thread
            if (!initialEvent) {
                initialEvent = await fetchInitialEvent(this.context.client, roomId, initialEventId);
            }

            // If we have an initial event, we want to reset the event pixel offset to ensure it ends up
            // visible
            newState.initialEventPixelOffset = null;

            const thread = initialEvent?.getThread();
            if (thread && !initialEvent?.isThreadRoot) {
                dis.dispatch<ShowThreadPayload>({
                    action: Action.ShowThread,
                    rootEvent: thread.rootEvent,
                    initialEvent,
                    highlighted: this.context.roomViewStore.isInitialEventHighlighted(),
                    scroll_into_view: this.context.roomViewStore.initialEventScrollIntoView(),
                });
            } else {
                newState.initialEventId = initialEventId;
                newState.isInitialEventHighlighted = this.context.roomViewStore.isInitialEventHighlighted();
                newState.initialEventScrollIntoView = this.context.roomViewStore.initialEventScrollIntoView();

                if (thread && initialEvent?.isThreadRoot) {
                    dis.dispatch<ShowThreadPayload>({
                        action: Action.ShowThread,
                        rootEvent: thread.rootEvent,
                        initialEvent,
                        highlighted: this.context.roomViewStore.isInitialEventHighlighted(),
                        scroll_into_view: this.context.roomViewStore.initialEventScrollIntoView(),
                    });
                }
            }
        }

        // Add watchers for each of the settings we just looked up
        this.settingWatchers = this.settingWatchers.concat([
            SettingsStore.watchSetting("showReadReceipts", roomId, (...[, , , value]) =>
                this.setState({ showReadReceipts: value as boolean }),
            ),
            SettingsStore.watchSetting("showRedactions", roomId, (...[, , , value]) =>
                this.setState({ showRedactions: value as boolean }),
            ),
            SettingsStore.watchSetting("showJoinLeaves", roomId, (...[, , , value]) =>
                this.setState({ showJoinLeaves: value as boolean }),
            ),
            SettingsStore.watchSetting("showAvatarChanges", roomId, (...[, , , value]) =>
                this.setState({ showAvatarChanges: value as boolean }),
            ),
            SettingsStore.watchSetting("showDisplaynameChanges", roomId, (...[, , , value]) =>
                this.setState({ showDisplaynameChanges: value as boolean }),
            ),
        ]);

        if (!initial && this.state.shouldPeek && !newState.shouldPeek) {
            // Stop peeking because we have joined this room now
            this.context.client.stopPeeking();
        }

        // Temporary logging to diagnose https://github.com/vector-im/element-web/issues/4307
        logger.log(
            "RVS update:",
            newState.roomId,
            newState.roomAlias,
            "loading?",
            newState.roomLoading,
            "joining?",
            newState.joining,
            "initial?",
            initial,
            "shouldPeek?",
            newState.shouldPeek,
        );

        // NB: This does assume that the roomID will not change for the lifetime of
        // the RoomView instance
        if (initial) {
            newState.room = this.context.client!.getRoom(newState.roomId) || undefined;
            if (newState.room) {
                newState.showApps = this.shouldShowApps(newState.room);
                this.onRoomLoaded(newState.room);
            }
        }

        if (this.state.roomId === null && newState.roomId !== null) {
            // Get the scroll state for the new room

            // If an event ID wasn't specified, default to the one saved for this room
            // in the scroll state store. Assume initialEventPixelOffset should be set.
            if (!newState.initialEventId) {
                const roomScrollState = RoomScrollStateStore.getScrollState(newState.roomId);
                if (roomScrollState) {
                    newState.initialEventId = roomScrollState.focussedEvent;
                    newState.initialEventPixelOffset = roomScrollState.pixelOffset;
                }
            }
        }

        // Clear the search results when clicking a search result (which changes the
        // currently scrolled to event, this.state.initialEventId).
        if (
            this.state.timelineRenderingType === TimelineRenderingType.Search &&
            this.state.initialEventId !== newState.initialEventId
        ) {
            newState.timelineRenderingType = TimelineRenderingType.Room;
            this.state.search?.abortController?.abort();
            newState.search = undefined;
        }

        this.setState(newState as IRoomState);
        // At this point, newState.roomId could be null (e.g. the alias might not
        // have been resolved yet) so anything called here must handle this case.

        // We pass the new state into this function for it to read: it needs to
        // observe the new state but we don't want to put it in the setState
        // callback because this would prevent the setStates from being batched,
        // ie. cause it to render RoomView twice rather than the once that is necessary.
        if (initial) {
            this.setupRoom(newState.room, newState.roomId, newState.joining, newState.shouldPeek);
        }
    };

    private onActiveCalls = (): void => {
        if (this.state.roomId === undefined) return;
        const activeCall = CallStore.instance.getActiveCall(this.state.roomId);

        if (activeCall === null) {
            // We disconnected from the call, so stop viewing it
            dis.dispatch<ViewRoomPayload>(
                {
                    action: Action.ViewRoom,
                    room_id: this.state.roomId,
                    view_call: false,
                    metricsTrigger: undefined,
                },
                true,
            ); // Synchronous so that CallView disappears immediately
        }

        this.setState({ activeCall });
    };

    private getRoomId = (): string => {
        // According to `onRoomViewStoreUpdate`, `state.roomId` can be null
        // if we have a room alias we haven't resolved yet. To work around this,
        // first we'll try the room object if it's there, and then fallback to
        // the bare room ID. (We may want to update `state.roomId` after
        // resolving aliases, so we could always trust it.)
        return this.state.room ? this.state.room.roomId : this.state.roomId;
    };

    private getPermalinkCreatorForRoom(room: Room): RoomPermalinkCreator {
        if (this.permalinkCreators[room.roomId]) return this.permalinkCreators[room.roomId];

        this.permalinkCreators[room.roomId] = new RoomPermalinkCreator(room);
        if (this.state.room && room.roomId === this.state.room.roomId) {
            // We want to watch for changes in the creator for the primary room in the view, but
            // don't need to do so for search results.
            this.permalinkCreators[room.roomId].start();
        } else {
            this.permalinkCreators[room.roomId].load();
        }
        return this.permalinkCreators[room.roomId];
    }

    private stopAllPermalinkCreators(): void {
        if (!this.permalinkCreators) return;
        for (const roomId of Object.keys(this.permalinkCreators)) {
            this.permalinkCreators[roomId].stop();
        }
    }

    private setupRoom(room: Room, roomId: string, joining: boolean, shouldPeek: boolean): void {
        // if this is an unknown room then we're in one of three states:
        // - This is a room we can peek into (search engine) (we can /peek)
        // - This is a room we can publicly join or were invited to. (we can /join)
        // - This is a room we cannot join at all. (no action can help us)
        // We can't try to /join because this may implicitly accept invites (!)
        // We can /peek though. If it fails then we present the join UI. If it
        // succeeds then great, show the preview (but we still may be able to /join!).
        // Note that peeking works by room ID and room ID only, as opposed to joining
        // which must be by alias or invite wherever possible (peeking currently does
        // not work over federation).

        // NB. We peek if we have never seen the room before (i.e. js-sdk does not know
        // about it). We don't peek in the historical case where we were joined but are
        // now not joined because the js-sdk peeking API will clobber our historical room,
        // making it impossible to indicate a newly joined room.
        if (!joining && roomId) {
            if (!room && shouldPeek) {
                logger.info("Attempting to peek into room %s", roomId);
                this.setState({
                    peekLoading: true,
                    isPeeking: true, // this will change to false if peeking fails
                });
                this.context.client
                    .peekInRoom(roomId)
                    .then((room) => {
                        if (this.unmounted) {
                            return;
                        }
                        this.setState({
                            room: room,
                            peekLoading: false,
                        });
                        this.onRoomLoaded(room);
                    })
                    .catch((err) => {
                        if (this.unmounted) {
                            return;
                        }

                        // Stop peeking if anything went wrong
                        this.setState({
                            isPeeking: false,
                        });

                        // This won't necessarily be a MatrixError, but we duck-type
                        // here and say if it's got an 'errcode' key with the right value,
                        // it means we can't peek.
                        if (err.errcode === "M_GUEST_ACCESS_FORBIDDEN" || err.errcode === "M_FORBIDDEN") {
                            // This is fine: the room just isn't peekable (we assume).
                            this.setState({
                                peekLoading: false,
                            });
                        } else {
                            throw err;
                        }
                    });
            } else if (room) {
                // Stop peeking because we have joined this room previously
                this.context.client.stopPeeking();
                this.setState({ isPeeking: false });
            }
        }
    }

    private shouldShowApps(room: Room): boolean {
        if (!BROWSER_SUPPORTS_SANDBOX || !room) return false;

        // Check if user has previously chosen to hide the app drawer for this
        // room. If so, do not show apps
        const hideWidgetKey = room.roomId + "_hide_widget_drawer";
        const hideWidgetDrawer = localStorage.getItem(hideWidgetKey);

        // If unset show the Tray
        // Otherwise (in case the user set hideWidgetDrawer by clicking the button) follow the parameter.
        const isManuallyShown = hideWidgetDrawer ? hideWidgetDrawer === "false" : true;

        const widgets = this.context.widgetLayoutStore.getContainerWidgets(room, Container.Top);
        return isManuallyShown && widgets.length > 0;
    }

    public componentDidMount(): void {
        this.onRoomViewStoreUpdate(true);

        const call = this.getCallForRoom();
        const callState = call ? call.state : null;
        this.setState({
            callState: callState,
        });

        this.context.legacyCallHandler.on(LegacyCallHandlerEvent.CallState, this.onCallState);
        window.addEventListener("beforeunload", this.onPageUnload);
    }

    public shouldComponentUpdate(nextProps, nextState): boolean {
        const hasPropsDiff = objectHasDiff(this.props, nextProps);

        const { upgradeRecommendation, ...state } = this.state;
        const { upgradeRecommendation: newUpgradeRecommendation, ...newState } = nextState;

        const hasStateDiff =
            newUpgradeRecommendation?.needsUpgrade !== upgradeRecommendation?.needsUpgrade ||
            objectHasDiff(state, newState);

        return hasPropsDiff || hasStateDiff;
    }

    public componentDidUpdate(): void {
        // Note: We check the ref here with a flag because componentDidMount, despite
        // documentation, does not define our messagePanel ref. It looks like our spinner
        // in render() prevents the ref from being set on first mount, so we try and
        // catch the messagePanel when it does mount. Because we only want the ref once,
        // we use a boolean flag to avoid duplicate work.
        if (this.messagePanel && this.state.atEndOfLiveTimeline === undefined) {
            this.setState({
                atEndOfLiveTimeline: this.messagePanel.isAtEndOfLiveTimeline(),
            });
        }
    }

    public componentWillUnmount(): void {
        // set a boolean to say we've been unmounted, which any pending
        // promises can use to throw away their results.
        //
        // (We could use isMounted, but facebook have deprecated that.)
        this.unmounted = true;

        this.context.legacyCallHandler.removeListener(LegacyCallHandlerEvent.CallState, this.onCallState);

        // update the scroll map before we get unmounted
        if (this.state.roomId) {
            RoomScrollStateStore.setScrollState(this.state.roomId, this.getScrollState());
        }

        if (this.state.shouldPeek) {
            this.context.client.stopPeeking();
        }

        // stop tracking room changes to format permalinks
        this.stopAllPermalinkCreators();

        dis.unregister(this.dispatcherRef);
        if (this.context.client) {
            this.context.client.removeListener(ClientEvent.Room, this.onRoom);
            this.context.client.removeListener(RoomEvent.Timeline, this.onRoomTimeline);
            this.context.client.removeListener(RoomEvent.TimelineReset, this.onRoomTimelineReset);
            this.context.client.removeListener(RoomEvent.Name, this.onRoomName);
            this.context.client.removeListener(RoomStateEvent.Events, this.onRoomStateEvents);
            this.context.client.removeListener(RoomEvent.MyMembership, this.onMyMembership);
            this.context.client.removeListener(RoomStateEvent.Update, this.onRoomStateUpdate);
            this.context.client.removeListener(CryptoEvent.KeyBackupStatus, this.onKeyBackupStatus);
            this.context.client.removeListener(CryptoEvent.DeviceVerificationChanged, this.onDeviceVerificationChanged);
            this.context.client.removeListener(CryptoEvent.UserTrustStatusChanged, this.onUserVerificationChanged);
            this.context.client.removeListener(CryptoEvent.KeysChanged, this.onCrossSigningKeysChanged);
            this.context.client.removeListener(MatrixEventEvent.Decrypted, this.onEventDecrypted);
        }

        window.removeEventListener("beforeunload", this.onPageUnload);

        this.context.roomViewStore.off(UPDATE_EVENT, this.onRoomViewStoreUpdate);

        this.context.rightPanelStore.off(UPDATE_EVENT, this.onRightPanelStoreUpdate);
        WidgetEchoStore.removeListener(UPDATE_EVENT, this.onWidgetEchoStoreUpdate);
        this.context.widgetStore.removeListener(UPDATE_EVENT, this.onWidgetStoreUpdate);

        this.props.resizeNotifier.off("isResizing", this.onIsResizing);

        if (this.state.room) {
            this.context.widgetLayoutStore.off(
                WidgetLayoutStore.emissionForRoom(this.state.room),
                this.onWidgetLayoutChange,
            );
        }

        CallStore.instance.off(CallStoreEvent.ActiveCalls, this.onActiveCalls);
        this.context.legacyCallHandler.off(LegacyCallHandlerEvent.CallState, this.onCallState);

        // cancel any pending calls to the throttled updated
        this.updateRoomMembers.cancel();

        for (const watcher of this.settingWatchers) {
            SettingsStore.unwatchSetting(watcher);
        }

        if (this.viewsLocalRoom) {
            // clean up if this was a local room
            this.context.client.store.removeRoom(this.state.room.roomId);
        }
    }

    private onRightPanelStoreUpdate = (): void => {
        this.setState({
            showRightPanel: this.context.rightPanelStore.isOpenForRoom(this.state.roomId),
        });
    };

    private onPageUnload = (event): string => {
        if (ContentMessages.sharedInstance().getCurrentUploads().length > 0) {
            return (event.returnValue = _t("You seem to be uploading files, are you sure you want to quit?"));
        } else if (this.getCallForRoom() && this.state.callState !== "ended") {
            return (event.returnValue = _t("You seem to be in a call, are you sure you want to quit?"));
        }
    };

    private onReactKeyDown = (ev): void => {
        let handled = false;

        const action = getKeyBindingsManager().getRoomAction(ev);
        switch (action) {
            case KeyBindingAction.DismissReadMarker:
                this.messagePanel.forgetReadMarker();
                this.jumpToLiveTimeline();
                handled = true;
                break;
            case KeyBindingAction.JumpToOldestUnread:
                this.jumpToReadMarker();
                handled = true;
                break;
            case KeyBindingAction.UploadFile: {
                dis.dispatch(
                    {
                        action: "upload_file",
                        context: TimelineRenderingType.Room,
                    },
                    true,
                );
                handled = true;
                break;
            }
        }

        if (handled) {
            ev.stopPropagation();
            ev.preventDefault();
        }
    };

    private onCallState = (roomId: string): void => {
        // don't filter out payloads for room IDs other than props.room because
        // we may be interested in the conf 1:1 room

        if (!roomId) return;
        const call = this.getCallForRoom();
        this.setState({ callState: call ? call.state : null });
    };

    private onAction = async (payload: ActionPayload): Promise<void> => {
        switch (payload.action) {
            case "message_sent":
                this.checkDesktopNotifications();
                break;
            case "post_sticker_message":
                this.injectSticker(
                    payload.data.content.url,
                    payload.data.content.info,
                    payload.data.description || payload.data.name,
                    payload.data.threadId,
                );
                break;
            case "picture_snapshot":
                ContentMessages.sharedInstance().sendContentListToRoom(
                    [payload.file],
                    this.state.room.roomId,
                    null,
                    this.context.client,
                );
                break;
            case "notifier_enabled":
            case Action.UploadStarted:
            case Action.UploadFinished:
            case Action.UploadCanceled:
                this.forceUpdate();
                break;
            case "appsDrawer":
                this.setState({
                    showApps: payload.show,
                });
                break;
            case "reply_to_event":
                if (
                    !this.unmounted &&
                    this.state.search &&
                    payload.event?.getRoomId() === this.state.roomId &&
                    payload.context === TimelineRenderingType.Search
                ) {
                    this.onCancelSearchClick();
                    // we don't need to re-dispatch as RoomViewStore knows to persist with context=Search also
                }
                break;
            case "MatrixActions.sync":
                if (!this.state.matrixClientIsReady) {
                    this.setState(
                        {
                            matrixClientIsReady: this.context.client?.isInitialSyncComplete(),
                        },
                        () => {
                            // send another "initial" RVS update to trigger peeking if needed
                            this.onRoomViewStoreUpdate(true);
                        },
                    );
                }
                break;
            case "focus_search":
                this.onSearchClick();
                break;

            case "local_room_event":
                this.onLocalRoomEvent(payload.roomId);
                break;

            case Action.EditEvent: {
                // Quit early if we're trying to edit events in wrong rendering context
                if (payload.timelineRenderingType !== this.state.timelineRenderingType) return;
                const editState = payload.event ? new EditorStateTransfer(payload.event) : null;
                this.setState({ editState }, () => {
                    if (payload.event) {
                        this.messagePanel?.scrollToEventIfNeeded(payload.event.getId());
                    }
                });
                break;
            }

            case Action.ComposerInsert: {
                if (payload.composerType) break;

                let timelineRenderingType: TimelineRenderingType = payload.timelineRenderingType;
                // ThreadView handles Action.ComposerInsert itself due to it having its own editState
                if (timelineRenderingType === TimelineRenderingType.Thread) break;
                if (
                    this.state.timelineRenderingType === TimelineRenderingType.Search &&
                    payload.timelineRenderingType === TimelineRenderingType.Search
                ) {
                    // we don't have the composer rendered in this state, so bring it back first
                    await this.onCancelSearchClick();
                    timelineRenderingType = TimelineRenderingType.Room;
                }

                // re-dispatch to the correct composer
                dis.dispatch<ComposerInsertPayload>({
                    ...(payload as ComposerInsertPayload),
                    timelineRenderingType,
                    composerType: this.state.editState ? ComposerType.Edit : ComposerType.Send,
                });
                break;
            }

            case Action.FocusAComposer: {
                dis.dispatch<FocusComposerPayload>({
                    ...(payload as FocusComposerPayload),
                    // re-dispatch to the correct composer
                    action: this.state.editState ? Action.FocusEditMessageComposer : Action.FocusSendMessageComposer,
                });
                break;
            }

            case "scroll_to_bottom":
                if (payload.timelineRenderingType === TimelineRenderingType.Room) {
                    this.messagePanel?.jumpToLiveTimeline();
                }
                break;
        }
    };

    private onLocalRoomEvent(roomId: string): void {
        if (roomId !== this.state.room.roomId) return;
        createRoomFromLocalRoom(this.context.client, this.state.room as LocalRoom);
    }

    private onRoomTimeline = (ev: MatrixEvent, room: Room | null, toStartOfTimeline: boolean, removed, data): void => {
        if (this.unmounted) return;

        // ignore events for other rooms or the notification timeline set
        if (!room || room.roomId !== this.state.room?.roomId) return;

        // ignore events from filtered timelines
        if (data.timeline.getTimelineSet() !== room.getUnfilteredTimelineSet()) return;

        if (ev.getType() === "org.matrix.room.preview_urls") {
            this.updatePreviewUrlVisibility(room);
        }

        if (ev.getType() === "m.room.encryption") {
            this.updateE2EStatus(room);
            this.updatePreviewUrlVisibility(room);
        }

        // ignore anything but real-time updates at the end of the room:
        // updates from pagination will happen when the paginate completes.
        if (toStartOfTimeline || !data || !data.liveEvent) return;

        // no point handling anything while we're waiting for the join to finish:
        // we'll only be showing a spinner.
        if (this.state.joining) return;

        if (!ev.isBeingDecrypted() && !ev.isDecryptionFailure()) {
            this.handleEffects(ev);
        }

        if (ev.getSender() !== this.context.client.credentials.userId) {
            // update unread count when scrolled up
            if (!this.state.search && this.state.atEndOfLiveTimeline) {
                // no change
            } else if (!shouldHideEvent(ev, this.state)) {
                this.setState((state) => {
                    return { numUnreadMessages: state.numUnreadMessages + 1 };
                });
            }
        }
    };

    private onEventDecrypted = (ev: MatrixEvent): void => {
        if (!this.state.room || !this.state.matrixClientIsReady) return; // not ready at all
        if (ev.getRoomId() !== this.state.room.roomId) return; // not for us
        this.updateVisibleDecryptionFailures();
        if (ev.isDecryptionFailure()) return;
        this.handleEffects(ev);
    };

    private handleEffects = (ev: MatrixEvent): void => {
        const notifState = this.context.roomNotificationStateStore.getRoomState(this.state.room);
        if (!notifState.isUnread) return;

        CHAT_EFFECTS.forEach((effect) => {
            if (containsEmoji(ev.getContent(), effect.emojis) || ev.getContent().msgtype === effect.msgType) {
                // For initial threads launch, chat effects are disabled see #19731
<<<<<<< HEAD
                if (!ev.isRelation(THREAD_RELATION_TYPE.name)) {
=======
                if (!SettingsStore.getValue("feature_threadenabled") || !ev.isRelation(THREAD_RELATION_TYPE.name)) {
>>>>>>> 3874314e
                    dis.dispatch({ action: `effects.${effect.command}` });
                }
            }
        });
    };

    private onRoomName = (room: Room): void => {
        if (this.state.room && room.roomId == this.state.room.roomId) {
            this.forceUpdate();
        }
    };

    private onKeyBackupStatus = (): void => {
        // Key backup status changes affect whether the in-room recovery
        // reminder is displayed.
        this.forceUpdate();
    };

    public canResetTimeline = (): boolean => {
        if (!this.messagePanel) {
            return true;
        }
        return this.messagePanel.canResetTimeline();
    };

    private loadVirtualRoom = async (room?: Room): Promise<void> => {
        const virtualRoom = room?.roomId && (await VoipUserMapper.sharedInstance().getVirtualRoomForRoom(room?.roomId));

        this.setState({ virtualRoom: virtualRoom || undefined });
    };

    // called when state.room is first initialised (either at initial load,
    // after a successful peek, or after we join the room).
    private onRoomLoaded = (room: Room): void => {
        if (this.unmounted) return;
        // Attach a widget store listener only when we get a room
        this.context.widgetLayoutStore.on(WidgetLayoutStore.emissionForRoom(room), this.onWidgetLayoutChange);

        this.calculatePeekRules(room);
        this.updatePreviewUrlVisibility(room);
        this.loadMembersIfJoined(room);
        this.calculateRecommendedVersion(room);
        this.updateE2EStatus(room);
        this.updatePermissions(room);
        this.checkWidgets(room);
        this.loadVirtualRoom(room);

        if (
            this.getMainSplitContentType(room) !== MainSplitContentType.Timeline &&
            this.context.roomNotificationStateStore.getRoomState(room).isUnread
        ) {
            // Automatically open the chat panel to make unread messages easier to discover
            this.context.rightPanelStore.setCard({ phase: RightPanelPhases.Timeline }, true, room.roomId);
        }

        this.setState({
            tombstone: this.getRoomTombstone(room),
            liveTimeline: room.getLiveTimeline(),
        });
    };

    private onRoomTimelineReset = (room?: Room): void => {
        if (room && room.roomId === this.state.room?.roomId && room.getLiveTimeline() !== this.state.liveTimeline) {
            logger.log(`Live timeline of ${room.roomId} was reset`);
            this.setState({ liveTimeline: room.getLiveTimeline() });
        }
    };

    private getRoomTombstone(room = this.state.room): MatrixEvent | undefined {
        return room?.currentState.getStateEvents(EventType.RoomTombstone, "");
    }

    private async calculateRecommendedVersion(room: Room): Promise<void> {
        const upgradeRecommendation = await room.getRecommendedVersion();
        if (this.unmounted) return;
        this.setState({ upgradeRecommendation });
    }

    private async loadMembersIfJoined(room: Room): Promise<void> {
        // lazy load members if enabled
        if (this.context.client.hasLazyLoadMembersEnabled()) {
            if (room && room.getMyMembership() === "join") {
                try {
                    await room.loadMembersIfNeeded();
                    if (!this.unmounted) {
                        this.setState({ membersLoaded: true });
                    }
                } catch (err) {
                    const errorMessage =
                        `Fetching room members for ${room.roomId} failed.` + " Room members will appear incomplete.";
                    logger.error(errorMessage);
                    logger.error(err);
                }
            }
        }
    }

    private calculatePeekRules(room: Room): void {
        const historyVisibility = room.currentState.getStateEvents(EventType.RoomHistoryVisibility, "");
        this.setState({
            canPeek: historyVisibility?.getContent().history_visibility === HistoryVisibility.WorldReadable,
        });
    }

    private updatePreviewUrlVisibility({ roomId }: Room): void {
        // URL Previews in E2EE rooms can be a privacy leak so use a different setting which is per-room explicit
        const key = this.context.client.isRoomEncrypted(roomId) ? "urlPreviewsEnabled_e2ee" : "urlPreviewsEnabled";
        this.setState({
            showUrlPreview: SettingsStore.getValue(key, roomId),
        });
    }

    private onRoom = (room: Room): void => {
        if (!room || room.roomId !== this.state.roomId) {
            return;
        }

        // Detach the listener if the room is changing for some reason
        if (this.state.room) {
            this.context.widgetLayoutStore.off(
                WidgetLayoutStore.emissionForRoom(this.state.room),
                this.onWidgetLayoutChange,
            );
        }

        this.setState(
            {
                room: room,
            },
            () => {
                this.onRoomLoaded(room);
            },
        );
    };

    private onDeviceVerificationChanged = (userId: string): void => {
        const room = this.state.room;
        if (!room?.currentState.getMember(userId)) {
            return;
        }
        this.updateE2EStatus(room);
    };

    private onUserVerificationChanged = (userId: string): void => {
        const room = this.state.room;
        if (!room || !room.currentState.getMember(userId)) {
            return;
        }
        this.updateE2EStatus(room);
    };

    private onCrossSigningKeysChanged = (): void => {
        const room = this.state.room;
        if (room) {
            this.updateE2EStatus(room);
        }
    };

    private async updateE2EStatus(room: Room): Promise<void> {
        if (!this.context.client.isRoomEncrypted(room.roomId)) return;

        // If crypto is not currently enabled, we aren't tracking devices at all,
        // so we don't know what the answer is. Let's error on the safe side and show
        // a warning for this case.
        let e2eStatus = E2EStatus.Warning;
        if (this.context.client.isCryptoEnabled()) {
            /* At this point, the user has encryption on and cross-signing on */
            e2eStatus = await shieldStatusForRoom(this.context.client, room);
        }

        if (this.unmounted) return;
        this.setState({ e2eStatus });
    }

    private onUrlPreviewsEnabledChange = (): void => {
        if (this.state.room) {
            this.updatePreviewUrlVisibility(this.state.room);
        }
    };

    private onRoomStateEvents = (ev: MatrixEvent, state: RoomState): void => {
        // ignore if we don't have a room yet
        if (!this.state.room || this.state.room.roomId !== state.roomId) return;

        switch (ev.getType()) {
            case EventType.RoomTombstone:
                this.setState({ tombstone: this.getRoomTombstone() });
                break;

            default:
                this.updatePermissions(this.state.room);
        }
    };

    private onRoomStateUpdate = (state: RoomState): void => {
        // ignore members in other rooms
        if (state.roomId !== this.state.room?.roomId) {
            return;
        }

        this.updateRoomMembers();
    };

    private onMyMembership = (room: Room, membership: string, oldMembership: string): void => {
        if (room.roomId === this.state.roomId) {
            this.forceUpdate();
            this.loadMembersIfJoined(room);
            this.updatePermissions(room);
        }
    };

    private updatePermissions(room: Room): void {
        if (room) {
            const me = this.context.client.getUserId();
            const canReact =
                room.getMyMembership() === "join" && room.currentState.maySendEvent(EventType.Reaction, me);
            const canSendMessages = room.maySendMessage();
            const canSelfRedact = room.currentState.maySendEvent(EventType.RoomRedaction, me);

            this.setState({
                canReact,
                canSendMessages,
                canSelfRedact,
            });
        }
    }

    // rate limited because a power level change will emit an event for every member in the room.
    private updateRoomMembers = throttle(
        () => {
            this.updateDMState();
            this.updateE2EStatus(this.state.room);
        },
        500,
        { leading: true, trailing: true },
    );

    private checkDesktopNotifications(): void {
        const memberCount = this.state.room.getJoinedMemberCount() + this.state.room.getInvitedMemberCount();
        // if they are not alone prompt the user about notifications so they don't miss replies
        if (memberCount > 1 && Notifier.shouldShowPrompt()) {
            showNotificationsToast(true);
        }
    }

    private updateDMState(): void {
        const room = this.state.room;
        if (room.getMyMembership() != "join") {
            return;
        }
        const dmInviter = room.getDMInviter();
        if (dmInviter) {
            Rooms.setDMRoom(room.roomId, dmInviter);
        }
    }

    private onInviteClick = (): void => {
        // open the room inviter
        dis.dispatch({
            action: "view_invite",
            roomId: this.state.room.roomId,
        });
    };

    private onJoinButtonClicked = (): void => {
        // If the user is a ROU, allow them to transition to a PWLU
        if (this.context.client?.isGuest()) {
            // Join this room once the user has registered and logged in
            // (If we failed to peek, we may not have a valid room object.)
            dis.dispatch<DoAfterSyncPreparedPayload<ViewRoomPayload>>({
                action: Action.DoAfterSyncPrepared,
                deferred_action: {
                    action: Action.ViewRoom,
                    room_id: this.getRoomId(),
                    metricsTrigger: undefined,
                },
            });
            dis.dispatch({ action: "require_registration" });
        } else {
            Promise.resolve().then(() => {
                const signUrl = this.props.threepidInvite?.signUrl;
                dis.dispatch<JoinRoomPayload>({
                    action: Action.JoinRoom,
                    roomId: this.getRoomId(),
                    opts: { inviteSignUrl: signUrl },
                    metricsTrigger: this.state.room?.getMyMembership() === "invite" ? "Invite" : "RoomPreview",
                });
                return Promise.resolve();
            });
        }
    };

    private updateVisibleDecryptionFailures = throttle(
        () =>
            this.setState((prevState) => ({
                visibleDecryptionFailures:
                    this.messagePanel?.getVisibleDecryptionFailures(
                        // If there were visible failures last time we checked,
                        // add a margin to provide hysteresis and prevent flickering
                        (prevState.visibleDecryptionFailures?.length ?? 0) > 0,
                    ) ?? [],
            })),
        500,
        { leading: false, trailing: true },
    );

    private onMessageListScroll = (): void => {
        if (this.messagePanel.isAtEndOfLiveTimeline()) {
            this.setState({
                numUnreadMessages: 0,
                atEndOfLiveTimeline: true,
            });
        } else {
            this.setState({
                atEndOfLiveTimeline: false,
            });
        }
        this.updateTopUnreadMessagesBar();
        this.updateVisibleDecryptionFailures();
    };

    private resetJumpToEvent = (eventId?: string): void => {
        if (
            this.state.initialEventId &&
            this.state.initialEventScrollIntoView &&
            this.state.initialEventId === eventId
        ) {
            debuglog("Removing scroll_into_view flag from initial event");
            dis.dispatch<ViewRoomPayload>({
                action: Action.ViewRoom,
                room_id: this.state.room.roomId,
                event_id: this.state.initialEventId,
                highlighted: this.state.isInitialEventHighlighted,
                scroll_into_view: false,
                replyingToEvent: this.state.replyToEvent,
                metricsTrigger: undefined, // room doesn't change
            });
        }
    };

    private injectSticker(url: string, info: object, text: string, threadId: string | null): void {
        if (this.context.client.isGuest()) {
            dis.dispatch({ action: "require_registration" });
            return;
        }

        ContentMessages.sharedInstance()
            .sendStickerContentToRoom(url, this.state.room.roomId, threadId, info, text, this.context.client)
            .then(undefined, (error) => {
                if (error.name === "UnknownDeviceError") {
                    // Let the staus bar handle this
                    return;
                }
            });
    }

    private onSearch = (term: string, scope: SearchScope): void => {
        const roomId = scope === SearchScope.Room ? this.state.room.roomId : undefined;
        debuglog("sending search request");
        const abortController = new AbortController();
        const promise = eventSearch(term, roomId, abortController.signal);

        this.setState({
            search: {
                // make sure that we don't end up showing results from
                // an aborted search by keeping a unique id.
                searchId: new Date().getTime(),
                roomId,
                term,
                scope,
                promise,
                abortController,
            },
        });
    };

    private onSearchUpdate = (inProgress: boolean, searchResults: ISearchResults | null): void => {
        this.setState({
            search: {
                ...this.state.search,
                count: searchResults?.count,
                inProgress,
            },
        });
    };

    private onAppsClick = (): void => {
        dis.dispatch({
            action: "appsDrawer",
            show: !this.state.showApps,
        });
    };

    private onForgetClick = (): void => {
        dis.dispatch({
            action: "forget_room",
            room_id: this.state.room.roomId,
        });
    };

    private onRejectButtonClicked = (): void => {
        this.setState({
            rejecting: true,
        });
        this.context.client.leave(this.state.roomId).then(
            () => {
                dis.dispatch({ action: Action.ViewHomePage });
                this.setState({
                    rejecting: false,
                });
            },
            (error) => {
                logger.error("Failed to reject invite: %s", error);

                const msg = error.message ? error.message : JSON.stringify(error);
                Modal.createDialog(ErrorDialog, {
                    title: _t("Failed to reject invite"),
                    description: msg,
                });

                this.setState({
                    rejecting: false,
                    rejectError: error,
                });
            },
        );
    };

    private onRejectAndIgnoreClick = async (): Promise<void> => {
        this.setState({
            rejecting: true,
        });

        try {
            const myMember = this.state.room.getMember(this.context.client.getUserId());
            const inviteEvent = myMember.events.member;
            const ignoredUsers = this.context.client.getIgnoredUsers();
            ignoredUsers.push(inviteEvent.getSender()); // de-duped internally in the js-sdk
            await this.context.client.setIgnoredUsers(ignoredUsers);

            await this.context.client.leave(this.state.roomId);
            dis.dispatch({ action: Action.ViewHomePage });
            this.setState({
                rejecting: false,
            });
        } catch (error) {
            logger.error("Failed to reject invite: %s", error);

            const msg = error.message ? error.message : JSON.stringify(error);
            Modal.createDialog(ErrorDialog, {
                title: _t("Failed to reject invite"),
                description: msg,
            });

            this.setState({
                rejecting: false,
                rejectError: error,
            });
        }
    };

    private onRejectThreepidInviteButtonClicked = (): void => {
        // We can reject 3pid invites in the same way that we accept them,
        // using /leave rather than /join. In the short term though, we
        // just ignore them.
        // https://github.com/vector-im/vector-web/issues/1134
        dis.fire(Action.ViewRoomDirectory);
    };

    private onSearchClick = (): void => {
        this.setState({
            timelineRenderingType:
                this.state.timelineRenderingType === TimelineRenderingType.Search
                    ? TimelineRenderingType.Room
                    : TimelineRenderingType.Search,
        });
    };

    private onCancelSearchClick = (): Promise<void> => {
        return new Promise<void>((resolve) => {
            this.setState(
                {
                    timelineRenderingType: TimelineRenderingType.Room,
                    search: null,
                },
                resolve,
            );
        });
    };

    // jump down to the bottom of this room, where new events are arriving
    private jumpToLiveTimeline = (): void => {
        if (this.state.initialEventId && this.state.isInitialEventHighlighted) {
            // If we were viewing a highlighted event, firing view_room without
            // an event will take care of both clearing the URL fragment and
            // jumping to the bottom
            dis.dispatch<ViewRoomPayload>({
                action: Action.ViewRoom,
                room_id: this.state.room.roomId,
                metricsTrigger: undefined, // room doesn't change
            });
        } else {
            // Otherwise we have to jump manually
            this.messagePanel.jumpToLiveTimeline();
            dis.fire(Action.FocusSendMessageComposer);
        }
    };

    // jump up to wherever our read marker is
    private jumpToReadMarker = (): void => {
        this.messagePanel.jumpToReadMarker();
    };

    // update the read marker to match the read-receipt
    private forgetReadMarker = (ev): void => {
        ev.stopPropagation();
        this.messagePanel.forgetReadMarker();
    };

    // decide whether or not the top 'unread messages' bar should be shown
    private updateTopUnreadMessagesBar = (): void => {
        if (!this.messagePanel) {
            return;
        }

        const showBar = this.messagePanel.canJumpToReadMarker();
        if (this.state.showTopUnreadMessagesBar != showBar) {
            this.setState({ showTopUnreadMessagesBar: showBar });
        }
    };

    // get the current scroll position of the room, so that it can be
    // restored when we switch back to it.
    //
    private getScrollState(): ScrollState {
        const messagePanel = this.messagePanel;
        if (!messagePanel) return null;

        // if we're following the live timeline, we want to return null; that
        // means that, if we switch back, we will jump to the read-up-to mark.
        //
        // That should be more intuitive than slavishly preserving the current
        // scroll state, in the case where the room advances in the meantime
        // (particularly in the case that the user reads some stuff on another
        // device).
        //
        if (this.state.atEndOfLiveTimeline) {
            return null;
        }

        const scrollState = messagePanel.getScrollState();

        // getScrollState on TimelinePanel *may* return null, so guard against that
        if (!scrollState || scrollState.stuckAtBottom) {
            // we don't really expect to be in this state, but it will
            // occasionally happen when no scroll state has been set on the
            // messagePanel (ie, we didn't have an initial event (so it's
            // probably a new room), there has been no user-initiated scroll, and
            // no read-receipts have arrived to update the scroll position).
            //
            // Return null, which will cause us to scroll to last unread on
            // reload.
            return null;
        }

        return {
            focussedEvent: scrollState.trackedScrollToken,
            pixelOffset: scrollState.pixelOffset,
        };
    }

    private onStatusBarVisible = (): void => {
        if (this.unmounted || this.state.statusBarVisible) return;
        this.setState({ statusBarVisible: true });
    };

    private onStatusBarHidden = (): void => {
        // This is currently not desired as it is annoying if it keeps expanding and collapsing
        if (this.unmounted || !this.state.statusBarVisible) return;
        this.setState({ statusBarVisible: false });
    };

    /**
     * called by the parent component when PageUp/Down/etc is pressed.
     *
     * We pass it down to the scroll panel.
     */
    public handleScrollKey = (ev): void => {
        let panel: ScrollPanel | TimelinePanel;
        if (this.searchResultsPanel.current) {
            panel = this.searchResultsPanel.current;
        } else if (this.messagePanel) {
            panel = this.messagePanel;
        }

        panel?.handleScrollKey(ev);
    };

    /**
     * get any current call for this room
     */
    private getCallForRoom(): MatrixCall {
        if (!this.state.room) {
            return null;
        }
        return this.context.legacyCallHandler.getCallForRoom(this.state.room.roomId);
    }

    // this has to be a proper method rather than an unnamed function,
    // otherwise react calls it with null on each update.
    private gatherTimelinePanelRef = (r): void => {
        this.messagePanel = r;
    };

    private getOldRoom(): Room | null {
        const createEvent = this.state.room.currentState.getStateEvents(EventType.RoomCreate, "");
        if (!createEvent || !createEvent.getContent()["predecessor"]) return null;

        return this.context.client.getRoom(createEvent.getContent()["predecessor"]["room_id"]);
    }

    public getHiddenHighlightCount(): number {
        const oldRoom = this.getOldRoom();
        if (!oldRoom) return 0;
        return oldRoom.getUnreadNotificationCount(NotificationCountType.Highlight);
    }

    public onHiddenHighlightsClick = (): void => {
        const oldRoom = this.getOldRoom();
        if (!oldRoom) return;
        dis.dispatch<ViewRoomPayload>({
            action: Action.ViewRoom,
            room_id: oldRoom.roomId,
            metricsTrigger: "Predecessor",
        });
    };

    private get messagePanelClassNames(): string {
        return classNames("mx_RoomView_messagePanel", {
            mx_IRCLayout: this.state.layout === Layout.IRC,
        });
    }

    private onFileDrop = (dataTransfer: DataTransfer): Promise<void> =>
        ContentMessages.sharedInstance().sendContentListToRoom(
            Array.from(dataTransfer.files),
            this.state.room?.roomId ?? this.state.roomId,
            null,
            this.context.client,
            TimelineRenderingType.Room,
        );

    private onMeasurement = (narrow: boolean): void => {
        this.setState({ narrow });
    };

    private get viewsLocalRoom(): boolean {
        return isLocalRoom(this.state.room);
    }

    private get permalinkCreator(): RoomPermalinkCreator {
        return this.getPermalinkCreatorForRoom(this.state.room);
    }

    private renderLocalRoomCreateLoader(): ReactElement {
        const names = this.state.room.getDefaultRoomName(this.context.client.getUserId());
        return (
            <RoomContext.Provider value={this.state}>
                <LocalRoomCreateLoader names={names} resizeNotifier={this.props.resizeNotifier} />
            </RoomContext.Provider>
        );
    }

    private renderLocalRoomView(): ReactElement {
        return (
            <RoomContext.Provider value={this.state}>
                <LocalRoomView
                    resizeNotifier={this.props.resizeNotifier}
                    permalinkCreator={this.permalinkCreator}
                    roomView={this.roomView}
                    onFileDrop={this.onFileDrop}
                />
            </RoomContext.Provider>
        );
    }

    public render(): JSX.Element {
        if (this.state.room instanceof LocalRoom) {
            if (this.state.room.state === LocalRoomState.CREATING) {
                return this.renderLocalRoomCreateLoader();
            }

            return this.renderLocalRoomView();
        }

        if (!this.state.room) {
            const loading = !this.state.matrixClientIsReady || this.state.roomLoading || this.state.peekLoading;
            if (loading) {
                // Assume preview loading if we don't have a ready client or a room ID (still resolving the alias)
                const previewLoading = !this.state.matrixClientIsReady || !this.state.roomId || this.state.peekLoading;
                return (
                    <div className="mx_RoomView">
                        <ErrorBoundary>
                            <RoomPreviewBar
                                canPreview={false}
                                previewLoading={previewLoading && !this.state.roomLoadError}
                                error={this.state.roomLoadError}
                                loading={loading}
                                joining={this.state.joining}
                                oobData={this.props.oobData}
                            />
                        </ErrorBoundary>
                    </div>
                );
            } else {
                let inviterName = undefined;
                if (this.props.oobData) {
                    inviterName = this.props.oobData.inviterName;
                }
                const invitedEmail = this.props.threepidInvite?.toEmail;

                // We have no room object for this room, only the ID.
                // We've got to this room by following a link, possibly a third party invite.
                const roomAlias = this.state.roomAlias;
                return (
                    <div className="mx_RoomView">
                        <ErrorBoundary>
                            <RoomPreviewBar
                                onJoinClick={this.onJoinButtonClicked}
                                onForgetClick={this.onForgetClick}
                                onRejectClick={this.onRejectThreepidInviteButtonClicked}
                                canPreview={false}
                                error={this.state.roomLoadError}
                                roomAlias={roomAlias}
                                joining={this.state.joining}
                                inviterName={inviterName}
                                invitedEmail={invitedEmail}
                                oobData={this.props.oobData}
                                signUrl={this.props.threepidInvite?.signUrl}
                                room={this.state.room}
                            />
                        </ErrorBoundary>
                    </div>
                );
            }
        }

        const myMembership = this.state.room.getMyMembership();
        if (
            isVideoRoom(this.state.room) &&
            !(SettingsStore.getValue("feature_video_rooms") && myMembership === "join")
        ) {
            return (
                <ErrorBoundary>
                    <div className="mx_MainSplit">
                        <RoomPreviewCard
                            room={this.state.room}
                            onJoinButtonClicked={this.onJoinButtonClicked}
                            onRejectButtonClicked={this.onRejectButtonClicked}
                        />
                    </div>
                    ;
                </ErrorBoundary>
            );
        }

        // SpaceRoomView handles invites itself
        if (myMembership === "invite" && !this.state.room.isSpaceRoom()) {
            if (this.state.joining || this.state.rejecting) {
                return (
                    <ErrorBoundary>
                        <RoomPreviewBar
                            canPreview={false}
                            error={this.state.roomLoadError}
                            joining={this.state.joining}
                            rejecting={this.state.rejecting}
                        />
                    </ErrorBoundary>
                );
            } else {
                const myUserId = this.context.client.credentials.userId;
                const myMember = this.state.room.getMember(myUserId);
                const inviteEvent = myMember ? myMember.events.member : null;
                let inviterName = _t("Unknown");
                if (inviteEvent) {
                    inviterName = inviteEvent.sender ? inviteEvent.sender.name : inviteEvent.getSender();
                }

                // We deliberately don't try to peek into invites, even if we have permission to peek
                // as they could be a spam vector.
                // XXX: in future we could give the option of a 'Preview' button which lets them view anyway.

                // We have a regular invite for this room.
                return (
                    <div className="mx_RoomView">
                        <ErrorBoundary>
                            <RoomPreviewBar
                                onJoinClick={this.onJoinButtonClicked}
                                onForgetClick={this.onForgetClick}
                                onRejectClick={this.onRejectButtonClicked}
                                onRejectAndIgnoreClick={this.onRejectAndIgnoreClick}
                                inviterName={inviterName}
                                canPreview={false}
                                joining={this.state.joining}
                                room={this.state.room}
                            />
                        </ErrorBoundary>
                    </div>
                );
            }
        }

        // We have successfully loaded this room, and are not previewing.
        // Display the "normal" room view.

        let activeCall = null;
        {
            // New block because this variable doesn't need to hang around for the rest of the function
            const call = this.getCallForRoom();
            if (call && this.state.callState !== "ended" && this.state.callState !== "ringing") {
                activeCall = call;
            }
        }

        let statusBar;
        let isStatusAreaExpanded = true;

        if (ContentMessages.sharedInstance().getCurrentUploads().length > 0) {
            statusBar = <UploadBar room={this.state.room} />;
        } else if (!this.state.search) {
            isStatusAreaExpanded = this.state.statusBarVisible;
            statusBar = (
                <RoomStatusBar
                    room={this.state.room}
                    isPeeking={myMembership !== "join"}
                    onInviteClick={this.onInviteClick}
                    onVisible={this.onStatusBarVisible}
                    onHidden={this.onStatusBarHidden}
                />
            );
        }

        const statusBarAreaClass = classNames("mx_RoomView_statusArea", {
            mx_RoomView_statusArea_expanded: isStatusAreaExpanded,
        });

        // if statusBar does not exist then statusBarArea is blank and takes up unnecessary space on the screen
        // show statusBarArea only if statusBar is present
        const statusBarArea = statusBar && (
            <div className={statusBarAreaClass}>
                <div className="mx_RoomView_statusAreaBox">
                    <div className="mx_RoomView_statusAreaBox_line" />
                    {statusBar}
                </div>
            </div>
        );

        const roomVersionRecommendation = this.state.upgradeRecommendation;
        const showRoomUpgradeBar =
            roomVersionRecommendation &&
            roomVersionRecommendation.needsUpgrade &&
            this.state.room.userMayUpgradeRoom(this.context.client.credentials.userId);

        const hiddenHighlightCount = this.getHiddenHighlightCount();

        let aux: JSX.Element | undefined;
        let previewBar;
        if (this.state.timelineRenderingType === TimelineRenderingType.Search) {
            aux = (
                <SearchBar
                    searchInProgress={this.state.search?.inProgress}
                    onCancelClick={this.onCancelSearchClick}
                    onSearch={this.onSearch}
                    isRoomEncrypted={this.context.client.isRoomEncrypted(this.state.room.roomId)}
                />
            );
        } else if (showRoomUpgradeBar) {
            aux = <RoomUpgradeWarningBar room={this.state.room} />;
        } else if (myMembership !== "join") {
            // We do have a room object for this room, but we're not currently in it.
            // We may have a 3rd party invite to it.
            let inviterName = undefined;
            if (this.props.oobData) {
                inviterName = this.props.oobData.inviterName;
            }
            const invitedEmail = this.props.threepidInvite?.toEmail;
            previewBar = (
                <RoomPreviewBar
                    onJoinClick={this.onJoinButtonClicked}
                    onForgetClick={this.onForgetClick}
                    onRejectClick={this.onRejectThreepidInviteButtonClicked}
                    joining={this.state.joining}
                    inviterName={inviterName}
                    invitedEmail={invitedEmail}
                    oobData={this.props.oobData}
                    canPreview={this.state.canPeek}
                    room={this.state.room}
                />
            );
            if (!this.state.canPeek && !this.state.room?.isSpaceRoom()) {
                return <div className="mx_RoomView">{previewBar}</div>;
            }
        } else if (hiddenHighlightCount > 0) {
            aux = (
                <AccessibleButton
                    element="div"
                    className="mx_RoomView_auxPanel_hiddenHighlights"
                    onClick={this.onHiddenHighlightsClick}
                >
                    {_t("You have %(count)s unread notifications in a prior version of this room.", {
                        count: hiddenHighlightCount,
                    })}
                </AccessibleButton>
            );
        }

        let decryptionFailureBar: JSX.Element | undefined;
        if (this.state.visibleDecryptionFailures && this.state.visibleDecryptionFailures.length > 0) {
            decryptionFailureBar = <DecryptionFailureBar failures={this.state.visibleDecryptionFailures} />;
        }

        if (this.state.room?.isSpaceRoom() && !this.props.forceTimeline) {
            return (
                <SpaceRoomView
                    space={this.state.room}
                    justCreatedOpts={this.props.justCreatedOpts}
                    resizeNotifier={this.props.resizeNotifier}
                    onJoinButtonClicked={this.onJoinButtonClicked}
                    onRejectButtonClicked={
                        this.props.threepidInvite
                            ? this.onRejectThreepidInviteButtonClicked
                            : this.onRejectButtonClicked
                    }
                />
            );
        }

        const auxPanel = (
            <AuxPanel
                room={this.state.room}
                userId={this.context.client.credentials.userId}
                showApps={this.state.showApps}
                resizeNotifier={this.props.resizeNotifier}
            >
                {aux}
                {decryptionFailureBar}
            </AuxPanel>
        );

        let messageComposer;
        const showComposer =
            // joined and not showing search results
            myMembership === "join" && !this.state.search;
        if (showComposer) {
            messageComposer = (
                <MessageComposer
                    room={this.state.room}
                    e2eStatus={this.state.e2eStatus}
                    resizeNotifier={this.props.resizeNotifier}
                    replyToEvent={this.state.replyToEvent}
                    permalinkCreator={this.permalinkCreator}
                />
            );
        }

        // if we have search results, we keep the messagepanel (so that it preserves its
        // scroll state), but hide it.
        let searchResultsPanel;
        let hideMessagePanel = false;

        if (this.state.search) {
            searchResultsPanel = (
                <RoomSearchView
                    key={this.state.search.searchId}
                    ref={this.searchResultsPanel}
                    term={this.state.search.term}
                    scope={this.state.search.scope}
                    promise={this.state.search.promise}
                    abortController={this.state.search.abortController}
                    resizeNotifier={this.props.resizeNotifier}
                    permalinkCreator={this.permalinkCreator}
                    className={this.messagePanelClassNames}
                    onUpdate={this.onSearchUpdate}
                />
            );
            hideMessagePanel = true;
        }

        let highlightedEventId: string | undefined;
        if (this.state.isInitialEventHighlighted) {
            highlightedEventId = this.state.initialEventId;
        }

        const messagePanel = (
            <TimelinePanel
                ref={this.gatherTimelinePanelRef}
                timelineSet={this.state.room.getUnfilteredTimelineSet()}
                overlayTimelineSet={this.state.virtualRoom?.getUnfilteredTimelineSet()}
                overlayTimelineSetFilter={isCallEvent}
                showReadReceipts={this.state.showReadReceipts}
                manageReadReceipts={!this.state.isPeeking}
                sendReadReceiptOnLoad={!this.state.wasContextSwitch}
                manageReadMarkers={!this.state.isPeeking}
                hidden={hideMessagePanel}
                highlightedEventId={highlightedEventId}
                eventId={this.state.initialEventId}
                eventScrollIntoView={this.state.initialEventScrollIntoView}
                eventPixelOffset={this.state.initialEventPixelOffset}
                onScroll={this.onMessageListScroll}
                onEventScrolledIntoView={this.resetJumpToEvent}
                onReadMarkerUpdated={this.updateTopUnreadMessagesBar}
                showUrlPreview={this.state.showUrlPreview}
                className={this.messagePanelClassNames}
                membersLoaded={this.state.membersLoaded}
                permalinkCreator={this.permalinkCreator}
                resizeNotifier={this.props.resizeNotifier}
                showReactions={true}
                layout={this.state.layout}
                editState={this.state.editState}
            />
        );

        let topUnreadMessagesBar = null;
        // Do not show TopUnreadMessagesBar if we have search results showing, it makes no sense
        if (this.state.showTopUnreadMessagesBar && !this.state.search) {
            topUnreadMessagesBar = (
                <TopUnreadMessagesBar onScrollUpClick={this.jumpToReadMarker} onCloseClick={this.forgetReadMarker} />
            );
        }
        let jumpToBottom;
        // Do not show JumpToBottomButton if we have search results showing, it makes no sense
        if (this.state.atEndOfLiveTimeline === false && !this.state.search) {
            jumpToBottom = (
                <JumpToBottomButton
                    highlight={this.state.room.getUnreadNotificationCount(NotificationCountType.Highlight) > 0}
                    numUnreadMessages={this.state.numUnreadMessages}
                    onScrollToBottomClick={this.jumpToLiveTimeline}
                />
            );
        }

        const showRightPanel = this.state.room && this.state.showRightPanel;

        const rightPanel = showRightPanel ? (
            <RightPanel
                room={this.state.room}
                resizeNotifier={this.props.resizeNotifier}
                permalinkCreator={this.permalinkCreator}
                e2eStatus={this.state.e2eStatus}
            />
        ) : null;

        const timelineClasses = classNames("mx_RoomView_timeline", {
            mx_RoomView_timeline_rr_enabled: this.state.showReadReceipts,
        });

        const mainClasses = classNames("mx_RoomView", {
            mx_RoomView_inCall: Boolean(activeCall),
            mx_RoomView_immersive: this.state.mainSplitContentType !== MainSplitContentType.Timeline,
        });

        const showChatEffects = SettingsStore.getValue("showChatEffects");

        let mainSplitBody: React.ReactFragment;
        let mainSplitContentClassName: string;
        // Decide what to show in the main split
        switch (this.state.mainSplitContentType) {
            case MainSplitContentType.Timeline:
                mainSplitContentClassName = "mx_MainSplit_timeline";
                mainSplitBody = (
                    <>
                        <Measured sensor={this.roomViewBody.current} onMeasurement={this.onMeasurement} />
                        {auxPanel}
                        <div className={timelineClasses}>
                            <FileDropTarget parent={this.roomView.current} onFileDrop={this.onFileDrop} />
                            {topUnreadMessagesBar}
                            {jumpToBottom}
                            {messagePanel}
                            {searchResultsPanel}
                        </div>
                        {statusBarArea}
                        {previewBar}
                        {messageComposer}
                    </>
                );
                break;
            case MainSplitContentType.MaximisedWidget:
                mainSplitContentClassName = "mx_MainSplit_maximisedWidget";
                mainSplitBody = (
                    <>
                        <AppsDrawer
                            room={this.state.room}
                            userId={this.context.client.credentials.userId}
                            resizeNotifier={this.props.resizeNotifier}
                            showApps={true}
                        />
                        {previewBar}
                    </>
                );
                break;
            case MainSplitContentType.Call: {
                mainSplitContentClassName = "mx_MainSplit_call";
                mainSplitBody = (
                    <>
                        <CallView
                            room={this.state.room}
                            resizing={this.state.resizing}
                            waitForCall={isVideoRoom(this.state.room)}
                        />
                        {previewBar}
                    </>
                );
            }
        }
        const mainSplitContentClasses = classNames("mx_RoomView_body", mainSplitContentClassName);

        let excludedRightPanelPhaseButtons = [RightPanelPhases.Timeline];
        let onAppsClick = this.onAppsClick;
        let onForgetClick = this.onForgetClick;
        let onSearchClick = this.onSearchClick;
        let onInviteClick = null;
        let viewingCall = false;

        // Simplify the header for other main split types
        switch (this.state.mainSplitContentType) {
            case MainSplitContentType.MaximisedWidget:
                excludedRightPanelPhaseButtons = [RightPanelPhases.ThreadPanel, RightPanelPhases.PinnedMessages];
                onAppsClick = null;
                onForgetClick = null;
                onSearchClick = null;
                break;
            case MainSplitContentType.Call:
                excludedRightPanelPhaseButtons = [
                    RightPanelPhases.ThreadPanel,
                    RightPanelPhases.PinnedMessages,
                    RightPanelPhases.NotificationPanel,
                ];
                if (!isVideoRoom(this.state.room)) {
                    excludedRightPanelPhaseButtons.push(RightPanelPhases.RoomSummary);
                    if (this.state.activeCall === null) {
                        excludedRightPanelPhaseButtons.push(RightPanelPhases.Timeline);
                    }
                }
                onAppsClick = null;
                onForgetClick = null;
                onSearchClick = null;
                if (this.state.room.canInvite(this.context.client.credentials.userId)) {
                    onInviteClick = this.onInviteClick;
                }
                viewingCall = true;
        }

        return (
            <RoomContext.Provider value={this.state}>
                <main className={mainClasses} ref={this.roomView} onKeyDown={this.onReactKeyDown}>
                    {showChatEffects && this.roomView.current && (
                        <EffectsOverlay roomWidth={this.roomView.current.offsetWidth} />
                    )}
                    <ErrorBoundary>
                        <RoomHeader
                            room={this.state.room}
                            searchInfo={this.state.search}
                            oobData={this.props.oobData}
                            inRoom={myMembership === "join"}
                            onSearchClick={onSearchClick}
                            onInviteClick={onInviteClick}
                            onForgetClick={myMembership === "leave" ? onForgetClick : null}
                            e2eStatus={this.state.e2eStatus}
                            onAppsClick={this.state.hasPinnedWidgets ? onAppsClick : null}
                            appsShown={this.state.showApps}
                            excludedRightPanelPhaseButtons={excludedRightPanelPhaseButtons}
                            showButtons={!this.viewsLocalRoom}
                            enableRoomOptionsMenu={!this.viewsLocalRoom}
                            viewingCall={viewingCall}
                            activeCall={this.state.activeCall}
                        />
                        <MainSplit panel={rightPanel} resizeNotifier={this.props.resizeNotifier}>
                            <div
                                className={mainSplitContentClasses}
                                ref={this.roomViewBody}
                                data-layout={this.state.layout}
                            >
                                {mainSplitBody}
                            </div>
                        </MainSplit>
                    </ErrorBoundary>
                </main>
            </RoomContext.Provider>
        );
    }
}

export default RoomView;<|MERGE_RESOLUTION|>--- conflicted
+++ resolved
@@ -1182,11 +1182,7 @@
         CHAT_EFFECTS.forEach((effect) => {
             if (containsEmoji(ev.getContent(), effect.emojis) || ev.getContent().msgtype === effect.msgType) {
                 // For initial threads launch, chat effects are disabled see #19731
-<<<<<<< HEAD
                 if (!ev.isRelation(THREAD_RELATION_TYPE.name)) {
-=======
-                if (!SettingsStore.getValue("feature_threadenabled") || !ev.isRelation(THREAD_RELATION_TYPE.name)) {
->>>>>>> 3874314e
                     dis.dispatch({ action: `effects.${effect.command}` });
                 }
             }
