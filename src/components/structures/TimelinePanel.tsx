/*
Copyright 2016 - 2023 The Matrix.org Foundation C.I.C.

Licensed under the Apache License, Version 2.0 (the "License");
you may not use this file except in compliance with the License.
You may obtain a copy of the License at

    http://www.apache.org/licenses/LICENSE-2.0

Unless required by applicable law or agreed to in writing, software
distributed under the License is distributed on an "AS IS" BASIS,
WITHOUT WARRANTIES OR CONDITIONS OF ANY KIND, either express or implied.
See the License for the specific language governing permissions and
limitations under the License.
*/

import React, { createRef, ReactNode } from "react";
import ReactDOM from "react-dom";
import { NotificationCountType, Room, RoomEvent } from "matrix-js-sdk/src/models/room";
import { MatrixEvent, MatrixEventEvent } from "matrix-js-sdk/src/models/event";
import { EventTimelineSet, IRoomTimelineData } from "matrix-js-sdk/src/models/event-timeline-set";
import { Direction, EventTimeline } from "matrix-js-sdk/src/models/event-timeline";
import { TimelineWindow } from "matrix-js-sdk/src/timeline-window";
import { EventType, RelationType } from "matrix-js-sdk/src/@types/event";
import { SyncState } from "matrix-js-sdk/src/sync";
import { RoomMember, RoomMemberEvent } from "matrix-js-sdk/src/models/room-member";
import { debounce, throttle } from "lodash";
import { logger } from "matrix-js-sdk/src/logger";
import { ClientEvent } from "matrix-js-sdk/src/client";
import { Thread, ThreadEvent } from "matrix-js-sdk/src/models/thread";
import { ReceiptType } from "matrix-js-sdk/src/@types/read_receipts";
import { MatrixError } from "matrix-js-sdk/src/http-api";
import { ReadReceipt } from "matrix-js-sdk/src/models/read-receipt";
import { Relations } from "matrix-js-sdk/src/models/relations";

import SettingsStore from "../../settings/SettingsStore";
import { Layout } from "../../settings/enums/Layout";
import { _t } from "../../languageHandler";
import { MatrixClientPeg } from "../../MatrixClientPeg";
import RoomContext, { TimelineRenderingType } from "../../contexts/RoomContext";
import UserActivity from "../../UserActivity";
import Modal from "../../Modal";
import dis from "../../dispatcher/dispatcher";
import { Action } from "../../dispatcher/actions";
import Timer from "../../utils/Timer";
import shouldHideEvent from "../../shouldHideEvent";
import { arrayFastClone } from "../../utils/arrays";
import MessagePanel from "./MessagePanel";
import { IScrollState } from "./ScrollPanel";
import { ActionPayload } from "../../dispatcher/payloads";
import ResizeNotifier from "../../utils/ResizeNotifier";
import { RoomPermalinkCreator } from "../../utils/permalinks/Permalinks";
import Spinner from "../views/elements/Spinner";
import EditorStateTransfer from "../../utils/EditorStateTransfer";
import ErrorDialog from "../views/dialogs/ErrorDialog";
import LegacyCallEventGrouper, { buildLegacyCallEventGroupers } from "./LegacyCallEventGrouper";
import { ViewRoomPayload } from "../../dispatcher/payloads/ViewRoomPayload";
import { getKeyBindingsManager } from "../../KeyBindingsManager";
import { KeyBindingAction } from "../../accessibility/KeyboardShortcuts";
import { haveRendererForEvent } from "../../events/EventTileFactory";

const PAGINATE_SIZE = 20;
const INITIAL_SIZE = 20;
const READ_RECEIPT_INTERVAL_MS = 500;

const READ_MARKER_DEBOUNCE_MS = 100;

// How far off-screen a decryption failure can be for it to still count as "visible"
const VISIBLE_DECRYPTION_FAILURE_MARGIN = 100;

const debuglog = (...args: any[]): void => {
    if (SettingsStore.getValue("debug_timeline_panel")) {
        logger.log.call(console, "TimelinePanel debuglog:", ...args);
    }
};

interface IProps {
    // The js-sdk EventTimelineSet object for the timeline sequence we are
    // representing.  This may or may not have a room, depending on what it's
    // a timeline representing.  If it has a room, we maintain RRs etc for
    // that room.
    timelineSet: EventTimelineSet;
    // overlay events from a second timelineset on the main timeline
    // added to support virtual rooms
    // events from the overlay timeline set will be added by localTimestamp
    // into the main timeline
    // back paging not yet supported
    overlayTimelineSet?: EventTimelineSet;
    // filter events from overlay timeline
    overlayTimelineSetFilter?: (event: MatrixEvent) => boolean;
    showReadReceipts?: boolean;
    // Enable managing RRs and RMs. These require the timelineSet to have a room.
    manageReadReceipts?: boolean;
    sendReadReceiptOnLoad?: boolean;
    manageReadMarkers?: boolean;

    // true to give the component a 'display: none' style.
    hidden?: boolean;

    // ID of an event to highlight. If undefined, no event will be highlighted.
    // typically this will be either 'eventId' or undefined.
    highlightedEventId?: string;

    // id of an event to jump to. If not given, will go to the end of the live timeline.
    eventId?: string;

    // whether we should scroll the event into view
    eventScrollIntoView?: boolean;

    // where to position the event given by eventId, in pixels from the bottom of the viewport.
    // If not given, will try to put the event half way down the viewport.
    eventPixelOffset?: number;

    // Should we show URL Previews
    showUrlPreview?: boolean;

    // maximum number of events to show in a timeline
    timelineCap?: number;

    // classname to use for the messagepanel
    className?: string;

    // placeholder to use if the timeline is empty
    empty?: ReactNode;

    // whether to show reactions for an event
    showReactions?: boolean;

    // which layout to use
    layout?: Layout;

    // whether to always show timestamps for an event
    alwaysShowTimestamps?: boolean;

    resizeNotifier?: ResizeNotifier;
    editState?: EditorStateTransfer;
    permalinkCreator?: RoomPermalinkCreator;
    membersLoaded?: boolean;

    // callback which is called when the panel is scrolled.
    onScroll?(event: Event): void;

    onEventScrolledIntoView?(eventId?: string): void;

    // callback which is called when the read-up-to mark is updated.
    onReadMarkerUpdated?(): void;

    // callback which is called when we wish to paginate the timeline window.
    onPaginationRequest?(timelineWindow: TimelineWindow, direction: string, size: number): Promise<boolean>;

    hideThreadedMessages?: boolean;
    disableGrouping?: boolean;
}

interface IState {
    // All events, including still-pending events being sent by us
    events: MatrixEvent[];
    // Only events that are actually in the live timeline
    liveEvents: MatrixEvent[];
    // track whether our room timeline is loading
    timelineLoading: boolean;

    // the index of the first event that is to be shown
    firstVisibleEventIndex: number;

    // canBackPaginate == false may mean:
    //
    // * we haven't (successfully) loaded the timeline yet, or:
    //
    // * we have got to the point where the room was created, or:
    //
    // * the server indicated that there were no more visible events
    //  (normally implying we got to the start of the room), or:
    //
    // * we gave up asking the server for more events
    canBackPaginate: boolean;

    // canForwardPaginate == false may mean:
    //
    // * we haven't (successfully) loaded the timeline yet
    //
    // * we have got to the end of time and are now tracking the live
    //   timeline, or:
    //
    // * the server indicated that there were no more visible events
    //   (not sure if this ever happens when we're not at the live
    //   timeline), or:
    //
    // * we are looking at some historical point, but gave up asking
    //   the server for more events
    canForwardPaginate: boolean;

    // start with the read-marker visible, so that we see its animated
    // disappearance when switching into the room.
    readMarkerVisible: boolean;

    readMarkerEventId: string | null;

    backPaginating: boolean;
    forwardPaginating: boolean;

    // cache of matrixClient.getSyncState() (but from the 'sync' event)
    clientSyncState: SyncState;

    // should the event tiles have twelve hour times
    isTwelveHour: boolean;

    // always show timestamps on event tiles?
    alwaysShowTimestamps: boolean;

    // how long to show the RM for when it's visible in the window
    readMarkerInViewThresholdMs: number;

    // how long to show the RM for when it's scrolled off-screen
    readMarkerOutOfViewThresholdMs: number;

    editState?: EditorStateTransfer;
}

interface IEventIndexOpts {
    ignoreOwn?: boolean;
    allowPartial?: boolean;
}

/*
 * Component which shows the event timeline in a room view.
 *
 * Also responsible for handling and sending read receipts.
 */
class TimelinePanel extends React.Component<IProps, IState> {
    public static contextType = RoomContext;
    public context!: React.ContextType<typeof RoomContext>;

    // a map from room id to read marker event timestamp
    public static roomReadMarkerTsMap: Record<string, number> = {};

    public static defaultProps = {
        // By default, disable the timelineCap in favour of unpaginating based on
        // event tile heights. (See _unpaginateEvents)
        timelineCap: Number.MAX_VALUE,
        className: "mx_RoomView_messagePanel",
        sendReadReceiptOnLoad: true,
        hideThreadedMessages: true,
        disableGrouping: false,
    };

    private lastRRSentEventId: string | null | undefined = undefined;
    private lastRMSentEventId: string | null | undefined = undefined;

    private readonly messagePanel = createRef<MessagePanel>();
    private readonly dispatcherRef: string;
    private timelineWindow?: TimelineWindow;
    private overlayTimelineWindow?: TimelineWindow;
    private unmounted = false;
    private readReceiptActivityTimer: Timer | null = null;
    private readMarkerActivityTimer: Timer | null = null;

    // A map of <callId, LegacyCallEventGrouper>
    private callEventGroupers = new Map<string, LegacyCallEventGrouper>();

    public constructor(props: IProps, context: React.ContextType<typeof RoomContext>) {
        super(props, context);
        this.context = context;

        debuglog("mounting");

        // XXX: we could track RM per TimelineSet rather than per Room.
        // but for now we just do it per room for simplicity.
        let initialReadMarker: string | null = null;
        if (this.props.manageReadMarkers) {
            const readmarker = this.props.timelineSet.room.getAccountData("m.fully_read");
            if (readmarker) {
                initialReadMarker = readmarker.getContent().event_id;
            } else {
                initialReadMarker = this.getCurrentReadReceipt();
            }
        }

        this.state = {
            events: [],
            liveEvents: [],
            timelineLoading: true,
            firstVisibleEventIndex: 0,
            canBackPaginate: false,
            canForwardPaginate: false,
            readMarkerVisible: true,
            readMarkerEventId: initialReadMarker,
            backPaginating: false,
            forwardPaginating: false,
            clientSyncState: MatrixClientPeg.get().getSyncState(),
            isTwelveHour: SettingsStore.getValue("showTwelveHourTimestamps"),
            alwaysShowTimestamps: SettingsStore.getValue("alwaysShowTimestamps"),
            readMarkerInViewThresholdMs: SettingsStore.getValue("readMarkerInViewThresholdMs"),
            readMarkerOutOfViewThresholdMs: SettingsStore.getValue("readMarkerOutOfViewThresholdMs"),
        };

        this.dispatcherRef = dis.register(this.onAction);
        const cli = MatrixClientPeg.get();
        cli.on(RoomEvent.Timeline, this.onRoomTimeline);
        cli.on(RoomEvent.TimelineReset, this.onRoomTimelineReset);
        cli.on(RoomEvent.Redaction, this.onRoomRedaction);
        if (SettingsStore.getValue("feature_msc3531_hide_messages_pending_moderation")) {
            // Make sure that events are re-rendered when their visibility-pending-moderation changes.
            cli.on(MatrixEventEvent.VisibilityChange, this.onEventVisibilityChange);
            cli.on(RoomMemberEvent.PowerLevel, this.onVisibilityPowerLevelChange);
        }
        // same event handler as Room.redaction as for both we just do forceUpdate
        cli.on(RoomEvent.RedactionCancelled, this.onRoomRedaction);
        cli.on(RoomEvent.Receipt, this.onRoomReceipt);
        cli.on(RoomEvent.LocalEchoUpdated, this.onLocalEchoUpdated);
        cli.on(RoomEvent.AccountData, this.onAccountData);
        cli.on(MatrixEventEvent.Decrypted, this.onEventDecrypted);
        cli.on(MatrixEventEvent.Replaced, this.onEventReplaced);
        cli.on(ClientEvent.Sync, this.onSync);

        this.props.timelineSet.room?.on(ThreadEvent.Update, this.onThreadUpdate);
    }

    public componentDidMount(): void {
        if (this.props.manageReadReceipts) {
            this.updateReadReceiptOnUserActivity();
        }
        if (this.props.manageReadMarkers) {
            this.updateReadMarkerOnUserActivity();
        }
        this.initTimeline(this.props);
    }

    public componentDidUpdate(prevProps: Readonly<IProps>): void {
        if (prevProps.timelineSet !== this.props.timelineSet) {
            // throw new Error("changing timelineSet on a TimelinePanel is not supported");

            // regrettably, this does happen; in particular, when joining a
            // room with /join. In that case, there are two Rooms in
            // circulation - one which is created by the MatrixClient.joinRoom
            // call and used to create the RoomView, and a second which is
            // created by the sync loop once the room comes back down the /sync
            // pipe. Once the latter happens, our room is replaced with the new one.
            //
            // for now, just warn about this. But we're going to end up paginating
            // both rooms separately, and it's all bad.
            logger.warn("Replacing timelineSet on a TimelinePanel - confusion may ensue");
        }

        this.props.timelineSet.room?.off(ThreadEvent.Update, this.onThreadUpdate);
        this.props.timelineSet.room?.on(ThreadEvent.Update, this.onThreadUpdate);

        const differentEventId = prevProps.eventId != this.props.eventId;
        const differentHighlightedEventId = prevProps.highlightedEventId != this.props.highlightedEventId;
        const differentAvoidJump = prevProps.eventScrollIntoView && !this.props.eventScrollIntoView;
        const differentOverlayTimeline = prevProps.overlayTimelineSet !== this.props.overlayTimelineSet;
        if (differentEventId || differentHighlightedEventId || differentAvoidJump) {
            logger.log(
                `TimelinePanel switching to eventId ${this.props.eventId} (was ${prevProps.eventId}), ` +
                    `scrollIntoView: ${this.props.eventScrollIntoView} (was ${prevProps.eventScrollIntoView})`,
            );
            this.initTimeline(this.props);
        } else if (differentOverlayTimeline) {
            logger.log(`TimelinePanel updating overlay timeline.`);
            this.initTimeline(this.props);
        }
    }

    public componentWillUnmount(): void {
        // set a boolean to say we've been unmounted, which any pending
        // promises can use to throw away their results.
        //
        // (We could use isMounted, but facebook have deprecated that.)
        this.unmounted = true;
        if (this.readReceiptActivityTimer) {
            this.readReceiptActivityTimer.abort();
            this.readReceiptActivityTimer = null;
        }
        if (this.readMarkerActivityTimer) {
            this.readMarkerActivityTimer.abort();
            this.readMarkerActivityTimer = null;
        }

        dis.unregister(this.dispatcherRef);

        const client = MatrixClientPeg.get();
        if (client) {
            client.removeListener(RoomEvent.Timeline, this.onRoomTimeline);
            client.removeListener(RoomEvent.TimelineReset, this.onRoomTimelineReset);
            client.removeListener(RoomEvent.Redaction, this.onRoomRedaction);
            client.removeListener(RoomEvent.RedactionCancelled, this.onRoomRedaction);
            client.removeListener(RoomEvent.Receipt, this.onRoomReceipt);
            client.removeListener(RoomEvent.LocalEchoUpdated, this.onLocalEchoUpdated);
            client.removeListener(RoomEvent.AccountData, this.onAccountData);
            client.removeListener(RoomMemberEvent.PowerLevel, this.onVisibilityPowerLevelChange);
            client.removeListener(MatrixEventEvent.Decrypted, this.onEventDecrypted);
            client.removeListener(MatrixEventEvent.Replaced, this.onEventReplaced);
            client.removeListener(MatrixEventEvent.VisibilityChange, this.onEventVisibilityChange);
            client.removeListener(ClientEvent.Sync, this.onSync);
            this.props.timelineSet.room?.removeListener(ThreadEvent.Update, this.onThreadUpdate);
        }
    }

    /**
     * Logs out debug info to describe the state of the TimelinePanel and the
     * events in the room according to the matrix-js-sdk. This is useful when
     * debugging problems like messages out of order, or messages that should
     * not be showing up in a thread, etc.
     *
     * It's too expensive and cumbersome to do all of these calculations for
     * every message change so instead we only log it out when asked.
     */
    private onDumpDebugLogs = (): void => {
        const room = this.props.timelineSet?.room;
        // Get a list of the event IDs used in this TimelinePanel.
        // This includes state and hidden events which we don't render
        const eventIdList = this.state?.events?.map((ev) => ev.getId());

        // Get the list of actually rendered events seen in the DOM.
        // This is useful to know for sure what's being shown on screen.
        // And we can suss out any corrupted React `key` problems.
        let renderedEventIds: string[];
        try {
            const messagePanel = this.messagePanel.current;
            if (messagePanel) {
                const messagePanelNode = ReactDOM.findDOMNode(messagePanel) as Element;
                if (messagePanelNode) {
                    const actuallyRenderedEvents = messagePanelNode.querySelectorAll("[data-event-id]");
                    renderedEventIds = [...actuallyRenderedEvents].map((renderedEvent) => {
                        return renderedEvent.getAttribute("data-event-id");
                    });
                }
            }
        } catch (err) {
            logger.error(`onDumpDebugLogs: Failed to get the actual event ID's in the DOM`, err);
        }

        // Get the list of events and threads for the room as seen by the
        // matrix-js-sdk.
        let serializedEventIdsFromTimelineSets: { [key: string]: string[] }[];
        let serializedEventIdsFromThreadsTimelineSets: { [key: string]: string[] }[];
        const serializedThreadsMap: { [key: string]: any } = {};
        if (room) {
            const timelineSets = room.getTimelineSets();
            const threadsTimelineSets = room.threadsTimelineSets;

            try {
                // Serialize all of the timelineSets and timelines in each set to their event IDs
                serializedEventIdsFromTimelineSets = serializeEventIdsFromTimelineSets(timelineSets);
                serializedEventIdsFromThreadsTimelineSets = serializeEventIdsFromTimelineSets(threadsTimelineSets);
            } catch (err) {
                logger.error(`onDumpDebugLogs: Failed to serialize event IDs from timelinesets`, err);
            }

            try {
                // Serialize all threads in the room from theadId -> event IDs in the thread
                room.getThreads().forEach((thread) => {
                    serializedThreadsMap[thread.id] = {
                        events: thread.events.map((ev) => ev.getId()),
                        numTimelines: thread.timelineSet.getTimelines().length,
                        liveTimeline: thread.timelineSet.getLiveTimeline().getEvents().length,
                        prevTimeline: thread.timelineSet
                            .getLiveTimeline()
                            .getNeighbouringTimeline(Direction.Backward)
                            ?.getEvents().length,
                        nextTimeline: thread.timelineSet
                            .getLiveTimeline()
                            .getNeighbouringTimeline(Direction.Forward)
                            ?.getEvents().length,
                    };
                });
            } catch (err) {
                logger.error(`onDumpDebugLogs: Failed to serialize event IDs from the threads`, err);
            }
        }

        let timelineWindowEventIds: string[];
        try {
            timelineWindowEventIds = this.timelineWindow.getEvents().map((ev) => ev.getId());
        } catch (err) {
            logger.error(`onDumpDebugLogs: Failed to get event IDs from the timelineWindow`, err);
        }
        let pendingEventIds: string[];
        try {
            pendingEventIds = this.props.timelineSet.getPendingEvents().map((ev) => ev.getId());
        } catch (err) {
            logger.error(`onDumpDebugLogs: Failed to get pending event IDs`, err);
        }

        logger.debug(
            `TimelinePanel(${this.context.timelineRenderingType}): Debugging info for ${room?.roomId}\n` +
                `\tevents(${eventIdList.length})=${JSON.stringify(eventIdList)}\n` +
                `\trenderedEventIds(${renderedEventIds?.length ?? 0})=` +
                `${JSON.stringify(renderedEventIds)}\n` +
                `\tserializedEventIdsFromTimelineSets=${JSON.stringify(serializedEventIdsFromTimelineSets)}\n` +
                `\tserializedEventIdsFromThreadsTimelineSets=` +
                `${JSON.stringify(serializedEventIdsFromThreadsTimelineSets)}\n` +
                `\tserializedThreadsMap=${JSON.stringify(serializedThreadsMap)}\n` +
                `\ttimelineWindowEventIds(${timelineWindowEventIds.length})=${JSON.stringify(
                    timelineWindowEventIds,
                )}\n` +
                `\tpendingEventIds(${pendingEventIds.length})=${JSON.stringify(pendingEventIds)}`,
        );
    };

    private onMessageListUnfillRequest = (backwards: boolean, scrollToken: string): void => {
        // If backwards, unpaginate from the back (i.e. the start of the timeline)
        const dir = backwards ? EventTimeline.BACKWARDS : EventTimeline.FORWARDS;
        debuglog("unpaginating events in direction", dir);

        // All tiles are inserted by MessagePanel to have a scrollToken === eventId, and
        // this particular event should be the first or last to be unpaginated.
        const eventId = scrollToken;

        const marker = this.state.events.findIndex((ev) => {
            return ev.getId() === eventId;
        });

        const count = backwards ? marker + 1 : this.state.events.length - marker;

        if (count > 0) {
            debuglog("Unpaginating", count, "in direction", dir);
            this.timelineWindow.unpaginate(count, backwards);

            const { events, liveEvents, firstVisibleEventIndex } = this.getEvents();
            this.buildLegacyCallEventGroupers(events);
            const newState: Partial<IState> = {
                events,
                liveEvents,
                firstVisibleEventIndex,
            };

            // We can now paginate in the unpaginated direction
            if (backwards) {
                newState.canBackPaginate = true;
            } else {
                newState.canForwardPaginate = true;
            }
            this.setState<null>(newState);
        }
    };

    private onPaginationRequest = (
        timelineWindow: TimelineWindow,
        direction: Direction,
        size: number,
    ): Promise<boolean> => {
        if (this.props.onPaginationRequest) {
            return this.props.onPaginationRequest(timelineWindow, direction, size);
        } else {
            return timelineWindow.paginate(direction, size);
        }
    };

    // set off a pagination request.
    private onMessageListFillRequest = (backwards: boolean): Promise<boolean> => {
        if (!this.shouldPaginate()) return Promise.resolve(false);

        const dir = backwards ? EventTimeline.BACKWARDS : EventTimeline.FORWARDS;
        const canPaginateKey = backwards ? "canBackPaginate" : "canForwardPaginate";
        const paginatingKey = backwards ? "backPaginating" : "forwardPaginating";

        if (!this.state[canPaginateKey]) {
            debuglog("have given up", dir, "paginating this timeline");
            return Promise.resolve(false);
        }

        if (!this.timelineWindow.canPaginate(dir)) {
            debuglog("can't", dir, "paginate any further");
            this.setState<null>({ [canPaginateKey]: false });
            return Promise.resolve(false);
        }

        if (backwards && this.state.firstVisibleEventIndex !== 0) {
            debuglog("won't", dir, "paginate past first visible event");
            return Promise.resolve(false);
        }

        debuglog("Initiating paginate; backwards:" + backwards);
        this.setState<null>({ [paginatingKey]: true });

        return this.onPaginationRequest(this.timelineWindow, dir, PAGINATE_SIZE).then((r) => {
            if (this.unmounted) {
                return;
            }

            debuglog("paginate complete backwards:" + backwards + "; success:" + r);

            const { events, liveEvents, firstVisibleEventIndex } = this.getEvents();
            this.buildLegacyCallEventGroupers(events);
            const newState: Partial<IState> = {
                [paginatingKey]: false,
                [canPaginateKey]: r,
                events,
                liveEvents,
                firstVisibleEventIndex,
            };

            // moving the window in this direction may mean that we can now
            // paginate in the other where we previously could not.
            const otherDirection = backwards ? EventTimeline.FORWARDS : EventTimeline.BACKWARDS;
            const canPaginateOtherWayKey = backwards ? "canForwardPaginate" : "canBackPaginate";
            if (!this.state[canPaginateOtherWayKey] && this.timelineWindow.canPaginate(otherDirection)) {
                debuglog("can now", otherDirection, "paginate again");
                newState[canPaginateOtherWayKey] = true;
            }

            // Don't resolve until the setState has completed: we need to let
            // the component update before we consider the pagination completed,
            // otherwise we'll end up paginating in all the history the js-sdk
            // has in memory because we never gave the component a chance to scroll
            // itself into the right place
            return new Promise((resolve) => {
                this.setState<null>(newState, () => {
                    // we can continue paginating in the given direction if:
                    // - timelineWindow.paginate says we can
                    // - we're paginating forwards, or we won't be trying to
                    //   paginate backwards past the first visible event
                    resolve(r && (!backwards || firstVisibleEventIndex === 0));
                });
            });
        });
    };

    private onMessageListScroll = (e: Event): void => {
        this.props.onScroll?.(e);
        if (this.props.manageReadMarkers) {
            this.doManageReadMarkers();
        }
    };

    /*
     * Debounced function to manage read markers because we don't need to
     * do this on every tiny scroll update. It also sets state which causes
     * a component update, which can in turn reset the scroll position, so
     * it's important we allow the browser to scroll a bit before running this
     * (hence trailing edge only and debounce rather than throttle because
     * we really only need to update this once the user has finished scrolling,
     * not periodically while they scroll).
     */
    private doManageReadMarkers = debounce(
        () => {
            const rmPosition = this.getReadMarkerPosition();
            // we hide the read marker when it first comes onto the screen, but if
            // it goes back off the top of the screen (presumably because the user
            // clicks on the 'jump to bottom' button), we need to re-enable it.
            if (rmPosition < 0) {
                this.setState({ readMarkerVisible: true });
            }

            // if read marker position goes between 0 and -1/1,
            // (and user is active), switch timeout
            const timeout = this.readMarkerTimeout(rmPosition);
            // NO-OP when timeout already has set to the given value
            this.readMarkerActivityTimer?.changeTimeout(timeout);
        },
        READ_MARKER_DEBOUNCE_MS,
        { leading: false, trailing: true },
    );

    private onAction = (payload: ActionPayload): void => {
        switch (payload.action) {
            case "ignore_state_changed":
                this.forceUpdate();
                break;
            case Action.DumpDebugLogs:
                this.onDumpDebugLogs();
                break;
        }
    };

    private onRoomTimeline = (
        ev: MatrixEvent,
        room: Room | null,
        toStartOfTimeline: boolean,
        removed: boolean,
        data: IRoomTimelineData,
    ): void => {
        // ignore events for other timeline sets
        if (
            data.timeline.getTimelineSet() !== this.props.timelineSet &&
            data.timeline.getTimelineSet() !== this.props.overlayTimelineSet
        ) {
            return;
        }

        if (!Thread.hasServerSideSupport && this.context.timelineRenderingType === TimelineRenderingType.Thread) {
            if (toStartOfTimeline && !this.state.canBackPaginate) {
                this.setState({
                    canBackPaginate: true,
                });
            }
            if (!toStartOfTimeline && !this.state.canForwardPaginate) {
                this.setState({
                    canForwardPaginate: true,
                });
            }
        }

        // ignore anything but real-time updates at the end of the room:
        // updates from pagination will happen when the paginate completes.
        if (toStartOfTimeline || !data || !data.liveEvent) return;

        if (!this.messagePanel.current?.getScrollState()) return;

        if (!this.messagePanel.current.getScrollState().stuckAtBottom) {
            // we won't load this event now, because we don't want to push any
            // events off the other end of the timeline. But we need to note
            // that we can now paginate.
            this.setState({ canForwardPaginate: true });
            return;
        }

        // tell the timeline window to try to advance itself, but not to make
        // a http request to do so.
        //
        // we deliberately avoid going via the ScrollPanel for this call - the
        // ScrollPanel might already have an active pagination promise, which
        // will fail, but would stop us passing the pagination request to the
        // timeline window.
        //
        // see https://github.com/vector-im/vector-web/issues/1035
        this.timelineWindow!.paginate(EventTimeline.FORWARDS, 1, false)
            .then(() => {
                if (this.overlayTimelineWindow) {
                    return this.overlayTimelineWindow.paginate(EventTimeline.FORWARDS, 1, false);
                }
            })
            .then(() => {
                if (this.unmounted) {
                    return;
                }

                const { events, liveEvents, firstVisibleEventIndex } = this.getEvents();
                this.buildLegacyCallEventGroupers(events);
                const lastLiveEvent = liveEvents[liveEvents.length - 1];

                const updatedState: Partial<IState> = {
                    events,
                    liveEvents,
                    firstVisibleEventIndex,
                };

                let callRMUpdated = false;
                if (this.props.manageReadMarkers) {
                    // when a new event arrives when the user is not watching the
                    // window, but the window is in its auto-scroll mode, make sure the
                    // read marker is visible.
                    //
                    // We ignore events we have sent ourselves; we don't want to see the
                    // read-marker when a remote echo of an event we have just sent takes
                    // more than the timeout on userActiveRecently.
                    //
                    const myUserId = MatrixClientPeg.get().credentials.userId;
                    callRMUpdated = false;
                    if (ev.getSender() !== myUserId && !UserActivity.sharedInstance().userActiveRecently()) {
                        updatedState.readMarkerVisible = true;
                    } else if (lastLiveEvent && this.getReadMarkerPosition() === 0) {
                        // we know we're stuckAtBottom, so we can advance the RM
                        // immediately, to save a later render cycle

                        this.setReadMarker(lastLiveEvent.getId() ?? null, lastLiveEvent.getTs(), true);
                        updatedState.readMarkerVisible = false;
                        updatedState.readMarkerEventId = lastLiveEvent.getId();
                        callRMUpdated = true;
                    }
                }

                this.setState(updatedState as IState, () => {
                    this.messagePanel.current?.updateTimelineMinHeight();
                    if (callRMUpdated) {
                        this.props.onReadMarkerUpdated?.();
                    }
                });
            });
    };

    private onRoomTimelineReset = (room: Room, timelineSet: EventTimelineSet): void => {
        if (timelineSet !== this.props.timelineSet) return;

        if (this.messagePanel.current && this.messagePanel.current.isAtBottom()) {
            this.loadTimeline();
        }
    };

    public canResetTimeline = (): boolean => this.messagePanel?.current?.isAtBottom();

    private onRoomRedaction = (ev: MatrixEvent, room: Room): void => {
        if (this.unmounted) return;

        // ignore events for other rooms
        if (room !== this.props.timelineSet.room) return;

        // we could skip an update if the event isn't in our timeline,
        // but that's probably an early optimisation.
        this.forceUpdate();
    };

    private onThreadUpdate = (thread: Thread): void => {
        if (this.unmounted) {
            return;
        }

        // ignore events for other rooms
        const roomId = thread.roomId;
        if (roomId !== this.props.timelineSet.room?.roomId) {
            return;
        }

        // we could skip an update if the event isn't in our timeline,
        // but that's probably an early optimisation.
        const tile = this.messagePanel.current?.getTileForEventId(thread.id);
        if (tile) {
            tile.forceUpdate();
        }
    };

    // Called whenever the visibility of an event changes, as per
    // MSC3531. We typically need to re-render the tile.
    private onEventVisibilityChange = (ev: MatrixEvent): void => {
        if (this.unmounted) {
            return;
        }

        // ignore events for other rooms
        const roomId = ev.getRoomId();
        if (roomId !== this.props.timelineSet.room?.roomId) {
            return;
        }

        // we could skip an update if the event isn't in our timeline,
        // but that's probably an early optimisation.
        const tile = this.messagePanel.current?.getTileForEventId(ev.getId());
        if (tile) {
            tile.forceUpdate();
        }
    };

    private onVisibilityPowerLevelChange = (ev: MatrixEvent, member: RoomMember): void => {
        if (this.unmounted) return;

        // ignore events for other rooms
        if (member.roomId !== this.props.timelineSet.room?.roomId) return;

        // ignore events for other users
        if (member.userId != MatrixClientPeg.get().credentials?.userId) return;

        // We could skip an update if the power level change didn't cross the
        // threshold for `VISIBILITY_CHANGE_TYPE`.
        for (const event of this.state.events) {
            const tile = this.messagePanel.current?.getTileForEventId(event.getId());
            if (!tile) {
                // The event is not visible, nothing to re-render.
                continue;
            }
            tile.forceUpdate();
        }

        this.forceUpdate();
    };

    private onEventReplaced = (replacedEvent: MatrixEvent): void => {
        if (this.unmounted) return;

        // ignore events for other rooms
        if (replacedEvent.getRoomId() !== this.props.timelineSet.room?.roomId) return;

        // we could skip an update if the event isn't in our timeline,
        // but that's probably an early optimisation.
        this.forceUpdate();
    };

    private onRoomReceipt = (ev: MatrixEvent, room: Room): void => {
        if (this.unmounted) return;

        // ignore events for other rooms
        if (room !== this.props.timelineSet.room) return;

        this.forceUpdate();
    };

    private onLocalEchoUpdated = (ev: MatrixEvent, room: Room, oldEventId: string): void => {
        if (this.unmounted) return;

        // ignore events for other rooms
        if (room !== this.props.timelineSet.room) return;

        this.reloadEvents();
    };

    private onAccountData = (ev: MatrixEvent, room: Room): void => {
        if (this.unmounted) return;

        // ignore events for other rooms
        if (room !== this.props.timelineSet.room) return;

        if (ev.getType() !== EventType.FullyRead) return;

        // XXX: roomReadMarkerTsMap not updated here so it is now inconsistent. Replace
        // this mechanism of determining where the RM is relative to the view-port with
        // one supported by the server (the client needs more than an event ID).
        this.setState(
            {
                readMarkerEventId: ev.getContent().event_id,
            },
            this.props.onReadMarkerUpdated,
        );
    };

    private onEventDecrypted = (ev: MatrixEvent): void => {
        // Can be null for the notification timeline, etc.
        if (!this.props.timelineSet.room) return;

        if (ev.getRoomId() !== this.props.timelineSet.room.roomId) return;

        if (!this.state.events.includes(ev)) return;

        this.recheckFirstVisibleEventIndex();

        // Need to update as we don't display event tiles for events that
        // haven't yet been decrypted. The event will have just been updated
        // in place so we just need to re-render.
        // TODO: We should restrict this to only events in our timeline,
        // but possibly the event tile itself should just update when this
        // happens to save us re-rendering the whole timeline.
        this.buildLegacyCallEventGroupers(this.state.events);
        this.forceUpdate();
    };

    private onSync = (clientSyncState: SyncState, prevState: SyncState, data: object): void => {
        if (this.unmounted) return;
        this.setState({ clientSyncState });
    };

    private recheckFirstVisibleEventIndex = throttle(
        (): void => {
            const firstVisibleEventIndex = this.checkForPreJoinUISI(this.state.events);
            if (firstVisibleEventIndex !== this.state.firstVisibleEventIndex) {
                this.setState({ firstVisibleEventIndex });
            }
        },
        500,
        { leading: true, trailing: true },
    );

    private readMarkerTimeout(readMarkerPosition: number): number {
        return readMarkerPosition === 0
            ? this.context?.readMarkerInViewThresholdMs ?? this.state.readMarkerInViewThresholdMs
            : this.context?.readMarkerOutOfViewThresholdMs ?? this.state.readMarkerOutOfViewThresholdMs;
    }

    private async updateReadMarkerOnUserActivity(): Promise<void> {
        const initialTimeout = this.readMarkerTimeout(this.getReadMarkerPosition());
        this.readMarkerActivityTimer = new Timer(initialTimeout);

        while (this.readMarkerActivityTimer) {
            //unset on unmount
            UserActivity.sharedInstance().timeWhileActiveRecently(this.readMarkerActivityTimer);
            try {
                await this.readMarkerActivityTimer.finished();
            } catch (e) {
                continue; /* aborted */
            }
            // outside of try/catch to not swallow errors
            this.updateReadMarker();
        }
    }

    private async updateReadReceiptOnUserActivity(): Promise<void> {
        this.readReceiptActivityTimer = new Timer(READ_RECEIPT_INTERVAL_MS);
        while (this.readReceiptActivityTimer) {
            //unset on unmount
            UserActivity.sharedInstance().timeWhileActiveNow(this.readReceiptActivityTimer);
            try {
                await this.readReceiptActivityTimer.finished();
            } catch (e) {
                continue; /* aborted */
            }
            // outside of try/catch to not swallow errors
            this.sendReadReceipt();
        }
    }

    private sendReadReceipt = (): void => {
        if (SettingsStore.getValue("lowBandwidth")) return;

        if (!this.messagePanel.current) return;
        if (!this.props.manageReadReceipts) return;
        // This happens on user_activity_end which is delayed, and it's
        // very possible have logged out within that timeframe, so check
        // we still have a client.
        const cli = MatrixClientPeg.get();
        // if no client or client is guest don't send RR or RM
        if (!cli || cli.isGuest()) return;

        let shouldSendRR = true;

        const currentRREventId = this.getCurrentReadReceipt(true);
        const currentRREventIndex = this.indexForEventId(currentRREventId);
        // We want to avoid sending out read receipts when we are looking at
        // events in the past which are before the latest RR.
        //
        // For now, let's apply a heuristic: if (a) the event corresponding to
        // the latest RR (either from the server, or sent by ourselves) doesn't
        // appear in our timeline, and (b) we could forward-paginate the event
        // timeline, then don't send any more RRs.
        //
        // This isn't watertight, as we could be looking at a section of
        // timeline which is *after* the latest RR (so we should actually send
        // RRs) - but that is a bit of a niche case. It will sort itself out when
        // the user eventually hits the live timeline.
        //
        if (
            currentRREventId &&
            currentRREventIndex === null &&
            this.timelineWindow.canPaginate(EventTimeline.FORWARDS)
        ) {
            shouldSendRR = false;
        }

        const lastReadEventIndex = this.getLastDisplayedEventIndex({
            ignoreOwn: true,
        });
        if (lastReadEventIndex === null) {
            shouldSendRR = false;
        }
        let lastReadEvent: MatrixEvent | null = this.state.events[lastReadEventIndex ?? 0];
        shouldSendRR =
            shouldSendRR &&
            // Only send a RR if the last read event is ahead in the timeline relative to
            // the current RR event.
            lastReadEventIndex > currentRREventIndex &&
            // Only send a RR if the last RR set != the one we would send
            this.lastRRSentEventId !== lastReadEvent?.getId();

        // Only send a RM if the last RM sent != the one we would send
        const shouldSendRM = this.lastRMSentEventId != this.state.readMarkerEventId;

        // we also remember the last read receipt we sent to avoid spamming the
        // same one at the server repeatedly
        if (shouldSendRR || shouldSendRM) {
            if (shouldSendRR) {
                this.lastRRSentEventId = lastReadEvent?.getId();
            } else {
                lastReadEvent = null;
            }
            this.lastRMSentEventId = this.state.readMarkerEventId;

            const roomId = this.props.timelineSet.room.roomId;
            const sendRRs = SettingsStore.getValue("sendReadReceipts", roomId);

            debuglog(
                `Sending Read Markers for ${this.props.timelineSet.room.roomId}: `,
                `rm=${this.state.readMarkerEventId} `,
                `rr=${sendRRs ? lastReadEvent?.getId() : null} `,
                `prr=${lastReadEvent?.getId()}`,
            );

            if (this.props.timelineSet.thread && sendRRs && lastReadEvent) {
                // There's no support for fully read markers on threads
                // as defined by MSC3771
                cli.sendReadReceipt(lastReadEvent, sendRRs ? ReceiptType.Read : ReceiptType.ReadPrivate);
            } else {
                cli.setRoomReadMarkers(
                    roomId,
                    this.state.readMarkerEventId ?? "",
                    sendRRs ? lastReadEvent ?? undefined : undefined, // Public read receipt (could be null)
                    lastReadEvent ?? undefined, // Private read receipt (could be null)
                ).catch(async (e): Promise<void> => {
                    // /read_markers API is not implemented on this HS, fallback to just RR
                    if (e.errcode === "M_UNRECOGNIZED" && lastReadEvent) {
                        if (
                            !sendRRs &&
                            !(await cli.doesServerSupportUnstableFeature("org.matrix.msc2285.stable")) &&
                            !(await cli.isVersionSupported("v1.4"))
                        )
                            return;
                        try {
                            await cli.sendReadReceipt(
                                lastReadEvent,
                                sendRRs ? ReceiptType.Read : ReceiptType.ReadPrivate,
                            );
                            return;
                        } catch (error) {
                            logger.error(e);
                            this.lastRRSentEventId = undefined;
                        }
                    } else {
                        logger.error(e);
                    }
                    // it failed, so allow retries next time the user is active
                    this.lastRRSentEventId = undefined;
                    this.lastRMSentEventId = undefined;
                });

                // do a quick-reset of our unreadNotificationCount to avoid having
                // to wait from the remote echo from the homeserver.
                // we only do this if we're right at the end, because we're just assuming
                // that sending an RR for the latest message will set our notif counter
                // to zero: it may not do this if we send an RR for somewhere before the end.
                if (this.isAtEndOfLiveTimeline()) {
                    this.props.timelineSet.room.setUnreadNotificationCount(NotificationCountType.Total, 0);
                    this.props.timelineSet.room.setUnreadNotificationCount(NotificationCountType.Highlight, 0);
                    dis.dispatch({
                        action: "on_room_read",
                        roomId: this.props.timelineSet.room.roomId,
                    });
                }
            }
        }
    };

    // if the read marker is on the screen, we can now assume we've caught up to the end
    // of the screen, so move the marker down to the bottom of the screen.
    private updateReadMarker = (): void => {
        if (!this.props.manageReadMarkers) return;
        if (this.getReadMarkerPosition() === 1) {
            // the read marker is at an event below the viewport,
            // we don't want to rewind it.
            return;
        }
        // move the RM to *after* the message at the bottom of the screen. This
        // avoids a problem whereby we never advance the RM if there is a huge
        // message which doesn't fit on the screen.
        const lastDisplayedIndex = this.getLastDisplayedEventIndex({
            allowPartial: true,
        });

        if (lastDisplayedIndex === null) {
            return;
        }
        const lastDisplayedEvent = this.state.events[lastDisplayedIndex];
        this.setReadMarker(lastDisplayedEvent.getId(), lastDisplayedEvent.getTs());

        // the read-marker should become invisible, so that if the user scrolls
        // down, they don't see it.
        if (this.state.readMarkerVisible) {
            this.setState({
                readMarkerVisible: false,
            });
        }

        // Send the updated read marker (along with read receipt) to the server
        this.sendReadReceipt();
    };

    // advance the read marker past any events we sent ourselves.
    private advanceReadMarkerPastMyEvents(): void {
        if (!this.props.manageReadMarkers) return;

        // we call `timelineWindow.getEvents()` rather than using
        // `this.state.liveEvents`, because React batches the update to the
        // latter, so it may not have been updated yet.
        const events = this.timelineWindow.getEvents();

        // first find where the current RM is
        let i;
        for (i = 0; i < events.length; i++) {
            if (events[i].getId() == this.state.readMarkerEventId) {
                break;
            }
        }
        if (i >= events.length) {
            return;
        }

        // now think about advancing it
        const myUserId = MatrixClientPeg.get().credentials.userId;
        for (i++; i < events.length; i++) {
            const ev = events[i];
            if (ev.getSender() !== myUserId) {
                break;
            }
        }
        // i is now the first unread message which we didn't send ourselves.
        i--;

        const ev = events[i];
        this.setReadMarker(ev.getId(), ev.getTs());
    }

    /* jump down to the bottom of this room, where new events are arriving
     */
    public jumpToLiveTimeline = (): void => {
        // if we can't forward-paginate the existing timeline, then there
        // is no point reloading it - just jump straight to the bottom.
        //
        // Otherwise, reload the timeline rather than trying to paginate
        // through all of space-time.
        if (this.timelineWindow.canPaginate(EventTimeline.FORWARDS)) {
            this.loadTimeline();
        } else {
            this.messagePanel.current?.scrollToBottom();
        }
    };

    public scrollToEventIfNeeded = (eventId: string): void => {
        this.messagePanel.current?.scrollToEventIfNeeded(eventId);
    };

    /* scroll to show the read-up-to marker. We put it 1/3 of the way down
     * the container.
     */
    public jumpToReadMarker = (): void => {
        if (!this.props.manageReadMarkers) return;
        if (!this.messagePanel.current) return;
        if (!this.state.readMarkerEventId) return;

        // we may not have loaded the event corresponding to the read-marker
        // into the timelineWindow. In that case, attempts to scroll to it
        // will fail.
        //
        // a quick way to figure out if we've loaded the relevant event is
        // simply to check if the messagepanel knows where the read-marker is.
        const ret = this.messagePanel.current.getReadMarkerPosition();
        if (ret !== null) {
            // The messagepanel knows where the RM is, so we must have loaded
            // the relevant event.
            this.messagePanel.current.scrollToEvent(this.state.readMarkerEventId, 0, 1 / 3);
            return;
        }

        // Looks like we haven't loaded the event corresponding to the read-marker.
        // As with jumpToLiveTimeline, we want to reload the timeline around the
        // read-marker.
        this.loadTimeline(this.state.readMarkerEventId, 0, 1 / 3);
    };

    /* update the read-up-to marker to match the read receipt
     */
    public forgetReadMarker = (): void => {
        if (!this.props.manageReadMarkers) return;

        // Find the read receipt - we will set the read marker to this
        const rmId = this.getCurrentReadReceipt();

        // Look up the timestamp if we can find it
        const tl = this.props.timelineSet.getTimelineForEvent(rmId ?? "");
        let rmTs: number;
        if (tl) {
            const event = tl.getEvents().find((e) => {
                return e.getId() == rmId;
            });
            if (event) {
                rmTs = event.getTs();
            }
        }

        // Update the read marker to the values we found
        this.setReadMarker(rmId, rmTs);

        // Send the receipts to the server immediately (don't wait for activity)
        this.sendReadReceipt();
    };

    /* return true if the content is fully scrolled down and we are
     * at the end of the live timeline.
     */
    public isAtEndOfLiveTimeline = (): boolean | undefined => {
        return (
            this.messagePanel.current?.isAtBottom() &&
            this.timelineWindow &&
            !this.timelineWindow.canPaginate(EventTimeline.FORWARDS)
        );
    };

    /* get the current scroll state. See ScrollPanel.getScrollState for
     * details.
     *
     * returns null if we are not mounted.
     */
    public getScrollState = (): IScrollState => {
        if (!this.messagePanel.current) {
            return null;
        }
        return this.messagePanel.current.getScrollState();
    };

    // returns one of:
    //
    //  null: there is no read marker
    //  -1: read marker is above the window
    //   0: read marker is visible
    //  +1: read marker is below the window
    public getReadMarkerPosition = (): number => {
        if (!this.props.manageReadMarkers) return null;
        if (!this.messagePanel.current) return null;

        const ret = this.messagePanel.current.getReadMarkerPosition();
        if (ret !== null) {
            return ret;
        }

        // the messagePanel doesn't know where the read marker is.
        // if we know the timestamp of the read marker, make a guess based on that.
        const rmTs = TimelinePanel.roomReadMarkerTsMap[this.props.timelineSet.room.roomId];
        if (rmTs && this.state.events.length > 0) {
            if (rmTs < this.state.events[0].getTs()) {
                return -1;
            } else {
                return 1;
            }
        }

        return null;
    };

    public canJumpToReadMarker = (): boolean => {
        // 1. Do not show jump bar if neither the RM nor the RR are set.
        // 3. We want to show the bar if the read-marker is off the top of the screen.
        // 4. Also, if pos === null, the event might not be paginated - show the unread bar
        const pos = this.getReadMarkerPosition();
        const ret =
            this.state.readMarkerEventId !== null && // 1.
            (pos < 0 || pos === null); // 3., 4.
        return ret;
    };

    /*
     * called by the parent component when PageUp/Down/etc is pressed.
     *
     * We pass it down to the scroll panel.
     */
    public handleScrollKey = (ev: React.KeyboardEvent): void => {
        if (!this.messagePanel.current) return;

        // jump to the live timeline on ctrl-end, rather than the end of the
        // timeline window.
        const action = getKeyBindingsManager().getRoomAction(ev);
        if (action === KeyBindingAction.JumpToLatestMessage) {
            this.jumpToLiveTimeline();
        } else {
            this.messagePanel.current.handleScrollKey(ev);
        }
    };

    private initTimeline(props: IProps): void {
        const initialEvent = props.eventId;
        const pixelOffset = props.eventPixelOffset;

        // if a pixelOffset is given, it is relative to the bottom of the
        // container. If not, put the event in the middle of the container.
        let offsetBase = 1;
        if (pixelOffset == null) {
            offsetBase = 0.5;
        }

        return this.loadTimeline(initialEvent, pixelOffset, offsetBase, props.eventScrollIntoView);
    }

    private scrollIntoView(eventId?: string, pixelOffset?: number, offsetBase?: number): void {
        const doScroll = (): void => {
            if (!this.messagePanel.current) return;
            if (eventId) {
                debuglog(
                    "TimelinePanel scrolling to eventId " +
                        eventId +
                        " at position " +
                        offsetBase * 100 +
                        "% + " +
                        pixelOffset,
                );
                this.messagePanel.current.scrollToEvent(eventId, pixelOffset, offsetBase);
            } else {
                debuglog("TimelinePanel scrolling to bottom");
                this.messagePanel.current.scrollToBottom();
            }
        };

        debuglog("TimelinePanel scheduling scroll to event");
        this.props.onEventScrolledIntoView?.(eventId);
        // Ensure the correct scroll position pre render, if the messages have already been loaded to DOM,
        // to avoid it jumping around
        doScroll();

        // Ensure the correct scroll position post render for correct behaviour.
        //
        // requestAnimationFrame runs our code immediately after the DOM update but before the next repaint.
        //
        // If the messages have just been loaded for the first time, this ensures we'll repeat setting the
        // correct scroll position after React has re-rendered the TimelinePanel and MessagePanel and
        // updated the DOM.
        window.requestAnimationFrame(() => {
            doScroll();
        });
    }

    /**
     * (re)-load the event timeline, and initialise the scroll state, centered
     * around the given event.
     *
     * @param {string?}  eventId the event to focus on. If undefined, will
     *    scroll to the bottom of the room.
     *
     * @param {number?} pixelOffset   offset to position the given event at
     *    (pixels from the offsetBase). If omitted, defaults to 0.
     *
     * @param {number?} offsetBase the reference point for the pixelOffset. 0
     *     means the top of the container, 1 means the bottom, and fractional
     *     values mean somewhere in the middle. If omitted, it defaults to 0.
     *
     * @param {boolean?} scrollIntoView whether to scroll the event into view.
     */
    private loadTimeline(eventId?: string, pixelOffset?: number, offsetBase?: number, scrollIntoView = true): void {
        const cli = MatrixClientPeg.get();
        this.timelineWindow = new TimelineWindow(cli, this.props.timelineSet, { windowLimit: this.props.timelineCap });
        this.overlayTimelineWindow = this.props.overlayTimelineSet
            ? new TimelineWindow(cli, this.props.overlayTimelineSet, { windowLimit: this.props.timelineCap })
            : undefined;

        const onLoaded = (): void => {
            if (this.unmounted) return;

            // clear the timeline min-height when (re)loading the timeline
            this.messagePanel.current?.onTimelineReset();
            this.reloadEvents();

            // If we switched away from the room while there were pending
            // outgoing events, the read-marker will be before those events.
            // We need to skip over any which have subsequently been sent.
            this.advanceReadMarkerPastMyEvents();

            this.setState(
                {
                    canBackPaginate: !!this.timelineWindow?.canPaginate(EventTimeline.BACKWARDS),
                    canForwardPaginate: !!this.timelineWindow?.canPaginate(EventTimeline.FORWARDS),
                    timelineLoading: false,
                },
                () => {
                    // initialise the scroll state of the message panel
                    if (!this.messagePanel.current) {
                        // this shouldn't happen - we know we're mounted because
                        // we're in a setState callback, and we know
                        // timelineLoading is now false, so render() should have
                        // mounted the message panel.
                        logger.log("can't initialise scroll state because messagePanel didn't load");
                        return;
                    }

                    if (scrollIntoView) {
                        this.scrollIntoView(eventId, pixelOffset, offsetBase);
                    }

                    if (this.props.sendReadReceiptOnLoad) {
                        this.sendReadReceipt();
                    }
                },
            );
        };

        const onError = (error: MatrixError): void => {
            if (this.unmounted) return;

            this.setState({ timelineLoading: false });
            logger.error(`Error loading timeline panel at ${this.props.timelineSet.room?.roomId}/${eventId}`, error);

            let onFinished: () => void;

            // if we were given an event ID, then when the user closes the
            // dialog, let's jump to the end of the timeline. If we weren't,
            // something has gone badly wrong and rather than causing a loop of
            // undismissable dialogs, let's just give up.
            if (eventId) {
                onFinished = () => {
                    // go via the dispatcher so that the URL is updated
                    dis.dispatch<ViewRoomPayload>({
                        action: Action.ViewRoom,
                        room_id: this.props.timelineSet.room.roomId,
                        metricsTrigger: undefined, // room doesn't change
                    });
                };
            }

            let description: string;
            if (error.errcode == "M_FORBIDDEN") {
                description = _t(
                    "Tried to load a specific point in this room's timeline, but you " +
                        "do not have permission to view the message in question.",
                );
            } else {
                description = _t(
                    "Tried to load a specific point in this room's timeline, but was " + "unable to find it.",
                );
            }

            Modal.createDialog(ErrorDialog, {
                title: _t("Failed to load timeline position"),
                description,
                onFinished,
            });
        };

        // if we already have the event in question, TimelineWindow.load
        // returns a resolved promise.
        //
        // In this situation, we don't really want to defer the update of the
        // state to the next event loop, because it makes room-switching feel
        // quite slow. So we detect that situation and shortcut straight to
        // calling _reloadEvents and updating the state.

        // This is a hot-path optimization by skipping a promise tick
        // by repeating a no-op sync branch in
        // TimelineSet.getTimelineForEvent & MatrixClient.getEventTimeline
        if (this.props.timelineSet.getTimelineForEvent(eventId)) {
            // if we've got an eventId, and the timeline exists, we can skip
            // the promise tick.
            this.timelineWindow.load(eventId, INITIAL_SIZE);
            this.overlayTimelineWindow?.load(undefined, INITIAL_SIZE);
            // in this branch this method will happen in sync time
            onLoaded();
            return;
        }

        const prom = this.timelineWindow.load(eventId, INITIAL_SIZE).then(async (): Promise<void> => {
            if (this.overlayTimelineWindow) {
                // @TODO(kerrya) use timestampToEvent to load the overlay timeline
                // with more correct position when main TL eventId is truthy
                await this.overlayTimelineWindow.load(undefined, INITIAL_SIZE);
            }
        });
        this.buildLegacyCallEventGroupers();
        this.setState({
            events: [],
            liveEvents: [],
            canBackPaginate: false,
            canForwardPaginate: false,
            timelineLoading: true,
        });
        prom.then(onLoaded, onError);
    }

    // handle the completion of a timeline load or localEchoUpdate, by
    // reloading the events from the timelinewindow and pending event list into
    // the state.
    private reloadEvents(): void {
        // we might have switched rooms since the load started - just bin
        // the results if so.
        if (this.unmounted) return;

        const state = this.getEvents();
        this.buildLegacyCallEventGroupers(state.events);
        this.setState(state);
    }

    // Force refresh the timeline before threads support pending events
    public refreshTimeline(eventId?: string): void {
        this.loadTimeline(eventId, undefined, undefined, false);
        this.reloadEvents();
    }

    // get the list of events from the timeline window and the pending event list
    private getEvents(): Pick<IState, "events" | "liveEvents" | "firstVisibleEventIndex"> {
        const mainEvents: MatrixEvent[] = this.timelineWindow?.getEvents() || [];
        const eventFilter = this.props.overlayTimelineSetFilter || Boolean;
        const overlayEvents = this.overlayTimelineWindow?.getEvents().filter(eventFilter) || [];

        // maintain the main timeline event order as returned from the HS
        // merge overlay events at approximately the right position based on local timestamp
        const events = overlayEvents.reduce(
            (acc: MatrixEvent[], overlayEvent: MatrixEvent) => {
                // find the first main tl event with a later timestamp
                const index = acc.findIndex((event) => event.localTimestamp > overlayEvent.localTimestamp);
                // insert overlay event into timeline at approximately the right place
                if (index > -1) {
                    acc.splice(index, 0, overlayEvent);
                } else {
                    acc.push(overlayEvent);
                }
                return acc;
            },
            [...mainEvents],
        );

        // `arrayFastClone` performs a shallow copy of the array
        // we want the last event to be decrypted first but displayed last
        // `reverse` is destructive and unfortunately mutates the "events" array
        arrayFastClone(events)
            .reverse()
            .forEach((event) => {
                const client = MatrixClientPeg.get();
                client.decryptEventIfNeeded(event);
            });

        const firstVisibleEventIndex = this.checkForPreJoinUISI(mainEvents);

        // Hold onto the live events separately. The read receipt and read marker
        // should use this list, so that they don't advance into pending events.
        const liveEvents = [...events];

        // if we're at the end of the live timeline, append the pending events
        if (!this.timelineWindow?.canPaginate(EventTimeline.FORWARDS)) {
            const pendingEvents = this.props.timelineSet.getPendingEvents();
            events.push(
                ...pendingEvents.filter((event) => {
                    const { shouldLiveInRoom, threadId } = this.props.timelineSet.room!.eventShouldLiveIn(
                        event,
                        pendingEvents,
                    );

                    if (this.context.timelineRenderingType === TimelineRenderingType.Thread) {
                        return threadId === this.context.threadId;
                    }
                    {
                        return shouldLiveInRoom;
                    }
                }),
            );
        }

        return {
            events,
            liveEvents,
            firstVisibleEventIndex,
        };
    }

    /**
     * Check for undecryptable messages that were sent while the user was not in
     * the room.
     *
     * @param {Array<MatrixEvent>} events The timeline events to check
     *
     * @return {Number} The index within `events` of the event after the most recent
     * undecryptable event that was sent while the user was not in the room.  If no
     * such events were found, then it returns 0.
     */
    private checkForPreJoinUISI(events: MatrixEvent[]): number {
        const cli = MatrixClientPeg.get();
        const room = this.props.timelineSet.room;

        const isThreadTimeline = [TimelineRenderingType.Thread, TimelineRenderingType.ThreadsList].includes(
            this.context.timelineRenderingType,
        );
        if (events.length === 0 || !room || !cli.isRoomEncrypted(room.roomId) || isThreadTimeline) {
            logger.info("checkForPreJoinUISI: showing all messages, skipping check");
            return 0;
        }

        const userId = cli.credentials.userId;

        // get the user's membership at the last event by getting the timeline
        // that the event belongs to, and traversing the timeline looking for
        // that event, while keeping track of the user's membership
        let i = events.length - 1;
        let userMembership = "leave";
        for (; i >= 0; i--) {
            const timeline = this.props.timelineSet.getTimelineForEvent(events[i].getId()!);
            if (!timeline) {
                // Somehow, it seems to be possible for live events to not have
                // a timeline, even though that should not happen. :(
                // https://github.com/vector-im/element-web/issues/12120
                logger.warn(
                    `Event ${events[i].getId()} in room ${room.roomId} is live, ` + `but it does not have a timeline`,
                );
                continue;
            }

            userMembership = timeline.getState(EventTimeline.FORWARDS).getMember(userId)?.membership ?? "leave";
            const timelineEvents = timeline.getEvents();
            for (let j = timelineEvents.length - 1; j >= 0; j--) {
                const event = timelineEvents[j];
                if (event.getId() === events[i].getId()) {
                    break;
                } else if (event.getStateKey() === userId && event.getType() === EventType.RoomMember) {
                    userMembership = event.getPrevContent().membership || "leave";
                }
            }
            break;
        }

        // now go through the rest of the events and find the first undecryptable
        // one that was sent when the user wasn't in the room
        for (; i >= 0; i--) {
            const event = events[i];
            if (event.getStateKey() === userId && event.getType() === EventType.RoomMember) {
                userMembership = event.getPrevContent().membership || "leave";
            } else if (userMembership === "leave" && (event.isDecryptionFailure() || event.isBeingDecrypted())) {
                // reached an undecryptable message when the user wasn't in the room -- don't try to load any more
                // Note: for now, we assume that events that are being decrypted are
                // not decryptable - we will be called once more when it is decrypted.
                logger.info("checkForPreJoinUISI: reached a pre-join UISI at index ", i);
                return i + 1;
            }
        }

        logger.info("checkForPreJoinUISI: did not find pre-join UISI");
        return 0;
    }

    private indexForEventId(evId: string | null): number | null {
        if (evId === null) {
            return null;
        }
        /* Threads do not have server side support for read receipts and the concept
        is very tied to the main room timeline, we are forcing the timeline to
        send read receipts for threaded events */
<<<<<<< HEAD
        if (this.context.timelineRenderingType === TimelineRenderingType.Thread) {
=======
        const isThreadTimeline = this.context.timelineRenderingType === TimelineRenderingType.Thread;
        if (SettingsStore.getValue("feature_threadenabled") && isThreadTimeline) {
>>>>>>> 3874314e
            return 0;
        }
        const index = this.state.events.findIndex((ev) => ev.getId() === evId);
        return index > -1 ? index : null;
    }

    /**
     * Get a list of undecryptable events currently visible on-screen.
     *
     * @param {boolean} addMargin Whether to add an extra margin beyond the viewport
     * where events are still considered "visible"
     *
     * @returns {MatrixEvent[] | null} A list of undecryptable events, or null if
     *     the list of events could not be determined.
     */
    public getVisibleDecryptionFailures(addMargin?: boolean): MatrixEvent[] | null {
        const messagePanel = this.messagePanel.current;
        if (!messagePanel) return null;

        const messagePanelNode = ReactDOM.findDOMNode(messagePanel) as Element;
        if (!messagePanelNode) return null; // sometimes this happens for fresh rooms/post-sync
        const wrapperRect = messagePanelNode.getBoundingClientRect();
        const margin = addMargin ? VISIBLE_DECRYPTION_FAILURE_MARGIN : 0;
        const screenTop = wrapperRect.top - margin;
        const screenBottom = wrapperRect.bottom + margin;

        const result: MatrixEvent[] = [];
        for (const ev of this.state.liveEvents) {
            const eventId = ev.getId();
            if (!eventId) continue;
            const node = messagePanel.getNodeForEventId(eventId);
            if (!node) continue;

            const boundingRect = node.getBoundingClientRect();
            if (boundingRect.top > screenBottom) {
                // we have gone past the visible section of timeline
                break;
            } else if (boundingRect.bottom >= screenTop) {
                // the tile for this event is in the visible part of the screen (or just above/below it).
                if (ev.isDecryptionFailure()) result.push(ev);
            }
        }
        return result;
    }

    private getLastDisplayedEventIndex(opts: IEventIndexOpts = {}): number | null {
        const ignoreOwn = opts.ignoreOwn || false;
        const allowPartial = opts.allowPartial || false;

        const messagePanel = this.messagePanel.current;
        if (!messagePanel) return null;

        const messagePanelNode = ReactDOM.findDOMNode(messagePanel) as Element;
        if (!messagePanelNode) return null; // sometimes this happens for fresh rooms/post-sync
        const wrapperRect = messagePanelNode.getBoundingClientRect();
        const myUserId = MatrixClientPeg.get().credentials.userId;

        const isNodeInView = (node: HTMLElement): boolean => {
            if (node) {
                const boundingRect = node.getBoundingClientRect();
                if (
                    (allowPartial && boundingRect.top <= wrapperRect.bottom) ||
                    (!allowPartial && boundingRect.bottom <= wrapperRect.bottom)
                ) {
                    return true;
                }
            }
            return false;
        };

        // We keep track of how many of the adjacent events didn't have a tile
        // but should have the read receipt moved past them, so
        // we can include those once we find the last displayed (visible) event.
        // The counter is not started for events we don't want
        // to send a read receipt for (our own events, local echos).
        let adjacentInvisibleEventCount = 0;
        // Use `liveEvents` here because we don't want the read marker or read
        // receipt to advance into pending events.
        for (let i = this.state.liveEvents.length - 1; i >= 0; --i) {
            const ev = this.state.liveEvents[i];

            const node = messagePanel.getNodeForEventId(ev.getId());
            const isInView = isNodeInView(node);

            // when we've reached the first visible event, and the previous
            // events were all invisible (with the first one not being ignored),
            // return the index of the first invisible event.
            if (isInView && adjacentInvisibleEventCount !== 0) {
                return i + adjacentInvisibleEventCount;
            }
            if (node && !isInView) {
                // has node but not in view, so reset adjacent invisible events
                adjacentInvisibleEventCount = 0;
            }

            const shouldIgnore =
                !!ev.status || // local echo
                (ignoreOwn && ev.getSender() === myUserId); // own message
            const isWithoutTile =
                !haveRendererForEvent(ev, this.context?.showHiddenEvents) || shouldHideEvent(ev, this.context);

            if (isWithoutTile || !node) {
                // don't start counting if the event should be ignored,
                // but continue counting if we were already so the offset
                // to the previous invisble event that didn't need to be ignored
                // doesn't get messed up
                if (!shouldIgnore || (shouldIgnore && adjacentInvisibleEventCount !== 0)) {
                    ++adjacentInvisibleEventCount;
                }
                continue;
            }

            if (shouldIgnore) {
                continue;
            }

            if (isInView) {
                return i;
            }
        }

        return null;
    }

    /**
     * Get the id of the event corresponding to our user's latest read-receipt.
     *
     * @param {Boolean} ignoreSynthesized If true, return only receipts that
     *                                    have been sent by the server, not
     *                                    implicit ones generated by the JS
     *                                    SDK.
     * @return {String} the event ID
     */
    private getCurrentReadReceipt(ignoreSynthesized = false): string | null {
        const client = MatrixClientPeg.get();
        // the client can be null on logout
        if (client == null) {
            return null;
        }

        const myUserId = client.credentials.userId;
        const receiptStore: ReadReceipt<any, any> = this.props.timelineSet.thread ?? this.props.timelineSet.room;
        return receiptStore?.getEventReadUpTo(myUserId, ignoreSynthesized);
    }

    private setReadMarker(eventId: string | null, eventTs: number, inhibitSetState = false): void {
        const roomId = this.props.timelineSet.room?.roomId;

        // don't update the state (and cause a re-render) if there is
        // no change to the RM.
        if (eventId === this.state.readMarkerEventId || eventId === null) {
            return;
        }

        // in order to later figure out if the read marker is
        // above or below the visible timeline, we stash the timestamp.
        TimelinePanel.roomReadMarkerTsMap[roomId ?? ""] = eventTs;

        if (inhibitSetState) {
            return;
        }

        // Do the local echo of the RM
        // run the render cycle before calling the callback, so that
        // getReadMarkerPosition() returns the right thing.
        this.setState(
            {
                readMarkerEventId: eventId,
            },
            this.props.onReadMarkerUpdated,
        );
    }

    private shouldPaginate(): boolean {
        // don't try to paginate while events in the timeline are
        // still being decrypted. We don't render events while they're
        // being decrypted, so they don't take up space in the timeline.
        // This means we can pull quite a lot of events into the timeline
        // and end up trying to render a lot of events.
        return !this.state.events.some((e) => {
            return e.isBeingDecrypted();
        });
    }

    private getRelationsForEvent = (
        eventId: string,
        relationType: RelationType | string,
        eventType: EventType | string,
    ): Relations | undefined =>
        this.props.timelineSet.relations?.getChildEventsForEvent(eventId, relationType, eventType);

    private buildLegacyCallEventGroupers(events?: MatrixEvent[]): void {
        this.callEventGroupers = buildLegacyCallEventGroupers(this.callEventGroupers, events);
    }

    public render(): JSX.Element {
        // just show a spinner while the timeline loads.
        //
        // put it in a div of the right class (mx_RoomView_messagePanel) so
        // that the order in the roomview flexbox is correct, and
        // mx_RoomView_messageListWrapper to position the inner div in the
        // right place.
        //
        // Note that the click-on-search-result functionality relies on the
        // fact that the messagePanel is hidden while the timeline reloads,
        // but that the RoomHeader (complete with search term) continues to
        // exist.
        if (this.state.timelineLoading) {
            return (
                <div className="mx_RoomView_messagePanelSpinner">
                    <Spinner />
                </div>
            );
        }

        if (this.state.events.length == 0 && !this.state.canBackPaginate && this.props.empty) {
            return (
                <div className={this.props.className + " mx_RoomView_messageListWrapper"}>
                    <div className="mx_RoomView_empty">{this.props.empty}</div>
                </div>
            );
        }

        // give the messagepanel a stickybottom if we're at the end of the
        // live timeline, so that the arrival of new events triggers a
        // scroll.
        //
        // Make sure that stickyBottom is *false* if we can paginate
        // forwards, otherwise if somebody hits the bottom of the loaded
        // events when viewing historical messages, we get stuck in a loop
        // of paginating our way through the entire history of the room.
        const stickyBottom = !this.timelineWindow.canPaginate(EventTimeline.FORWARDS);

        // If the state is PREPARED or CATCHUP, we're still waiting for the js-sdk to sync with
        // the HS and fetch the latest events, so we are effectively forward paginating.
        const forwardPaginating =
            this.state.forwardPaginating || ["PREPARED", "CATCHUP"].includes(this.state.clientSyncState);
        const events = this.state.firstVisibleEventIndex
            ? this.state.events.slice(this.state.firstVisibleEventIndex)
            : this.state.events;
        return (
            <MessagePanel
                ref={this.messagePanel}
                room={this.props.timelineSet.room}
                permalinkCreator={this.props.permalinkCreator}
                hidden={this.props.hidden}
                backPaginating={this.state.backPaginating}
                forwardPaginating={forwardPaginating}
                events={events}
                highlightedEventId={this.props.highlightedEventId}
                readMarkerEventId={this.state.readMarkerEventId}
                readMarkerVisible={this.state.readMarkerVisible}
                canBackPaginate={this.state.canBackPaginate && this.state.firstVisibleEventIndex === 0}
                showUrlPreview={this.props.showUrlPreview}
                showReadReceipts={this.props.showReadReceipts}
                ourUserId={MatrixClientPeg.get().credentials.userId}
                stickyBottom={stickyBottom}
                onScroll={this.onMessageListScroll}
                onFillRequest={this.onMessageListFillRequest}
                onUnfillRequest={this.onMessageListUnfillRequest}
                isTwelveHour={this.context?.showTwelveHourTimestamps ?? this.state.isTwelveHour}
                alwaysShowTimestamps={
                    this.props.alwaysShowTimestamps ??
                    this.context?.alwaysShowTimestamps ??
                    this.state.alwaysShowTimestamps
                }
                className={this.props.className}
                resizeNotifier={this.props.resizeNotifier}
                getRelationsForEvent={this.getRelationsForEvent}
                editState={this.props.editState}
                showReactions={this.props.showReactions}
                layout={this.props.layout}
                hideThreadedMessages={this.props.hideThreadedMessages}
                disableGrouping={this.props.disableGrouping}
                callEventGroupers={this.callEventGroupers}
            />
        );
    }
}

/**
 * Iterate across all of the timelineSets and timelines inside to expose all of
 * the event IDs contained inside.
 *
 * @return An event ID list for every timeline in every timelineSet
 */
function serializeEventIdsFromTimelineSets(timelineSets): { [key: string]: string[] }[] {
    const serializedEventIdsInTimelineSet = timelineSets.map((timelineSet) => {
        const timelineMap = {};

        const timelines = timelineSet.getTimelines();
        const liveTimeline = timelineSet.getLiveTimeline();

        timelines.forEach((timeline, index) => {
            // Add a special label when it is the live timeline so we can tell
            // it apart from the others
            const isLiveTimeline = timeline === liveTimeline;
            timelineMap[isLiveTimeline ? "liveTimeline" : `${index}`] = timeline.getEvents().map((ev) => ev.getId());
        });

        return timelineMap;
    });

    return serializedEventIdsInTimelineSet;
}

export default TimelinePanel;<|MERGE_RESOLUTION|>--- conflicted
+++ resolved
@@ -1689,12 +1689,7 @@
         /* Threads do not have server side support for read receipts and the concept
         is very tied to the main room timeline, we are forcing the timeline to
         send read receipts for threaded events */
-<<<<<<< HEAD
         if (this.context.timelineRenderingType === TimelineRenderingType.Thread) {
-=======
-        const isThreadTimeline = this.context.timelineRenderingType === TimelineRenderingType.Thread;
-        if (SettingsStore.getValue("feature_threadenabled") && isThreadTimeline) {
->>>>>>> 3874314e
             return 0;
         }
         const index = this.state.events.findIndex((ev) => ev.getId() === evId);
