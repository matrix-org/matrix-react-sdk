--- conflicted
+++ resolved
@@ -14,26 +14,6 @@
 See the License for the specific language governing permissions and
 limitations under the License.
 */
-<<<<<<< HEAD
-var React = require('react');
-var ReactDOM = require('react-dom');
-var sdk = require('../../index');
-var MatrixClientPeg = require("../../MatrixClientPeg");
-var PlatformPeg = require("../../PlatformPeg");
-var Modal = require('../../Modal');
-var dis = require("../../dispatcher");
-var q = require('q');
-var package_json = require('../../../package.json');
-var UserSettingsStore = require('../../UserSettingsStore');
-var GeminiScrollbar = require('react-gemini-scrollbar');
-var Email = require('../../email');
-var AddThreepid = require('../../AddThreepid');
-var SdkConfig = require('../../SdkConfig');
-
-var counterpart = require('counterpart');
-
-
-=======
 const React = require('react');
 const ReactDOM = require('react-dom');
 const sdk = require('../../index');
@@ -48,8 +28,9 @@
 const Email = require('../../email');
 const AddThreepid = require('../../AddThreepid');
 const SdkConfig = require('../../SdkConfig');
->>>>>>> 8e3851b3
 import AccessibleButton from '../views/elements/AccessibleButton';
+import counterpart from 'counterpart';
+
 
 // if this looks like a release, use the 'version' from package.json; else use
 // the git sha. Prepend version with v, to look like riot-web version
@@ -321,13 +302,8 @@
             extraButtons: [
                 <button key="export" className="mx_Dialog_primary"
                         onClick={this._onExportE2eKeysClicked}>
-<<<<<<< HEAD
                    { counterpart.translate("Export E2E room keys") }
-                </button>
-=======
-                    Export E2E room keys
                 </button>,
->>>>>>> 8e3851b3
             ],
             onFinished: (confirmed) => {
                 if (confirmed) {
@@ -343,41 +319,24 @@
     onPasswordChangeError: function(err) {
         let errMsg = err.error || "";
         if (err.httpStatus === 403) {
-<<<<<<< HEAD
             errMsg = counterpart.translate("Failed to change password. Is your password correct?");
-        }
-        else if (err.httpStatus) {
-=======
-            errMsg = "Failed to change password. Is your password correct?";
-        } else if (err.httpStatus) {
->>>>>>> 8e3851b3
+        } lse if (err.httpStatus) {
+
             errMsg += ` (HTTP status ${err.httpStatus})`;
         }
         const ErrorDialog = sdk.getComponent("dialogs.ErrorDialog");
         console.error("Failed to change password: " + errMsg);
         Modal.createDialog(ErrorDialog, {
-<<<<<<< HEAD
             title: counterpart.translate("Error"),
-            description: errMsg
-=======
-            title: "Error",
             description: errMsg,
->>>>>>> 8e3851b3
         });
     },
 
     onPasswordChanged: function() {
         const ErrorDialog = sdk.getComponent("dialogs.ErrorDialog");
         Modal.createDialog(ErrorDialog, {
-<<<<<<< HEAD
             title: counterpart.translate("Success"),
-            description: counterpart.translate("Your password was successfully changed. You will not receive push notifications on other devices until you log back in to them") + "."
-=======
-            title: "Success",
-            description: `Your password was successfully changed. You will not
-                          receive push notifications on other devices until you
-                          log back in to them.`,
->>>>>>> 8e3851b3
+            description: counterpart.translate("Your password was successfully changed. You will not receive push notifications on other devices until you log back in to them") + ".",
         });
     },
 
@@ -474,17 +433,10 @@
             this.setState({email_add_pending: false});
         }, (err) => {
             this.setState({email_add_pending: false});
-<<<<<<< HEAD
             if (err.errcode == 'M_THREEPID_AUTH_FAILED') {
-                var QuestionDialog = sdk.getComponent("dialogs.QuestionDialog");
-                var message = counterpart.translate("Unable to verify email address. ");
+                const QuestionDialog = sdk.getComponent("dialogs.QuestionDialog");
+                let message = counterpart.translate("Unable to verify email address. ");
                 message += counterpart.translate("Please check your email and click on the link it contains. Once this is done, click continue.");
-=======
-            if (err.errcode === 'M_THREEPID_AUTH_FAILED') {
-                const QuestionDialog = sdk.getComponent("dialogs.QuestionDialog");
-                let message = "Unable to verify email address. ";
-                message += "Please check your email and click on the link it contains. Once this is done, click continue.";
->>>>>>> 8e3851b3
                 Modal.createDialog(QuestionDialog, {
                     title: counterpart.translate("Verification Pending"),
                     description: message,
@@ -976,13 +928,8 @@
         }
         let notificationArea;
         if (!MatrixClientPeg.get().isGuest() && this.state.threepids !== undefined) {
-<<<<<<< HEAD
-            notification_area = (<div>
+            notificationArea = (<div>
                 <h3>{ counterpart.translate("Notifications") }</h3>
-=======
-            notificationArea = (<div>
-                <h3>Notifications</h3>
->>>>>>> 8e3851b3
 
                 <div className="mx_UserSettings_section">
                     <Notifications threepids={this.state.threepids} brand={this.props.brand} />
@@ -1069,14 +1016,7 @@
                         { counterpart.translate("Logged in as") } {this._me}
                     </div>
                     <div className="mx_UserSettings_advanced">
-<<<<<<< HEAD
                         Access Token: <span className="mx_UserSettings_advanced_spoiler" onClick={this._showSpoiler} data-spoiler={ MatrixClientPeg.get().getAccessToken() }>&lt;{ counterpart.translate("click to reveal") }&gt;</span>
-=======
-                        Access Token: <span className="mx_UserSettings_advanced_spoiler"
-                                            onClick={this._showSpoiler}
-                                            data-spoiler={ MatrixClientPeg.get().getAccessToken() }
-                        >&lt;click to reveal&gt;</span>
->>>>>>> 8e3851b3
                     </div>
                     <div className="mx_UserSettings_advanced">
                         { counterpart.translate("Homeserver is") } { MatrixClientPeg.get().getHomeserverUrl() }
