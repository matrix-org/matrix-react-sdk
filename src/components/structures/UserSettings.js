--- conflicted
+++ resolved
@@ -226,13 +226,8 @@
             var ErrorDialog = sdk.getComponent("dialogs.ErrorDialog");
             console.error("Failed to load user settings: " + error);
             Modal.createDialog(ErrorDialog, {
-<<<<<<< HEAD
                 title: counterpart.translate("Can't load user settings"),
-                description: counterpart.translate("Server may be unavailable or overloaded"),
-=======
-                title: "Can't load user settings",
-                description: ((error && error.message) ? error.message : "Server may be unavailable or overloaded"),
->>>>>>> 6f461f0e
+                description: ((error && error.message) ? error.message : counterpart.translate("Server may be unavailable or overloaded")),
             });
         });
     },
@@ -273,13 +268,8 @@
             console.error("Failed to set avatar: " + err);
             var ErrorDialog = sdk.getComponent("dialogs.ErrorDialog");
             Modal.createDialog(ErrorDialog, {
-<<<<<<< HEAD
-                title: counterpart.translate("Error"),
-                description: counterpart.translate("Failed to set avatar.")
-=======
-                title: "Failed to set avatar",
-                description: ((err && err.message) ? err.message : "Operation failed"),
->>>>>>> 6f461f0e
+                title: counterpart.translate("Failed to set avatar"),
+                description: ((err && err.message) ? err.message : counterpart.translate("Operation failed")),
             });
         });
     },
@@ -375,13 +365,8 @@
             this.setState({email_add_pending: false});
             console.error("Unable to add email address " + email_address + " " + err);
             Modal.createDialog(ErrorDialog, {
-<<<<<<< HEAD
-                title: counterpart.translate("Error"),
-                description: counterpart.translate("Unable to add email address")
-=======
-                title: "Unable to add email address",
-                description: ((err && err.message) ? err.message : "Operation failed"),
->>>>>>> 6f461f0e
+                title: counterpart.translate("Unable to add email address"),
+                description: ((err && err.message) ? err.message : counterpart.translate("Operation failed")),
             });
         });
         ReactDOM.findDOMNode(this.refs.add_email_input).blur();
@@ -405,13 +390,8 @@
                         const ErrorDialog = sdk.getComponent("dialogs.ErrorDialog");
                         console.error("Unable to remove contact information: " + err);
                         Modal.createDialog(ErrorDialog, {
-<<<<<<< HEAD
-                            title: counterpart.translate("Error"),
-                            description: counterpart.translate("Unable to remove contact information"),
-=======
-                            title: "Unable to remove contact information",
-                            description: ((err && err.message) ? err.message : "Operation failed"),
->>>>>>> 6f461f0e
+                            title: counterpart.translate("Unable to remove contact information"),
+                            description: ((err && err.message) ? err.message : counterpart.translate("Operation failed")),
                         });
                     }).done();
                 }
@@ -451,13 +431,8 @@
                 var ErrorDialog = sdk.getComponent("dialogs.ErrorDialog");
                 console.error("Unable to verify email address: " + err);
                 Modal.createDialog(ErrorDialog, {
-<<<<<<< HEAD
-                    title: counterpart.translate("Error"),
-                    description: counterpart.translate("Unable to verify email address"),
-=======
-                    title: "Unable to verify email address",
-                    description: ((err && err.message) ? err.message : "Operation failed"),
->>>>>>> 6f461f0e
+                    title: counterpart.translate("Unable to verify email address"),
+                    description: ((err && err.message) ? err.message : counterpart.translate("Operation failed")),
                 });
             }
         });
@@ -1009,24 +984,15 @@
                         { counterpart.translate("Logged in as") } {this._me}
                     </div>
                     <div className="mx_UserSettings_advanced">
-<<<<<<< HEAD
+                        Access Token: <span className="mx_UserSettings_advanced_spoiler" onClick={this._showSpoiler} data-spoiler={ MatrixClientPeg.get().getAccessToken() }>&lt;{ counterpart.translate("click to reveal") }&gt;</span>
+                    </div>
+                    <div className="mx_UserSettings_advanced">
                         { counterpart.translate("Homeserver is") } { MatrixClientPeg.get().getHomeserverUrl() }
-=======
-                        Access Token: <span className="mx_UserSettings_advanced_spoiler" onClick={this._showSpoiler} data-spoiler={ MatrixClientPeg.get().getAccessToken() }>&lt;click to reveal&gt;</span>
-                    </div>
-                    <div className="mx_UserSettings_advanced">
-                        Homeserver is { MatrixClientPeg.get().getHomeserverUrl() }
->>>>>>> 6f461f0e
                     </div>
                     <div className="mx_UserSettings_advanced">
                         { counterpart.translate("Identity Server is") } { MatrixClientPeg.get().getIdentityServerUrl() }
                     </div>
                     <div className="mx_UserSettings_advanced">
-<<<<<<< HEAD
-                        matrix-react-sdk version: {REACT_SDK_VERSION}<br/>
-                        riot-web version: {this.state.vectorVersion !== null ? this.state.vectorVersion : 'unknown'}<br/>
-                        { counterpart.translate("olm version: ") } {olmVersionString}<br/>
-=======
                         matrix-react-sdk version: {(REACT_SDK_VERSION !== '<local>')
                             ? <a href={ GHVersionUrl('matrix-org/matrix-react-sdk', REACT_SDK_VERSION) }>{REACT_SDK_VERSION}</a>
                             : REACT_SDK_VERSION
@@ -1035,8 +1001,7 @@
                             ? <a href={ GHVersionUrl('vector-im/riot-web', this.state.vectorVersion.split('-')[0]) }>{this.state.vectorVersion}</a>
                             : 'unknown'
                         }<br/>
-                        olm version: {olmVersionString}<br/>
->>>>>>> 6f461f0e
+                        { counterpart.translate("olm version: ") } {olmVersionString}<br/>
                     </div>
                 </div>
 
