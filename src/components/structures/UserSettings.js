--- conflicted
+++ resolved
@@ -290,36 +290,8 @@
     },
 
     onLogoutClicked: function(ev) {
-<<<<<<< HEAD
         dis.dispatch({
             action: 'logout'
-=======
-        const QuestionDialog = sdk.getComponent("dialogs.QuestionDialog");
-        Modal.createDialog(QuestionDialog, {
-            title: _t("Sign out"),
-            description:
-                <div>
-             { _t("For security, logging out will delete any end-to-end " +
-                  "encryption keys from this browser. If you want to be able " +
-                  "to decrypt your conversation history from future Riot sessions, " +
-                  "please export your room keys for safe-keeping.") }.
-                </div>,
-            button: _t("Sign out"),
-            extraButtons: [
-                <button key="export" className="mx_Dialog_primary"
-                        onClick={this._onExportE2eKeysClicked}>
-                   { _t("Export E2E room keys") }
-                </button>,
-            ],
-            onFinished: (confirmed) => {
-                if (confirmed) {
-                    dis.dispatch({action: 'logout'});
-                    if (this.props.onFinished) {
-                        this.props.onFinished();
-                    }
-                }
-            },
->>>>>>> 77671299
         });
     },
 
