/*
Copyright 2015, 2016 OpenMarket Ltd
Copyright 2017 Vector Creations Ltd
Copyright 2017 New Vector Ltd

Licensed under the Apache License, Version 2.0 (the "License");
you may not use this file except in compliance with the License.
You may obtain a copy of the License at

    http://www.apache.org/licenses/LICENSE-2.0

Unless required by applicable law or agreed to in writing, software
distributed under the License is distributed on an "AS IS" BASIS,
WITHOUT WARRANTIES OR CONDITIONS OF ANY KIND, either express or implied.
See the License for the specific language governing permissions and
limitations under the License.
*/
import SettingsStore, {SettingLevel} from "../../settings/SettingsStore";

const React = require('react');
const ReactDOM = require('react-dom');
import PropTypes from 'prop-types';
const sdk = require('../../index');
const MatrixClientPeg = require("../../MatrixClientPeg");
const PlatformPeg = require("../../PlatformPeg");
const Modal = require('../../Modal');
const dis = require("../../dispatcher");
import sessionStore from '../../stores/SessionStore';
import Promise from 'bluebird';
const packageJson = require('../../../package.json');
const UserSettingsStore = require('../../UserSettingsStore');
const CallMediaHandler = require('../../CallMediaHandler');
const GeminiScrollbar = require('react-gemini-scrollbar');
const Email = require('../../email');
const AddThreepid = require('../../AddThreepid');
const SdkConfig = require('../../SdkConfig');
import Analytics from '../../Analytics';
import AccessibleButton from '../views/elements/AccessibleButton';
import { _t, _td } from '../../languageHandler';
import * as languageHandler from '../../languageHandler';
import * as FormattingUtils from '../../utils/FormattingUtils';

// if this looks like a release, use the 'version' from package.json; else use
// the git sha. Prepend version with v, to look like riot-web version
const REACT_SDK_VERSION = 'dist' in packageJson ? packageJson.version : packageJson.gitHead || '<local>';

// Simple method to help prettify GH Release Tags and Commit Hashes.
const semVerRegex = /^v?(\d+\.\d+\.\d+(?:-rc.+)?)(?:-(?:\d+-g)?([0-9a-fA-F]+))?(?:-dirty)?$/i;
const gHVersionLabel = function(repo, token='') {
    const match = token.match(semVerRegex);
    let url;
    if (match && match[1]) { // basic semVer string possibly with commit hash
        url = (match.length > 1 && match[2])
            ? `https://github.com/${repo}/commit/${match[2]}`
            : `https://github.com/${repo}/releases/tag/v${match[1]}`;
    } else {
        url = `https://github.com/${repo}/commit/${token.split('-')[0]}`;
    }
    return <a target="_blank" rel="noopener" href={url}>{ token }</a>;
};

// Enumerate some simple 'flip a bit' UI settings (if any). The strings provided here
// must be settings defined in SettingsStore.
const SIMPLE_SETTINGS = [
    { id: "urlPreviewsEnabled" },
    { id: "autoplayGifsAndVideos" },
    { id: "hideReadReceipts" },
    { id: "dontSendTypingNotifications" },
    { id: "alwaysShowTimestamps" },
    { id: "showTwelveHourTimestamps" },
    { id: "hideJoinLeaves" },
    { id: "hideAvatarChanges" },
    { id: "hideDisplaynameChanges" },
    { id: "useCompactLayout" },
    { id: "hideRedactions" },
    { id: "enableSyntaxHighlightLanguageDetection" },
    { id: "MessageComposerInput.autoReplaceEmoji" },
    { id: "MessageComposerInput.dontSuggestEmoji" },
    { id: "Pill.shouldHidePillAvatar" },
    { id: "TextualBody.disableBigEmoji" },
    { id: "VideoView.flipVideoHorizontally" },
];

// These settings must be defined in SettingsStore
const ANALYTICS_SETTINGS = [
    {
        id: 'analyticsOptOut',
        fn: function(checked) {
            Analytics[checked ? 'disable' : 'enable']();
        },
    },
];

// These settings must be defined in SettingsStore
const WEBRTC_SETTINGS = [
    {
        id: 'webRtcForceTURN',
        fn: (val) => {
            MatrixClientPeg.get().setForceTURN(val);
        },
    },
];

// These settings must be defined in SettingsStore
const CRYPTO_SETTINGS = [
    {
        id: 'blacklistUnverifiedDevices',
        fn: function(checked) {
            MatrixClientPeg.get().setGlobalBlacklistUnverifiedDevices(checked);
        },
    },
];

<<<<<<< HEAD
=======
// Enumerate the available themes, with a nice human text label.
// 'label' is how we describe it in the UI.
// 'value' is the value for the theme setting
//
// XXX: Ideally we would have a theme manifest or something and they'd be nicely
// packaged up in a single directory, and/or located at the application layer.
// But for now for expedience we just hardcode them here.
const THEMES = [
    { label: _td('Light theme'), value: 'light' },
    { label: _td('Dark theme'), value: 'dark' },
    { label: _td('Status.im theme'), value: 'status' },
];

const IgnoredUser = React.createClass({
    propTypes: {
        userId: PropTypes.string.isRequired,
        onUnignored: PropTypes.func.isRequired,
    },

    _onUnignoreClick: function() {
        const ignoredUsers = MatrixClientPeg.get().getIgnoredUsers();
        const index = ignoredUsers.indexOf(this.props.userId);
        if (index !== -1) {
            ignoredUsers.splice(index, 1);
            MatrixClientPeg.get().setIgnoredUsers(ignoredUsers)
                .then(() => this.props.onUnignored(this.props.userId));
        } else this.props.onUnignored(this.props.userId);
    },

    render: function() {
        return (
            <li>
                <AccessibleButton onClick={this._onUnignoreClick} className="mx_textButton">
                    { _t("Unignore") }
                </AccessibleButton>
                { this.props.userId }
            </li>
        );
    },
});

>>>>>>> 3552800d
module.exports = React.createClass({
    displayName: 'UserSettings',

    propTypes: {
        onClose: PropTypes.func,
        // The brand string given when creating email pushers
        brand: PropTypes.string,

        // The base URL to use in the referral link. Defaults to window.location.origin.
        referralBaseUrl: PropTypes.string,

        // Team token for the referral link. If falsy, the referral section will
        // not appear
        teamToken: PropTypes.string,
    },

    getDefaultProps: function() {
        return {
            onClose: function() {},
        };
    },

    getInitialState: function() {
        return {
            avatarUrl: null,
            threepids: [],
            phase: "UserSettings.LOADING", // LOADING, DISPLAY
            email_add_pending: false,
            vectorVersion: undefined,
            rejectingInvites: false,
            mediaDevices: null,
            ignoredUsers: [],
        };
    },

    // Themes must be declared in config.json of riot-web. If they are not declared there, a fallback theme (light) will be used. Please **do not** include themes here, but directly in config.json! The default theme will always be the **first** theme in config.json.
    themes: [],

    componentWillMount: function() {
        this._unmounted = false;
        this._addThreepid = null;

        const validThemes = SdkConfig.get().themes;
        const self = this;
        validThemes.forEach(function(theme) {
            const t = {};
            t.id = "theme";
            t.label = theme.label;
            t.value = theme.value;
            self.themes.push(t);
        });

        if (PlatformPeg.get()) {
            Promise.resolve().then(() => {
                return PlatformPeg.get().getAppVersion();
            }).done((appVersion) => {
                if (this._unmounted) return;
                this.setState({
                    vectorVersion: appVersion,
                });
            }, (e) => {
                console.log("Failed to fetch app version", e);
            });
        }

        this._refreshMediaDevices();
        this._refreshIgnoredUsers();

        // Bulk rejecting invites:
        // /sync won't have had time to return when UserSettings re-renders from state changes, so getRooms()
        // will still return rooms with invites. To get around this, add a listener for
        // membership updates and kick the UI.
        MatrixClientPeg.get().on("RoomMember.membership", this._onInviteStateChange);

        dis.dispatch({
            action: 'panel_disable',
            sideDisabled: true,
            middleDisabled: true,
        });
        this._refreshFromServer();

<<<<<<< HEAD
        const syncedSettings = UserSettingsStore.getSyncedSettings();
        if (!syncedSettings.theme) {
            syncedSettings.theme = this.themes[0].value;
        }
        this._syncedSettings = syncedSettings;

        this._localSettings = UserSettingsStore.getLocalSettings();

=======
>>>>>>> 3552800d
        if (PlatformPeg.get().isElectron()) {
            const {ipcRenderer} = require('electron');

            ipcRenderer.on('settings', this._electronSettings);
            ipcRenderer.send('settings_get');
        }

        this.setState({
            language: languageHandler.getCurrentLanguage(),
        });

        this._sessionStore = sessionStore;
        this._sessionStoreToken = this._sessionStore.addListener(
            this._setStateFromSessionStore,
        );
        this._setStateFromSessionStore();
    },

    componentDidMount: function() {
        this.dispatcherRef = dis.register(this.onAction);
        this._me = MatrixClientPeg.get().credentials.userId;
    },

    componentWillUnmount: function() {
        this._unmounted = true;
        dis.dispatch({
            action: 'panel_disable',
            sideDisabled: false,
            middleDisabled: false,
        });
        dis.unregister(this.dispatcherRef);
        const cli = MatrixClientPeg.get();
        if (cli) {
            cli.removeListener("RoomMember.membership", this._onInviteStateChange);
        }

        if (PlatformPeg.get().isElectron()) {
            const {ipcRenderer} = require('electron');
            ipcRenderer.removeListener('settings', this._electronSettings);
        }
    },

    // `UserSettings` assumes that the client peg will not be null, so give it some
    // sort of assurance here by only allowing a re-render if the client is truthy.
    //
    // This is required because `UserSettings` maintains its own state and if this state
    // updates (e.g. during _setStateFromSessionStore) after the client peg has been made
    // null (during logout), then it will attempt to re-render and throw errors.
    shouldComponentUpdate: function() {
        return Boolean(MatrixClientPeg.get());
    },

    _setStateFromSessionStore: function() {
        this.setState({
            userHasGeneratedPassword: Boolean(this._sessionStore.getCachedPassword()),
        });
    },

    _electronSettings: function(ev, settings) {
        this.setState({ electron_settings: settings });
    },

    _refreshMediaDevices: function() {
        Promise.resolve().then(() => {
            return CallMediaHandler.getDevices();
        }).then((mediaDevices) => {
            // console.log("got mediaDevices", mediaDevices, this._unmounted);
            if (this._unmounted) return;
            this.setState({
                mediaDevices,
                activeAudioInput: SettingsStore.getValueAt(SettingLevel.DEVICE, 'webrtc_audioinput'),
                activeVideoInput: SettingsStore.getValueAt(SettingLevel.DEVICE, 'webrtc_videoinput'),
            });
        });
    },

    _refreshFromServer: function() {
        const self = this;
        Promise.all([
            UserSettingsStore.loadProfileInfo(), UserSettingsStore.loadThreePids(),
        ]).done(function(resps) {
            self.setState({
                avatarUrl: resps[0].avatar_url,
                threepids: resps[1].threepids,
                phase: "UserSettings.DISPLAY",
            });
        }, function(error) {
            const ErrorDialog = sdk.getComponent("dialogs.ErrorDialog");
            console.error("Failed to load user settings: " + error);
            Modal.createTrackedDialog('Can\'t load user settings', '', ErrorDialog, {
                title: _t("Can't load user settings"),
                description: ((error && error.message) ? error.message : _t("Server may be unavailable or overloaded")),
            });
        });
    },

    _refreshIgnoredUsers: function(userIdUnignored=null) {
        const users = MatrixClientPeg.get().getIgnoredUsers();
        if (userIdUnignored) {
            const index = users.indexOf(userIdUnignored);
            if (index !== -1) users.splice(index, 1);
        }
        this.setState({
            ignoredUsers: users,
        });
    },

    onAction: function(payload) {
        if (payload.action === "notifier_enabled") {
            this.forceUpdate();
        } else if (payload.action === "ignore_state_changed") {
            this._refreshIgnoredUsers();
        }
    },

    onAvatarPickerClick: function(ev) {
        if (this.refs.file_label) {
            this.refs.file_label.click();
        }
    },

    onAvatarSelected: function(ev) {
        const self = this;
        const changeAvatar = this.refs.changeAvatar;
        if (!changeAvatar) {
            console.error("No ChangeAvatar found to upload image to!");
            return;
        }
        changeAvatar.onFileSelected(ev).done(function() {
            // dunno if the avatar changed, re-check it.
            self._refreshFromServer();
        }, function(err) {
            // const errMsg = (typeof err === "string") ? err : (err.error || "");
            console.error("Failed to set avatar: " + err);
            const ErrorDialog = sdk.getComponent("dialogs.ErrorDialog");
            Modal.createTrackedDialog('Failed to set avatar', '', ErrorDialog, {
                title: _t("Failed to set avatar."),
                description: ((err && err.message) ? err.message : _t("Operation failed")),
            });
        });
    },

    onAvatarRemoveClick: function() {
        MatrixClientPeg.get().setAvatarUrl(null);
        this.setState({avatarUrl: null}); // the avatar update will complete async for us
    },

    onLogoutClicked: function(ev) {
        const QuestionDialog = sdk.getComponent("dialogs.QuestionDialog");
        Modal.createTrackedDialog('Logout E2E Export', '', QuestionDialog, {
            title: _t("Sign out"),
            description:
                <div>
             { _t("For security, logging out will delete any end-to-end " +
                  "encryption keys from this browser. If you want to be able " +
                  "to decrypt your conversation history from future Riot sessions, " +
                  "please export your room keys for safe-keeping.") }
                </div>,
            button: _t("Sign out"),
            extraButtons: [
                <button key="export" className="mx_Dialog_primary"
                        onClick={this._onExportE2eKeysClicked}>
                   { _t("Export E2E room keys") }
                </button>,
            ],
            onFinished: (confirmed) => {
                if (confirmed) {
                    dis.dispatch({action: 'logout'});
                    if (this.props.onFinished) {
                        this.props.onFinished();
                    }
                }
            },
        });
    },

    onPasswordChangeError: function(err) {
        let errMsg = err.error || "";
        if (err.httpStatus === 403) {
            errMsg = _t("Failed to change password. Is your password correct?");
        } else if (err.httpStatus) {
            errMsg += ` (HTTP status ${err.httpStatus})`;
        }
        const ErrorDialog = sdk.getComponent("dialogs.ErrorDialog");
        console.error("Failed to change password: " + errMsg);
        Modal.createTrackedDialog('Failed to change password', '', ErrorDialog, {
            title: _t("Error"),
            description: errMsg,
        });
    },

    onPasswordChanged: function() {
        const ErrorDialog = sdk.getComponent("dialogs.ErrorDialog");
        Modal.createTrackedDialog('Password changed', '', ErrorDialog, {
            title: _t("Success"),
            description: _t(
                "Your password was successfully changed. You will not receive " +
                "push notifications on other devices until you log back in to them",
            ) + ".",
        });
        dis.dispatch({action: 'password_changed'});
    },

    _onAddEmailEditFinished: function(value, shouldSubmit) {
        if (!shouldSubmit) return;
        this._addEmail();
    },

    _addEmail: function() {
        const ErrorDialog = sdk.getComponent("dialogs.ErrorDialog");
        const QuestionDialog = sdk.getComponent("dialogs.QuestionDialog");

        const emailAddress = this.refs.add_email_input.value;
        if (!Email.looksValid(emailAddress)) {
            Modal.createTrackedDialog('Invalid email address', '', ErrorDialog, {
                title: _t("Invalid Email Address"),
                description: _t("This doesn't appear to be a valid email address"),
            });
            return;
        }
        this._addThreepid = new AddThreepid();
        // we always bind emails when registering, so let's do the
        // same here.
        this._addThreepid.addEmailAddress(emailAddress, true).done(() => {
            Modal.createTrackedDialog('Verification Pending', '', QuestionDialog, {
                title: _t("Verification Pending"),
                description: _t(
                    "Please check your email and click on the link it contains. Once this " +
                    "is done, click continue.",
                ),
                button: _t('Continue'),
                onFinished: this.onEmailDialogFinished,
            });
        }, (err) => {
            this.setState({email_add_pending: false});
            console.error("Unable to add email address " + emailAddress + " " + err);
            Modal.createTrackedDialog('Unable to add email address', '', ErrorDialog, {
                title: _t("Unable to add email address"),
                description: ((err && err.message) ? err.message : _t("Operation failed")),
            });
        });
        ReactDOM.findDOMNode(this.refs.add_email_input).blur();
        this.setState({email_add_pending: true});
    },

    onRemoveThreepidClicked: function(threepid) {
        const QuestionDialog = sdk.getComponent("dialogs.QuestionDialog");
        Modal.createTrackedDialog('Remove 3pid', '', QuestionDialog, {
            title: _t("Remove Contact Information?"),
            description: _t("Remove %(threePid)s?", { threePid: threepid.address }),
            button: _t('Remove'),
            onFinished: (submit) => {
                if (submit) {
                    this.setState({
                        phase: "UserSettings.LOADING",
                    });
                    MatrixClientPeg.get().deleteThreePid(threepid.medium, threepid.address).then(() => {
                        return this._refreshFromServer();
                    }).catch((err) => {
                        const ErrorDialog = sdk.getComponent("dialogs.ErrorDialog");
                        console.error("Unable to remove contact information: " + err);
                        Modal.createTrackedDialog('Remove 3pid failed', '', ErrorDialog, {
                            title: _t("Unable to remove contact information"),
                            description: ((err && err.message) ? err.message : _t("Operation failed")),
                        });
                    }).done();
                }
            },
        });
    },

    onEmailDialogFinished: function(ok) {
        if (ok) {
            this.verifyEmailAddress();
        } else {
            this.setState({email_add_pending: false});
        }
    },

    verifyEmailAddress: function() {
        this._addThreepid.checkEmailLinkClicked().done(() => {
            this._addThreepid = null;
            this.setState({
                phase: "UserSettings.LOADING",
            });
            this._refreshFromServer();
            this.setState({email_add_pending: false});
        }, (err) => {
            this.setState({email_add_pending: false});
            if (err.errcode == 'M_THREEPID_AUTH_FAILED') {
                const QuestionDialog = sdk.getComponent("dialogs.QuestionDialog");
                const message = _t("Unable to verify email address.") + " " +
                    _t("Please check your email and click on the link it contains. Once this is done, click continue.");
                Modal.createTrackedDialog('Verification Pending', '', QuestionDialog, {
                    title: _t("Verification Pending"),
                    description: message,
                    button: _t('Continue'),
                    onFinished: this.onEmailDialogFinished,
                });
            } else {
                const ErrorDialog = sdk.getComponent("dialogs.ErrorDialog");
                console.error("Unable to verify email address: " + err);
                Modal.createTrackedDialog('Unable to verify email address', '', ErrorDialog, {
                    title: _t("Unable to verify email address."),
                    description: ((err && err.message) ? err.message : _t("Operation failed")),
                });
            }
        });
    },

    _onDeactivateAccountClicked: function() {
        const DeactivateAccountDialog = sdk.getComponent("dialogs.DeactivateAccountDialog");
        Modal.createTrackedDialog('Deactivate Account', '', DeactivateAccountDialog, {});
    },

    _onBugReportClicked: function() {
        const BugReportDialog = sdk.getComponent("dialogs.BugReportDialog");
        if (!BugReportDialog) {
            return;
        }
        Modal.createTrackedDialog('Bug Report Dialog', '', BugReportDialog, {});
    },

    _onClearCacheClicked: function() {
        if (!PlatformPeg.get()) return;

        MatrixClientPeg.get().stopClient();
        MatrixClientPeg.get().store.deleteAllData().done(() => {
            PlatformPeg.get().reload();
        });
    },

    _onInviteStateChange: function(event, member, oldMembership) {
        if (member.userId === this._me && oldMembership === "invite") {
            this.forceUpdate();
        }
    },

    _onRejectAllInvitesClicked: function(rooms, ev) {
        this.setState({
            rejectingInvites: true,
        });
        // reject the invites
        const promises = rooms.map((room) => {
            return MatrixClientPeg.get().leave(room.roomId).catch((e) => {
                // purposefully drop errors to the floor: we'll just have a non-zero number on the UI
                // after trying to reject all the invites.
            });
        });
        Promise.all(promises).then(() => {
            this.setState({
                rejectingInvites: false,
            });
        });
    },

    _onExportE2eKeysClicked: function() {
        Modal.createTrackedDialogAsync('Export E2E Keys', '', (cb) => {
            require.ensure(['../../async-components/views/dialogs/ExportE2eKeysDialog'], () => {
                cb(require('../../async-components/views/dialogs/ExportE2eKeysDialog'));
            }, "e2e-export");
        }, {
            matrixClient: MatrixClientPeg.get(),
        });
    },

    _onImportE2eKeysClicked: function() {
        Modal.createTrackedDialogAsync('Import E2E Keys', '', (cb) => {
            require.ensure(['../../async-components/views/dialogs/ImportE2eKeysDialog'], () => {
                cb(require('../../async-components/views/dialogs/ImportE2eKeysDialog'));
            }, "e2e-export");
        }, {
            matrixClient: MatrixClientPeg.get(),
        });
    },

    _renderGroupSettings: function() {
        const GroupUserSettings = sdk.getComponent('groups.GroupUserSettings');
        return <GroupUserSettings />;
    },

    _renderReferral: function() {
        const teamToken = this.props.teamToken;
        if (!teamToken) {
            return null;
        }
        if (typeof teamToken !== 'string') {
            console.warn('Team token not a string');
            return null;
        }
        const href = (this.props.referralBaseUrl || window.location.origin) +
            `/#/register?referrer=${this._me}&team_token=${teamToken}`;
        return (
            <div>
                <h3>Referral</h3>
                <div className="mx_UserSettings_section">
                    { _t("Refer a friend to Riot:") } <a href={href}>{ href }</a>
                </div>
            </div>
        );
    },

    onLanguageChange: function(newLang) {
        if (this.state.language !== newLang) {
            SettingsStore.setValue("language", null, SettingLevel.DEVICE, newLang);
            this.setState({
                language: newLang,
            });
            PlatformPeg.get().reload();
        }
    },

    _renderLanguageSetting: function() {
        const LanguageDropdown = sdk.getComponent('views.elements.LanguageDropdown');
        return <div>
            <label htmlFor="languageSelector">{ _t('Interface Language') }</label>
            <LanguageDropdown ref="language" onOptionChange={this.onLanguageChange}
                          className="mx_UserSettings_language"
                          value={this.state.language}
            />
        </div>;
    },

    _renderUserInterfaceSettings: function() {
        // TODO: this ought to be a separate component so that we don't need
        // to rebind the onChange each time we render
        const onChange = (e) =>
            SettingsStore.setValue("autocompleteDelay", null, SettingLevel.DEVICE, e.target.value);
        return (
            <div>
                <h3>{ _t("User Interface") }</h3>
                <div className="mx_UserSettings_section">
<<<<<<< HEAD
                    { this._renderUrlPreviewSelector() }
                    { SETTINGS_LABELS.map( this._renderSyncedSetting ) }
                    { this.themes.map( this._renderThemeSelector ) }
=======
                    { SIMPLE_SETTINGS.map( this._renderAccountSetting ) }
                    { THEMES.map( this._renderThemeOption ) }
>>>>>>> 3552800d
                    <table>
                        <tbody>
                        <tr>
                            <td><strong>{ _t('Autocomplete Delay (ms):') }</strong></td>
                            <td>
                                <input
                                    type="number"
                                    defaultValue={SettingsStore.getValueAt(SettingLevel.DEVICE, "autocompleteDelay")}
                                    onChange={onChange}
                                />
                            </td>
                        </tr>
                        </tbody>
                    </table>
                    { this._renderLanguageSetting() }
                </div>
            </div>
        );
    },

    _renderAccountSetting: function(setting) {
        const SettingsFlag = sdk.getComponent("elements.SettingsFlag");
        return (
            <div className="mx_UserSettings_toggle" key={setting.id}>
                <SettingsFlag name={setting.id}
                                  label={setting.label}
                                  level={SettingLevel.ACCOUNT}
                                  onChange={setting.fn} />
            </div>
        );
    },

    _renderThemeOption: function(setting) {
        const SettingsFlag = sdk.getComponent("elements.SettingsFlag");
        const onChange = (v) => dis.dispatch({action: 'set_theme', value: setting.value});
        return (
            <div className="mx_UserSettings_toggle" key={setting.id + '_' + setting.value}>
                <SettingsFlag name="theme"
                                  label={setting.label}
                                  level={SettingLevel.ACCOUNT}
                                  onChange={onChange}
                                  group="theme"
                                  value={setting.value} />
            </div>
        );
    },

    _renderCryptoInfo: function() {
        const client = MatrixClientPeg.get();
        const deviceId = client.deviceId;
        let identityKey = client.getDeviceEd25519Key();
        if (!identityKey) {
             identityKey = _t("<not supported>");
        } else {
            identityKey = FormattingUtils.formatCryptoKey(identityKey);
        }

        let importExportButtons = null;

        if (client.isCryptoEnabled) {
            importExportButtons = (
                <div className="mx_UserSettings_importExportButtons">
                    <AccessibleButton className="mx_UserSettings_button"
                            onClick={this._onExportE2eKeysClicked}>
                        { _t("Export E2E room keys") }
                    </AccessibleButton>
                    <AccessibleButton className="mx_UserSettings_button"
                            onClick={this._onImportE2eKeysClicked}>
                        { _t("Import E2E room keys") }
                    </AccessibleButton>
                </div>
            );
        }
        return (
            <div>
                <h3>{ _t("Cryptography") }</h3>
                <div className="mx_UserSettings_section mx_UserSettings_cryptoSection">
                    <ul>
                        <li><label>{ _t("Device ID:") }</label>
                            <span><code>{ deviceId }</code></span></li>
                        <li><label>{ _t("Device key:") }</label>
                            <span><code><b>{ identityKey }</b></code></span></li>
                    </ul>
                    { importExportButtons }
                </div>
                <div className="mx_UserSettings_section">
                    { CRYPTO_SETTINGS.map( this._renderDeviceSetting ) }
                </div>
            </div>
        );
    },

    _renderIgnoredUsers: function() {
        if (this.state.ignoredUsers.length > 0) {
            const updateHandler = this._refreshIgnoredUsers;
            return (
                <div>
                    <h3>{ _t("Ignored Users") }</h3>
                    <div className="mx_UserSettings_section mx_UserSettings_ignoredUsersSection">
                        <ul>
                            { this.state.ignoredUsers.map(function(userId) {
                                return (<IgnoredUser key={userId}
                                                     userId={userId}
                                                     onUnignored={updateHandler}></IgnoredUser>);
                            }) }
                        </ul>
                    </div>
                </div>
            );
        } else return (<div />);
    },

    _renderDeviceSetting: function(setting) {
        const SettingsFlag = sdk.getComponent("elements.SettingsFlag");
        return (
            <div className="mx_UserSettings_toggle" key={setting.id}>
                <SettingsFlag name={setting.id}
                              label={setting.label}
                              level={SettingLevel.DEVICE}
                              onChange={setting.fn} />
            </div>
        );
    },

    _renderDevicesPanel: function() {
        const DevicesPanel = sdk.getComponent('settings.DevicesPanel');
        return (
            <div>
                <h3>{ _t("Devices") }</h3>
                <DevicesPanel className="mx_UserSettings_section" />
            </div>
        );
    },

    _renderBugReport: function() {
        if (!SdkConfig.get().bug_report_endpoint_url) {
            return <div />;
        }
        return (
            <div>
                <h3>{ _t("Bug Report") }</h3>
                <div className="mx_UserSettings_section">
                    <p>{ _t("Found a bug?") }</p>
                    <button className="mx_UserSettings_button danger"
                        onClick={this._onBugReportClicked}>{ _t('Report it') }
                    </button>
                </div>
            </div>
        );
    },

    _renderAnalyticsControl: function() {
        if (!SdkConfig.get().piwik) return <div />;

        return <div>
            <h3>{ _t('Analytics') }</h3>
            <div className="mx_UserSettings_section">
                { _t('Riot collects anonymous analytics to allow us to improve the application.') }
                <br />
                { _t('Privacy is important to us, so we don\'t collect any personal'
                    + ' or identifiable data for our analytics.') }
                <div className="mx_UserSettings_advanced_spoiler" onClick={Analytics.showDetailsModal}>
                    { _t('Learn more about how we use analytics.') }
                </div>
                { ANALYTICS_SETTINGS.map( this._renderDeviceSetting ) }
            </div>
        </div>;
    },

    _renderLabs: function() {
        const features = [];
        SettingsStore.getLabsFeatures().forEach((featureId) => {
            // TODO: this ought to be a separate component so that we don't need
            // to rebind the onChange each time we render
            const onChange = (e) => {
                SettingsStore.setFeatureEnabled(featureId, e.target.checked);
                this.forceUpdate();
            };

            features.push(
                <div key={featureId} className="mx_UserSettings_toggle">
                    <input
                        type="checkbox"
                        id={featureId}
                        name={featureId}
                        defaultChecked={SettingsStore.isFeatureEnabled(featureId)}
                        onChange={onChange}
                    />
                    <label htmlFor={featureId}>{ SettingsStore.getDisplayName(featureId) }</label>
                </div>);
        });

        // No labs section when there are no features in labs
        if (features.length === 0) {
            return null;
        }

        return (
            <div>
                <h3>{ _t("Labs") }</h3>
                <div className="mx_UserSettings_section">
                    <p>{ _t("These are experimental features that may break in unexpected ways") }. { _t("Use with caution") }.</p>
                    { features }
                </div>
            </div>
        );
    },

    _renderDeactivateAccount: function() {
        return <div>
            <h3>{ _t("Deactivate Account") }</h3>
                <div className="mx_UserSettings_section">
                    <AccessibleButton className="mx_UserSettings_button danger"
                        onClick={this._onDeactivateAccountClicked}> { _t("Deactivate my account") }
                    </AccessibleButton>
                </div>
        </div>;
    },

    _renderClearCache: function() {
        return <div>
            <h3>{ _t("Clear Cache") }</h3>
                <div className="mx_UserSettings_section">
                    <AccessibleButton className="mx_UserSettings_button danger"
                        onClick={this._onClearCacheClicked}>
                        { _t("Clear Cache and Reload") }
                    </AccessibleButton>
                </div>
        </div>;
    },

    _renderCheckUpdate: function() {
        const platform = PlatformPeg.get();
        if ('canSelfUpdate' in platform && platform.canSelfUpdate() && 'startUpdateCheck' in platform) {
            return <div>
                <h3>{ _t('Updates') }</h3>
                <div className="mx_UserSettings_section">
                    <AccessibleButton className="mx_UserSettings_button" onClick={platform.startUpdateCheck}>
                        { _t('Check for update') }
                    </AccessibleButton>
                </div>
            </div>;
        }
        return <div />;
    },

    _renderBulkOptions: function() {
        const invitedRooms = MatrixClientPeg.get().getRooms().filter((r) => {
            return r.hasMembershipState(this._me, "invite");
        });
        if (invitedRooms.length === 0) {
            return null;
        }

        const Spinner = sdk.getComponent("elements.Spinner");

        let reject = <Spinner />;
        if (!this.state.rejectingInvites) {
            // bind() the invited rooms so any new invites that may come in as this button is clicked
            // don't inadvertently get rejected as well.
            const onClick = this._onRejectAllInvitesClicked.bind(this, invitedRooms);
            reject = (
                <AccessibleButton className="mx_UserSettings_button danger"
                onClick={onClick}>
                    { _t("Reject all %(invitedRooms)s invites", {invitedRooms: invitedRooms.length}) }
                </AccessibleButton>
            );
        }

        return <div>
            <h3>{ _t("Bulk Options") }</h3>
                <div className="mx_UserSettings_section">
                    { reject }
                </div>
        </div>;
    },

    _renderElectronSettings: function() {
        const settings = this.state.electron_settings;
        if (!settings) return;

        // TODO: This should probably be a granular setting, but it only applies to electron
        // and ends up being get/set outside of matrix anyways (local system setting).
        return <div>
            <h3>{ _t('Desktop specific') }</h3>
            <div className="mx_UserSettings_section">
                <div className="mx_UserSettings_toggle">
                    <input type="checkbox"
                           name="auto-launch"
                           defaultChecked={settings['auto-launch']}
                           onChange={this._onAutoLaunchChanged}
                    />
                    <label htmlFor="auto-launch">{ _t('Start automatically after system login') }</label>
                </div>
            </div>
        </div>;
    },

    _onAutoLaunchChanged: function(e) {
        const {ipcRenderer} = require('electron');
        ipcRenderer.send('settings_set', 'auto-launch', e.target.checked);
    },

    _mapWebRtcDevicesToSpans: function(devices) {
        return devices.map((device) => <span key={device.deviceId}>{ device.label }</span>);
    },

    _setAudioInput: function(deviceId) {
        this.setState({activeAudioInput: deviceId});
        CallMediaHandler.setAudioInput(deviceId);
    },

    _setVideoInput: function(deviceId) {
        this.setState({activeVideoInput: deviceId});
        CallMediaHandler.setVideoInput(deviceId);
    },

    _requestMediaPermissions: function(event) {
        const getUserMedia = (
            window.navigator.getUserMedia || window.navigator.webkitGetUserMedia || window.navigator.mozGetUserMedia
        );
        if (getUserMedia) {
            return getUserMedia.apply(window.navigator, [
                { video: true, audio: true },
                this._refreshMediaDevices,
                function() {
                    const ErrorDialog = sdk.getComponent('dialogs.ErrorDialog');
                    Modal.createTrackedDialog('No media permissions', '', ErrorDialog, {
                        title: _t('No media permissions'),
                        description: _t('You may need to manually permit Riot to access your microphone/webcam'),
                    });
                },
            ]);
        }
    },

    _renderWebRtcDeviceSettings: function() {
        if (this.state.mediaDevices === false) {
            return (
                <p className="mx_UserSettings_link" onClick={this._requestMediaPermissions}>
                    { _t('Missing Media Permissions, click here to request.') }
                </p>
            );
        } else if (!this.state.mediaDevices) return;

        const Dropdown = sdk.getComponent('elements.Dropdown');

        let microphoneDropdown = <p>{ _t('No Microphones detected') }</p>;
        let webcamDropdown = <p>{ _t('No Webcams detected') }</p>;

        const defaultOption = {
            deviceId: '',
            label: _t('Default Device'),
        };

        const audioInputs = this.state.mediaDevices.audioinput.slice(0);
        if (audioInputs.length > 0) {
            let defaultInput = '';
            if (!audioInputs.some((input) => input.deviceId === 'default')) {
                audioInputs.unshift(defaultOption);
            } else {
                defaultInput = 'default';
            }

            microphoneDropdown = <div>
                <h4>{ _t('Microphone') }</h4>
                <Dropdown
                    className="mx_UserSettings_webRtcDevices_dropdown"
                    value={this.state.activeAudioInput || defaultInput}
                    onOptionChange={this._setAudioInput}>
                    { this._mapWebRtcDevicesToSpans(audioInputs) }
                </Dropdown>
            </div>;
        }

        const videoInputs = this.state.mediaDevices.videoinput.slice(0);
        if (videoInputs.length > 0) {
            let defaultInput = '';
            if (!videoInputs.some((input) => input.deviceId === 'default')) {
                videoInputs.unshift(defaultOption);
            } else {
                defaultInput = 'default';
            }

            webcamDropdown = <div>
                <h4>{ _t('Camera') }</h4>
                <Dropdown
                    className="mx_UserSettings_webRtcDevices_dropdown"
                    value={this.state.activeVideoInput || defaultInput}
                    onOptionChange={this._setVideoInput}>
                    { this._mapWebRtcDevicesToSpans(videoInputs) }
                </Dropdown>
            </div>;
        }

        return <div>
                { microphoneDropdown }
                { webcamDropdown }
        </div>;
    },

    _renderWebRtcSettings: function() {
        return <div>
            <h3>{ _t('VoIP') }</h3>
            <div className="mx_UserSettings_section">
                { WEBRTC_SETTINGS.map(this._renderDeviceSetting) }
                { this._renderWebRtcDeviceSettings() }
            </div>
        </div>;
    },

    _showSpoiler: function(event) {
        const target = event.target;
        target.innerHTML = target.getAttribute('data-spoiler');

        const range = document.createRange();
        range.selectNodeContents(target);

        const selection = window.getSelection();
        selection.removeAllRanges();
        selection.addRange(range);
    },

    nameForMedium: function(medium) {
        if (medium === 'msisdn') return _t('Phone');
        if (medium === 'email') return _t('Email');
        return medium[0].toUpperCase() + medium.slice(1);
    },

    presentableTextForThreepid: function(threepid) {
        if (threepid.medium === 'msisdn') {
            return '+' + threepid.address;
        } else {
            return threepid.address;
        }
    },

    render: function() {
        const Loader = sdk.getComponent("elements.Spinner");
        switch (this.state.phase) {
            case "UserSettings.LOADING":
                return (
                    <Loader />
                );
            case "UserSettings.DISPLAY":
                break; // quit the switch to return the common state
            default:
                throw new Error("Unknown state.phase => " + this.state.phase);
        }
        // can only get here if phase is UserSettings.DISPLAY
        const SimpleRoomHeader = sdk.getComponent('rooms.SimpleRoomHeader');
        const ChangeDisplayName = sdk.getComponent("views.settings.ChangeDisplayName");
        const ChangePassword = sdk.getComponent("views.settings.ChangePassword");
        const ChangeAvatar = sdk.getComponent('settings.ChangeAvatar');
        const Notifications = sdk.getComponent("settings.Notifications");
        const EditableText = sdk.getComponent('elements.EditableText');

        const avatarUrl = (
            this.state.avatarUrl ? MatrixClientPeg.get().mxcUrlToHttp(this.state.avatarUrl) : null
        );

        const threepidsSection = this.state.threepids.map((val, pidIndex) => {
            const id = "3pid-" + val.address;
            // TODO: make a separate component to avoid having to rebind onClick
            // each time we render
            const onRemoveClick = (e) => this.onRemoveThreepidClicked(val);
            return (
                <div className="mx_UserSettings_profileTableRow" key={pidIndex}>
                    <div className="mx_UserSettings_profileLabelCell">
                        <label htmlFor={id}>{ this.nameForMedium(val.medium) }</label>
                    </div>
                    <div className="mx_UserSettings_profileInputCell">
                        <input type="text" key={val.address} id={id}
                            value={this.presentableTextForThreepid(val)} disabled
                        />
                    </div>
                    <div className="mx_UserSettings_threepidButton mx_filterFlipColor">
                        <img src="img/cancel-small.svg" width="14" height="14" alt={_t("Remove")}
                            onClick={onRemoveClick} />
                    </div>
                </div>
            );
        });
        let addEmailSection;
        if (this.state.email_add_pending) {
            addEmailSection = <Loader key="_email_add_spinner" />;
        } else {
            addEmailSection = (
                <div className="mx_UserSettings_profileTableRow" key="_newEmail">
                    <div className="mx_UserSettings_profileLabelCell">
                        <label>{ _t('Email') }</label>
                    </div>
                    <div className="mx_UserSettings_profileInputCell">
                        <EditableText
                            ref="add_email_input"
                            className="mx_UserSettings_editable"
                            placeholderClassName="mx_UserSettings_threepidPlaceholder"
                            placeholder={_t("Add email address")}
                            blurToCancel={false}
                            onValueChanged={this._onAddEmailEditFinished} />
                    </div>
                    <div className="mx_UserSettings_threepidButton mx_filterFlipColor">
                         <img src="img/plus.svg" width="14" height="14" alt={_t("Add")} onClick={this._addEmail} />
                    </div>
                </div>
            );
        }
        const AddPhoneNumber = sdk.getComponent('views.settings.AddPhoneNumber');
        const addMsisdnSection = (
            <AddPhoneNumber key="_addMsisdn" onThreepidAdded={this._refreshFromServer} />
        );
        threepidsSection.push(addEmailSection);
        threepidsSection.push(addMsisdnSection);

        const accountJsx = (
                <ChangePassword
                        className="mx_UserSettings_accountTable"
                        rowClassName="mx_UserSettings_profileTableRow"
                        rowLabelClassName="mx_UserSettings_profileLabelCell"
                        rowInputClassName="mx_UserSettings_profileInputCell"
                        buttonClassName="mx_UserSettings_button mx_UserSettings_changePasswordButton"
                        onError={this.onPasswordChangeError}
                        onFinished={this.onPasswordChanged} />
        );

        let notificationArea;
        if (this.state.threepids !== undefined) {
            notificationArea = (<div>
                <h3>{ _t("Notifications") }</h3>

                <div className="mx_UserSettings_section">
                    <Notifications threepids={this.state.threepids} brand={this.props.brand} />
                </div>
            </div>);
        }

        const olmVersion = MatrixClientPeg.get().olmVersion;
        // If the olmVersion is not defined then either crypto is disabled, or
        // we are using a version old version of olm. We assume the former.
        let olmVersionString = "<not-enabled>";
        if (olmVersion !== undefined) {
            olmVersionString = `${olmVersion[0]}.${olmVersion[1]}.${olmVersion[2]}`;
        }

        return (
            <div className="mx_UserSettings">
                <SimpleRoomHeader
                    title={_t("Settings")}
                    onCancelClick={this.props.onClose}
                />

                <GeminiScrollbar className="mx_UserSettings_body"
                                 autoshow={true}>

                <h3>{ _t("Profile") }</h3>

                <div className="mx_UserSettings_section">
                    <div className="mx_UserSettings_profileTable">
                        <div className="mx_UserSettings_profileTableRow">
                            <div className="mx_UserSettings_profileLabelCell">
                                <label htmlFor="displayName">{ _t('Display name') }</label>
                            </div>
                            <div className="mx_UserSettings_profileInputCell">
                                <ChangeDisplayName />
                            </div>
                        </div>
                        { threepidsSection }
                    </div>

                    <div className="mx_UserSettings_avatarPicker">
                        <div className="mx_UserSettings_avatarPicker_remove" onClick={this.onAvatarRemoveClick}>
                            <img src="img/cancel.svg"
                                width="15" height="15"
                                className="mx_filterFlipColor"
                                alt={_t("Remove avatar")}
                                title={_t("Remove avatar")} />
                        </div>
                        <div onClick={this.onAvatarPickerClick} className="mx_UserSettings_avatarPicker_imgContainer">
                            <ChangeAvatar ref="changeAvatar" initialAvatarUrl={avatarUrl}
                                showUploadSection={false} className="mx_UserSettings_avatarPicker_img" />
                        </div>
                        <div className="mx_UserSettings_avatarPicker_edit">
                            <label htmlFor="avatarInput" ref="file_label">
                                <img src="img/camera.svg" className="mx_filterFlipColor"
                                    alt={_t("Upload avatar")} title={_t("Upload avatar")}
                                    width="17" height="15" />
                            </label>
                            <input id="avatarInput" type="file" onChange={this.onAvatarSelected} />
                        </div>
                    </div>
                </div>

                <h3>{ _t("Account") }</h3>

                <div className="mx_UserSettings_section cadcampoHide">
                    <AccessibleButton className="mx_UserSettings_logout mx_UserSettings_button" onClick={this.onLogoutClicked}>
                        { _t("Sign out") }
                    </AccessibleButton>
                    { this.state.userHasGeneratedPassword ?
                        <div className="mx_UserSettings_passwordWarning">
                            { _t("To return to your account in future you need to set a password") }
                        </div> : null
                    }

                    { accountJsx }
                </div>

                { this._renderGroupSettings() }

                { this._renderReferral() }

                { notificationArea }

                { this._renderUserInterfaceSettings() }
                { this._renderLabs() }
                { this._renderWebRtcSettings() }
                { this._renderDevicesPanel() }
                { this._renderCryptoInfo() }
                { this._renderIgnoredUsers() }
                { this._renderBulkOptions() }
                { this._renderBugReport() }

                { PlatformPeg.get().isElectron() && this._renderElectronSettings() }

                { this._renderAnalyticsControl() }

                <h3>{ _t("Advanced") }</h3>

                <div className="mx_UserSettings_section">
                    <div className="mx_UserSettings_advanced">
                        { _t("Logged in as:") } { this._me }
                    </div>
                    <div className="mx_UserSettings_advanced">
                        { _t('Access Token:') }
                        <span className="mx_UserSettings_advanced_spoiler"
                                onClick={this._showSpoiler}
                                data-spoiler={MatrixClientPeg.get().getAccessToken()}>
                            &lt;{ _t("click to reveal") }&gt;
                        </span>
                    </div>
                    <div className="mx_UserSettings_advanced">
                        { _t("Homeserver is") } { MatrixClientPeg.get().getHomeserverUrl() }
                    </div>
                    <div className="mx_UserSettings_advanced">
                        { _t("Identity Server is") } { MatrixClientPeg.get().getIdentityServerUrl() }
                    </div>
                    <div className="mx_UserSettings_advanced">
                        { _t('matrix-react-sdk version:') } { (REACT_SDK_VERSION !== '<local>')
                            ? gHVersionLabel('matrix-org/matrix-react-sdk', REACT_SDK_VERSION)
                            : REACT_SDK_VERSION
                        }<br />
                        { _t('riot-web version:') } { (this.state.vectorVersion !== undefined)
                            ? gHVersionLabel('vector-im/riot-web', this.state.vectorVersion)
                            : 'unknown'
                        }<br />
                        { _t("olm version:") } { olmVersionString }<br />
                    </div>
                </div>

                { this._renderCheckUpdate() }

                { this._renderClearCache() }

                { this._renderDeactivateAccount() }

                </GeminiScrollbar>
            </div>
        );
    },
});<|MERGE_RESOLUTION|>--- conflicted
+++ resolved
@@ -111,21 +111,6 @@
     },
 ];
 
-<<<<<<< HEAD
-=======
-// Enumerate the available themes, with a nice human text label.
-// 'label' is how we describe it in the UI.
-// 'value' is the value for the theme setting
-//
-// XXX: Ideally we would have a theme manifest or something and they'd be nicely
-// packaged up in a single directory, and/or located at the application layer.
-// But for now for expedience we just hardcode them here.
-const THEMES = [
-    { label: _td('Light theme'), value: 'light' },
-    { label: _td('Dark theme'), value: 'dark' },
-    { label: _td('Status.im theme'), value: 'status' },
-];
-
 const IgnoredUser = React.createClass({
     propTypes: {
         userId: PropTypes.string.isRequired,
@@ -154,7 +139,6 @@
     },
 });
 
->>>>>>> 3552800d
 module.exports = React.createClass({
     displayName: 'UserSettings',
 
@@ -236,7 +220,6 @@
         });
         this._refreshFromServer();
 
-<<<<<<< HEAD
         const syncedSettings = UserSettingsStore.getSyncedSettings();
         if (!syncedSettings.theme) {
             syncedSettings.theme = this.themes[0].value;
@@ -245,8 +228,6 @@
 
         this._localSettings = UserSettingsStore.getLocalSettings();
 
-=======
->>>>>>> 3552800d
         if (PlatformPeg.get().isElectron()) {
             const {ipcRenderer} = require('electron');
 
@@ -679,14 +660,8 @@
             <div>
                 <h3>{ _t("User Interface") }</h3>
                 <div className="mx_UserSettings_section">
-<<<<<<< HEAD
-                    { this._renderUrlPreviewSelector() }
-                    { SETTINGS_LABELS.map( this._renderSyncedSetting ) }
+                    { SIMPLE_SETTINGS.map( this._renderAccountSetting ) }
                     { this.themes.map( this._renderThemeSelector ) }
-=======
-                    { SIMPLE_SETTINGS.map( this._renderAccountSetting ) }
-                    { THEMES.map( this._renderThemeOption ) }
->>>>>>> 3552800d
                     <table>
                         <tbody>
                         <tr>
