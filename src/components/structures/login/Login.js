/*
Copyright 2015, 2016 OpenMarket Ltd
Copyright 2017 Vector Creations Ltd

Licensed under the Apache License, Version 2.0 (the "License");
you may not use this file except in compliance with the License.
You may obtain a copy of the License at

    http://www.apache.org/licenses/LICENSE-2.0

Unless required by applicable law or agreed to in writing, software
distributed under the License is distributed on an "AS IS" BASIS,
WITHOUT WARRANTIES OR CONDITIONS OF ANY KIND, either express or implied.
See the License for the specific language governing permissions and
limitations under the License.
*/

'use strict';

import React from 'react';
import ReactDOM from 'react-dom';
import url from 'url';
import sdk from '../../../index';
import Login from '../../../Login';

var counterpart = require('counterpart');

/**
 * A wire component which glues together login UI components and Login logic
 */
module.exports = React.createClass({
    displayName: 'Login',

    propTypes: {
        onLoggedIn: React.PropTypes.func.isRequired,

        enableGuest: React.PropTypes.bool,

        customHsUrl: React.PropTypes.string,
        customIsUrl: React.PropTypes.string,
        defaultHsUrl: React.PropTypes.string,
        defaultIsUrl: React.PropTypes.string,
        // Secondary HS which we try to log into if the user is using
        // the default HS but login fails. Useful for migrating to a
        // different home server without confusing users.
        fallbackHsUrl: React.PropTypes.string,

        defaultDeviceDisplayName: React.PropTypes.string,

        // login shouldn't know or care how registration is done.
        onRegisterClick: React.PropTypes.func.isRequired,

        // login shouldn't care how password recovery is done.
        onForgotPasswordClick: React.PropTypes.func,
        onCancelClick: React.PropTypes.func,
    },

    getInitialState: function() {
        return {
            busy: false,
            errorText: null,
            loginIncorrect: false,
            enteredHomeserverUrl: this.props.customHsUrl || this.props.defaultHsUrl,
            enteredIdentityServerUrl: this.props.customIsUrl || this.props.defaultIsUrl,

            // used for preserving form values when changing homeserver
            username: "",
            phoneCountry: null,
            phoneNumber: "",
            currentFlow: "m.login.password",
        };
    },

    componentWillMount: function() {
        this._initLoginLogic();
    },

    onPasswordLogin: function(username, phoneCountry, phoneNumber, password) {
        this.setState({
            busy: true,
            errorText: null,
            loginIncorrect: false,
        });

        this._loginLogic.loginViaPassword(
            username, phoneCountry, phoneNumber, password,
        ).then((data) => {
            this.props.onLoggedIn(data);
        }, (error) => {
            this._setStateFromError(error, true);
        }).finally(() => {
            this.setState({
                busy: false
            });
        }).done();
    },

    onCasLogin: function() {
      this._loginLogic.redirectToCas();
    },

    _onLoginAsGuestClick: function() {
        var self = this;
        self.setState({
            busy: true,
            errorText: null,
            loginIncorrect: false,
        });

        this._loginLogic.loginAsGuest().then(function(data) {
            self.props.onLoggedIn(data);
        }, function(error) {
            self._setStateFromError(error, true);
        }).finally(function() {
            self.setState({
                busy: false
            });
        }).done();
    },

    onUsernameChanged: function(username) {
        this.setState({ username: username });
    },

    onPhoneCountryChanged: function(phoneCountry) {
        this.setState({ phoneCountry: phoneCountry });
    },

    onPhoneNumberChanged: function(phoneNumber) {
        this.setState({ phoneNumber: phoneNumber });
    },

    onServerConfigChange: function(config) {
        var self = this;
        let newState = {
            errorText: null, // reset err messages
        };
        if (config.hsUrl !== undefined) {
            newState.enteredHomeserverUrl = config.hsUrl;
        }
        if (config.isUrl !== undefined) {
            newState.enteredIdentityServerUrl = config.isUrl;
        }
        this.setState(newState, function() {
            self._initLoginLogic(config.hsUrl || null, config.isUrl);
        });
    },

    _initLoginLogic: function(hsUrl, isUrl) {
        var self = this;
        hsUrl = hsUrl || this.state.enteredHomeserverUrl;
        isUrl = isUrl || this.state.enteredIdentityServerUrl;

        var fallbackHsUrl = hsUrl == this.props.defaultHsUrl ? this.props.fallbackHsUrl : null;

        var loginLogic = new Login(hsUrl, isUrl, fallbackHsUrl, {
            defaultDeviceDisplayName: this.props.defaultDeviceDisplayName,
        });
        this._loginLogic = loginLogic;

        this.setState({
            enteredHomeserverUrl: hsUrl,
            enteredIdentityServerUrl: isUrl,
            busy: true,
            loginIncorrect: false,
        });

        loginLogic.getFlows().then(function(flows) {
            // old behaviour was to always use the first flow without presenting
            // options. This works in most cases (we don't have a UI for multiple
            // logins so let's skip that for now).
            loginLogic.chooseFlow(0);
            self.setState({
                currentFlow: self._getCurrentFlowStep(),
            });
        }, function(err) {
            self._setStateFromError(err, false);
        }).finally(function() {
            self.setState({
                busy: false,
            });
        });
    },

    _getCurrentFlowStep: function() {
        return this._loginLogic ? this._loginLogic.getCurrentFlowStep() : null;
    },

    _setStateFromError: function(err, isLoginAttempt) {
        this.setState({
            errorText: this._errorTextFromError(err),
            // https://matrix.org/jira/browse/SYN-744
            loginIncorrect: isLoginAttempt && (err.httpStatus == 401 || err.httpStatus == 403)
        });
    },

    _errorTextFromError(err) {
        if (err.friendlyText) {
            return err.friendlyText;
        }

        let errCode = err.errcode;
        if (!errCode && err.httpStatus) {
            errCode = "HTTP " + err.httpStatus;
        }

        let errorText = "Error: Problem communicating with the given homeserver " +
                (errCode ? "(" + errCode + ")" : "");

        if (err.cors === 'rejected') {
            if (window.location.protocol === 'https:' &&
                (this.state.enteredHomeserverUrl.startsWith("http:") ||
                 !this.state.enteredHomeserverUrl.startsWith("http")))
            {
                errorText = <span>
<<<<<<< HEAD
                    { counterpart.translate('Can\'t connect to homeserver via HTTP when an HTTPS URL is in your browser bar.')}
=======
                    { counterpart.translate('Can\'t connect to homeserver via HTTP when an HTTPS URL is in your browser bar')}.
>>>>>>> 06b8dc72
                    { counterpart.translate('Either use HTTPS or ')}<a href='https://www.google.com/search?&q=enable%20unsafe%20scripts'>{ counterpart.translate('enable unsafe scripts')}</a>
                </span>;
            }
            else {
                errorText = <span>
                    { counterpart.translate('Can\'t connect to homeserver - please check your connectivity and ensure your ')}
<<<<<<< HEAD
                    <a href={ this.state.enteredHomeserverUrl }>{ counterpart.translate('homeserver\'s SSL certificate')}</a>{ counterpart.translate(' is trusted.')}
=======
                    <a href={ this.state.enteredHomeserverUrl }>{ counterpart.translate('homeserver\'s SSL certificate')}</a> { counterpart.translate('is trusted') }.
>>>>>>> 06b8dc72
                </span>;
            }
        }

        return errorText;
    },

    componentForStep: function(step) {
        switch (step) {
            case 'm.login.password':
                const PasswordLogin = sdk.getComponent('login.PasswordLogin');
                // HSs that are not matrix.org may not be configured to have their
                // domain name === domain part.
                let hsDomain = url.parse(this.state.enteredHomeserverUrl).hostname;
                if (hsDomain !== 'matrix.org') {
                    hsDomain = null;
                }
                return (
                    <PasswordLogin
                        onSubmit={this.onPasswordLogin}
                        initialUsername={this.state.username}
                        initialPhoneCountry={this.state.phoneCountry}
                        initialPhoneNumber={this.state.phoneNumber}
                        onUsernameChanged={this.onUsernameChanged}
                        onPhoneCountryChanged={this.onPhoneCountryChanged}
                        onPhoneNumberChanged={this.onPhoneNumberChanged}
                        onForgotPasswordClick={this.props.onForgotPasswordClick}
                        loginIncorrect={this.state.loginIncorrect}
                        hsDomain={hsDomain}
                    />
                );
            case 'm.login.cas':
                const CasLogin = sdk.getComponent('login.CasLogin');
                return (
                    <CasLogin onSubmit={this.onCasLogin} />
                );
            default:
                if (!step) {
                    return;
                }
                return (
                    <div>
                    { counterpart.translate('Sorry, this homeserver is using a login which is not recognised ')}({step})
                    </div>
                );
        }
    },

    render: function() {
        const Loader = sdk.getComponent("elements.Spinner");
        const LoginHeader = sdk.getComponent("login.LoginHeader");
        const LoginFooter = sdk.getComponent("login.LoginFooter");
        const ServerConfig = sdk.getComponent("login.ServerConfig");
        const loader = this.state.busy ? <div className="mx_Login_loader"><Loader /></div> : null;

        var loginAsGuestJsx;
        if (this.props.enableGuest) {
            loginAsGuestJsx =
                <a className="mx_Login_create" onClick={this._onLoginAsGuestClick} href="#">
                    { counterpart.translate('Login as guest')}
                </a>;
        }

        var returnToAppJsx;
        if (this.props.onCancelClick) {
            returnToAppJsx =
                <a className="mx_Login_create" onClick={this.props.onCancelClick} href="#">
                    { counterpart.translate('Return to app')}
                </a>;
        }

        return (
            <div className="mx_Login">
                <div className="mx_Login_box">
                    <LoginHeader />
                    <div>
                        <h2>{ counterpart.translate('Sign in')}
                            { loader }
                        </h2>
                        { this.componentForStep(this.state.currentFlow) }
                        <ServerConfig ref="serverConfig"
                            withToggleButton={true}
                            customHsUrl={this.props.customHsUrl}
                            customIsUrl={this.props.customIsUrl}
                            defaultHsUrl={this.props.defaultHsUrl}
                            defaultIsUrl={this.props.defaultIsUrl}
                            onServerConfigChange={this.onServerConfigChange}
                            delayTimeMs={1000}/>
                        <div className="mx_Login_error">
                                { this.state.errorText }
                        </div>
                        <a className="mx_Login_create" onClick={this.props.onRegisterClick} href="#">
<<<<<<< HEAD
                            { counterpart.translate('Create a new account')}
=======
                            { counterpart.translate('Create an account')}
>>>>>>> 06b8dc72
                        </a>
                        { loginAsGuestJsx }
                        { returnToAppJsx }
                        <LoginFooter />
                    </div>
                </div>
            </div>
        );
    }
});<|MERGE_RESOLUTION|>--- conflicted
+++ resolved
@@ -213,22 +213,14 @@
                  !this.state.enteredHomeserverUrl.startsWith("http")))
             {
                 errorText = <span>
-<<<<<<< HEAD
-                    { counterpart.translate('Can\'t connect to homeserver via HTTP when an HTTPS URL is in your browser bar.')}
-=======
-                    { counterpart.translate('Can\'t connect to homeserver via HTTP when an HTTPS URL is in your browser bar')}.
->>>>>>> 06b8dc72
+                    { counterpart.translate("Can't connect to homeserver via HTTP when an HTTPS URL is in your browser bar")}.
                     { counterpart.translate('Either use HTTPS or ')}<a href='https://www.google.com/search?&q=enable%20unsafe%20scripts'>{ counterpart.translate('enable unsafe scripts')}</a>
                 </span>;
             }
             else {
                 errorText = <span>
-                    { counterpart.translate('Can\'t connect to homeserver - please check your connectivity and ensure your ')}
-<<<<<<< HEAD
-                    <a href={ this.state.enteredHomeserverUrl }>{ counterpart.translate('homeserver\'s SSL certificate')}</a>{ counterpart.translate(' is trusted.')}
-=======
-                    <a href={ this.state.enteredHomeserverUrl }>{ counterpart.translate('homeserver\'s SSL certificate')}</a> { counterpart.translate('is trusted') }.
->>>>>>> 06b8dc72
+                    { counterpart.translate("Can't connect to homeserver - please check your connectivity and ensure your")} 
+                    <a href={ this.state.enteredHomeserverUrl }>{ counterpart.translate("homeserver's SSL certificate")}</a> { counterpart.translate('is trusted') }.
                 </span>;
             }
         }
@@ -321,11 +313,7 @@
                                 { this.state.errorText }
                         </div>
                         <a className="mx_Login_create" onClick={this.props.onRegisterClick} href="#">
-<<<<<<< HEAD
-                            { counterpart.translate('Create a new account')}
-=======
                             { counterpart.translate('Create an account')}
->>>>>>> 06b8dc72
                         </a>
                         { loginAsGuestJsx }
                         { returnToAppJsx }
