/*
Copyright 2015, 2016 OpenMarket Ltd

Licensed under the Apache License, Version 2.0 (the "License");
you may not use this file except in compliance with the License.
You may obtain a copy of the License at

    http://www.apache.org/licenses/LICENSE-2.0

Unless required by applicable law or agreed to in writing, software
distributed under the License is distributed on an "AS IS" BASIS,
WITHOUT WARRANTIES OR CONDITIONS OF ANY KIND, either express or implied.
See the License for the specific language governing permissions and
limitations under the License.
*/

'use strict';

var React = require('react');
var sdk = require('../../../index');
var Modal = require("../../../Modal");
var MatrixClientPeg = require('../../../MatrixClientPeg');

var PasswordReset = require("../../../PasswordReset");

var counterpart = require('counterpart');

module.exports = React.createClass({
    displayName: 'ForgotPassword',

    propTypes: {
        defaultHsUrl: React.PropTypes.string,
        defaultIsUrl: React.PropTypes.string,
        customHsUrl: React.PropTypes.string,
        customIsUrl: React.PropTypes.string,
        onLoginClick: React.PropTypes.func,
        onRegisterClick: React.PropTypes.func,
        onComplete: React.PropTypes.func.isRequired
    },

    getInitialState: function() {
        return {
            enteredHomeserverUrl: this.props.customHsUrl || this.props.defaultHsUrl,
            enteredIdentityServerUrl: this.props.customIsUrl || this.props.defaultIsUrl,
            progress: null
        };
    },

    submitPasswordReset: function(hsUrl, identityUrl, email, password) {
        this.setState({
            progress: "sending_email"
        });
        this.reset = new PasswordReset(hsUrl, identityUrl);
        this.reset.resetPassword(email, password).done(() => {
            this.setState({
                progress: "sent_email"
            });
        }, (err) => {
            this.showErrorDialog(counterpart.translate('Failed to send email: ') + err.message);
            this.setState({
                progress: null
            });
        });
    },

    onVerify: function(ev) {
        ev.preventDefault();
        if (!this.reset) {
            console.error("onVerify called before submitPasswordReset!");
            return;
        }
        this.reset.checkEmailLinkClicked().done((res) => {
            this.setState({ progress: "complete" });
        }, (err) => {
            this.showErrorDialog(err.message);
        });
    },

    onSubmitForm: function(ev) {
        ev.preventDefault();

        if (!this.state.email) {
            this.showErrorDialog(counterpart.translate('The email address linked to your account must be entered.'));
        }
        else if (!this.state.password || !this.state.password2) {
<<<<<<< HEAD
            this.showErrorDialog(counterpart.translate('A new password must be entered.'));
=======
            this.showErrorDialog(counterpart.translate('A new password must be entered') + " ");
>>>>>>> 06b8dc72
        }
        else if (this.state.password !== this.state.password2) {
            this.showErrorDialog(counterpart.translate('New passwords must match each other.'));
        }
        else {
            var QuestionDialog = sdk.getComponent("dialogs.QuestionDialog");
            Modal.createDialog(QuestionDialog, {
                title: counterpart.translate('Warning'),
                description:
                    <div>
                        { counterpart.translate("Resetting password will currently reset any end-to-end encryption keys on all devices, making encrypted chat history unreadable, unless you first export your room keys and re-import them afterwards. In future this <a href='https://github.com/vector-im/riot-web/issues/2671'>will be improved</a>") }.
                    </div>,
                button: counterpart.translate("Continue"),
                extraButtons: [
                    <button className="mx_Dialog_primary"
                            onClick={this._onExportE2eKeysClicked}>
                        { counterpart.translate("Export E2E room keys") }
                    </button>
                ],
                onFinished: (confirmed) => {
                    if (confirmed) {
                        this.submitPasswordReset(
                            this.state.enteredHomeserverUrl, this.state.enteredIdentityServerUrl,
                            this.state.email, this.state.password
                        );
                    }
                },
            });
        }
    },

    _onExportE2eKeysClicked: function() {
        Modal.createDialogAsync(
            (cb) => {
                require.ensure(['../../../async-components/views/dialogs/ExportE2eKeysDialog'], () => {
                    cb(require('../../../async-components/views/dialogs/ExportE2eKeysDialog'));
                }, "e2e-export");
            }, {
                matrixClient: MatrixClientPeg.get(),
            }
        );
    },

    onInputChanged: function(stateKey, ev) {
        this.setState({
            [stateKey]: ev.target.value
        });
    },

    onHsUrlChanged: function(newHsUrl) {
        this.setState({
            enteredHomeserverUrl: newHsUrl
        });
    },

    onIsUrlChanged: function(newIsUrl) {
        this.setState({
            enteredIdentityServerUrl: newIsUrl
        });
    },

    showErrorDialog: function(body, title) {
        var ErrorDialog = sdk.getComponent("dialogs.ErrorDialog");
        Modal.createDialog(ErrorDialog, {
            title: title,
            description: body
        });
    },

    render: function() {
        var LoginHeader = sdk.getComponent("login.LoginHeader");
        var LoginFooter = sdk.getComponent("login.LoginFooter");
        var ServerConfig = sdk.getComponent("login.ServerConfig");
        var Spinner = sdk.getComponent("elements.Spinner");

        var resetPasswordJsx;

        if (this.state.progress === "sending_email") {
            resetPasswordJsx = <Spinner />;
        }
        else if (this.state.progress === "sent_email") {
            resetPasswordJsx = (
                <div>
                    { counterpart.translate("An email has been sent to") } {this.state.email}. { counterpart.translate("Once you&#39;ve followed the link it contains, click below") }.
                    <br />
                    <input className="mx_Login_submit" type="button" onClick={this.onVerify}
                        value={ counterpart.translate("I have verified my email address") } />
                </div>
            );
        }
        else if (this.state.progress === "complete") {
            resetPasswordJsx = (
                <div>
                    <p>{ counterpart.translate("Your password has been reset") }.</p>
                    <p>{ counterpart.translate("You have been logged out of all devices and will no longer receive push notifications. To re-enable notifications, sign in again on each device") }.</p>
                    <input className="mx_Login_submit" type="button" onClick={this.props.onComplete}
                        value={ counterpart.translate("Return to login screen") } />
                </div>
            );
        }
        else {
            resetPasswordJsx = (
            <div>
                <div className="mx_Login_prompt">
                    { counterpart.translate("To reset your password, enter the email address linked to your account") }:
                </div>
                <div>
                    <form onSubmit={this.onSubmitForm}>
                        <input className="mx_Login_field" ref="user" type="text"
                            name="reset_email" // define a name so browser's password autofill gets less confused
                            value={this.state.email}
                            onChange={this.onInputChanged.bind(this, "email")}
                            placeholder={ counterpart.translate("Email address") } autoFocus />
                        <br />
                        <input className="mx_Login_field" ref="pass" type="password"
                            name="reset_password"
                            value={this.state.password}
                            onChange={this.onInputChanged.bind(this, "password")}
                            placeholder={ counterpart.translate("New password") } />
                        <br />
                        <input className="mx_Login_field" ref="pass" type="password"
                            name="reset_password_confirm"
                            value={this.state.password2}
                            onChange={this.onInputChanged.bind(this, "password2")}
                            placeholder={ counterpart.translate("Confirm your new password") } />
                        <br />
                        <input className="mx_Login_submit" type="submit" value={ counterpart.translate("Send Reset Email") } />
                    </form>
                    <ServerConfig ref="serverConfig"
                        withToggleButton={true}
                        defaultHsUrl={this.props.defaultHsUrl}
                        defaultIsUrl={this.props.defaultIsUrl}
                        customHsUrl={this.props.customHsUrl}
                        customIsUrl={this.props.customIsUrl}
                        onHsUrlChanged={this.onHsUrlChanged}
                        onIsUrlChanged={this.onIsUrlChanged}
                        delayTimeMs={0}/>
                    <div className="mx_Login_error">
                    </div>
                    <a className="mx_Login_create" onClick={this.props.onLoginClick} href="#">
                        Return to login
                    </a>
                    <a className="mx_Login_create" onClick={this.props.onRegisterClick} href="#">
                        { counterpart.translate("Create an account") }
                    </a>
                    <LoginFooter />
                </div>
            </div>
            );
        }


        return (
            <div className="mx_Login">
                <div className="mx_Login_box">
                    <LoginHeader />
                    {resetPasswordJsx}
                </div>
            </div>
        );
    }
});<|MERGE_RESOLUTION|>--- conflicted
+++ resolved
@@ -56,7 +56,7 @@
                 progress: "sent_email"
             });
         }, (err) => {
-            this.showErrorDialog(counterpart.translate('Failed to send email: ') + err.message);
+            this.showErrorDialog(counterpart.translate('Failed to send email') + ": " + err.message);
             this.setState({
                 progress: null
             });
@@ -83,11 +83,7 @@
             this.showErrorDialog(counterpart.translate('The email address linked to your account must be entered.'));
         }
         else if (!this.state.password || !this.state.password2) {
-<<<<<<< HEAD
-            this.showErrorDialog(counterpart.translate('A new password must be entered.'));
-=======
-            this.showErrorDialog(counterpart.translate('A new password must be entered') + " ");
->>>>>>> 06b8dc72
+            this.showErrorDialog(counterpart.translate('A new password must be entered') + ".");
         }
         else if (this.state.password !== this.state.password2) {
             this.showErrorDialog(counterpart.translate('New passwords must match each other.'));
