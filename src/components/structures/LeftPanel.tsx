/*
Copyright 2020 The Matrix.org Foundation C.I.C.

Licensed under the Apache License, Version 2.0 (the "License");
you may not use this file except in compliance with the License.
You may obtain a copy of the License at

    http://www.apache.org/licenses/LICENSE-2.0

Unless required by applicable law or agreed to in writing, software
distributed under the License is distributed on an "AS IS" BASIS,
WITHOUT WARRANTIES OR CONDITIONS OF ANY KIND, either express or implied.
See the License for the specific language governing permissions and
limitations under the License.
*/

import * as React from "react";
import { createRef } from "react";
import classNames from "classnames";

import dis from "../../dispatcher/dispatcher";
import { _t } from "../../languageHandler";
import RoomList from "../views/rooms/RoomList";
import CallHandler from "../../CallHandler";
import { HEADER_HEIGHT } from "../views/rooms/RoomSublist";
import { Action } from "../../dispatcher/actions";
import RoomSearch from "./RoomSearch";
import ResizeNotifier from "../../utils/ResizeNotifier";
import AccessibleTooltipButton from "../views/elements/AccessibleTooltipButton";
import LeftPanelWidget from "./LeftPanelWidget";
import { replaceableComponent } from "../../utils/replaceableComponent";
import SpaceStore from "../../stores/spaces/SpaceStore";
import { MetaSpace, SpaceKey, UPDATE_SELECTED_SPACE } from "../../stores/spaces";
import { getKeyBindingsManager, RoomListAction } from "../../KeyBindingsManager";
import UIStore from "../../stores/UIStore";
import { findSiblingElement, IState as IRovingTabIndexState } from "../../accessibility/RovingTabIndex";
import RoomListHeader from "../views/rooms/RoomListHeader";
import RecentlyViewedButton from "../views/rooms/RecentlyViewedButton";
import SettingsStore from "../../settings/SettingsStore";
import { BreadcrumbsStore } from "../../stores/BreadcrumbsStore";
import RoomListStore, { LISTS_UPDATE_EVENT } from "../../stores/room-list/RoomListStore";
import { UPDATE_EVENT } from "../../stores/AsyncStore";
import IndicatorScrollbar from "./IndicatorScrollbar";
import RoomBreadcrumbs from "../views/rooms/RoomBreadcrumbs";

interface IProps {
    isMinimized: boolean;
    resizeNotifier: ResizeNotifier;
}

enum BreadcrumbsMode {
    Disabled,
    Legacy,
    Labs,
}

interface IState {
    showBreadcrumbs: BreadcrumbsMode;
    activeSpace: SpaceKey;
}

@replaceableComponent("structures.LeftPanel")
export default class LeftPanel extends React.Component<IProps, IState> {
    private ref = createRef<HTMLDivElement>();
    private listContainerRef = createRef<HTMLDivElement>();
    private roomSearchRef = createRef<RoomSearch>();
    private roomListRef = createRef<RoomList>();
    private focusedElement = null;
    private isDoingStickyHeaders = false;

    constructor(props: IProps) {
        super(props);

        this.state = {
            activeSpace: SpaceStore.instance.activeSpace,
            showBreadcrumbs: LeftPanel.breadcrumbsMode,
        };

        BreadcrumbsStore.instance.on(UPDATE_EVENT, this.onBreadcrumbsUpdate);
        RoomListStore.instance.on(LISTS_UPDATE_EVENT, this.onBreadcrumbsUpdate);
        SpaceStore.instance.on(UPDATE_SELECTED_SPACE, this.updateActiveSpace);
    }

    private static get breadcrumbsMode(): BreadcrumbsMode {
        if (!SettingsStore.getValue("breadcrumbs")) return BreadcrumbsMode.Disabled;
        return SettingsStore.getValue("feature_breadcrumbs_v2") ? BreadcrumbsMode.Labs : BreadcrumbsMode.Legacy;
    }

    public componentDidMount() {
        UIStore.instance.trackElementDimensions("LeftPanel", this.ref.current);
        UIStore.instance.trackElementDimensions("ListContainer", this.listContainerRef.current);
        UIStore.instance.on("ListContainer", this.refreshStickyHeaders);
        // Using the passive option to not block the main thread
        // https://developer.mozilla.org/en-US/docs/Web/API/EventTarget/addEventListener#improving_scrolling_performance_with_passive_listeners
        this.listContainerRef.current?.addEventListener("scroll", this.onScroll, { passive: true });
    }

    public componentWillUnmount() {
        BreadcrumbsStore.instance.off(UPDATE_EVENT, this.onBreadcrumbsUpdate);
        RoomListStore.instance.off(LISTS_UPDATE_EVENT, this.onBreadcrumbsUpdate);
        SpaceStore.instance.off(UPDATE_SELECTED_SPACE, this.updateActiveSpace);
        UIStore.instance.stopTrackingElementDimensions("ListContainer");
        UIStore.instance.removeListener("ListContainer", this.refreshStickyHeaders);
        this.listContainerRef.current?.removeEventListener("scroll", this.onScroll);
    }

    public componentDidUpdate(prevProps: IProps, prevState: IState): void {
        if (prevState.activeSpace !== this.state.activeSpace) {
            this.refreshStickyHeaders();
        }
    }

    private updateActiveSpace = (activeSpace: SpaceKey) => {
        this.setState({ activeSpace });
    };

    private onDialPad = () => {
        dis.fire(Action.OpenDialPad);
    };

    private onExplore = () => {
        dis.fire(Action.ViewRoomDirectory);
    };

    private refreshStickyHeaders = () => {
        if (!this.listContainerRef.current) return; // ignore: no headers to sticky
        this.handleStickyHeaders(this.listContainerRef.current);
    };

    private onBreadcrumbsUpdate = () => {
        const newVal = LeftPanel.breadcrumbsMode;
        if (newVal !== this.state.showBreadcrumbs) {
            this.setState({ showBreadcrumbs: newVal });

            // Update the sticky headers too as the breadcrumbs will be popping in or out.
            if (!this.listContainerRef.current) return; // ignore: no headers to sticky
            this.handleStickyHeaders(this.listContainerRef.current);
        }
    };

    private handleStickyHeaders(list: HTMLDivElement) {
        if (this.isDoingStickyHeaders) return;
        this.isDoingStickyHeaders = true;
        window.requestAnimationFrame(() => {
            this.doStickyHeaders(list);
            this.isDoingStickyHeaders = false;
        });
    }

    private doStickyHeaders(list: HTMLDivElement) {
        const topEdge = list.scrollTop;
        const bottomEdge = list.offsetHeight + list.scrollTop;
        const sublists = list.querySelectorAll<HTMLDivElement>(".mx_RoomSublist:not(.mx_RoomSublist_hidden)");

        // We track which styles we want on a target before making the changes to avoid
        // excessive layout updates.
        const targetStyles = new Map<HTMLDivElement, {
            stickyTop?: boolean;
            stickyBottom?: boolean;
            makeInvisible?: boolean;
        }>();

        let lastTopHeader;
        let firstBottomHeader;
        for (const sublist of sublists) {
            const header = sublist.querySelector<HTMLDivElement>(".mx_RoomSublist_stickable");
            header.style.removeProperty("display"); // always clear display:none first

            // When an element is <=40% off screen, make it take over
            const offScreenFactor = 0.4;
            const isOffTop = (sublist.offsetTop + (offScreenFactor * HEADER_HEIGHT)) <= topEdge;
            const isOffBottom = (sublist.offsetTop + (offScreenFactor * HEADER_HEIGHT)) >= bottomEdge;

            if (isOffTop || sublist === sublists[0]) {
                targetStyles.set(header, { stickyTop: true });
                if (lastTopHeader) {
                    lastTopHeader.style.display = "none";
                    targetStyles.set(lastTopHeader, { makeInvisible: true });
                }
                lastTopHeader = header;
            } else if (isOffBottom && !firstBottomHeader) {
                targetStyles.set(header, { stickyBottom: true });
                firstBottomHeader = header;
            } else {
                targetStyles.set(header, {}); // nothing == clear
            }
        }

        // Run over the style changes and make them reality. We check to see if we're about to
        // cause a no-op update, as adding/removing properties that are/aren't there cause
        // layout updates.
        for (const header of targetStyles.keys()) {
            const style = targetStyles.get(header);

            if (style.makeInvisible) {
                // we will have already removed the 'display: none', so add it back.
                header.style.display = "none";
                continue; // nothing else to do, even if sticky somehow
            }

            if (style.stickyTop) {
                if (!header.classList.contains("mx_RoomSublist_headerContainer_stickyTop")) {
                    header.classList.add("mx_RoomSublist_headerContainer_stickyTop");
                }

                const newTop = `${list.parentElement.offsetTop}px`;
                if (header.style.top !== newTop) {
                    header.style.top = newTop;
                }
            } else {
                if (header.classList.contains("mx_RoomSublist_headerContainer_stickyTop")) {
                    header.classList.remove("mx_RoomSublist_headerContainer_stickyTop");
                }
                if (header.style.top) {
                    header.style.removeProperty('top');
                }
            }

            if (style.stickyBottom) {
                if (!header.classList.contains("mx_RoomSublist_headerContainer_stickyBottom")) {
                    header.classList.add("mx_RoomSublist_headerContainer_stickyBottom");
                }

                const offset = UIStore.instance.windowHeight -
                    (list.parentElement.offsetTop + list.parentElement.offsetHeight);
                const newBottom = `${offset}px`;
                if (header.style.bottom !== newBottom) {
                    header.style.bottom = newBottom;
                }
            } else {
                if (header.classList.contains("mx_RoomSublist_headerContainer_stickyBottom")) {
                    header.classList.remove("mx_RoomSublist_headerContainer_stickyBottom");
                }
                if (header.style.bottom) {
                    header.style.removeProperty('bottom');
                }
            }

            if (style.stickyTop || style.stickyBottom) {
                if (!header.classList.contains("mx_RoomSublist_headerContainer_sticky")) {
                    header.classList.add("mx_RoomSublist_headerContainer_sticky");
                }

                const listDimensions = UIStore.instance.getElementDimensions("ListContainer");
                if (listDimensions) {
                    const headerRightMargin = 15; // calculated from margins and widths to align with non-sticky tiles
                    const headerStickyWidth = listDimensions.width - headerRightMargin;
                    const newWidth = `${headerStickyWidth}px`;
                    if (header.style.width !== newWidth) {
                        header.style.width = newWidth;
                    }
                }
            } else if (!style.stickyTop && !style.stickyBottom) {
                if (header.classList.contains("mx_RoomSublist_headerContainer_sticky")) {
                    header.classList.remove("mx_RoomSublist_headerContainer_sticky");
                }

                if (header.style.width) {
                    header.style.removeProperty('width');
                }
            }
        }

        // add appropriate sticky classes to wrapper so it has
        // the necessary top/bottom padding to put the sticky header in
        const listWrapper = list.parentElement; // .mx_LeftPanel_roomListWrapper
        if (lastTopHeader) {
            listWrapper.classList.add("mx_LeftPanel_roomListWrapper_stickyTop");
        } else {
            listWrapper.classList.remove("mx_LeftPanel_roomListWrapper_stickyTop");
        }
        if (firstBottomHeader) {
            listWrapper.classList.add("mx_LeftPanel_roomListWrapper_stickyBottom");
        } else {
            listWrapper.classList.remove("mx_LeftPanel_roomListWrapper_stickyBottom");
        }
    }

    private onScroll = (ev: Event) => {
        const list = ev.target as HTMLDivElement;
        this.handleStickyHeaders(list);
    };

    private onFocus = (ev: React.FocusEvent) => {
        this.focusedElement = ev.target;
    };

    private onBlur = () => {
        this.focusedElement = null;
    };

    private onKeyDown = (ev: React.KeyboardEvent, state?: IRovingTabIndexState) => {
        if (!this.focusedElement) return;

        const action = getKeyBindingsManager().getRoomListAction(ev);
        switch (action) {
            case RoomListAction.NextRoom:
                if (!state) {
                    ev.stopPropagation();
                    ev.preventDefault();
                    this.roomListRef.current?.focus();
                }
                break;

            case RoomListAction.PrevRoom:
                if (state && state.activeRef === findSiblingElement(state.refs, 0)) {
                    ev.stopPropagation();
                    ev.preventDefault();
                    this.roomSearchRef.current?.focus();
                }
                break;
        }
    };

    private selectRoom = () => {
        const firstRoom = this.listContainerRef.current.querySelector<HTMLDivElement>(".mx_RoomTile");
        if (firstRoom) {
            firstRoom.click();
            return true; // to get the field to clear
        }
    };

    private renderBreadcrumbs(): React.ReactNode {
        if (this.state.showBreadcrumbs === BreadcrumbsMode.Legacy && !this.props.isMinimized) {
            return (
                <IndicatorScrollbar
                    className="mx_LeftPanel_breadcrumbsContainer mx_AutoHideScrollbar"
                    verticalScrollsHorizontally={true}
                >
                    <RoomBreadcrumbs />
                </IndicatorScrollbar>
            );
        }
    }

    private renderSearchDialExplore(): React.ReactNode {
        let dialPadButton = null;

        // If we have dialer support, show a button to bring up the dial pad
        // to start a new call
        if (CallHandler.sharedInstance().getSupportsPstnProtocol()) {
            dialPadButton =
                <AccessibleTooltipButton
                    className={classNames("mx_LeftPanel_dialPadButton", {})}
                    onClick={this.onDialPad}
                    title={_t("Open dial pad")}
                />;
        }

        let rightButton: JSX.Element;
        if (this.state.showBreadcrumbs === BreadcrumbsMode.Labs) {
            rightButton = <RecentlyViewedButton />;
        } else {
            rightButton = <AccessibleTooltipButton
                className="mx_LeftPanel_exploreButton"
                onClick={this.onExplore}
                title={_t("Explore rooms")}
            />;
        }

        return (
            <div
                className="mx_LeftPanel_filterContainer"
                onFocus={this.onFocus}
                onBlur={this.onBlur}
                onKeyDown={this.onKeyDown}
            >
                <RoomSearch
                    isMinimized={this.props.isMinimized}
                    ref={this.roomSearchRef}
                    onSelectRoom={this.selectRoom}
                />

                { dialPadButton }
<<<<<<< HEAD
                { rightButton }
=======

                { this.state.activeSpace === MetaSpace.Home && <AccessibleTooltipButton
                    className="mx_LeftPanel_exploreButton"
                    onClick={this.onExplore}
                    title={_t("Explore rooms")}
                /> }
>>>>>>> 08653b9a
            </div>
        );
    }

    public render(): React.ReactNode {
        const roomList = <RoomList
            onKeyDown={this.onKeyDown}
            resizeNotifier={this.props.resizeNotifier}
            onFocus={this.onFocus}
            onBlur={this.onBlur}
            isMinimized={this.props.isMinimized}
            activeSpace={this.state.activeSpace}
            onResize={this.refreshStickyHeaders}
            onListCollapse={this.refreshStickyHeaders}
            ref={this.roomListRef}
        />;

        const containerClasses = classNames({
            "mx_LeftPanel": true,
            "mx_LeftPanel_minimized": this.props.isMinimized,
        });

        const roomListClasses = classNames(
            "mx_LeftPanel_actualRoomListContainer",
            "mx_AutoHideScrollbar",
        );

        return (
            <div className={containerClasses} ref={this.ref}>
                <aside className="mx_LeftPanel_roomListContainer">
                    { this.renderSearchDialExplore() }
                    { this.renderBreadcrumbs() }
                    { !this.props.isMinimized && <RoomListHeader onVisibilityChange={this.refreshStickyHeaders} /> }
                    <div className="mx_LeftPanel_roomListWrapper">
                        <div
                            className={roomListClasses}
                            ref={this.listContainerRef}
                            // Firefox sometimes makes this element focusable due to
                            // overflow:scroll;, so force it out of tab order.
                            tabIndex={-1}
                        >
                            { roomList }
                        </div>
                    </div>
                    { !this.props.isMinimized && <LeftPanelWidget /> }
                </aside>
            </div>
        );
    }
}<|MERGE_RESOLUTION|>--- conflicted
+++ resolved
@@ -36,12 +36,12 @@
 import { findSiblingElement, IState as IRovingTabIndexState } from "../../accessibility/RovingTabIndex";
 import RoomListHeader from "../views/rooms/RoomListHeader";
 import RecentlyViewedButton from "../views/rooms/RecentlyViewedButton";
-import SettingsStore from "../../settings/SettingsStore";
 import { BreadcrumbsStore } from "../../stores/BreadcrumbsStore";
 import RoomListStore, { LISTS_UPDATE_EVENT } from "../../stores/room-list/RoomListStore";
 import { UPDATE_EVENT } from "../../stores/AsyncStore";
 import IndicatorScrollbar from "./IndicatorScrollbar";
 import RoomBreadcrumbs from "../views/rooms/RoomBreadcrumbs";
+import SettingsStore from "../../settings/SettingsStore";
 
 interface IProps {
     isMinimized: boolean;
@@ -350,7 +350,7 @@
         let rightButton: JSX.Element;
         if (this.state.showBreadcrumbs === BreadcrumbsMode.Labs) {
             rightButton = <RecentlyViewedButton />;
-        } else {
+        } else if (this.state.activeSpace === MetaSpace.Home) {
             rightButton = <AccessibleTooltipButton
                 className="mx_LeftPanel_exploreButton"
                 onClick={this.onExplore}
@@ -372,16 +372,7 @@
                 />
 
                 { dialPadButton }
-<<<<<<< HEAD
                 { rightButton }
-=======
-
-                { this.state.activeSpace === MetaSpace.Home && <AccessibleTooltipButton
-                    className="mx_LeftPanel_exploreButton"
-                    onClick={this.onExplore}
-                    title={_t("Explore rooms")}
-                /> }
->>>>>>> 08653b9a
             </div>
         );
     }
