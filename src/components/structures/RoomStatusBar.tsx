/*
Copyright 2015-2021 The Matrix.org Foundation C.I.C.

Licensed under the Apache License, Version 2.0 (the "License");
you may not use this file except in compliance with the License.
You may obtain a copy of the License at

    http://www.apache.org/licenses/LICENSE-2.0

Unless required by applicable law or agreed to in writing, software
distributed under the License is distributed on an "AS IS" BASIS,
WITHOUT WARRANTIES OR CONDITIONS OF ANY KIND, either express or implied.
See the License for the specific language governing permissions and
limitations under the License.
*/

import React from 'react';
import { EventStatus, MatrixEvent } from "matrix-js-sdk/src/models/event";
import { SyncState, ISyncStateData } from "matrix-js-sdk/src/sync";
import { Room } from "matrix-js-sdk/src/models/room";

import { _t, _td } from '../../languageHandler';
import Resend from '../../Resend';
import dis from '../../dispatcher/dispatcher';
import { messageForResourceLimitError } from '../../utils/ErrorUtils';
import { Action } from "../../dispatcher/actions";
import { StaticNotificationState } from "../../stores/notifications/StaticNotificationState";
import AccessibleButton from "../views/elements/AccessibleButton";
import InlineSpinner from "../views/elements/InlineSpinner";
import MatrixClientContext from "../../contexts/MatrixClientContext";
<<<<<<< HEAD
import { UnsentMessagesRoomStatusBar } from './UnsentMessagesRoomStatusBar';
=======
import { RoomStatusBarUnsentMessages } from './RoomStatusBarUnsentMessages';
>>>>>>> 9edd4981

const STATUS_BAR_HIDDEN = 0;
const STATUS_BAR_EXPANDED = 1;
const STATUS_BAR_EXPANDED_LARGE = 2;

export function getUnsentMessages(room: Room): MatrixEvent[] {
    if (!room) { return []; }
    return room.getPendingEvents().filter(function(ev) {
        return ev.status === EventStatus.NOT_SENT;
    });
}

interface IProps {
    // the room this statusbar is representing.
    room: Room;

    // true if the room is being peeked at. This affects components that shouldn't
    // logically be shown when peeking, such as a prompt to invite people to a room.
    isPeeking?: boolean;
    // callback for when the user clicks on the 'resend all' button in the
    // 'unsent messages' bar
    onResendAllClick?: () => void;

    // callback for when the user clicks on the 'cancel all' button in the
    // 'unsent messages' bar
    onCancelAllClick?: () => void;

    // callback for when the user clicks on the 'invite others' button in the
    // 'you are alone' bar
    onInviteClick?: () => void;

    // callback for when we do something that changes the size of the
    // status bar. This is used to trigger a re-layout in the parent
    // component.
    onResize?: () => void;

    // callback for when the status bar can be hidden from view, as it is
    // not displaying anything
    onHidden?: () => void;

    // callback for when the status bar is displaying something and should
    // be visible
    onVisible?: () => void;
}

interface IState {
    syncState: SyncState;
    syncStateData: ISyncStateData;
    unsentMessages: MatrixEvent[];
    isResending: boolean;
}

export default class RoomStatusBar extends React.PureComponent<IProps, IState> {
    private unmounted = false;
    public static contextType = MatrixClientContext;

    constructor(props: IProps, context: typeof MatrixClientContext) {
        super(props, context);

        this.state = {
            syncState: this.context.getSyncState(),
            syncStateData: this.context.getSyncStateData(),
            unsentMessages: getUnsentMessages(this.props.room),
            isResending: false,
        };
    }

    public componentDidMount(): void {
        const client = this.context;
        client.on("sync", this.onSyncStateChange);
        client.on("Room.localEchoUpdated", this.onRoomLocalEchoUpdated);

        this.checkSize();
    }

    public componentDidUpdate(): void {
        this.checkSize();
    }

    public componentWillUnmount(): void {
        this.unmounted = true;
        // we may have entirely lost our client as we're logging out before clicking login on the guest bar...
        const client = this.context;
        if (client) {
            client.removeListener("sync", this.onSyncStateChange);
            client.removeListener("Room.localEchoUpdated", this.onRoomLocalEchoUpdated);
        }
    }

    private onSyncStateChange = (state: SyncState, prevState: SyncState, data: ISyncStateData): void => {
        if (state === "SYNCING" && prevState === "SYNCING") {
            return;
        }
        if (this.unmounted) return;
        this.setState({
            syncState: state,
            syncStateData: data,
        });
    };

    private onResendAllClick = (): void => {
        Resend.resendUnsentEvents(this.props.room).then(() => {
            this.setState({ isResending: false });
        });
        this.setState({ isResending: true });
        dis.fire(Action.FocusSendMessageComposer);
    };

    private onCancelAllClick = (): void => {
        Resend.cancelUnsentEvents(this.props.room);
        dis.fire(Action.FocusSendMessageComposer);
    };

    private onRoomLocalEchoUpdated = (ev: MatrixEvent, room: Room) => {
        if (room.roomId !== this.props.room.roomId) return;
        const messages = getUnsentMessages(this.props.room);
        this.setState({
            unsentMessages: messages,
            isResending: messages.length > 0 && this.state.isResending,
        });
    };

    // Check whether current size is greater than 0, if yes call props.onVisible
    private checkSize(): void {
        if (this.getSize()) {
            if (this.props.onVisible) this.props.onVisible();
        } else {
            if (this.props.onHidden) this.props.onHidden();
        }
    }

    // We don't need the actual height - just whether it is likely to have
    // changed - so we use '0' to indicate normal size, and other values to
    // indicate other sizes.
    private getSize(): number {
        if (this.shouldShowConnectionError()) {
            return STATUS_BAR_EXPANDED;
        } else if (this.state.unsentMessages.length > 0 || this.state.isResending) {
            return STATUS_BAR_EXPANDED_LARGE;
        }
        return STATUS_BAR_HIDDEN;
    }

    private shouldShowConnectionError(): boolean {
        // no conn bar trumps the "some not sent" msg since you can't resend without
        // a connection!
        // There's one situation in which we don't show this 'no connection' bar, and that's
        // if it's a resource limit exceeded error: those are shown in the top bar.
        const errorIsMauError = Boolean(
            this.state.syncStateData &&
            this.state.syncStateData.error &&
            this.state.syncStateData.error.name === 'M_RESOURCE_LIMIT_EXCEEDED',
        );
        return this.state.syncState === "ERROR" && !errorIsMauError;
    }

    private getUnsentMessageContent(): JSX.Element {
        const unsentMessages = this.state.unsentMessages;

        let title;

        let consentError = null;
        let resourceLimitError = null;
        for (const m of unsentMessages) {
            if (m.error && m.error.errcode === 'M_CONSENT_NOT_GIVEN') {
                consentError = m.error;
                break;
            } else if (m.error && m.error.errcode === 'M_RESOURCE_LIMIT_EXCEEDED') {
                resourceLimitError = m.error;
                break;
            }
        }
        if (consentError) {
            title = _t(
                "You can't send any messages until you review and agree to " +
                "<consentLink>our terms and conditions</consentLink>.",
                {},
                {
                    'consentLink': (sub) =>
                        <a href={consentError.data && consentError.data.consent_uri} target="_blank">
                            { sub }
                        </a>,
                },
            );
        } else if (resourceLimitError) {
            title = messageForResourceLimitError(
                resourceLimitError.data.limit_type,
                resourceLimitError.data.admin_contact,
                {
                    'monthly_active_user': _td(
                        "Your message wasn't sent because this homeserver has hit its Monthly Active User Limit. " +
                        "Please <a>contact your service administrator</a> to continue using the service.",
                    ),
                    'hs_disabled': _td(
                        "Your message wasn't sent because this homeserver has been blocked by its administrator. " +
                        "Please <a>contact your service administrator</a> to continue using the service.",
                    ),
                    '': _td(
                        "Your message wasn't sent because this homeserver has exceeded a resource limit. " +
                        "Please <a>contact your service administrator</a> to continue using the service.",
                    ),
                },
            );
        } else {
            title = _t('Some of your messages have not been sent');
        }

        let buttonRow = <>
            <AccessibleButton onClick={this.onCancelAllClick} className="mx_RoomStatusBar_unsentCancelAllBtn">
                { _t("Delete all") }
            </AccessibleButton>
            <AccessibleButton onClick={this.onResendAllClick} className="mx_RoomStatusBar_unsentRetry">
                { _t("Retry all") }
            </AccessibleButton>
        </>;
        if (this.state.isResending) {
            buttonRow = <>
                <InlineSpinner w={20} h={20} />
                { /* span for css */ }
                <span>{ _t("Sending") }</span>
            </>;
        }

<<<<<<< HEAD
        return <UnsentMessagesRoomStatusBar
=======
        return <RoomStatusBarUnsentMessages
>>>>>>> 9edd4981
            title={title}
            description={_t("You can select all or individual messages to retry or delete")}
            notificationState={StaticNotificationState.RED_EXCLAMATION}
            buttons={buttonRow}
        />;
    }

    public render(): JSX.Element {
        if (this.shouldShowConnectionError()) {
            return (
                <div className="mx_RoomStatusBar">
                    <div role="alert">
                        <div className="mx_RoomStatusBar_connectionLostBar">
                            <img
                                src={require("../../../res/img/feather-customised/warning-triangle.svg").default}
                                width="24"
                                height="24"
                                title="/!\ "
                                alt="/!\ " />
                            <div>
                                <div className="mx_RoomStatusBar_connectionLostBar_title">
                                    { _t('Connectivity to the server has been lost.') }
                                </div>
                                <div className="mx_RoomStatusBar_connectionLostBar_desc">
                                    { _t('Sent messages will be stored until your connection has returned.') }
                                </div>
                            </div>
                        </div>
                    </div>
                </div>
            );
        }

        if (this.state.unsentMessages.length > 0 || this.state.isResending) {
            return this.getUnsentMessageContent();
        }

        return null;
    }
}<|MERGE_RESOLUTION|>--- conflicted
+++ resolved
@@ -28,11 +28,7 @@
 import AccessibleButton from "../views/elements/AccessibleButton";
 import InlineSpinner from "../views/elements/InlineSpinner";
 import MatrixClientContext from "../../contexts/MatrixClientContext";
-<<<<<<< HEAD
-import { UnsentMessagesRoomStatusBar } from './UnsentMessagesRoomStatusBar';
-=======
 import { RoomStatusBarUnsentMessages } from './RoomStatusBarUnsentMessages';
->>>>>>> 9edd4981
 
 const STATUS_BAR_HIDDEN = 0;
 const STATUS_BAR_EXPANDED = 1;
@@ -256,11 +252,7 @@
             </>;
         }
 
-<<<<<<< HEAD
-        return <UnsentMessagesRoomStatusBar
-=======
         return <RoomStatusBarUnsentMessages
->>>>>>> 9edd4981
             title={title}
             description={_t("You can select all or individual messages to retry or delete")}
             notificationState={StaticNotificationState.RED_EXCLAMATION}
