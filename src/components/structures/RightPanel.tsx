--- conflicted
+++ resolved
@@ -335,13 +335,8 @@
                     panel = <PinnedMessagesCard room={this.props.room} onClose={this.onClose} />;
                 }
                 break;
-<<<<<<< HEAD
             case RightPanelPhases.Timeline:
-                if (!SettingsStore.getValue("feature_maximised_widgets")) { break; }
-=======
-            case RightPanelPhases.TimelineCard:
                 if (!SettingsStore.getValue("feature_maximised_widgets")) break;
->>>>>>> d66a4117
                 panel = <TimelineCard
                     room={this.props.room}
                     resizeNotifier={this.props.resizeNotifier}
