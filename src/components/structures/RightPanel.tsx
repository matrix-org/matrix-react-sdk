/*
Copyright 2019 Michael Telatynski <7t3chguy@gmail.com>
Copyright 2015 - 2022 The Matrix.org Foundation C.I.C.

Licensed under the Apache License, Version 2.0 (the "License");
you may not use this file except in compliance with the License.
You may obtain a copy of the License at

    http://www.apache.org/licenses/LICENSE-2.0

Unless required by applicable law or agreed to in writing, software
distributed under the License is distributed on an "AS IS" BASIS,
WITHOUT WARRANTIES OR CONDITIONS OF ANY KIND, either express or implied.
See the License for the specific language governing permissions and
limitations under the License.
*/

import React, { ChangeEvent } from "react";
import { Room, RoomState, RoomStateEvent, RoomMember, MatrixEvent } from "matrix-js-sdk/src/matrix";
import { throttle } from "lodash";

import dis from "../../dispatcher/dispatcher";
import { RightPanelPhases } from "../../stores/right-panel/RightPanelStorePhases";
import RightPanelStore from "../../stores/right-panel/RightPanelStore";
import MatrixClientContext from "../../contexts/MatrixClientContext";
import RoomSummaryCard from "../views/right_panel/RoomSummaryCard";
import WidgetCard from "../views/right_panel/WidgetCard";
import SettingsStore from "../../settings/SettingsStore";
import UserInfo from "../views/right_panel/UserInfo";
import ThirdPartyMemberInfo from "../views/rooms/ThirdPartyMemberInfo";
import FilePanel from "./FilePanel";
import ThreadView from "./ThreadView";
import ThreadPanel from "./ThreadPanel";
import NotificationPanel from "./NotificationPanel";
import ResizeNotifier from "../../utils/ResizeNotifier";
import { PinnedMessagesCard } from "../views/right_panel/PinnedMessagesCard";
import { RoomPermalinkCreator } from "../../utils/permalinks/Permalinks";
import { E2EStatus } from "../../utils/ShieldUtils";
import TimelineCard from "../views/right_panel/TimelineCard";
import { UPDATE_EVENT } from "../../stores/AsyncStore";
import { IRightPanelCard, IRightPanelCardState } from "../../stores/right-panel/RightPanelStoreIPanelState";
import { Action } from "../../dispatcher/actions";
import { XOR } from "../../@types/common";
<<<<<<< HEAD
import { MatrixClientPeg } from "../../MatrixClientPeg";
import { inviteToRoom } from "../../utils/room/inviteToRoom";
import MemberList from "../views/rooms/MemberList";
import { SpaceScopeHeader } from "../views/rooms/SpaceScopeHeader";
import MemberListNext from "../views/rooms/MemberListNext";
=======
import { RightPanelTabs } from "../views/right_panel/RightPanelTabs";
import ExtensionsCard from "../views/right_panel/ExtensionsCard";
>>>>>>> 1b70b22c

interface BaseProps {
    overwriteCard?: IRightPanelCard; // used to display a custom card and ignoring the RightPanelStore (used for UserView)
    resizeNotifier: ResizeNotifier;
    e2eStatus?: E2EStatus;
}

interface RoomlessProps extends BaseProps {
    room?: undefined;
    permalinkCreator?: undefined;
}

interface RoomProps extends BaseProps {
    room: Room;
    permalinkCreator: RoomPermalinkCreator;
    onSearchChange?: (e: ChangeEvent) => void;
    onSearchCancel?: () => void;
}

type Props = XOR<RoomlessProps, RoomProps>;

interface IState {
    phase?: RightPanelPhases;
    cardState?: IRightPanelCardState;
}

export default class RightPanel extends React.Component<Props, IState> {
    public static contextType = MatrixClientContext;
    public declare context: React.ContextType<typeof MatrixClientContext>;

    public constructor(props: Props, context: React.ContextType<typeof MatrixClientContext>) {
        super(props, context);

        this.state = {};
    }

    private readonly delayedUpdate = throttle(
        (): void => {
            this.forceUpdate();
        },
        500,
        { leading: true, trailing: true },
    );

    public componentDidMount(): void {
        this.context.on(RoomStateEvent.Members, this.onRoomStateMember);
        RightPanelStore.instance.on(UPDATE_EVENT, this.onRightPanelStoreUpdate);
    }

    public componentWillUnmount(): void {
        this.context?.removeListener(RoomStateEvent.Members, this.onRoomStateMember);
        RightPanelStore.instance.off(UPDATE_EVENT, this.onRightPanelStoreUpdate);
    }

    public static getDerivedStateFromProps(props: Props): Partial<IState> {
        let currentCard: IRightPanelCard | undefined;
        if (props.room) {
            currentCard = RightPanelStore.instance.currentCardForRoom(props.room.roomId);
        }

        return {
            cardState: currentCard?.state,
            phase: currentCard?.phase ?? undefined,
        };
    }

    private onRoomStateMember = (ev: MatrixEvent, state: RoomState, member: RoomMember): void => {
        if (!this.props.room || member.roomId !== this.props.room.roomId) {
            return;
        }

        // redraw the badge on the membership list
        if (this.state.phase === RightPanelPhases.RoomMemberList) {
            this.delayedUpdate();
        } else if (
            this.state.phase === RightPanelPhases.RoomMemberInfo &&
            member.userId === this.state.cardState?.member?.userId
        ) {
            // refresh the member info (e.g. new power level)
            this.delayedUpdate();
        }
    };

    private onRightPanelStoreUpdate = (): void => {
        this.setState({ ...(RightPanel.getDerivedStateFromProps(this.props) as IState) });
    };

    private onClose = (): void => {
        // XXX: There are three different ways of 'closing' this panel depending on what state
        // things are in... this knows far more than it should do about the state of the rest
        // of the app and is generally a bit silly.
        if (this.props.overwriteCard?.state?.member) {
            // If we have a user prop then we're displaying a user from the 'user' page type
            // in LoggedInView, so need to change the page type to close the panel (we switch
            // to the home page which is not obviously the correct thing to do, but I'm not sure
            // anything else is - we could hide the close button altogether?)
            dis.dispatch({
                action: Action.ViewHomePage,
            });
        } else if (
            this.state.phase === RightPanelPhases.EncryptionPanel &&
            this.state.cardState?.verificationRequest?.pending
        ) {
            // When the user clicks close on the encryption panel cancel the pending request first if any
            this.state.cardState.verificationRequest.cancel();
        } else {
            RightPanelStore.instance.togglePanel(this.props.room?.roomId ?? null);
        }
    };

    private onThreePIDInviteClick = (eventId: string): void => {
        const inviteEvent = this.props.room?.findEventById(eventId);
        if (!inviteEvent) return;
        dis.dispatch({
            action: Action.View3pidInvite,
            event: inviteEvent,
        });
    };

    private onInviteButtonClick = (roomId: string): void => {
        const cli = MatrixClientPeg.safeGet();
        const room = cli.getRoom(roomId)!;
        inviteToRoom(room);
    };

    public render(): React.ReactNode {
        let card = <div />;
        const roomId = this.props.room?.roomId;
        const phase = this.props.overwriteCard?.phase ?? this.state.phase;
        const cardState = this.props.overwriteCard?.state ?? this.state.cardState;
        switch (phase) {
            case RightPanelPhases.RoomMemberList:
                if (!!roomId) {
                    card = (
<<<<<<< HEAD
                        <MemberListNext roomId={roomId} />
                        // <MemberList
                        //     roomId={roomId}
                        //     key={roomId}
                        //     onClose={this.onClose}
                        //     onThreePIDInviteClick={this.onThreePIDInviteClick}
                        //     onInviteButtonClick={this.onInviteButtonClick}
                        // />
=======
                        <MemberList
                            roomId={roomId}
                            key={roomId}
                            hideHeaderButtons
                            onClose={this.onClose}
                            searchQuery={this.state.searchQuery}
                            onSearchQueryChanged={this.onSearchQueryChanged}
                        />
>>>>>>> 1b70b22c
                    );
                }
                break;
            case RightPanelPhases.SpaceMemberList:
                if (!!cardState?.spaceId || !!roomId) {
                    const cli = MatrixClientPeg.safeGet();
                    const room = cli.getRoom(roomId);
                    const spaceHeader = room ? <SpaceScopeHeader room={room} /> : undefined;
                    card = (
                        <MemberList
                            roomId={cardState?.spaceId ?? roomId!}
                            header={spaceHeader}
                            key={cardState?.spaceId ?? roomId!}
                            onClose={this.onClose}
                            onThreePIDInviteClick={this.onThreePIDInviteClick}
                            onInviteButtonClick={this.onInviteButtonClick}
                        />
                    );
                }
                break;

            case RightPanelPhases.RoomMemberInfo:
            case RightPanelPhases.SpaceMemberInfo:
            case RightPanelPhases.EncryptionPanel: {
                if (!!cardState?.member) {
                    const roomMember = cardState.member instanceof RoomMember ? cardState.member : undefined;
                    card = (
                        <UserInfo
                            user={cardState.member}
                            room={this.context.getRoom(roomMember?.roomId) ?? this.props.room}
                            key={roomId ?? cardState.member.userId}
                            onClose={this.onClose}
                            phase={phase}
                            verificationRequest={cardState.verificationRequest}
                            verificationRequestPromise={cardState.verificationRequestPromise}
                        />
                    );
                }
                break;
            }
            case RightPanelPhases.Room3pidMemberInfo:
            case RightPanelPhases.Space3pidMemberInfo:
                if (!!cardState?.memberInfoEvent) {
                    card = (
                        <ThirdPartyMemberInfo event={cardState.memberInfoEvent} key={roomId} onClose={this.onClose} />
                    );
                }
                break;

            case RightPanelPhases.NotificationPanel:
                card = <NotificationPanel onClose={this.onClose} />;
                break;

            case RightPanelPhases.PinnedMessages:
                if (!!this.props.room && SettingsStore.getValue("feature_pinning")) {
                    card = (
                        <PinnedMessagesCard
                            room={this.props.room}
                            onClose={this.onClose}
                            permalinkCreator={this.props.permalinkCreator}
                        />
                    );
                }
                break;
            case RightPanelPhases.Timeline:
                if (!!this.props.room) {
                    card = (
                        <TimelineCard
                            classNames="mx_ThreadPanel mx_TimelineCard"
                            room={this.props.room}
                            timelineSet={this.props.room.getUnfilteredTimelineSet()}
                            resizeNotifier={this.props.resizeNotifier}
                            onClose={this.onClose}
                            permalinkCreator={this.props.permalinkCreator}
                            e2eStatus={this.props.e2eStatus}
                        />
                    );
                }
                break;
            case RightPanelPhases.FilePanel:
                if (!!roomId) {
                    card = (
                        <FilePanel roomId={roomId} resizeNotifier={this.props.resizeNotifier} onClose={this.onClose} />
                    );
                }
                break;

            case RightPanelPhases.ThreadView:
                if (!!this.props.room && !!cardState?.threadHeadEvent) {
                    card = (
                        <ThreadView
                            room={this.props.room}
                            resizeNotifier={this.props.resizeNotifier}
                            onClose={this.onClose}
                            mxEvent={cardState.threadHeadEvent}
                            initialEvent={cardState.initialEvent}
                            isInitialEventHighlighted={cardState.isInitialEventHighlighted}
                            initialEventScrollIntoView={cardState.initialEventScrollIntoView}
                            permalinkCreator={this.props.permalinkCreator}
                            e2eStatus={this.props.e2eStatus}
                        />
                    );
                }
                break;

            case RightPanelPhases.ThreadPanel:
                if (!!this.props.room) {
                    card = (
                        <ThreadPanel
                            roomId={this.props.room.roomId}
                            resizeNotifier={this.props.resizeNotifier}
                            onClose={this.onClose}
                            permalinkCreator={this.props.permalinkCreator}
                        />
                    );
                }
                break;

            case RightPanelPhases.RoomSummary:
                if (!!this.props.room) {
                    card = (
                        <RoomSummaryCard
                            room={this.props.room}
                            // whenever RightPanel is passed a room it is passed a permalinkcreator
                            permalinkCreator={this.props.permalinkCreator!}
                            onSearchChange={this.props.onSearchChange}
                            onSearchCancel={this.props.onSearchCancel}
                            focusRoomSearch={cardState?.focusRoomSearch}
                        />
                    );
                }
                break;

            case RightPanelPhases.Extensions:
                if (!!this.props.room) {
                    card = <ExtensionsCard room={this.props.room} onClose={this.onClose} />;
                }
                break;

            case RightPanelPhases.Widget:
                if (!!this.props.room && !!cardState?.widgetId) {
                    card = <WidgetCard room={this.props.room} widgetId={cardState.widgetId} onClose={this.onClose} />;
                }
                break;
        }

        return (
            <aside className="mx_RightPanel" id="mx_RightPanel">
                {phase && <RightPanelTabs room={this.props.room} phase={phase} />}
                {card}
            </aside>
        );
    }
}<|MERGE_RESOLUTION|>--- conflicted
+++ resolved
@@ -41,16 +41,13 @@
 import { IRightPanelCard, IRightPanelCardState } from "../../stores/right-panel/RightPanelStoreIPanelState";
 import { Action } from "../../dispatcher/actions";
 import { XOR } from "../../@types/common";
-<<<<<<< HEAD
 import { MatrixClientPeg } from "../../MatrixClientPeg";
 import { inviteToRoom } from "../../utils/room/inviteToRoom";
 import MemberList from "../views/rooms/MemberList";
 import { SpaceScopeHeader } from "../views/rooms/SpaceScopeHeader";
 import MemberListNext from "../views/rooms/MemberListNext";
-=======
 import { RightPanelTabs } from "../views/right_panel/RightPanelTabs";
 import ExtensionsCard from "../views/right_panel/ExtensionsCard";
->>>>>>> 1b70b22c
 
 interface BaseProps {
     overwriteCard?: IRightPanelCard; // used to display a custom card and ignoring the RightPanelStore (used for UserView)
@@ -185,42 +182,33 @@
             case RightPanelPhases.RoomMemberList:
                 if (!!roomId) {
                     card = (
-<<<<<<< HEAD
                         <MemberListNext roomId={roomId} />
                         // <MemberList
                         //     roomId={roomId}
                         //     key={roomId}
+                        //     hideHeaderButtons
                         //     onClose={this.onClose}
-                        //     onThreePIDInviteClick={this.onThreePIDInviteClick}
-                        //     onInviteButtonClick={this.onInviteButtonClick}
+                        //     searchQuery={this.state.searchQuery}
+                        //     onSearchQueryChanged={this.onSearchQueryChanged}
                         // />
-=======
-                        <MemberList
-                            roomId={roomId}
-                            key={roomId}
-                            hideHeaderButtons
-                            onClose={this.onClose}
-                            searchQuery={this.state.searchQuery}
-                            onSearchQueryChanged={this.onSearchQueryChanged}
-                        />
->>>>>>> 1b70b22c
                     );
                 }
                 break;
             case RightPanelPhases.SpaceMemberList:
-                if (!!cardState?.spaceId || !!roomId) {
-                    const cli = MatrixClientPeg.safeGet();
-                    const room = cli.getRoom(roomId);
-                    const spaceHeader = room ? <SpaceScopeHeader room={room} /> : undefined;
-                    card = (
-                        <MemberList
-                            roomId={cardState?.spaceId ?? roomId!}
-                            header={spaceHeader}
-                            key={cardState?.spaceId ?? roomId!}
-                            onClose={this.onClose}
-                            onThreePIDInviteClick={this.onThreePIDInviteClick}
-                            onInviteButtonClick={this.onInviteButtonClick}
-                        />
+                const targetRoomId = cardState?.spaceId ?? roomId
+                if (!!targetRoomId) {
+                    // const cli = MatrixClientPeg.safeGet();
+                    // const room = cli.getRoom(roomId);
+                    // const spaceHeader = room ? <SpaceScopeHeader room={room} /> : undefined;
+                    card = (
+                        <MemberListNext roomId={targetRoomId} />
+                        // <MemberList
+                        // roomId={cardState?.spaceId ?? roomId!}
+                        // key={cardState?.spaceId ?? roomId!}
+                        // onClose={this.onClose}
+                        // searchQuery={this.state.searchQuery}
+                        // onSearchQueryChanged={this.onSearchQueryChanged}
+                    // />
                     );
                 }
                 break;
