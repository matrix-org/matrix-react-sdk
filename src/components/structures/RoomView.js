/*
Copyright 2015, 2016 OpenMarket Ltd

Licensed under the Apache License, Version 2.0 (the "License");
you may not use this file except in compliance with the License.
You may obtain a copy of the License at

    http://www.apache.org/licenses/LICENSE-2.0

Unless required by applicable law or agreed to in writing, software
distributed under the License is distributed on an "AS IS" BASIS,
WITHOUT WARRANTIES OR CONDITIONS OF ANY KIND, either express or implied.
See the License for the specific language governing permissions and
limitations under the License.
*/

// TODO: This component is enormous! There's several things which could stand-alone:
//  - Search results component
//  - Drag and drop
//  - File uploading - uploadFile()

var React = require("react");
var ReactDOM = require("react-dom");
var q = require("q");
var classNames = require("classnames");
var Matrix = require("matrix-js-sdk");

var MatrixClientPeg = require("../../MatrixClientPeg");
var ContentMessages = require("../../ContentMessages");
var Modal = require("../../Modal");
var sdk = require('../../index');
var CallHandler = require('../../CallHandler');
var TabComplete = require("../../TabComplete");
var Resend = require("../../Resend");
var dis = require("../../dispatcher");
var Tinter = require("../../Tinter");
var rate_limited_func = require('../../ratelimitedfunc');
var ObjectUtils = require('../../ObjectUtils');
var Rooms = require('../../Rooms');

import KeyCode from '../../KeyCode';

import UserProvider from '../../autocomplete/UserProvider';

var DEBUG = false;

if (DEBUG) {
    // using bind means that we get to keep useful line numbers in the console
    var debuglog = console.log.bind(console);
} else {
    var debuglog = function() {};
}

module.exports = React.createClass({
    displayName: 'RoomView',
    propTypes: {
        ConferenceHandler: React.PropTypes.any,

        // Either a room ID or room alias for the room to display.
        // If the room is being displayed as a result of the user clicking
        // on a room alias, the alias should be supplied. Otherwise, a room
        // ID should be supplied.
        roomAddress: React.PropTypes.string.isRequired,

        // If a room alias is passed to roomAddress, a function can be
        // provided here that will be called with the ID of the room
        // once it has been resolved.
        onRoomIdResolved: React.PropTypes.func,

        // An object representing a third party invite to join this room
        // Fields:
        // * inviteSignUrl (string) The URL used to join this room from an email invite
        //                          (given as part of the link in the invite email)
        // * invitedEmail (string) The email address that was invited to this room
        thirdPartyInvite: React.PropTypes.object,

        // Any data about the room that would normally come from the Home Server
        // but has been passed out-of-band, eg. the room name and avatar URL
        // from an email invite (a workaround for the fact that we can't
        // get this information from the HS using an email invite).
        // Fields:
        //  * name (string) The room's name
        //  * avatarUrl (string) The mxc:// avatar URL for the room
        //  * inviterName (string) The display name of the person who
        //  *                      invited us tovthe room
        oobData: React.PropTypes.object,

        // id of an event to jump to. If not given, will go to the end of the
        // live timeline.
        eventId: React.PropTypes.string,

        // where to position the event given by eventId, in pixels from the
        // bottom of the viewport. If not given, will try to put the event
        // 1/3 of the way down the viewport.
        eventPixelOffset: React.PropTypes.number,

        // ID of an event to highlight. If undefined, no event will be highlighted.
        // Typically this will either be the same as 'eventId', or undefined.
        highlightedEventId: React.PropTypes.string,

        // is the RightPanel collapsed?
        collapsedRhs: React.PropTypes.bool,

        // a map from room id to scroll state, which will be updated on unmount.
        //
        // If there is no special scroll state (ie, we are following the live
        // timeline), the scroll state is null. Otherwise, it is an object with
        // the following properties:
        //
        //    focussedEvent: the ID of the 'focussed' event. Typically this is
        //        the last event fully visible in the viewport, though if we
        //        have done an explicit scroll to an explicit event, it will be
        //        that event.
        //
        //    pixelOffset: the number of pixels the window is scrolled down
        //        from the focussedEvent.
        scrollStateMap: React.PropTypes.object,
    },

    getInitialState: function() {
        return {
            room: null,
            roomId: null,
            roomLoading: true,
            editingRoomSettings: false,
            uploadingRoomSettings: false,
            numUnreadMessages: 0,
            draggingFile: false,
            searching: false,
            searchResults: null,
            hasUnsentMessages: false,
            callState: null,
            guestsCanJoin: false,
            canPeek: false,

            // error object, as from the matrix client/server API
            // If we failed to load information about the room,
            // store the error here.
            roomLoadError: null,

            // this is true if we are fully scrolled-down, and are looking at
            // the end of the live timeline. It has the effect of hiding the
            // 'scroll to bottom' knob, among a couple of other things.
            atEndOfLiveTimeline: true,

            showTopUnreadMessagesBar: false,

            auxPanelMaxHeight: undefined,
<<<<<<< HEAD

            statusBarVisible: false,
        }
=======
        };
>>>>>>> 3cfa5392
    },

    componentWillMount: function() {
        this.dispatcherRef = dis.register(this.onAction);
        MatrixClientPeg.get().on("Room", this.onRoom);
        MatrixClientPeg.get().on("Room.timeline", this.onRoomTimeline);
        MatrixClientPeg.get().on("Room.accountData", this.onRoomAccountData);
        MatrixClientPeg.get().on("RoomState.members", this.onRoomStateMember);
        MatrixClientPeg.get().on("accountData", this.onAccountData);

        this.tabComplete = new TabComplete({
            allowLooping: false,
            autoEnterTabComplete: true,
            onClickCompletes: true,
            onStateChange: (isCompleting) => {
                this.forceUpdate();
            }
        });

        if (this.props.roomAddress[0] == '#') {
            // we always look up the alias from the directory server:
            // we want the room that the given alias is pointing to
            // right now. We may have joined that alias before but there's
            // no guarantee the alias hasn't subsequently been remapped.
            MatrixClientPeg.get().getRoomIdForAlias(this.props.roomAddress).done((result) => {
                if (this.props.onRoomIdResolved) {
                    this.props.onRoomIdResolved(result.room_id);
                }
                var room = MatrixClientPeg.get().getRoom(result.room_id);
                this.setState({
                    room: room,
                    roomId: result.room_id,
                    roomLoading: !room,
                    hasUnsentMessages: this._hasUnsentMessages(room),
                }, this._onHaveRoom);
            }, (err) => {
                this.setState({
                    roomLoading: false,
                    roomLoadError: err,
                });
            });
        } else {
            var room = MatrixClientPeg.get().getRoom(this.props.roomAddress);
            this.setState({
                roomId: this.props.roomAddress,
                room: room,
                roomLoading: !room,
                hasUnsentMessages: this._hasUnsentMessages(room),
            }, this._onHaveRoom);
        }
    },

    _onHaveRoom: function() {
        // if this is an unknown room then we're in one of three states:
        // - This is a room we can peek into (search engine) (we can /peek)
        // - This is a room we can publicly join or were invited to. (we can /join)
        // - This is a room we cannot join at all. (no action can help us)
        // We can't try to /join because this may implicitly accept invites (!)
        // We can /peek though. If it fails then we present the join UI. If it
        // succeeds then great, show the preview (but we still may be able to /join!).
        // Note that peeking works by room ID and room ID only, as opposed to joining
        // which must be by alias or invite wherever possible (peeking currently does
        // not work over federation).

        // NB. We peek if we are not in the room, although if we try to peek into
        // a room in which we have a member event (ie. we've left) synapse will just
        // send us the same data as we get in the sync (ie. the last events we saw).
        var user_is_in_room = null;
        if (this.state.room) {
            user_is_in_room = this.state.room.hasMembershipState(
                MatrixClientPeg.get().credentials.userId, 'join'
            );

            this._updateAutoComplete();
            this.tabComplete.loadEntries(this.state.room);
        }

        if (!user_is_in_room && this.state.roomId) {
            if (this.props.autoJoin) {
                this.onJoinButtonClicked();
            } else if (this.state.roomId) {
                console.log("Attempting to peek into room %s", this.state.roomId);

                MatrixClientPeg.get().peekInRoom(this.state.roomId).then((room) => {
                    this.setState({
                        room: room,
                        roomLoading: false,
                    });
                    this._onRoomLoaded(room);
                }, (err) => {
                    // This won't necessarily be a MatrixError, but we duck-type
                    // here and say if it's got an 'errcode' key with the right value,
                    // it means we can't peek.
                    if (err.errcode == "M_GUEST_ACCESS_FORBIDDEN") {
                        // This is fine: the room just isn't peekable (we assume).
                        this.setState({
                            roomLoading: false,
                        });
                    } else {
                        throw err;
                    }
                }).done();
            }
        } else if (user_is_in_room) {
            MatrixClientPeg.get().stopPeeking();
            this._onRoomLoaded(this.state.room);
        }
    },

    componentDidMount: function() {
        var call = this._getCallForRoom();
        var callState = call ? call.call_state : "ended";
        this.setState({
            callState: callState
        });

        this._updateConfCallNotification();

        window.addEventListener('resize', this.onResize);
        this.onResize();

        document.addEventListener("keydown", this.onKeyDown);

        // XXX: EVIL HACK to autofocus inviting on empty rooms.
        // We use the setTimeout to avoid racing with focus_composer.
        if (this.state.room &&
            this.state.room.getJoinedMembers().length == 1 &&
            this.state.room.getLiveTimeline() &&
            this.state.room.getLiveTimeline().getEvents() &&
            this.state.room.getLiveTimeline().getEvents().length <= 6)
        {
            var inviteBox = document.getElementById("mx_SearchableEntityList_query");
            setTimeout(function() {
                if (inviteBox) {
                    inviteBox.focus();
                }
            }, 50);
        }
    },

    componentWillReceiveProps: function(newProps) {
        if (newProps.roomAddress != this.props.roomAddress) {
            throw new Error("changing room on a RoomView is not supported");
        }

        if (newProps.eventId != this.props.eventId) {
            // when we change focussed event id, hide the search results.
            this.setState({searchResults: null});
        }
    },

    shouldComponentUpdate: function(nextProps, nextState) {
        return (!ObjectUtils.shallowEqual(this.props, nextProps) ||
                !ObjectUtils.shallowEqual(this.state, nextState));
    },

    componentDidUpdate: function() {
        if (this.refs.roomView) {
            var roomView = ReactDOM.findDOMNode(this.refs.roomView);
            if (!roomView.ondrop) {
                roomView.addEventListener('drop', this.onDrop);
                roomView.addEventListener('dragover', this.onDragOver);
                roomView.addEventListener('dragleave', this.onDragLeaveOrEnd);
                roomView.addEventListener('dragend', this.onDragLeaveOrEnd);
            }
        }
    },

    componentWillUnmount: function() {
        // set a boolean to say we've been unmounted, which any pending
        // promises can use to throw away their results.
        //
        // (We could use isMounted, but facebook have deprecated that.)
        this.unmounted = true;

        // update the scroll map before we get unmounted
        this._updateScrollMap();

        if (this.refs.roomView) {
            // disconnect the D&D event listeners from the room view. This
            // is really just for hygiene - we're going to be
            // deleted anyway, so it doesn't matter if the event listeners
            // don't get cleaned up.
            var roomView = ReactDOM.findDOMNode(this.refs.roomView);
            roomView.removeEventListener('drop', this.onDrop);
            roomView.removeEventListener('dragover', this.onDragOver);
            roomView.removeEventListener('dragleave', this.onDragLeaveOrEnd);
            roomView.removeEventListener('dragend', this.onDragLeaveOrEnd);
        }
        dis.unregister(this.dispatcherRef);
        if (MatrixClientPeg.get()) {
            MatrixClientPeg.get().removeListener("Room", this.onRoom);
            MatrixClientPeg.get().removeListener("Room.timeline", this.onRoomTimeline);
            MatrixClientPeg.get().removeListener("Room.accountData", this.onRoomAccountData);
            MatrixClientPeg.get().removeListener("RoomState.members", this.onRoomStateMember);
            MatrixClientPeg.get().removeListener("accountData", this.onAccountData);
        }

        window.removeEventListener('resize', this.onResize);

        document.removeEventListener("keydown", this.onKeyDown);

        // cancel any pending calls to the rate_limited_funcs
        this._updateRoomMembers.cancelPendingCall();

        // no need to do this as Dir & Settings are now overlays. It just burnt CPU.
        // console.log("Tinter.tint from RoomView.unmount");
        // Tinter.tint(); // reset colourscheme
    },

    onKeyDown: function(ev) {
        let handled = false;
        const isMac = navigator.platform.toUpperCase().indexOf('MAC') >= 0;
        let ctrlCmdOnly;
        if (isMac) {
            ctrlCmdOnly = ev.metaKey && !ev.altKey && !ev.ctrlKey && !ev.shiftKey;
        } else {
            ctrlCmdOnly = ev.ctrlKey && !ev.altKey && !ev.metaKey && !ev.shiftKey;
        }

        switch (ev.keyCode) {
            case KeyCode.KEY_D:
                if (ctrlCmdOnly) {
                    this.onMuteAudioClick();
                    handled = true;
                }
                break;

            case KeyCode.KEY_E:
                if (ctrlCmdOnly) {
                    this.onMuteVideoClick();
                    handled = true;
                }
                break;
        }

        if (handled) {
            ev.stopPropagation();
            ev.preventDefault();
        }
    },

    onAction: function(payload) {
        switch (payload.action) {
            case 'message_send_failed':
            case 'message_sent':
            case 'message_send_cancelled':
                this.setState({
                    hasUnsentMessages: this._hasUnsentMessages(this.state.room)
                });
                break;
            case 'notifier_enabled':
            case 'upload_failed':
            case 'upload_started':
            case 'upload_finished':
                this.forceUpdate();
                break;
            case 'call_state':
                // don't filter out payloads for room IDs other than props.room because
                // we may be interested in the conf 1:1 room

                if (!payload.room_id) {
                    return;
                }

                var call = this._getCallForRoom();
                var callState;

                if (call) {
                    callState = call.call_state;
                }
                else {
                    callState = "ended";
                }

                // possibly remove the conf call notification if we're now in
                // the conf
                this._updateConfCallNotification();

                this.setState({
                    callState: callState
                });

                break;
        }
    },

    onRoomTimeline: function(ev, room, toStartOfTimeline, removed, data) {
        if (this.unmounted) return;

        // ignore events for other rooms
        if (!room) return;
        if (!this.state.room || room.roomId != this.state.room.roomId) return;

        // ignore events from filtered timelines
        if (data.timeline.getTimelineSet() !== room.getUnfilteredTimelineSet()) return;

        if (ev.getType() === "org.matrix.room.preview_urls") {
            this._updatePreviewUrlVisibility(room);
        }

        // ignore anything but real-time updates at the end of the room:
        // updates from pagination will happen when the paginate completes.
        if (toStartOfTimeline || !data || !data.liveEvent) return;

        // no point handling anything while we're waiting for the join to finish:
        // we'll only be showing a spinner.
        if (this.state.joining) return;

        if (ev.getSender() !== MatrixClientPeg.get().credentials.userId) {
            // update unread count when scrolled up
            if (!this.state.searchResults && this.state.atEndOfLiveTimeline) {
                // no change
            }
            else {
                this.setState((state, props) => {
                    return {numUnreadMessages: state.numUnreadMessages + 1};
                });
            }
        }

        // update the tab complete list as it depends on who most recently spoke,
        // and that has probably just changed
        if (ev.sender) {
            this.tabComplete.onMemberSpoke(ev.sender);
            // nb. we don't need to update the new autocomplete here since
            // its results are currently ordered purely by search score.
        }
    },

    // called when state.room is first initialised (either at initial load,
    // after a successful peek, or after we join the room).
    _onRoomLoaded: function(room) {
        this._calculatePeekRules(room);
        this._updatePreviewUrlVisibility(room);
    },

    _calculatePeekRules: function(room) {
        var guestAccessEvent = room.currentState.getStateEvents("m.room.guest_access", "");
        if (guestAccessEvent && guestAccessEvent.getContent().guest_access === "can_join") {
            this.setState({
                guestsCanJoin: true
            });
        }

        var historyVisibility = room.currentState.getStateEvents("m.room.history_visibility", "");
        if (historyVisibility && historyVisibility.getContent().history_visibility === "world_readable") {
            this.setState({
                canPeek: true
            });
        }
    },

    _updatePreviewUrlVisibility: function(room) {
        // console.log("_updatePreviewUrlVisibility");

        // check our per-room overrides
        var roomPreviewUrls = room.getAccountData("org.matrix.room.preview_urls");
        if (roomPreviewUrls && roomPreviewUrls.getContent().disable !== undefined) {
            this.setState({
                showUrlPreview: !roomPreviewUrls.getContent().disable
            });
            return;
        }

        // check our global disable override
        var userRoomPreviewUrls = MatrixClientPeg.get().getAccountData("org.matrix.preview_urls");
        if (userRoomPreviewUrls && userRoomPreviewUrls.getContent().disable) {
            this.setState({
                showUrlPreview: false
            });
            return;
        }

        // check the room state event
        var roomStatePreviewUrls = room.currentState.getStateEvents('org.matrix.room.preview_urls', '');
        if (roomStatePreviewUrls && roomStatePreviewUrls.getContent().disable) {
            this.setState({
                showUrlPreview: false
            });
            return;
        }

        // otherwise, we assume they're on.
        this.setState({
            showUrlPreview: true
        });
    },

    onRoom: function(room) {
        // This event is fired when the room is 'stored' by the JS SDK, which
        // means it's now a fully-fledged room object ready to be used, so
        // set it in our state and start using it (ie. init the timeline)
        // This will happen if we start off viewing a room we're not joined,
        // then join it whilst RoomView is looking at that room.
        if (!this.state.room && room.roomId == this._joiningRoomId) {
            this._joiningRoomId = undefined;
            this.setState({
                room: room,
                joining: false,
            });

            this._onRoomLoaded(room);
        }
    },

    updateTint: function() {
        var room = this.state.room;
        if (!room) return;

        var color_scheme_event = room.getAccountData("org.matrix.room.color_scheme");
        var color_scheme = {};
        if (color_scheme_event) {
            color_scheme = color_scheme_event.getContent();
            // XXX: we should validate the event
        }
        console.log("Tinter.tint from updateTint");
        Tinter.tint(color_scheme.primary_color, color_scheme.secondary_color);
    },

    onAccountData: function(event) {
        if (event.getType() === "org.matrix.preview_urls" && this.state.room) {
            this._updatePreviewUrlVisibility(this.state.room);
        }
    },

    onRoomAccountData: function(event, room) {
        if (room.roomId == this.state.roomId) {
            if (event.getType() === "org.matrix.room.color_scheme") {
                var color_scheme = event.getContent();
                // XXX: we should validate the event
                console.log("Tinter.tint from onRoomAccountData");
                Tinter.tint(color_scheme.primary_color, color_scheme.secondary_color);
            }
            else if (event.getType() === "org.matrix.room.preview_urls") {
                this._updatePreviewUrlVisibility(room);
            }
        }
    },

    onRoomStateMember: function(ev, state, member) {
        // ignore if we don't have a room yet
        if (!this.state.room) {
            return;
        }

        // ignore members in other rooms
        if (member.roomId !== this.state.room.roomId) {
            return;
        }

        this._updateRoomMembers();
    },

    // rate limited because a power level change will emit an event for every
    // member in the room.
    _updateRoomMembers: new rate_limited_func(function() {
        // a member state changed in this room
        // refresh the conf call notification state
        this._updateConfCallNotification();

        // refresh the tab complete list
        this.tabComplete.loadEntries(this.state.room);
        this._updateAutoComplete();

        // if we are now a member of the room, where we were not before, that
        // means we have finished joining a room we were previously peeking
        // into.
        var me = MatrixClientPeg.get().credentials.userId;
        if (this.state.joining && this.state.room.hasMembershipState(me, "join")) {
            // Having just joined a room, check to see if it looks like a DM room, and if so,
            // mark it as one. This is to work around the fact that some clients don't support
            // is_direct. We should remove this once they do.
            const me = this.state.room.getMember(MatrixClientPeg.get().credentials.userId);
            if (Rooms.looksLikeDirectMessageRoom(this.state.room, me)) {
                // XXX: There's not a whole lot we can really do if this fails: at best
                // perhaps we could try a couple more times, but since it's a temporary
                // compatability workaround, let's not bother.
                Rooms.setDMRoom(this.state.room.roomId, me.events.member.getSender()).done();
            }

            this.setState({
                joining: false
            });
        }
    }, 500),

    _hasUnsentMessages: function(room) {
        return this._getUnsentMessages(room).length > 0;
    },

    _getUnsentMessages: function(room) {
        if (!room) { return []; }
        return room.getPendingEvents().filter(function(ev) {
            return ev.status === Matrix.EventStatus.NOT_SENT;
        });
    },

    _updateConfCallNotification: function() {
        var room = this.state.room;
        if (!room || !this.props.ConferenceHandler) {
            return;
        }
        var confMember = room.getMember(
            this.props.ConferenceHandler.getConferenceUserIdForRoom(room.roomId)
        );

        if (!confMember) {
            return;
        }
        var confCall = this.props.ConferenceHandler.getConferenceCallForRoom(confMember.roomId);

        // A conf call notification should be displayed if there is an ongoing
        // conf call but this cilent isn't a part of it.
        this.setState({
            displayConfCallNotification: (
                (!confCall || confCall.call_state === "ended") &&
                confMember.membership === "join"
            )
        });
    },

    onSearchResultsResize: function() {
        dis.dispatch({ action: 'timeline_resize' }, true);
    },

    onSearchResultsFillRequest: function(backwards) {
        if (!backwards) {
            return q(false);
        }

        if (this.state.searchResults.next_batch) {
            debuglog("requesting more search results");
            var searchPromise = MatrixClientPeg.get().backPaginateRoomEventsSearch(
                this.state.searchResults);
            return this._handleSearchResult(searchPromise);
        } else {
            debuglog("no more search results");
            return q(false);
        }
    },

    onResendAllClick: function() {
        var eventsToResend = this._getUnsentMessages(this.state.room);
        eventsToResend.forEach(function(event) {
            Resend.resend(event);
        });
    },

    onCancelAllClick: function() {
        var eventsToResend = this._getUnsentMessages(this.state.room);
        eventsToResend.forEach(function(event) {
            Resend.removeFromQueue(event);
        });
    },

    onJoinButtonClicked: function(ev) {
        var self = this;

        var cli = MatrixClientPeg.get();
        var display_name_promise = q();
        // if this is the first room we're joining, check the user has a display name
        // and if they don't, prompt them to set one.
        // NB. This unfortunately does not re-use the ChangeDisplayName component because
        // it doesn't behave quite as desired here (we want an input field here rather than
        // content-editable, and we want a default).
        if (cli.getRooms().filter((r) => {
            return r.hasMembershipState(cli.credentials.userId, "join");
        })) {
            display_name_promise = cli.getProfileInfo(cli.credentials.userId).then((result) => {
                if (!result.displayname) {
                    var SetDisplayNameDialog = sdk.getComponent('views.dialogs.SetDisplayNameDialog');
                    var dialog_defer = q.defer();
                    var dialog_ref;
                    Modal.createDialog(SetDisplayNameDialog, {
                        currentDisplayName: result.displayname,
                        ref: (r) => {
                            dialog_ref = r;
                        },
                        onFinished: (submitted) => {
                            if (submitted) {
                                cli.setDisplayName(dialog_ref.getValue()).done(() => {
                                    dialog_defer.resolve();
                                });
                            }
                            else {
                                dialog_defer.reject();
                            }
                        }
                    });
                    return dialog_defer.promise;
                }
            });
        }

        display_name_promise.then(() => {
            // if this is an invite and has the 'direct' hint set, mark it as a DM room now.
            if (this.state.room) {
                const me = this.state.room.getMember(MatrixClientPeg.get().credentials.userId);
                if (me && me.membership == 'invite') {
                    if (me.events.member.getContent().is_direct) {
                        // The 'direct' hint is there, so declare that this is a DM room for
                        // whoever invited us.
                        return Rooms.setDMRoom(this.state.room.roomId, me.events.member.getSender());
                    }
                }
            }

            return q();
        }).then(() => {
            var sign_url = this.props.thirdPartyInvite ? this.props.thirdPartyInvite.inviteSignUrl : undefined;
            return MatrixClientPeg.get().joinRoom(this.props.roomAddress,
                                                  { inviteSignUrl: sign_url } );
        }).then(function(resp) {
            var roomId = resp.roomId;

            // It is possible that there is no Room yet if state hasn't come down
            // from /sync - joinRoom will resolve when the HTTP request to join succeeds,
            // NOT when it comes down /sync. If there is no room, we'll keep the
            // joining flag set until we see it.

            // We'll need to initialise the timeline when joining, but due to
            // the above, we can't do it here: we do it in onRoom instead,
            // once we have a useable room object.
            var room = MatrixClientPeg.get().getRoom(roomId);
            if (!room) {
                // wait for the room to turn up in onRoom.
                self._joiningRoomId = roomId;
            } else {
                // we've got a valid room, but that might also just mean that
                // it was peekable (so we had one before anyway).  If we are
                // not yet a member of the room, we will need to wait for that
                // to happen, in onRoomStateMember.
                var me = MatrixClientPeg.get().credentials.userId;
                self.setState({
                    joining: !room.hasMembershipState(me, "join"),
                    room: room
                });
            }
        }).catch(function(error) {
            self.setState({
                joining: false,
                joinError: error
            });

            if (!error) return;

            // https://matrix.org/jira/browse/SYN-659
            // Need specific error message if joining a room is refused because the user is a guest and guest access is not allowed
            if (
                error.errcode == 'M_GUEST_ACCESS_FORBIDDEN' ||
                (
                    error.errcode == 'M_FORBIDDEN' &&
                    MatrixClientPeg.get().isGuest()
                )
            ) {
                var NeedToRegisterDialog = sdk.getComponent("dialogs.NeedToRegisterDialog");
                Modal.createDialog(NeedToRegisterDialog, {
                    title: "Failed to join the room",
                    description: "This room is private or inaccessible to guests. You may be able to join if you register."
                });
            } else {
                var msg = error.message ? error.message : JSON.stringify(error);
                var ErrorDialog = sdk.getComponent("dialogs.ErrorDialog");
                Modal.createDialog(ErrorDialog, {
                    title: "Failed to join room",
                    description: msg
                });
            }
        }).done();

        this.setState({
            joining: true
        });
    },

    onMessageListScroll: function(ev) {
        if (this.refs.messagePanel.isAtEndOfLiveTimeline()) {
            this.setState({
                numUnreadMessages: 0,
                atEndOfLiveTimeline: true,
            });
        }
        else {
            this.setState({
                atEndOfLiveTimeline: false,
            });
        }
        this._updateTopUnreadMessagesBar();
    },

    onDragOver: function(ev) {
        ev.stopPropagation();
        ev.preventDefault();

        ev.dataTransfer.dropEffect = 'none';

        var items = ev.dataTransfer.items;
        if (items.length == 1) {
            if (items[0].kind == 'file') {
                this.setState({ draggingFile : true });
                ev.dataTransfer.dropEffect = 'copy';
            }
        }
    },

    onDrop: function(ev) {
        ev.stopPropagation();
        ev.preventDefault();
        this.setState({ draggingFile : false });
        var files = ev.dataTransfer.files;
        if (files.length == 1) {
            this.uploadFile(files[0]);
        }
    },

    onDragLeaveOrEnd: function(ev) {
        ev.stopPropagation();
        ev.preventDefault();
        this.setState({ draggingFile : false });
    },

    uploadFile: function(file) {
        var self = this;

        if (MatrixClientPeg.get().isGuest()) {
            var NeedToRegisterDialog = sdk.getComponent("dialogs.NeedToRegisterDialog");
            Modal.createDialog(NeedToRegisterDialog, {
                title: "Please Register",
                description: "Guest users can't upload files. Please register to upload."
            });
            return;
        }

        ContentMessages.sendContentToRoom(
            file, this.state.room.roomId, MatrixClientPeg.get()
        ).done(undefined, function(error) {
            var ErrorDialog = sdk.getComponent("dialogs.ErrorDialog");
            Modal.createDialog(ErrorDialog, {
                title: "Failed to upload file",
                description: error.toString()
            });
        });
    },

    onSearch: function(term, scope) {
        this.setState({
            searchTerm: term,
            searchScope: scope,
            searchResults: {},
            searchHighlights: [],
        });

        // if we already have a search panel, we need to tell it to forget
        // about its scroll state.
        if (this.refs.searchResultsPanel) {
            this.refs.searchResultsPanel.resetScrollState();
        }

        // make sure that we don't end up showing results from
        // an aborted search by keeping a unique id.
        //
        // todo: should cancel any previous search requests.
        this.searchId = new Date().getTime();

        var filter;
        if (scope === "Room") {
            filter = {
                // XXX: it's unintuitive that the filter for searching doesn't have the same shape as the v2 filter API :(
                rooms: [
                    this.state.room.roomId
                ]
            };
        }

        debuglog("sending search request");

        var searchPromise = MatrixClientPeg.get().searchRoomEvents({
            filter: filter,
            term: term,
        });
        this._handleSearchResult(searchPromise).done();
    },

    _handleSearchResult: function(searchPromise) {
        var self = this;

        // keep a record of the current search id, so that if the search terms
        // change before we get a response, we can ignore the results.
        var localSearchId = this.searchId;

        this.setState({
            searchInProgress: true,
        });

        return searchPromise.then(function(results) {
            debuglog("search complete");
            if (self.unmounted || !self.state.searching || self.searchId != localSearchId) {
                console.error("Discarding stale search results");
                return;
            }

            // postgres on synapse returns us precise details of the strings
            // which actually got matched for highlighting.
            //
            // In either case, we want to highlight the literal search term
            // whether it was used by the search engine or not.

            var highlights = results.highlights;
            if (highlights.indexOf(self.state.searchTerm) < 0) {
                highlights = highlights.concat(self.state.searchTerm);
            }

            // For overlapping highlights,
            // favour longer (more specific) terms first
            highlights = highlights.sort(function(a, b) {
                return b.length - a.length; });

            self.setState({
                searchHighlights: highlights,
                searchResults: results,
            });
        }, function(error) {
            var ErrorDialog = sdk.getComponent("dialogs.ErrorDialog");
            Modal.createDialog(ErrorDialog, {
                title: "Search failed",
                description: error.toString()
            });
        }).finally(function() {
            self.setState({
                searchInProgress: false
            });
        });
    },

    getSearchResultTiles: function() {
        var EventTile = sdk.getComponent('rooms.EventTile');
        var SearchResultTile = sdk.getComponent('rooms.SearchResultTile');
        var Spinner = sdk.getComponent("elements.Spinner");

        var cli = MatrixClientPeg.get();

        // XXX: todo: merge overlapping results somehow?
        // XXX: why doesn't searching on name work?

        if (this.state.searchResults.results === undefined) {
            // awaiting results
            return [];
        }

        var ret = [];

        if (this.state.searchInProgress) {
            ret.push(<li key="search-spinner">
                         <Spinner />
                     </li>);
        }

        if (!this.state.searchResults.next_batch) {
            if (this.state.searchResults.results.length == 0) {
                ret.push(<li key="search-top-marker">
                         <h2 className="mx_RoomView_topMarker">No results</h2>
                         </li>
                        );
            } else {
                ret.push(<li key="search-top-marker">
                         <h2 className="mx_RoomView_topMarker">No more results</h2>
                         </li>
                        );
            }
        }

        // once dynamic content in the search results load, make the scrollPanel check
        // the scroll offsets.
        var onWidgetLoad = () => {
            var scrollPanel = this.refs.searchResultsPanel;
            if (scrollPanel) {
                scrollPanel.checkScroll();
            }
        };

        var lastRoomId;

        for (var i = this.state.searchResults.results.length - 1; i >= 0; i--) {
            var result = this.state.searchResults.results[i];

            var mxEv = result.context.getEvent();
            var roomId = mxEv.getRoomId();

            if (!EventTile.haveTileForEvent(mxEv)) {
                // XXX: can this ever happen? It will make the result count
                // not match the displayed count.
                continue;
            }

            if (this.state.searchScope === 'All') {
                if(roomId != lastRoomId) {
                    var room = cli.getRoom(roomId);

                    // XXX: if we've left the room, we might not know about
                    // it. We should tell the js sdk to go and find out about
                    // it. But that's not an issue currently, as synapse only
                    // returns results for rooms we're joined to.
                    var roomName = room ? room.name : "Unknown room "+roomId;

                    ret.push(<li key={mxEv.getId() + "-room"}>
                                 <h1>Room: { roomName }</h1>
                             </li>);
                    lastRoomId = roomId;
                }
            }

            var resultLink = "#/room/"+roomId+"/"+mxEv.getId();

            ret.push(<SearchResultTile key={mxEv.getId()}
                     searchResult={result}
                     searchHighlights={this.state.searchHighlights}
                     resultLink={resultLink}
                     onWidgetLoad={onWidgetLoad}/>);
        }
        return ret;
    },

    onSettingsClick: function() {
        this.showSettings(true);
    },

    onSettingsSaveClick: function() {
        if (!this.refs.room_settings) return;

        this.setState({
            uploadingRoomSettings: true,
        });

        var newName = this.refs.header.getEditedName();
        if (newName !== undefined) {
            this.refs.room_settings.setName(newName);
        }
        var newTopic = this.refs.header.getEditedTopic();
        if (newTopic !== undefined) {
            this.refs.room_settings.setTopic(newTopic);
        }

        this.refs.room_settings.save().then((results) => {
            var fails = results.filter(function(result) { return result.state !== "fulfilled"; });
            console.log("Settings saved with %s errors", fails.length);
            if (fails.length) {
                fails.forEach(function(result) {
                    console.error(result.reason);
                });
                var ErrorDialog = sdk.getComponent("dialogs.ErrorDialog");
                Modal.createDialog(ErrorDialog, {
                    title: "Failed to save settings",
                    description: fails.map(function(result) { return result.reason; }).join("\n"),
                });
                // still editing room settings
            }
            else {
                this.setState({
                    editingRoomSettings: false
                });
            }
        }).finally(() => {
            this.setState({
                uploadingRoomSettings: false,
                editingRoomSettings: false
            });
        }).done();
    },

    onCancelClick: function() {
        console.log("updateTint from onCancelClick");
        this.updateTint();
        this.setState({editingRoomSettings: false});
    },

    onLeaveClick: function() {
        dis.dispatch({
            action: 'leave_room',
            room_id: this.state.room.roomId,
        });
    },

    onForgetClick: function() {
        MatrixClientPeg.get().forget(this.state.room.roomId).done(function() {
            dis.dispatch({ action: 'view_next_room' });
        }, function(err) {
            var errCode = err.errcode || "unknown error code";
            var ErrorDialog = sdk.getComponent("dialogs.ErrorDialog");
            Modal.createDialog(ErrorDialog, {
                title: "Error",
                description: `Failed to forget room (${errCode})`
            });
        });
    },

    onRejectButtonClicked: function(ev) {
        var self = this;
        this.setState({
            rejecting: true
        });
        MatrixClientPeg.get().leave(this.state.roomId).done(function() {
            dis.dispatch({ action: 'view_next_room' });
            self.setState({
                rejecting: false
            });
        }, function(error) {
            console.error("Failed to reject invite: %s", error);

            var msg = error.message ? error.message : JSON.stringify(error);
            var ErrorDialog = sdk.getComponent("dialogs.ErrorDialog");
            Modal.createDialog(ErrorDialog, {
                title: "Failed to reject invite",
                description: msg
            });

            self.setState({
                rejecting: false,
                rejectError: error
            });
        });
    },

    onRejectThreepidInviteButtonClicked: function(ev) {
        // We can reject 3pid invites in the same way that we accept them,
        // using /leave rather than /join. In the short term though, we
        // just ignore them.
        // https://github.com/vector-im/vector-web/issues/1134
        dis.dispatch({
            action: 'view_room_directory',
        });
    },

    onSearchClick: function() {
        this.setState({ searching: true });
    },

    onCancelSearchClick: function() {
        this.setState({
            searching: false,
            searchResults: null,
        });
    },

    // jump down to the bottom of this room, where new events are arriving
    jumpToLiveTimeline: function() {
        this.refs.messagePanel.jumpToLiveTimeline();
    },

    // jump up to wherever our read marker is
    jumpToReadMarker: function() {
        this.refs.messagePanel.jumpToReadMarker();
    },

    // update the read marker to match the read-receipt
    forgetReadMarker: function(ev) {
        ev.stopPropagation();
        this.refs.messagePanel.forgetReadMarker();
    },

    // decide whether or not the top 'unread messages' bar should be shown
    _updateTopUnreadMessagesBar: function() {
        if (!this.refs.messagePanel) {
            return;
        }

        var pos = this.refs.messagePanel.getReadMarkerPosition();

        // we want to show the bar if the read-marker is off the top of the
        // screen.
        var showBar = (pos < 0);

        if (this.state.showTopUnreadMessagesBar != showBar) {
            this.setState({showTopUnreadMessagesBar: showBar},
                          this.onChildResize);
        }
    },

    // update scrollStateMap on unmount
    _updateScrollMap: function() {
        if (!this.state.room) {
            // we were instantiated on a room alias and haven't yet joined the room.
            return;
        }
        if (!this.props.scrollStateMap) return;

        var roomId = this.state.room.roomId;

        var state = this._getScrollState();
        this.props.scrollStateMap[roomId] = state;
    },


    // get the current scroll position of the room, so that it can be
    // restored when we switch back to it.
    //
    _getScrollState: function() {
        var messagePanel = this.refs.messagePanel;
        if (!messagePanel) return null;

        // if we're following the live timeline, we want to return null; that
        // means that, if we switch back, we will jump to the read-up-to mark.
        //
        // That should be more intuitive than slavishly preserving the current
        // scroll state, in the case where the room advances in the meantime
        // (particularly in the case that the user reads some stuff on another
        // device).
        //
        if (this.state.atEndOfLiveTimeline) {
            return null;
        }

        var scrollState = messagePanel.getScrollState();

        if (scrollState.stuckAtBottom) {
            // we don't really expect to be in this state, but it will
            // occasionally happen when no scroll state has been set on the
            // messagePanel (ie, we didn't have an initial event (so it's
            // probably a new room), there has been no user-initiated scroll, and
            // no read-receipts have arrived to update the scroll position).
            //
            // Return null, which will cause us to scroll to last unread on
            // reload.
            return null;
        }

        return {
            focussedEvent: scrollState.trackedScrollToken,
            pixelOffset: scrollState.pixelOffset,
        };
    },

    onResize: function(e) {
        // It seems flexbox doesn't give us a way to constrain the auxPanel height to have
        // a minimum of the height of the video element, whilst also capping it from pushing out the page
        // so we have to do it via JS instead.  In this implementation we cap the height by putting
        // a maxHeight on the underlying remote video tag.

        // header + footer + status + give us at least 120px of scrollback at all times.
        var auxPanelMaxHeight = window.innerHeight -
                (83 + // height of RoomHeader
                 36 + // height of the status area
                 72 + // minimum height of the message compmoser
                 (this.state.editingRoomSettings ? (window.innerHeight * 0.3) : 120)); // amount of desired scrollback

        // XXX: this is a bit of a hack and might possibly cause the video to push out the page anyway
        // but it's better than the video going missing entirely
        if (auxPanelMaxHeight < 50) auxPanelMaxHeight = 50;

        this.setState({auxPanelMaxHeight: auxPanelMaxHeight});

        // changing the maxHeight on the auxpanel will trigger a callback go
        // onChildResize, so no need to worry about that here.
    },

    onFullscreenClick: function() {
        dis.dispatch({
            action: 'video_fullscreen',
            fullscreen: true
        }, true);
    },

    onMuteAudioClick: function() {
        var call = this._getCallForRoom();
        if (!call) {
            return;
        }
        var newState = !call.isMicrophoneMuted();
        call.setMicrophoneMuted(newState);
        this.forceUpdate(); // TODO: just update the voip buttons
    },

    onMuteVideoClick: function() {
        var call = this._getCallForRoom();
        if (!call) {
            return;
        }
        var newState = !call.isLocalVideoMuted();
        call.setLocalVideoMuted(newState);
        this.forceUpdate(); // TODO: just update the voip buttons
    },

    onChildResize: function() {
        // no longer anything to do here
    },

    onStatusBarVisible: function() {
        this.setState({
            statusBarVisible: true,
        });
    },

    onStatusBarHidden: function() {
        this.setState({
            statusBarVisible: false,
        });
    },

    showSettings: function(show) {
        // XXX: this is a bit naughty; we should be doing this via props
        if (show) {
            this.setState({editingRoomSettings: true});
        }
    },

    /**
     * called by the parent component when PageUp/Down/etc is pressed.
     *
     * We pass it down to the scroll panel.
     */
    handleScrollKey: function(ev) {
        var panel;
        if(this.refs.searchResultsPanel) {
            panel = this.refs.searchResultsPanel;
        } else if(this.refs.messagePanel) {
            panel = this.refs.messagePanel;
        }

        if(panel) {
            panel.handleScrollKey(ev);
        }
    },

    /**
     * get any current call for this room
     */
    _getCallForRoom: function() {
        if (!this.state.room) {
            return null;
        }
        return CallHandler.getCallForRoom(this.state.room.roomId);
    },

    // this has to be a proper method rather than an unnamed function,
    // otherwise react calls it with null on each update.
    _gatherTimelinePanelRef: function(r) {
        this.refs.messagePanel = r;
        if(r) {
            console.log("updateTint from RoomView._gatherTimelinePanelRef");
            this.updateTint();
        }
    },

    _updateAutoComplete: function() {
        const myUserId = MatrixClientPeg.get().credentials.userId;
        const members = this.state.room.getJoinedMembers().filter(function(member) {
            if (member.userId !== myUserId) return true;
        });
        UserProvider.getInstance().setUserList(members);
    },

    render: function() {
        var RoomHeader = sdk.getComponent('rooms.RoomHeader');
        var MessageComposer = sdk.getComponent('rooms.MessageComposer');
        var RoomSettings = sdk.getComponent("rooms.RoomSettings");
        var AuxPanel = sdk.getComponent("rooms.AuxPanel");
        var SearchBar = sdk.getComponent("rooms.SearchBar");
        var ScrollPanel = sdk.getComponent("structures.ScrollPanel");
        var TintableSvg = sdk.getComponent("elements.TintableSvg");
        var RoomPreviewBar = sdk.getComponent("rooms.RoomPreviewBar");
        var Loader = sdk.getComponent("elements.Spinner");
        var TimelinePanel = sdk.getComponent("structures.TimelinePanel");

        if (!this.state.room) {
                if (this.state.roomLoading) {
                    return (
                        <div className="mx_RoomView">
                            <Loader />
                        </div>
                    );
                }
                else {
                    var inviterName = undefined;
                    if (this.props.oobData) {
                        inviterName = this.props.oobData.inviterName;
                    }
                    var invitedEmail = undefined;
                    if (this.props.thirdPartyInvite) {
                        invitedEmail = this.props.thirdPartyInvite.invitedEmail;
                    }

                    // We have no room object for this room, only the ID.
                    // We've got to this room by following a link, possibly a third party invite.
                    var room_alias = this.props.roomAddress[0] == '#' ? this.props.roomAddress : null;
                    return (
                        <div className="mx_RoomView">
                            <RoomHeader ref="header"
                                room={this.state.room}
                                oobData={this.props.oobData}
                                collapsedRhs={ this.props.collapsedRhs }
                            />
                            <div className="mx_RoomView_auxPanel">
                                <RoomPreviewBar onJoinClick={ this.onJoinButtonClicked }
                                                onRejectClick={ this.onRejectThreepidInviteButtonClicked }
                                                canPreview={ false } error={ this.state.roomLoadError }
                                                roomAlias={room_alias}
                                                spinner={this.state.joining}
                                                inviterName={inviterName}
                                                invitedEmail={invitedEmail}
                                                room={this.state.room}
                                />
                            </div>
                            <div className="mx_RoomView_messagePanel"></div>
                        </div>
                    );
                }
        }

        var myUserId = MatrixClientPeg.get().credentials.userId;
        var myMember = this.state.room.getMember(myUserId);
        if (myMember && myMember.membership == 'invite') {
            if (this.state.joining || this.state.rejecting) {
                return (
                    <div className="mx_RoomView">
                        <Loader />
                    </div>
                );
            } else {
                var inviteEvent = myMember.events.member;
                var inviterName = inviteEvent.sender ? inviteEvent.sender.name : inviteEvent.getSender();

                // We deliberately don't try to peek into invites, even if we have permission to peek
                // as they could be a spam vector.
                // XXX: in future we could give the option of a 'Preview' button which lets them view anyway.

                // We have a regular invite for this room.
                return (
                    <div className="mx_RoomView">
                        <RoomHeader
                            ref="header"
                            room={this.state.room}
                            collapsedRhs={ this.props.collapsedRhs }
                        />
                        <div className="mx_RoomView_auxPanel">
                            <RoomPreviewBar onJoinClick={ this.onJoinButtonClicked }
                                            onRejectClick={ this.onRejectButtonClicked }
                                            inviterName={ inviterName }
                                            canPreview={ false }
                                            spinner={this.state.joining}
                                            room={this.state.room}
                            />
                        </div>
                        <div className="mx_RoomView_messagePanel"></div>
                    </div>
                );
            }
        }

        // We have successfully loaded this room, and are not previewing.
        // Display the "normal" room view.

        var call = this._getCallForRoom();
        var inCall = false;
        if (call && (this.state.callState !== 'ended' && this.state.callState !== 'ringing')) {
            inCall = true;
        }

        var scrollheader_classes = classNames({
            mx_RoomView_scrollheader: true,
        });

        var statusBar;

        if (ContentMessages.getCurrentUploads().length > 0) {
            var UploadBar = sdk.getComponent('structures.UploadBar');
            statusBar = <UploadBar room={this.state.room} />;
        } else if (!this.state.searchResults) {
            var RoomStatusBar = sdk.getComponent('structures.RoomStatusBar');

            statusBar = <RoomStatusBar
                room={this.state.room}
                tabComplete={this.tabComplete}
                numUnreadMessages={this.state.numUnreadMessages}
                hasUnsentMessages={this.state.hasUnsentMessages}
                atEndOfLiveTimeline={this.state.atEndOfLiveTimeline}
                hasActiveCall={inCall}
                onResendAllClick={this.onResendAllClick}
                onCancelAllClick={this.onCancelAllClick}
                onScrollToBottomClick={this.jumpToLiveTimeline}
                onResize={this.onChildResize}
<<<<<<< HEAD
                onVisible={this.onStatusBarVisible}
                onHidden={this.onStatusBarHidden}
            />
=======
                />;
>>>>>>> 3cfa5392
        }

        var aux = null;
        if (this.state.editingRoomSettings) {
            aux = <RoomSettings ref="room_settings" onSaveClick={this.onSettingsSaveClick} onCancelClick={this.onCancelClick} room={this.state.room} />;
        }
        else if (this.state.uploadingRoomSettings) {
            aux = <Loader/>;
        }
        else if (this.state.searching) {
            aux = <SearchBar ref="search_bar" searchInProgress={this.state.searchInProgress } onCancelClick={this.onCancelSearchClick} onSearch={this.onSearch}/>;
        }
        else if (!myMember || myMember.membership !== "join") {
            // We do have a room object for this room, but we're not currently in it.
            // We may have a 3rd party invite to it.
            var inviterName = undefined;
            if (this.props.oobData) {
                inviterName = this.props.oobData.inviterName;
            }
            var invitedEmail = undefined;
            if (this.props.thirdPartyInvite) {
                invitedEmail = this.props.thirdPartyInvite.invitedEmail;
            }
            aux = (
                <RoomPreviewBar onJoinClick={this.onJoinButtonClicked}
                                onRejectClick={this.onRejectThreepidInviteButtonClicked}
                                spinner={this.state.joining}
                                inviterName={inviterName}
                                invitedEmail={invitedEmail}
                                canPreview={this.state.canPeek}
                                room={this.state.room}
                />
            );
        }

        var auxPanel = (
            <AuxPanel ref="auxPanel" room={this.state.room}
              conferenceHandler={this.props.ConferenceHandler}
              draggingFile={this.state.draggingFile}
              displayConfCallNotification={this.state.displayConfCallNotification}
              maxHeight={this.state.auxPanelMaxHeight}
              onResize={this.onChildResize} >
                { aux }
            </AuxPanel>
        );

        var messageComposer, searchInfo;
        var canSpeak = (
            // joined and not showing search results
            myMember && (myMember.membership == 'join') && !this.state.searchResults
        );
        if (canSpeak) {
            messageComposer =
                <MessageComposer
                    room={this.state.room} onResize={this.onChildResize} uploadFile={this.uploadFile}
                    callState={this.state.callState} tabComplete={this.tabComplete} opacity={ this.props.opacity }/>;
        }

        // TODO: Why aren't we storing the term/scope/count in this format
        // in this.state if this is what RoomHeader desires?
        if (this.state.searchResults) {
            searchInfo = {
                searchTerm : this.state.searchTerm,
                searchScope : this.state.searchScope,
                searchCount : this.state.searchResults.count,
            };
        }

        if (inCall) {
            var zoomButton, voiceMuteButton, videoMuteButton;

            if (call.type === "video") {
                zoomButton = (
                    <div className="mx_RoomView_voipButton" onClick={this.onFullscreenClick} title="Fill screen">
                        <TintableSvg src="img/fullscreen.svg" width="29" height="22" style={{ marginTop: 1, marginRight: 4 }}/>
                    </div>
                );

                videoMuteButton =
                    <div className="mx_RoomView_voipButton" onClick={this.onMuteVideoClick}>
                        <img src={call.isLocalVideoMuted() ? "img/video-unmute.svg" : "img/video-mute.svg"}
                             alt={call.isLocalVideoMuted() ? "Click to unmute video" : "Click to mute video"}
                             width="31" height="27"/>
                    </div>;
            }
            voiceMuteButton =
                <div className="mx_RoomView_voipButton" onClick={this.onMuteAudioClick}>
                    <img src={call.isMicrophoneMuted() ? "img/voice-unmute.svg" : "img/voice-mute.svg"}
                         alt={call.isMicrophoneMuted() ? "Click to unmute audio" : "Click to mute audio"}
                         width="21" height="26"/>
                </div>;

            // wrap the existing status bar into a 'callStatusBar' which adds more knobs.
            statusBar =
                <div className="mx_RoomView_callStatusBar">
                    { voiceMuteButton }
                    { videoMuteButton }
                    { zoomButton }
                    { statusBar }
                    <TintableSvg className="mx_RoomView_voipChevron" src="img/voip-chevron.svg" width="22" height="17"/>
                </div>;
        }

        // if we have search results, we keep the messagepanel (so that it preserves its
        // scroll state), but hide it.
        var searchResultsPanel;
        var hideMessagePanel = false;

        if (this.state.searchResults) {
            searchResultsPanel = (
                <ScrollPanel ref="searchResultsPanel"
                    className="mx_RoomView_messagePanel mx_RoomView_searchResultsPanel"
                    onFillRequest={ this.onSearchResultsFillRequest }
                    onResize={ this.onSearchResultsResize }
                    style={{ opacity: this.props.opacity }}
                >
                    <li className={scrollheader_classes}></li>
                    {this.getSearchResultTiles()}
                </ScrollPanel>
            );
            hideMessagePanel = true;
        }

        // console.log("ShowUrlPreview for %s is %s", this.state.room.roomId, this.state.showUrlPreview);

        var messagePanel = (
            <TimelinePanel ref={this._gatherTimelinePanelRef}
                timelineSet={this.state.room.getUnfilteredTimelineSet()}
                manageReadReceipts={true}
                manageReadMarkers={true}
                hidden={hideMessagePanel}
                highlightedEventId={this.props.highlightedEventId}
                eventId={this.props.eventId}
                eventPixelOffset={this.props.eventPixelOffset}
                onScroll={ this.onMessageListScroll }
                onReadMarkerUpdated={ this._updateTopUnreadMessagesBar }
                showUrlPreview = { this.state.showUrlPreview }
                opacity={ this.props.opacity }
                className="mx_RoomView_messagePanel"
            />);

        var topUnreadMessagesBar = null;
        if (this.state.showTopUnreadMessagesBar) {
            var TopUnreadMessagesBar = sdk.getComponent('rooms.TopUnreadMessagesBar');
            topUnreadMessagesBar = (
                <div className="mx_RoomView_topUnreadMessagesBar mx_fadable" style={{ opacity: this.props.opacity }}>
                    <TopUnreadMessagesBar
                       onScrollUpClick={this.jumpToReadMarker}
                       onCloseClick={this.forgetReadMarker}
                    />
                </div>
            );
        }
        let statusBarAreaClass = "mx_RoomView_statusArea mx_fadable";
        if (this.state.statusBarVisible) {
            statusBarAreaClass += " mx_RoomView_statusArea_expanded";
        }
        if (!this.state.atEndOfLiveTimeline) {
            statusBarAreaClass += " mx_RoomView_statusArea_mid_timeline";
        }

        return (
            <div className={ "mx_RoomView" + (inCall ? " mx_RoomView_inCall" : "") } ref="roomView">
                <RoomHeader ref="header" room={this.state.room} searchInfo={searchInfo}
                    oobData={this.props.oobData}
                    editing={this.state.editingRoomSettings}
                    saving={this.state.uploadingRoomSettings}
                    collapsedRhs={ this.props.collapsedRhs }
                    onSearchClick={this.onSearchClick}
                    onSettingsClick={this.onSettingsClick}
                    onSaveClick={this.onSettingsSaveClick}
                    onCancelClick={this.onCancelClick}
                    onForgetClick={
                        (myMember && myMember.membership === "leave") ? this.onForgetClick : null
                    }
                    onLeaveClick={
                        (myMember && myMember.membership === "join") ? this.onLeaveClick : null
                    } />
                { auxPanel }
                { topUnreadMessagesBar }
                { messagePanel }
                { searchResultsPanel }
                <div className={statusBarAreaClass} style={{opacity: this.props.opacity}}>
                    <div className="mx_RoomView_statusAreaBox">
                        <div className="mx_RoomView_statusAreaBox_line"></div>
                        { statusBar }
                    </div>
                </div>
                { messageComposer }
            </div>
        );
    },
});<|MERGE_RESOLUTION|>--- conflicted
+++ resolved
@@ -146,13 +146,9 @@
             showTopUnreadMessagesBar: false,
 
             auxPanelMaxHeight: undefined,
-<<<<<<< HEAD
 
             statusBarVisible: false,
-        }
-=======
         };
->>>>>>> 3cfa5392
     },
 
     componentWillMount: function() {
@@ -1533,13 +1529,9 @@
                 onCancelAllClick={this.onCancelAllClick}
                 onScrollToBottomClick={this.jumpToLiveTimeline}
                 onResize={this.onChildResize}
-<<<<<<< HEAD
                 onVisible={this.onStatusBarVisible}
                 onHidden={this.onStatusBarHidden}
-            />
-=======
-                />;
->>>>>>> 3cfa5392
+            />;
         }
 
         var aux = null;
