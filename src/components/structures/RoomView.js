--- conflicted
+++ resolved
@@ -667,11 +667,13 @@
     },
 
     getEventTiles: function() {
+        var readReceiptEventId = this.state.room.getEventReadUpTo(MatrixClientPeg.get().credentials.userId);
         return this._timelineToTiles(this.state.room.timeline,
-                                     this._canPaginate(), this.state.messageCap);
-    },
-
-    _timelineToTiles: function(timeline, canBackPaginate, messageCap) {
+                                     this._canPaginate(), this.state.messageCap,
+                                     readReceiptEventId);
+    },
+
+    _timelineToTiles: function(timeline, canBackPaginate, messageCap, readReceiptEventId) {
         var DateSeparator = sdk.getComponent('messages.DateSeparator');
 
         var ret = [];
@@ -681,7 +683,6 @@
 
 
         var prevEvent = null; // the last event we showed
-<<<<<<< HEAD
         var startIdx = 0;
         if (messageCap !== undefined) {
             startIdx = Math.max(0, timeline.length - messageCap);
@@ -689,12 +690,6 @@
 
         for (var i = startIdx; i < timeline.length; i++) {
             var mxEv = timeline[i];
-=======
-        var readReceiptEventId = this.state.room.getEventReadUpTo(MatrixClientPeg.get().credentials.userId);
-        var startIdx = Math.max(0, this.state.room.timeline.length - this.state.messageCap);
-        for (var i = startIdx; i < this.state.room.timeline.length; i++) {
-            var mxEv = this.state.room.timeline[i];
->>>>>>> 8170288a
 
             if (!EventTile.haveTileForEvent(mxEv)) {
                 continue;
