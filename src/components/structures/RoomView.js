/*
Copyright 2015, 2016 OpenMarket Ltd

Licensed under the Apache License, Version 2.0 (the "License");
you may not use this file except in compliance with the License.
You may obtain a copy of the License at

    http://www.apache.org/licenses/LICENSE-2.0

Unless required by applicable law or agreed to in writing, software
distributed under the License is distributed on an "AS IS" BASIS,
WITHOUT WARRANTIES OR CONDITIONS OF ANY KIND, either express or implied.
See the License for the specific language governing permissions and
limitations under the License.
*/

// TODO: This component is enormous! There's several things which could stand-alone:
//  - Aux component
//  - Search results component
//  - Drag and drop
//  - File uploading - uploadFile()
//  - Timeline component (alllll the logic in getEventTiles())

var React = require("react");
var ReactDOM = require("react-dom");
var q = require("q");
var classNames = require("classnames");
var Matrix = require("matrix-js-sdk");

var MatrixClientPeg = require("../../MatrixClientPeg");
var ContentMessages = require("../../ContentMessages");
var WhoIsTyping = require("../../WhoIsTyping");
var Modal = require("../../Modal");
var sdk = require('../../index');
var CallHandler = require('../../CallHandler');
var TabComplete = require("../../TabComplete");
var MemberEntry = require("../../TabCompleteEntries").MemberEntry;
var CommandEntry = require("../../TabCompleteEntries").CommandEntry;
var Resend = require("../../Resend");
var SlashCommands = require("../../SlashCommands");
var dis = require("../../dispatcher");
var Tinter = require("../../Tinter");

var PAGINATE_SIZE = 20;
var INITIAL_SIZE = 20;
var SEND_READ_RECEIPT_DELAY = 2000;
var TIMELINE_CAP = 1000; // the most events to show in a timeline

var DEBUG_SCROLL = false;

if (DEBUG_SCROLL) {
    // using bind means that we get to keep useful line numbers in the console
    var debuglog = console.log.bind(console);
} else {
    var debuglog = function () {};
}

module.exports = React.createClass({
    displayName: 'RoomView',
    propTypes: {
        ConferenceHandler: React.PropTypes.any,
<<<<<<< HEAD
        roomId: React.PropTypes.string.isRequired,
        initialEventId: React.PropTypes.string,
=======
        roomId: React.PropTypes.string,
        autoPeek: React.PropTypes.bool, // should we try to peek the room on mount, or has whoever invoked us already initiated a peek?
>>>>>>> c1f28bb6
    },

    /* properties in RoomView objects include:
     *
     * eventNodes: a map from event id to DOM node representing that event
     */
    getInitialState: function() {
        var room = this.props.roomId ? MatrixClientPeg.get().getRoom(this.props.roomId) : null;
        return {
            room: room,
            events: [],
            canBackPaginate: true,
            paginating: room != null,
            editingRoomSettings: false,
            uploadingRoomSettings: false,
            numUnreadMessages: 0,
            draggingFile: false,
            searching: false,
            searchResults: null,
            syncState: MatrixClientPeg.get().getSyncState(),
            hasUnsentMessages: this._hasUnsentMessages(room),
            callState: null,
            autoPeekDone: false, // track whether our autoPeek (if any) has completed)
            guestsCanJoin: false,
            canPeek: false,
            readMarkerEventId: room ? room.getEventReadUpTo(MatrixClientPeg.get().credentials.userId) : null,
            readMarkerGhostEventId: undefined,
            atBottom: true,
        }
    },

    componentWillMount: function() {
        this.last_rr_sent_event_id = undefined;
        this.dispatcherRef = dis.register(this.onAction);
        MatrixClientPeg.get().on("Room", this.onNewRoom);
        MatrixClientPeg.get().on("Room.timeline", this.onRoomTimeline);
        MatrixClientPeg.get().on("Room.name", this.onRoomName);
        MatrixClientPeg.get().on("Room.accountData", this.onRoomAccountData);
        MatrixClientPeg.get().on("Room.receipt", this.onRoomReceipt);
        MatrixClientPeg.get().on("RoomMember.typing", this.onRoomMemberTyping);
        MatrixClientPeg.get().on("RoomState.members", this.onRoomStateMember);
        MatrixClientPeg.get().on("sync", this.onSyncStateChange);
        // xchat-style tab complete, add a colon if tab
        // completing at the start of the text
        this.tabComplete = new TabComplete({
            allowLooping: false,
            autoEnterTabComplete: true,
            onClickCompletes: true,
            onStateChange: (isCompleting) => {
                this.forceUpdate();
            }
        });
        // if this is an unknown room then we're in one of three states:
        // - This is a room we can peek into (search engine) (we can /peek)
        // - This is a room we can publicly join or were invited to. (we can /join)
        // - This is a room we cannot join at all. (no action can help us)
        // We can't try to /join because this may implicitly accept invites (!)
        // We can /peek though. If it fails then we present the join UI. If it
        // succeeds then great, show the preview (but we still may be able to /join!).
        if (!this.state.room) {
            if (this.props.autoPeek) {
                console.log("Attempting to peek into room %s", this.props.roomId);
                MatrixClientPeg.get().peekInRoom(this.props.roomId).catch((err) => {
                    console.error("Failed to peek into room: %s", err);
                }).finally(() => {
                    // we don't need to do anything - JS SDK will emit Room events
                    // which will update the UI.
                    this.setState({
                        autoPeekDone: true
                    });
                });
            }
        }
        else {
            this._calculatePeekRules(this.state.room);
        }
        if (this.state.room) {
            this._timelineWindow = new Matrix.TimelineWindow(
                MatrixClientPeg.get(), this.state.room,
                {windowLimit: TIMELINE_CAP});

            var prom = this._timelineWindow.load(this.props.initialEventId,
                                                 INITIAL_SIZE).
                then(this._onTimelineLoaded);
            this._timelineLoadPromise = prom;
            prom.done();
        }
    },

    componentWillUnmount: function() {
        // set a boolean to say we've been unmounted, which any pending
        // promises can use to throw away their results.
        //
        // (We could use isMounted, but facebook have deprecated that.)
        this.unmounted = true;

        if (this.refs.roomView) {
            // disconnect the D&D event listeners from the room view. This
            // is really just for hygiene - we're going to be
            // deleted anyway, so it doesn't matter if the event listeners
            // don't get cleaned up.
            var roomView = ReactDOM.findDOMNode(this.refs.roomView);
            roomView.removeEventListener('drop', this.onDrop);
            roomView.removeEventListener('dragover', this.onDragOver);
            roomView.removeEventListener('dragleave', this.onDragLeaveOrEnd);
            roomView.removeEventListener('dragend', this.onDragLeaveOrEnd);
        }
        dis.unregister(this.dispatcherRef);
        if (MatrixClientPeg.get()) {
            MatrixClientPeg.get().removeListener("Room", this.onNewRoom);
            MatrixClientPeg.get().removeListener("Room.timeline", this.onRoomTimeline);
            MatrixClientPeg.get().removeListener("Room.name", this.onRoomName);
            MatrixClientPeg.get().removeListener("Room.accountData", this.onRoomAccountData);
            MatrixClientPeg.get().removeListener("Room.receipt", this.onRoomReceipt);
            MatrixClientPeg.get().removeListener("RoomMember.typing", this.onRoomMemberTyping);
            MatrixClientPeg.get().removeListener("RoomState.members", this.onRoomStateMember);
            MatrixClientPeg.get().removeListener("sync", this.onSyncStateChange);
        }
        window.removeEventListener('resize', this.onResize);        

        Tinter.tint(); // reset colourscheme
    },

    onAction: function(payload) {
        switch (payload.action) {
            case 'message_send_failed':
            case 'message_sent':
                this.setState({
                    hasUnsentMessages: this._hasUnsentMessages(this.state.room)
                });
            case 'message_resend_started':
                this.setState({
                    room: MatrixClientPeg.get().getRoom(this.props.roomId)
                });
                this.forceUpdate();
                break;
            case 'notifier_enabled':
            case 'upload_failed':
            case 'upload_started':
            case 'upload_finished':
                this.forceUpdate();
                break;
            case 'call_state':
                // don't filter out payloads for room IDs other than props.room because
                // we may be interested in the conf 1:1 room

                if (!payload.room_id) {
                    return;
                }

                var call = CallHandler.getCallForRoom(payload.room_id);
                var callState;

                if (call) {
                    // Call state has changed so we may be loading video elements
                    // which will obscure the message log.
                    // scroll to bottom
                    this.scrollToBottom();
                    callState = call.call_state;
                }
                else {
                    callState = "ended";
                }

                // possibly remove the conf call notification if we're now in
                // the conf
                this._updateConfCallNotification();

                this.setState({
                    callState: callState
                });

                break;
            case 'user_activity':
            case 'user_activity_end':
                // we could treat user_activity_end differently and not
                // send receipts for messages that have arrived between
                // the actual user activity and the time they stopped
                // being active, but let's see if this is actually
                // necessary.
                this.sendReadReceipt();
                break;
        }
    },

    onSyncStateChange: function(state, prevState) {
        if (state === "SYNCING" && prevState === "SYNCING") {
            return;
        }
        this.setState({
            syncState: state
        });
    },

    // MatrixRoom still showing the messages from the old room?
    // Set the key to the room_id. Sadly you can no longer get at
    // the key from inside the component, or we'd check this in code.
    /*componentWillReceiveProps: function(props) {
    },*/

    onRoomTimeline: function(ev, room, toStartOfTimeline, removed, data) {
        if (this.unmounted) return;

        // ignore events for other rooms
        if (room.roomId != this.props.roomId) return;

        // ignore anything but real-time updates at the end of the room:
        // updates from pagination will happen when the paginate completes.
        if (toStartOfTimeline || !data || !data.liveEvent) return;

        // no point handling anything while we're waiting for the join to finish:
        // we'll only be showing a spinner.
        if (this.state.joining) return;

        if (ev.getSender() !== MatrixClientPeg.get().credentials.userId) {
            // update unread count when scrolled up
            if (!this.state.searchResults && this.refs.messagePanel && this.refs.messagePanel.isAtBottom()) {
                // no change
            }
            else {
                this.setState((state, props) => { 
                    return {numUnreadMessages: state.numUnreadMessages + 1};
                });
            }
        }

        // tell the messagepanel to go paginate itself
        if (this.refs.messagePanel) {
            this.refs.messagePanel.checkFillState();
        }
    },

    onNewRoom: function(room) {
        if (room.roomId == this.props.roomId) {
            this.setState({
                room: room
            });
        }

        this._calculatePeekRules(room);
    },

    _calculatePeekRules: function(room) {
        var guestAccessEvent = room.currentState.getStateEvents("m.room.guest_access", "");
        if (guestAccessEvent && guestAccessEvent.getContent().guest_access === "can_join") {
            this.setState({
                guestsCanJoin: true
            });
        }

        var historyVisibility = room.currentState.getStateEvents("m.room.history_visibility", "");
        if (historyVisibility && historyVisibility.getContent().history_visibility === "world_readable") {
            this.setState({
                canPeek: true
            });
        }
    },

    onRoomName: function(room) {
        if (room.roomId == this.props.roomId) {
            this.setState({
                room: room
            });
        }
    },

    updateTint: function() {
        var room = MatrixClientPeg.get().getRoom(this.props.roomId);
        if (!room) return;

        var color_scheme_event = room.getAccountData("org.matrix.room.color_scheme");
        var color_scheme = {};
        if (color_scheme_event) {
            color_scheme = color_scheme_event.getContent();
            // XXX: we should validate the event
        }                
        Tinter.tint(color_scheme.primary_color, color_scheme.secondary_color);
    },

    onRoomAccountData: function(room, event) {
        if (room.roomId == this.props.roomId) {
            if (event.getType === "org.matrix.room.color_scheme") {
                var color_scheme = event.getContent();
                // XXX: we should validate the event
                Tinter.tint(color_scheme.primary_color, color_scheme.secondary_color);
            }
        }
    },

    onRoomReceipt: function(receiptEvent, room) {
        if (room.roomId == this.props.roomId) {
            var readMarkerEventId = this.state.room.getEventReadUpTo(MatrixClientPeg.get().credentials.userId);
            var readMarkerGhostEventId = this.state.readMarkerGhostEventId;
            if (this.state.readMarkerEventId !== undefined && this.state.readMarkerEventId != readMarkerEventId) {
                readMarkerGhostEventId = this.state.readMarkerEventId;
            }


            // if the event after the one referenced in the read receipt if sent by us, do nothing since
            // this is a temporary period before the synthesized receipt for our own message arrives
            var readMarkerGhostEventIndex;
            for (var i = 0; i < room.timeline.length; ++i) {
                if (room.timeline[i].getId() == readMarkerGhostEventId) {
                    readMarkerGhostEventIndex = i;
                    break;
                }
            }
            if (readMarkerGhostEventIndex + 1 < room.timeline.length) {
                var nextEvent = room.timeline[readMarkerGhostEventIndex + 1];
                if (nextEvent.sender && nextEvent.sender.userId == MatrixClientPeg.get().credentials.userId) {
                    readMarkerGhostEventId = undefined;
                }
            }

            this.setState({
                readMarkerEventId: readMarkerEventId,
                readMarkerGhostEventId: readMarkerGhostEventId,
            });
        }
    },

    onRoomMemberTyping: function(ev, member) {
        this.forceUpdate();
    },

    onRoomStateMember: function(ev, state, member) {
        if (member.roomId === this.props.roomId) {
            // a member state changed in this room, refresh the tab complete list
            this._updateTabCompleteList(this.state.room);

            var room = MatrixClientPeg.get().getRoom(this.props.roomId);
            var me = MatrixClientPeg.get().credentials.userId;
            if (this.state.joining && room.hasMembershipState(me, "join")) {
                this.setState({
                    joining: false
                });
            }
        }

        if (!this.props.ConferenceHandler) {
            return;
        }
        if (member.roomId !== this.props.roomId ||
                member.userId !== this.props.ConferenceHandler.getConferenceUserIdForRoom(member.roomId)) {
            return;
        }
        this._updateConfCallNotification();
    },

    _hasUnsentMessages: function(room) {
        return this._getUnsentMessages(room).length > 0;
    },

    _getUnsentMessages: function(room) {
        if (!room) { return []; }
        // TODO: It would be nice if the JS SDK provided nicer constant-time
        // constructs rather than O(N) (N=num msgs) on this.
        return room.timeline.filter(function(ev) {
            return ev.status === Matrix.EventStatus.NOT_SENT;
        });
    },

    _updateConfCallNotification: function() {
        var room = MatrixClientPeg.get().getRoom(this.props.roomId);
        if (!room || !this.props.ConferenceHandler) {
            return;
        }
        var confMember = room.getMember(
            this.props.ConferenceHandler.getConferenceUserIdForRoom(this.props.roomId)
        );

        if (!confMember) {
            return;
        }
        var confCall = this.props.ConferenceHandler.getConferenceCallForRoom(confMember.roomId);

        // A conf call notification should be displayed if there is an ongoing
        // conf call but this cilent isn't a part of it.
        this.setState({
            displayConfCallNotification: (
                (!confCall || confCall.call_state === "ended") &&
                confMember.membership === "join"
            )
        });
    },

    componentDidMount: function() {
        if (this.refs.messagePanel) {
            this._initialiseMessagePanel();
        }

        var call = CallHandler.getCallForRoom(this.props.roomId);
        var callState = call ? call.call_state : "ended";
        this.setState({
            callState: callState
        });

        this._updateConfCallNotification();

        window.addEventListener('resize', this.onResize);
        this.onResize();

        if (this.refs.roomView) {
            var roomView = ReactDOM.findDOMNode(this.refs.roomView);
            roomView.addEventListener('drop', this.onDrop);
            roomView.addEventListener('dragover', this.onDragOver);
            roomView.addEventListener('dragleave', this.onDragLeaveOrEnd);
            roomView.addEventListener('dragend', this.onDragLeaveOrEnd);
        }

        this._updateTabCompleteList(this.state.room);

        // XXX: EVIL HACK to autofocus inviting on empty rooms.
        // We use the setTimeout to avoid racing with focus_composer.
        if (this.state.room && this.state.room.getJoinedMembers().length == 1) {
            var inviteBox = document.getElementById("mx_SearchableEntityList_query");
            setTimeout(function() {
                inviteBox.focus();
            }, 50);
        }
    },

    _updateTabCompleteList: function(room) {
        if (!room || !this.tabComplete) {
            return;
        }
        this.tabComplete.setCompletionList(
            MemberEntry.fromMemberList(room.getJoinedMembers()).concat(
                CommandEntry.fromCommands(SlashCommands.getCommandList())
            )
        );
    },

    _initialiseMessagePanel: function() {
        var messagePanel = ReactDOM.findDOMNode(this.refs.messagePanel);
        this.refs.messagePanel.initialised = true;

<<<<<<< HEAD
        messagePanel.addEventListener('drop', this.onDrop);
        messagePanel.addEventListener('dragover', this.onDragOver);
        messagePanel.addEventListener('dragleave', this.onDragLeaveOrEnd);
        messagePanel.addEventListener('dragend', this.onDragLeaveOrEnd);

=======
        this.scrollToBottom();
>>>>>>> c1f28bb6
        this.sendReadReceipt();

        this.updateTint();
    },

    componentDidUpdate: function() {
        // we need to initialise the messagepanel if we've just joined the
        // room. TODO: we really really ought to factor out messagepanel to a
        // separate component to avoid this ridiculous dance.
        if (!this.refs.messagePanel) return;

        if (!this.refs.messagePanel.initialised) {
            this._initialiseMessagePanel();
        }
    },

    _onTimelineLoaded: function() {
        debuglog("RoomView: timeline loaded");

        this._timelineLoadPromise = null;

        this._onTimelineUpdated(true);

        // initialise the scroll state of the message panel
        if (this.props.initialEventId && this.refs.messagePanel) {
            this.refs.messagePanel.scrollToToken(this.props.initialEventId);
        } else {
            this.refs.messagePanel.scrollToBottom();
        }
    },

    _onTimelineUpdated: function(gotResults) {
        // we might have switched rooms since the load started - just bin
        // the results if so.
        if (this.unmounted) return;

        this.setState({
            paginating: false,
        });

        if (gotResults) {
            this.setState({
                events: this._timelineWindow.getEvents(),
                canBackPaginate: this._timelineWindow.canPaginate(true),
            });
        }
    },

    onSearchResultsFillRequest: function(backwards) {
        if (!backwards)
            return q(false);

        if (this.state.searchResults.next_batch) {
            debuglog("requesting more search results");
            var searchPromise = MatrixClientPeg.get().backPaginateRoomEventsSearch(
                this.state.searchResults);
            return this._handleSearchResult(searchPromise);
        } else {
            debuglog("no more search results");
            return q(false);
        }
    },

    // set off a pagination request.
    onMessageListFillRequest: function(backwards) {
        if(this._timelineLoadPromise) {
            debuglog("RoomView: timeline is still loading");
            var prom = this._timelineLoadPromise.then(() => {return true});
            return prom;
        }

        if(!this._timelineWindow.canPaginate(backwards)) {
            debuglog("RoomView: can't paginate at this time; backwards:"+backwards);
            return q(false);
        }
        this.setState({paginating: true});

        debuglog("RoomView: Initiating paginate; backwards:"+backwards);
        return this._timelineWindow.paginate(backwards, PAGINATE_SIZE).then((r) => {
            debuglog("RoomView: paginate complete backwards:"+backwards+"; success:"+r);
            this._onTimelineUpdated(r);
            return r;
        });
    },

    onResendAllClick: function() {
        var eventsToResend = this._getUnsentMessages(this.state.room);
        eventsToResend.forEach(function(event) {
            Resend.resend(event);
        });
    },

    onJoinButtonClicked: function(ev) {
        var self = this;
        MatrixClientPeg.get().joinRoom(this.props.roomId).done(function() {
            // It is possible that there is no Room yet if state hasn't come down
            // from /sync - joinRoom will resolve when the HTTP request to join succeeds,
            // NOT when it comes down /sync. If there is no room, we'll keep the
            // joining flag set until we see it. Likewise, if our state is not
            // "join" we'll keep this flag set until it comes down /sync.
            var room = MatrixClientPeg.get().getRoom(self.props.roomId);
            var me = MatrixClientPeg.get().credentials.userId;
            self.setState({
                joining: room ? !room.hasMembershipState(me, "join") : true,
                room: room
            });
        }, function(error) {
            self.setState({
                joining: false,
                joinError: error
            });
            var msg = error.message ? error.message : JSON.stringify(error);
            var ErrorDialog = sdk.getComponent("dialogs.ErrorDialog");
            Modal.createDialog(ErrorDialog, {
                title: "Failed to join room",
                description: msg
            });
        });
        this.setState({
            joining: true
        });
    },

    onMessageListScroll: function(ev) {
        if (this.refs.messagePanel.isAtBottom()) {
            if (this.state.numUnreadMessages != 0) {
                this.setState({ numUnreadMessages: 0 });
            }
            if (!this.state.atBottom) {
                this.setState({ atBottom: true });                
            }
        }
        else {
            if (this.state.atBottom) {
                this.setState({ atBottom: false });
            }            
        }
    },

    onDragOver: function(ev) {
        ev.stopPropagation();
        ev.preventDefault();

        ev.dataTransfer.dropEffect = 'none';

        var items = ev.dataTransfer.items;
        if (items.length == 1) {
            if (items[0].kind == 'file') {
                this.setState({ draggingFile : true });
                ev.dataTransfer.dropEffect = 'copy';
            }
        }
    },

    onDrop: function(ev) {
        ev.stopPropagation();
        ev.preventDefault();
        this.setState({ draggingFile : false });
        var files = ev.dataTransfer.files;
        if (files.length == 1) {
            this.uploadFile(files[0]);
        }
    },

    onDragLeaveOrEnd: function(ev) {
        ev.stopPropagation();
        ev.preventDefault();
        this.setState({ draggingFile : false });
    },

    uploadFile: function(file) {
        var self = this;
        ContentMessages.sendContentToRoom(
            file, this.props.roomId, MatrixClientPeg.get()
        ).done(undefined, function(error) {
            var ErrorDialog = sdk.getComponent("dialogs.ErrorDialog");
            Modal.createDialog(ErrorDialog, {
                title: "Failed to upload file",
                description: error.toString()
            });
        });
    },

    getWhoIsTypingString: function() {
        return WhoIsTyping.whoIsTypingString(this.state.room);
    },

    onSearch: function(term, scope) {
        this.setState({
            searchTerm: term,
            searchScope: scope,
            searchResults: {},
            searchHighlights: [],
        });

        // if we already have a search panel, we need to tell it to forget
        // about its scroll state.
        if (this.refs.searchResultsPanel) {
            this.refs.searchResultsPanel.resetScrollState();
        }

        // make sure that we don't end up showing results from
        // an aborted search by keeping a unique id.
        //
        // todo: should cancel any previous search requests.
        this.searchId = new Date().getTime();

        var filter;
        if (scope === "Room") {
            filter = {
                // XXX: it's unintuitive that the filter for searching doesn't have the same shape as the v2 filter API :(
                rooms: [
                    this.props.roomId
                ]
            };
        }

        debuglog("sending search request");

        var searchPromise = MatrixClientPeg.get().searchRoomEvents({
            filter: filter,
            term: term,
        });
        this._handleSearchResult(searchPromise).done();
    },

    _handleSearchResult: function(searchPromise) {
        var self = this;

        // keep a record of the current search id, so that if the search terms
        // change before we get a response, we can ignore the results.
        var localSearchId = this.searchId;

        this.setState({
            searchInProgress: true,
        });

        return searchPromise.then(function(results) {
            debuglog("search complete");
            if (self.unmounted || !self.state.searching || self.searchId != localSearchId) {
                console.error("Discarding stale search results");
                return;
            }

            // postgres on synapse returns us precise details of the strings
            // which actually got matched for highlighting.
            //
            // In either case, we want to highlight the literal search term
            // whether it was used by the search engine or not.

            var highlights = results.highlights;
            if (highlights.indexOf(self.state.searchTerm) < 0) {
                highlights = highlights.concat(self.state.searchTerm);
            }

            // For overlapping highlights,
            // favour longer (more specific) terms first
            highlights = highlights.sort(function(a, b) {
                return b.length - a.length });

            self.setState({
                searchHighlights: highlights,
                searchResults: results,
            });
        }, function(error) {
            var ErrorDialog = sdk.getComponent("dialogs.ErrorDialog");
            Modal.createDialog(ErrorDialog, {
                title: "Search failed",
                description: error.toString()
            });
        }).finally(function() {
            self.setState({
                searchInProgress: false
            });
        });
    },


    getSearchResultTiles: function() {
        var EventTile = sdk.getComponent('rooms.EventTile');
        var SearchResultTile = sdk.getComponent('rooms.SearchResultTile');
        var cli = MatrixClientPeg.get();

        // XXX: todo: merge overlapping results somehow?
        // XXX: why doesn't searching on name work?

        if (this.state.searchResults.results === undefined) {
            // awaiting results
            return [];
        }

        var ret = [];

        if (!this.state.searchResults.next_batch) {
            if (this.state.searchResults.results.length == 0) {
                ret.push(<li key="search-top-marker">
                         <h2 className="mx_RoomView_topMarker">No results</h2>
                         </li>
                        );
            } else {
                ret.push(<li key="search-top-marker">
                         <h2 className="mx_RoomView_topMarker">No more results</h2>
                         </li>
                        );
            }
        }

        var lastRoomId;

        for (var i = this.state.searchResults.results.length - 1; i >= 0; i--) {
            var result = this.state.searchResults.results[i];

            var mxEv = result.context.getEvent();

            if (!EventTile.haveTileForEvent(mxEv)) {
                // XXX: can this ever happen? It will make the result count
                // not match the displayed count.
                continue;
            }

            if (this.state.searchScope === 'All') {
                var roomId = mxEv.getRoomId();
                if(roomId != lastRoomId) {
                    var room = cli.getRoom(roomId);

                    // XXX: if we've left the room, we might not know about
                    // it. We should tell the js sdk to go and find out about
                    // it. But that's not an issue currently, as synapse only
                    // returns results for rooms we're joined to.
                    var roomName = room ? room.name : "Unknown room "+roomId;

                    ret.push(<li key={mxEv.getId() + "-room"}>
                                 <h1>Room: { roomName }</h1>
                             </li>);
                    lastRoomId = roomId;
                }
            }

            ret.push(<SearchResultTile key={mxEv.getId()}
                     searchResult={result}
                     searchHighlights={this.state.searchHighlights}/>);
        }
        return ret;
    },

    getEventTiles: function() {
        var DateSeparator = sdk.getComponent('messages.DateSeparator');

        var ret = [];
        var count = 0;

        var EventTile = sdk.getComponent('rooms.EventTile');

        var prevEvent = null; // the last event we showed
        var ghostIndex;
        var readMarkerIndex;
        var readReceiptEventId = this.state.room.getEventReadUpTo(MatrixClientPeg.get().credentials.userId);
        for (var i = 0; i < this.state.events.length; i++) {
            var mxEv = this.state.events[i];

            if (!EventTile.haveTileForEvent(mxEv)) {
                continue;
            }
            if (this.props.ConferenceHandler && mxEv.getType() === "m.room.member") {
                if (this.props.ConferenceHandler.isConferenceUser(mxEv.getSender()) ||
                        this.props.ConferenceHandler.isConferenceUser(mxEv.getStateKey())) {
                    continue; // suppress conf user join/parts
                }
            }

            // now we've decided whether or not to show this message,
            // add the read up to marker if appropriate
            // doing this here means we implicitly do not show the marker
            // if it's at the bottom
            // NB. it would be better to decide where the read marker was going
            // when the state changed rather than here in the render method, but
            // this is where we decide what messages we show so it's the only
            // place we know whether we're at the bottom or not.
            var self = this;
            var mxEvSender = mxEv.sender ? mxEv.sender.userId : null;
            if (prevEvent && prevEvent.getId() == this.state.readMarkerEventId && mxEvSender != MatrixClientPeg.get().credentials.userId) {
                var hr;
                hr = (<hr className="mx_RoomView_myReadMarker" style={{opacity: 1, width: '99%'}} ref={function(n) {
                    self.readMarkerNode = n;
                }} />);
                readMarkerIndex = ret.length;
                ret.push(<li key="_readupto" className="mx_RoomView_myReadMarker_container">{hr}</li>);
            }

            // is this a continuation of the previous message?
            var continuation = false;
            if (prevEvent !== null) {
                if (mxEv.sender &&
                    prevEvent.sender &&
                    (mxEv.sender.userId === prevEvent.sender.userId) &&
                    (mxEv.getType() == prevEvent.getType())
                    )
                {
                    continuation = true;
                }
            }

            // do we need a date separator since the last event?
            var ts1 = mxEv.getTs();
            if ((prevEvent == null && !this.state.canBackPaginate) ||
                (prevEvent != null &&
                 new Date(prevEvent.getTs()).toDateString() !== new Date(ts1).toDateString())) {
                var dateSeparator = <li key={ts1}><DateSeparator key={ts1} ts={ts1}/></li>;
                ret.push(dateSeparator);
                continuation = false;
            }

            var last = false;
            if (i == this.state.events.length - 1) {
                // XXX: we might not show a tile for the last event.
                last = true;
            }

            var eventId = mxEv.getId();
            ret.push(
                <li key={eventId} ref={this._collectEventNode.bind(this, eventId)} data-scroll-token={eventId}>
                    <EventTile mxEvent={mxEv} continuation={continuation} last={last}/>
                </li>
            );

            // A read up to marker has died and returned as a ghost!
            // Lives in the dom as the ghost of the previous one while it fades away
            if (eventId == this.state.readMarkerGhostEventId) {
                ghostIndex = ret.length;
            }

            prevEvent = mxEv;
        }

        // splice the read marker ghost in now that we know whether the read receipt
        // is the last element or not, because we only decide as we're going along.
        if (readMarkerIndex === undefined && ghostIndex && ghostIndex <= ret.length) {
            var hr;
            hr = (<hr className="mx_RoomView_myReadMarker" style={{opacity: 1, width: '99%'}} ref={function(n) {
                Velocity(n, {opacity: '0', width: '10%'}, {duration: 400, easing: 'easeInSine', delay: 1000, complete: function() {
                    self.setState({readMarkerGhostEventId: undefined});
                }});
            }} />);
            ret.splice(ghostIndex, 0, (
                <li key="_readuptoghost" className="mx_RoomView_myReadMarker_container">{hr}</li>
            ));
        }

        return ret;
    },

    uploadNewState: function(newVals) {
        var old_name = this.state.room.name;

        var old_topic = this.state.room.currentState.getStateEvents('m.room.topic', '');
        if (old_topic) {
            old_topic = old_topic.getContent().topic;
        } else {
            old_topic = "";
        }

        var old_join_rule = this.state.room.currentState.getStateEvents('m.room.join_rules', '');
        if (old_join_rule) {
            old_join_rule = old_join_rule.getContent().join_rule;
        } else {
            old_join_rule = "invite";
        }

        var old_history_visibility = this.state.room.currentState.getStateEvents('m.room.history_visibility', '');
        if (old_history_visibility) {
            old_history_visibility = old_history_visibility.getContent().history_visibility;
        } else {
            old_history_visibility = "shared";
        }

        var old_guest_read = (old_history_visibility === "world_readable");

        var old_guest_join = this.state.room.currentState.getStateEvents('m.room.guest_access', '');
        if (old_guest_join) {
            old_guest_join = (old_guest_join.getContent().guest_access === "can_join");
        }
        else {
            old_guest_join = false;
        }

        var old_canonical_alias = this.state.room.currentState.getStateEvents('m.room.canonical_alias', '');
        if (old_canonical_alias) {
            old_canonical_alias = old_canonical_alias.getContent().alias;
        }
        else {
            old_canonical_alias = "";   
        }

        var deferreds = [];

        if (old_name != newVals.name && newVals.name != undefined) {
            deferreds.push(
                MatrixClientPeg.get().setRoomName(this.state.room.roomId, newVals.name)
            );
        }

        if (old_topic != newVals.topic && newVals.topic != undefined) {
            deferreds.push(
                MatrixClientPeg.get().setRoomTopic(this.state.room.roomId, newVals.topic)
            );
        }

        if (old_join_rule != newVals.join_rule && newVals.join_rule != undefined) {
            deferreds.push(
                MatrixClientPeg.get().sendStateEvent(
                    this.state.room.roomId, "m.room.join_rules", {
                        join_rule: newVals.join_rule,
                    }, ""
                )
            );
        }

        // XXX: EVIL HACK: for now, don't let Vector clobber 'joined' visibility to 'invited'
        // just because it doesn't know about 'joined' yet.  In future we should fix it
        // properly - https://github.com/vector-im/vector-web/issues/731
        if (old_history_visibility === "joined") {
            old_history_visibility = "invited";
        }

        var visibilityDeferred;
        if (old_history_visibility != newVals.history_visibility &&
                newVals.history_visibility != undefined) {
            visibilityDeferred = 
                MatrixClientPeg.get().sendStateEvent(
                    this.state.room.roomId, "m.room.history_visibility", {
                        history_visibility: newVals.history_visibility,
                    }, ""
                );
        }

        if (old_guest_read != newVals.guest_read ||
            old_guest_join != newVals.guest_join)
        {
            var guestDeferred = 
                MatrixClientPeg.get().setGuestAccess(this.state.room.roomId, {
                    allowRead: newVals.guest_read,
                    allowJoin: newVals.guest_join
                });

            if (visibilityDeferred) {
                visibilityDeferred = visibilityDeferred.then(guestDeferred);
            }
            else {
                visibilityDeferred = guestDeferred;
            }
        }

        if (visibilityDeferred) {
            deferreds.push(visibilityDeferred);
        }

        // setRoomMutePushRule will do nothing if there is no change
        deferreds.push(
            MatrixClientPeg.get().setRoomMutePushRule(
                "global", this.state.room.roomId, newVals.are_notifications_muted
            )
        );

        if (newVals.power_levels) {
            deferreds.push(
                MatrixClientPeg.get().sendStateEvent(
                    this.state.room.roomId, "m.room.power_levels", newVals.power_levels, ""
                )
            );
        }

        if (newVals.alias_operations) {
            var oplist = [];
            for (var i = 0; i < newVals.alias_operations.length; i++) {
                var alias_operation = newVals.alias_operations[i];
                switch (alias_operation.type) {
                    case 'put':
                        oplist.push(
                            MatrixClientPeg.get().createAlias(
                                alias_operation.alias, this.state.room.roomId
                            )
                        );
                        break;
                    case 'delete':
                        oplist.push(
                            MatrixClientPeg.get().deleteAlias(
                                alias_operation.alias
                            )
                        );
                        break;
                    default:
                        console.log("Unknown alias operation, ignoring: " + alias_operation.type);
                }
            }

            if (oplist.length) {
                var deferred = oplist[0];
                oplist.splice(1).forEach(function (f) {
                    deferred = deferred.then(f);
                });
                deferreds.push(deferred);
            }
        }

        if (newVals.tag_operations) {
            // FIXME: should probably be factored out with alias_operations above
            var oplist = [];
            for (var i = 0; i < newVals.tag_operations.length; i++) {
                var tag_operation = newVals.tag_operations[i];
                switch (tag_operation.type) {
                    case 'put':
                        oplist.push(
                            MatrixClientPeg.get().setRoomTag(
                                this.props.roomId, tag_operation.tag, {}
                            )
                        );
                        break;
                    case 'delete':
                        oplist.push(
                            MatrixClientPeg.get().deleteRoomTag(
                                this.props.roomId, tag_operation.tag
                            )
                        );
                        break;
                    default:
                        console.log("Unknown tag operation, ignoring: " + tag_operation.type);
                }
            }

            if (oplist.length) {
                var deferred = oplist[0];
                oplist.splice(1).forEach(function (f) {
                    deferred = deferred.then(f);
                });
                deferreds.push(deferred);
            }            
        }

        if (old_canonical_alias !== newVals.canonical_alias) {
            deferreds.push(
                MatrixClientPeg.get().sendStateEvent(
                    this.state.room.roomId, "m.room.canonical_alias", {
                        alias: newVals.canonical_alias
                    }, ""
                )
            );            
        }

        if (newVals.color_scheme) {
            deferreds.push(
                MatrixClientPeg.get().setRoomAccountData(
                    this.state.room.roomId, "org.matrix.room.color_scheme", newVals.color_scheme
                )
            );
        }

        if (deferreds.length) {
            var self = this;
            q.allSettled(deferreds).then(
                function(results) {
                    var fails = results.filter(function(result) { return result.state !== "fulfilled" });
                    if (fails.length) {
                        fails.forEach(function(result) {
                            console.error(result.reason);
                        });
                        var ErrorDialog = sdk.getComponent("dialogs.ErrorDialog");
                        Modal.createDialog(ErrorDialog, {
                            title: "Failed to set state",
                            description: fails.map(function(result) { return result.reason }).join("\n"),
                        });
                        self.refs.room_settings.resetState();
                    }
                    else {
                        self.setState({
                            editingRoomSettings: false
                        });
                    }
                }).finally(function() {
                    self.setState({
                        uploadingRoomSettings: false,
                    });
                });
        } else {
            this.setState({
                editingRoomSettings: false,
                uploadingRoomSettings: false,
            });
        }
    },

    _collectEventNode: function(eventId, node) {
        if (this.eventNodes == undefined) this.eventNodes = {};
        this.eventNodes[eventId] = node;
    },

    _indexForEventId(evId) {
        for (var i = 0; i < this.state.events.length; ++i) {
            if (evId == this.state.events[i].getId()) {
                return i;
            }
        }
        return null;
    },

    sendReadReceipt: function() {
        if (!this.state.room) return;
        var currentReadUpToEventId = this.state.room.getEventReadUpTo(MatrixClientPeg.get().credentials.userId);
        var currentReadUpToEventIndex = this._indexForEventId(currentReadUpToEventId);

        var lastReadEventIndex = this._getLastDisplayedEventIndexIgnoringOwn();
        if (lastReadEventIndex === null) return;

<<<<<<< HEAD
        if (lastReadEventIndex > currentReadUpToEventIndex) {
            MatrixClientPeg.get().sendReadReceipt(this.state.events[lastReadEventIndex]);
=======
        var lastReadEvent = this.state.room.timeline[lastReadEventIndex];

        // we also remember the last read receipt we sent to avoid spamming the same one at the server repeatedly
        if (lastReadEventIndex > currentReadUpToEventIndex && this.last_rr_sent_event_id != lastReadEvent.getId()) {
            this.last_rr_sent_event_id = lastReadEvent.getId();
            MatrixClientPeg.get().sendReadReceipt(lastReadEvent).catch(() => {
                // it failed, so allow retries next time the user is active
                this.last_rr_sent_event_id = undefined;
            });
>>>>>>> c1f28bb6
        }
    },

    _getLastDisplayedEventIndexIgnoringOwn: function() {
        if (this.eventNodes === undefined) return null;

        var messageWrapper = this.refs.messagePanel;
        if (messageWrapper === undefined) return null;
        var wrapperRect = ReactDOM.findDOMNode(messageWrapper).getBoundingClientRect();

        for (var i = this.state.events.length-1; i >= 0; --i) {
            var ev = this.state.events[i];

            if (ev.sender && ev.sender.userId == MatrixClientPeg.get().credentials.userId) {
                continue;
            }

            var node = this.eventNodes[ev.getId()];
            if (!node) continue;

            var boundingRect = node.getBoundingClientRect();

            if (boundingRect.bottom < wrapperRect.bottom) {
                return i;
            }
        }
        return null;
    },

    onSettingsClick: function() {
        this.showSettings(true);
    },

    onSaveClick: function() {
        this.setState({
            uploadingRoomSettings: true,
        });

        this.uploadNewState({
            name: this.refs.header.getRoomName(),
            topic: this.refs.header.getTopic(),
            join_rule: this.refs.room_settings.getJoinRules(),
            history_visibility: this.refs.room_settings.getHistoryVisibility(),
            are_notifications_muted: this.refs.room_settings.areNotificationsMuted(),
            power_levels: this.refs.room_settings.getPowerLevels(),
            alias_operations: this.refs.room_settings.getAliasOperations(),
            tag_operations: this.refs.room_settings.getTagOperations(),
            canonical_alias: this.refs.room_settings.getCanonicalAlias(),
            guest_join: this.refs.room_settings.canGuestsJoin(),
            guest_read: this.refs.room_settings.canGuestsRead(),
            color_scheme: this.refs.room_settings.getColorScheme(),
        });
    },

    onCancelClick: function() {
        this.updateTint();
        this.setState({editingRoomSettings: false});
    },

    onLeaveClick: function() {
        dis.dispatch({
            action: 'leave_room',
            room_id: this.props.roomId,
        });
    },

    onForgetClick: function() {
        MatrixClientPeg.get().forget(this.props.roomId).done(function() {
            dis.dispatch({ action: 'view_next_room' });
        }, function(err) {
            var errCode = err.errcode || "unknown error code";
            var ErrorDialog = sdk.getComponent("dialogs.ErrorDialog");
            Modal.createDialog(ErrorDialog, {
                title: "Error",
                description: `Failed to forget room (${errCode})`
            });
        });
    },

    onRejectButtonClicked: function(ev) {
        var self = this;
        this.setState({
            rejecting: true
        });
        MatrixClientPeg.get().leave(this.props.roomId).done(function() {
            dis.dispatch({ action: 'view_next_room' });
            self.setState({
                rejecting: false
            });
        }, function(err) {
            console.error("Failed to reject invite: %s", err);
            self.setState({
                rejecting: false,
                rejectError: err
            });
        });
    },

    onSearchClick: function() {
        this.setState({ searching: true });
    },

    onCancelSearchClick: function () {
        this.setState({
            searching: false,
            searchResults: null,
        });
    },

    onConferenceNotificationClick: function() {
        dis.dispatch({
            action: 'place_call',
            type: "video",
            room_id: this.props.roomId
        });
    },

    getUnreadMessagesString: function() {
        if (!this.state.numUnreadMessages) {
            return "";
        }
        return this.state.numUnreadMessages + " new message" + (this.state.numUnreadMessages > 1 ? "s" : "");
    },

    scrollToBottom: function() {
        var messagePanel = this.refs.messagePanel;
        if (!messagePanel) return;
        messagePanel.scrollToBottom();
    },

    // get the current scroll position of the room, so that it can be
    // restored when we switch back to it
    getScrollState: function() {
        var messagePanel = this.refs.messagePanel;
        if (!messagePanel) return null;

        return messagePanel.getScrollState();
    },

    restoreScrollState: function(scrollState) {
        var messagePanel = this.refs.messagePanel;
        if (!messagePanel) return null;

        if(scrollState.atBottom) {
            // we were at the bottom before. Ideally we'd scroll to the
            // 'read-up-to' mark here.
            messagePanel.scrollToBottom();

        } else if (scrollState.lastDisplayedScrollToken) {
            // we might need to backfill, so we call scrollToEvent rather than
            // scrollToToken here. The scrollTokens on our DOM nodes are the
            // event IDs, so lastDisplayedScrollToken will be the event ID we need,
            // and we can pass it directly into scrollToEvent.
            messagePanel.scrollToToken(scrollState.lastDisplayedScrollToken,
                                       scrollState.pixelOffset);
        }
    },

    onResize: function(e) {
        // It seems flexbox doesn't give us a way to constrain the auxPanel height to have
        // a minimum of the height of the video element, whilst also capping it from pushing out the page
        // so we have to do it via JS instead.  In this implementation we cap the height by putting
        // a maxHeight on the underlying remote video tag.

        // header + footer + status + give us at least 120px of scrollback at all times.
        var auxPanelMaxHeight = window.innerHeight -
                (83 + // height of RoomHeader
                 36 + // height of the status area
                 72 + // minimum height of the message compmoser
                 (this.state.editingRoomSettings ? (window.innerHeight * 0.3) : 120)); // amount of desired scrollback

        // XXX: this is a bit of a hack and might possibly cause the video to push out the page anyway
        // but it's better than the video going missing entirely
        if (auxPanelMaxHeight < 50) auxPanelMaxHeight = 50;

        if (this.refs.callView) {
            var video = this.refs.callView.getVideoView().getRemoteVideoElement();

            video.style.maxHeight = auxPanelMaxHeight + "px";
        }

        // we need to do this for general auxPanels too
        if (this.refs.auxPanel) {
            this.refs.auxPanel.style.maxHeight = auxPanelMaxHeight + "px";
        }

        // the above might have made the aux panel resize itself, so now
        // we need to tell the gemini panel to adapt.
        this.onChildResize();
    },

    onFullscreenClick: function() {
        dis.dispatch({
            action: 'video_fullscreen',
            fullscreen: true
        }, true);
    },

    onMuteAudioClick: function() {
        var call = CallHandler.getCallForRoom(this.props.roomId);
        if (!call) {
            return;
        }
        var newState = !call.isMicrophoneMuted();
        call.setMicrophoneMuted(newState);
        this.setState({
            audioMuted: newState
        });
    },

    onMuteVideoClick: function() {
        var call = CallHandler.getCallForRoom(this.props.roomId);
        if (!call) {
            return;
        }
        var newState = !call.isLocalVideoMuted();
        call.setLocalVideoMuted(newState);
        this.setState({
            videoMuted: newState
        });
    },

    onChildResize: function() {
        // When the video or the message composer resizes, the scroll panel
        // also changes size.  Work around GeminiScrollBar fail by telling it
        // about it. This also ensures that the scroll offset is updated.
        if (this.refs.messagePanel) {
            this.refs.messagePanel.forceUpdate();
        }
    },

    showSettings: function(show) {
        // XXX: this is a bit naughty; we should be doing this via props
        if (show) {
            this.setState({editingRoomSettings: true});
            var self = this;
            setTimeout(function() { self.onResize() }, 0);
        }
    },

    render: function() {
        var RoomHeader = sdk.getComponent('rooms.RoomHeader');
        var MessageComposer = sdk.getComponent('rooms.MessageComposer');
        var CallView = sdk.getComponent("voip.CallView");
        var RoomSettings = sdk.getComponent("rooms.RoomSettings");
        var SearchBar = sdk.getComponent("rooms.SearchBar");
        var ScrollPanel = sdk.getComponent("structures.ScrollPanel");
        var TintableSvg = sdk.getComponent("elements.TintableSvg");
        var RoomPreviewBar = sdk.getComponent("rooms.RoomPreviewBar");

        if (!this.state.room) {
            if (this.props.roomId) {
                if (this.props.autoPeek && !this.state.autoPeekDone) {
                    var Loader = sdk.getComponent("elements.Spinner");
                    return (
                        <div className="mx_RoomView">
                            <Loader />
                        </div>
                    );                
                }
                else {
                    var joinErrorText = this.state.joinError ? "Failed to join room!" : "";
                    return (
                        <div className="mx_RoomView">
                            <RoomHeader ref="header" room={this.state.room} simpleHeader="Join room"/>
                            <div className="mx_RoomView_auxPanel">
                                <RoomPreviewBar onJoinClick={ this.onJoinButtonClicked } 
                                                canJoin={ true } canPreview={ false }/>
                                <div className="error">{joinErrorText}</div>
                            </div>
                            <div className="mx_RoomView_messagePanel"></div>
                        </div>
                    );                    
                }
            }
            else {
                return (
                    <div />
                );
            }
        }

        var myUserId = MatrixClientPeg.get().credentials.userId;
        var myMember = this.state.room.getMember(myUserId);
        if (myMember && myMember.membership == 'invite') {
            if (this.state.joining || this.state.rejecting) {
                var Loader = sdk.getComponent("elements.Spinner");
                return (
                    <div className="mx_RoomView">
                        <Loader />
                    </div>
                );
            } else {
                var inviteEvent = myMember.events.member;
                var inviterName = inviteEvent.sender ? inviteEvent.sender.name : inviteEvent.getSender();
                // XXX: Leaving this intentionally basic for now because invites are about to change totally
                // FIXME: This comment is now outdated - what do we need to fix? ^
                var joinErrorText = this.state.joinError ? "Failed to join room!" : "";
                var rejectErrorText = this.state.rejectError ? "Failed to reject invite!" : "";

                // We deliberately don't try to peek into invites, even if we have permission to peek
                // as they could be a spam vector.
                // XXX: in future we could give the option of a 'Preview' button which lets them view anyway.

                return (
                    <div className="mx_RoomView">
                        <RoomHeader ref="header" room={this.state.room}/>
                        <div className="mx_RoomView_auxPanel">
                            <RoomPreviewBar onJoinClick={ this.onJoinButtonClicked } 
                                            onRejectClick={ this.onRejectButtonClicked }
                                            inviterName={ inviterName }
                                            canJoin={ true } canPreview={ false }/>
                            <div className="error">{joinErrorText}</div>
                            <div className="error">{rejectErrorText}</div>
                        </div>
                        <div className="mx_RoomView_messagePanel"></div>
                    </div>
                );
            }
        } else {
            var scrollheader_classes = classNames({
                mx_RoomView_scrollheader: true,
                loading: this.state.paginating
            });

            var statusBar;

            // for testing UI...
            // this.state.upload = {
            //     uploadedBytes: 123493,
            //     totalBytes: 347534,
            //     fileName: "testing_fooble.jpg",
            // }

            if (ContentMessages.getCurrentUploads().length > 0) {
                var UploadBar = sdk.getComponent('structures.UploadBar');
                statusBar = <UploadBar room={this.state.room} />
            } else if (!this.state.searchResults) {
                var typingString = this.getWhoIsTypingString();
                // typingString = "S͚͍̭̪̤͙̱͙̖̥͙̥̤̻̙͕͓͂̌ͬ͐̂k̜̝͎̰̥̻̼̂̌͛͗͊̅̒͂̊̍̍͌̈̈́͌̋̊ͬa͉̯͚̺̗̳̩ͪ̋̑͌̓̆̍̂̉̏̅̆ͧ̌̑v̲̲̪̝ͥ̌ͨͮͭ̊͆̾ͮ̍ͮ͑̚e̮̙͈̱̘͕̼̮͒ͩͨͫ̃͗̇ͩ͒ͣͦ͒̄̍͐ͣ̿ͥṘ̗̺͇̺̺͔̄́̊̓͊̍̃ͨ̚ā̼͎̘̟̼͎̜̪̪͚̋ͨͨͧ̓ͦͯͤ̄͆̋͂ͩ͌ͧͅt̙̙̹̗̦͖̞ͫͪ͑̑̅ͪ̃̚ͅ is typing...";
                var unreadMsgs = this.getUnreadMessagesString();
                // no conn bar trumps unread count since you can't get unread messages
                // without a connection! (technically may already have some but meh)
                // It also trumps the "some not sent" msg since you can't resend without
                // a connection!
                if (this.state.syncState === "ERROR") {
                    statusBar = (
                        <div className="mx_RoomView_connectionLostBar">
                            <img src="img/warning.svg" width="24" height="23" title="/!\ " alt="/!\ "/>
                            <div className="mx_RoomView_connectionLostBar_textArea">
                                <div className="mx_RoomView_connectionLostBar_title">
                                    Connectivity to the server has been lost.
                                </div>
                                <div className="mx_RoomView_connectionLostBar_desc">
                                    Sent messages will be stored until your connection has returned.
                                </div>
                            </div>
                        </div>
                    );
                }
                else if (this.tabComplete.isTabCompleting()) {
                    var TabCompleteBar = sdk.getComponent('rooms.TabCompleteBar');
                    statusBar = (
                        <div className="mx_RoomView_tabCompleteBar">
                            <div className="mx_RoomView_tabCompleteImage">...</div>
                            <div className="mx_RoomView_tabCompleteWrapper">
                                <TabCompleteBar entries={this.tabComplete.peek(6)} />
                                <div className="mx_RoomView_tabCompleteEol" title="->|">
                                    <TintableSvg src="img/eol.svg" width="22" height="16"/>
                                    Auto-complete
                                </div>
                            </div>
                        </div>
                    );
                }
                else if (this.state.hasUnsentMessages) {
                    statusBar = (
                        <div className="mx_RoomView_connectionLostBar">
                            <img src="img/warning.svg" width="24" height="23" title="/!\ " alt="/!\ "/>
                            <div className="mx_RoomView_connectionLostBar_textArea">
                                <div className="mx_RoomView_connectionLostBar_title">
                                    Some of your messages have not been sent.
                                </div>
                                <div className="mx_RoomView_connectionLostBar_desc">
                                    <a className="mx_RoomView_resend_link"
                                        onClick={ this.onResendAllClick }>
                                    Resend all now
                                    </a> or select individual messages to re-send.
                                </div>
                            </div>
                        </div>
                    );
                }
                // unread count trumps who is typing since the unread count is only
                // set when you've scrolled up
                else if (unreadMsgs) {
                    statusBar = (
                        <div className="mx_RoomView_unreadMessagesBar" onClick={ this.scrollToBottom }>
                            <img src="img/newmessages.svg" width="24" height="24" alt=""/>
                            {unreadMsgs}
                        </div>
                    );
                }
                else if (typingString) {
                    statusBar = (
                        <div className="mx_RoomView_typingBar">
                            <div className="mx_RoomView_typingImage">...</div>
                            <span className="mx_RoomView_typingText">{typingString}</span>
                        </div>
                    );
                }
                else if (!this.state.atBottom) {
                    statusBar = (
                        <div className="mx_RoomView_scrollToBottomBar" onClick={ this.scrollToBottom }>
                            <img src="img/scrolldown.svg" width="24" height="24" alt="Scroll to bottom of page" title="Scroll to bottom of page"/>
                        </div>                        
                    );
                }
            }

            var aux = null;
            if (this.state.editingRoomSettings) {
                aux = <RoomSettings ref="room_settings" onSaveClick={this.onSaveClick} onCancelClick={this.onCancelClick} room={this.state.room} />;
            }
            else if (this.state.uploadingRoomSettings) {
                var Loader = sdk.getComponent("elements.Spinner");                
                aux = <Loader/>;
            }
            else if (this.state.searching) {
                aux = <SearchBar ref="search_bar" searchInProgress={this.state.searchInProgress } onCancelClick={this.onCancelSearchClick} onSearch={this.onSearch}/>;
            }
            else if (this.state.guestsCanJoin && MatrixClientPeg.get().isGuest() &&
                    (!myMember || myMember.membership !== "join")) {
                aux = (
                    <RoomPreviewBar onJoinClick={this.onJoinButtonClicked} canJoin={true} />
                );
            }
            else if (this.state.canPeek &&
                    (!myMember || myMember.membership !== "join")) {
                aux = (
                    <RoomPreviewBar onJoinClick={this.onJoinButtonClicked} canJoin={true} />
                );
            }

            var conferenceCallNotification = null;
            if (this.state.displayConfCallNotification) {
                var supportedText;
                if (!MatrixClientPeg.get().supportsVoip()) {
                    supportedText = " (unsupported)";
                }
                conferenceCallNotification = (
                    <div className="mx_RoomView_ongoingConfCallNotification" onClick={this.onConferenceNotificationClick}>
                        Ongoing conference call {supportedText}
                    </div>
                );
            }

            var fileDropTarget = null;
            if (this.state.draggingFile) {
                fileDropTarget = <div className="mx_RoomView_fileDropTarget">
                                    <div className="mx_RoomView_fileDropTargetLabel" title="Drop File Here">
                                        <TintableSvg src="img/upload-big.svg" width="45" height="59"/><br/>
                                        Drop file here to upload
                                    </div>
                                 </div>;
            }

            var messageComposer, searchInfo;
            var canSpeak = (
                // joined and not showing search results
                myMember && (myMember.membership == 'join') && !this.state.searchResults
            );
            if (canSpeak) {
                messageComposer =
                    <MessageComposer
                        room={this.state.room} onResize={this.onChildResize} uploadFile={this.uploadFile}
                        callState={this.state.callState} tabComplete={this.tabComplete} />
            }

            // TODO: Why aren't we storing the term/scope/count in this format
            // in this.state if this is what RoomHeader desires?
            if (this.state.searchResults) {
                searchInfo = {
                    searchTerm : this.state.searchTerm,
                    searchScope : this.state.searchScope,
                    searchCount : this.state.searchResults.count,
                };
            }

            var call = CallHandler.getCallForRoom(this.props.roomId);
            //var call = CallHandler.getAnyActiveCall();
            var inCall = false;
            if (call && (this.state.callState !== 'ended' && this.state.callState !== 'ringing')) {
                inCall = true;
                var zoomButton, voiceMuteButton, videoMuteButton;

                if (call.type === "video") {
                    zoomButton = (
                        <div className="mx_RoomView_voipButton" onClick={this.onFullscreenClick} title="Fill screen">
                            <TintableSvg src="img/fullscreen.svg" width="29" height="22" style={{ marginTop: 1, marginRight: 4 }}/>
                        </div>
                    );

                    videoMuteButton =
                        <div className="mx_RoomView_voipButton" onClick={this.onMuteVideoClick}>
                            <img src={call.isLocalVideoMuted() ? "img/video-unmute.svg" : "img/video-mute.svg"}
                                 alt={call.isLocalVideoMuted() ? "Click to unmute video" : "Click to mute video"}
                                 width="31" height="27"/>
                        </div>
                }
                voiceMuteButton =
                    <div className="mx_RoomView_voipButton" onClick={this.onMuteAudioClick}>
                        <img src={call.isMicrophoneMuted() ? "img/voice-unmute.svg" : "img/voice-mute.svg"} 
                             alt={call.isMicrophoneMuted() ? "Click to unmute audio" : "Click to mute audio"} 
                             width="21" height="26"/>
                    </div>

                if (!statusBar) {
                    statusBar =
                        <div className="mx_RoomView_callBar">
                            <img src="img/sound-indicator.svg" width="23" height="20"/>
                            <b>Active call</b>
                        </div>;
                }

                statusBar =
                    <div className="mx_RoomView_callStatusBar">
                        { voiceMuteButton }
                        { videoMuteButton }
                        { zoomButton }
                        { statusBar }
                        <TintableSvg className="mx_RoomView_voipChevron" src="img/voip-chevron.svg" width="22" height="17"/>
                    </div>
            }

            // if we have search results, we keep the messagepanel (so that it preserves its
            // scroll state), but hide it.
            var searchResultsPanel;
            var hideMessagePanel = false;

            if (this.state.searchResults) {
                searchResultsPanel = (
                    <ScrollPanel ref="searchResultsPanel" className="mx_RoomView_messagePanel"
                            onFillRequest={ this.onSearchResultsFillRequest }>
                        <li className={scrollheader_classes}></li>
                        {this.getSearchResultTiles()}
                    </ScrollPanel>
                );
                hideMessagePanel = true;
            }

            var messagePanel = (
                    <ScrollPanel ref="messagePanel" className="mx_RoomView_messagePanel"
                            onScroll={ this.onMessageListScroll } 
                            onFillRequest={ this.onMessageListFillRequest }
                            style={ hideMessagePanel ? { display: 'none' } : {} } >
                        <li className={scrollheader_classes}></li>
                        {this.getEventTiles()}
                    </ScrollPanel>
            );

            return (
                <div className={ "mx_RoomView" + (inCall ? " mx_RoomView_inCall" : "") } ref="roomView">
                    <RoomHeader ref="header" room={this.state.room} searchInfo={searchInfo}
                        editing={this.state.editingRoomSettings}
                        onSearchClick={this.onSearchClick}
                        onSettingsClick={this.onSettingsClick}
                        onSaveClick={this.onSaveClick}
                        onCancelClick={this.onCancelClick}
                        onForgetClick={
                            (myMember && myMember.membership === "leave") ? this.onForgetClick : null
                        }
                        onLeaveClick={
                            (myMember && myMember.membership === "join") ? this.onLeaveClick : null
                        } />
                    <div className="mx_RoomView_auxPanel" ref="auxPanel">
                        { fileDropTarget }    
                        <CallView ref="callView" room={this.state.room} ConferenceHandler={this.props.ConferenceHandler}
                            onResize={this.onChildResize} />
                        { conferenceCallNotification }
                        { aux }
                    </div>
                    { messagePanel }
                    { searchResultsPanel }
                    <div className="mx_RoomView_statusArea">
                        <div className="mx_RoomView_statusAreaBox">
                            <div className="mx_RoomView_statusAreaBox_line"></div>
                            { statusBar }
                        </div>
                    </div>
                    { messageComposer }
                </div>
            );
        }
    },
});<|MERGE_RESOLUTION|>--- conflicted
+++ resolved
@@ -59,13 +59,9 @@
     displayName: 'RoomView',
     propTypes: {
         ConferenceHandler: React.PropTypes.any,
-<<<<<<< HEAD
         roomId: React.PropTypes.string.isRequired,
         initialEventId: React.PropTypes.string,
-=======
-        roomId: React.PropTypes.string,
         autoPeek: React.PropTypes.bool, // should we try to peek the room on mount, or has whoever invoked us already initiated a peek?
->>>>>>> c1f28bb6
     },
 
     /* properties in RoomView objects include:
@@ -503,15 +499,7 @@
         var messagePanel = ReactDOM.findDOMNode(this.refs.messagePanel);
         this.refs.messagePanel.initialised = true;
 
-<<<<<<< HEAD
-        messagePanel.addEventListener('drop', this.onDrop);
-        messagePanel.addEventListener('dragover', this.onDragOver);
-        messagePanel.addEventListener('dragleave', this.onDragLeaveOrEnd);
-        messagePanel.addEventListener('dragend', this.onDragLeaveOrEnd);
-
-=======
         this.scrollToBottom();
->>>>>>> c1f28bb6
         this.sendReadReceipt();
 
         this.updateTint();
@@ -1224,11 +1212,7 @@
         var lastReadEventIndex = this._getLastDisplayedEventIndexIgnoringOwn();
         if (lastReadEventIndex === null) return;
 
-<<<<<<< HEAD
-        if (lastReadEventIndex > currentReadUpToEventIndex) {
-            MatrixClientPeg.get().sendReadReceipt(this.state.events[lastReadEventIndex]);
-=======
-        var lastReadEvent = this.state.room.timeline[lastReadEventIndex];
+        var lastReadEvent = this.state.events[lastReadEventIndex];
 
         // we also remember the last read receipt we sent to avoid spamming the same one at the server repeatedly
         if (lastReadEventIndex > currentReadUpToEventIndex && this.last_rr_sent_event_id != lastReadEvent.getId()) {
@@ -1237,7 +1221,6 @@
                 // it failed, so allow retries next time the user is active
                 this.last_rr_sent_event_id = undefined;
             });
->>>>>>> c1f28bb6
         }
     },
 
