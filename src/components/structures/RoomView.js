/*
Copyright 2015, 2016 OpenMarket Ltd

Licensed under the Apache License, Version 2.0 (the "License");
you may not use this file except in compliance with the License.
You may obtain a copy of the License at

    http://www.apache.org/licenses/LICENSE-2.0

Unless required by applicable law or agreed to in writing, software
distributed under the License is distributed on an "AS IS" BASIS,
WITHOUT WARRANTIES OR CONDITIONS OF ANY KIND, either express or implied.
See the License for the specific language governing permissions and
limitations under the License.
*/

// TODO: This component is enormous! There's several things which could stand-alone:
//  - Aux component
//  - Search results component
//  - Drag and drop
//  - File uploading - uploadFile()
//  - Timeline component (alllll the logic in getEventTiles())

var React = require("react");
var ReactDOM = require("react-dom");
var q = require("q");
var classNames = require("classnames");
var Matrix = require("matrix-js-sdk");

var MatrixClientPeg = require("../../MatrixClientPeg");
var ContentMessages = require("../../ContentMessages");
var WhoIsTyping = require("../../WhoIsTyping");
var Modal = require("../../Modal");
var sdk = require('../../index');
var CallHandler = require('../../CallHandler');
var TabComplete = require("../../TabComplete");
var MemberEntry = require("../../TabCompleteEntries").MemberEntry;
var CommandEntry = require("../../TabCompleteEntries").CommandEntry;
var Resend = require("../../Resend");
var SlashCommands = require("../../SlashCommands");
var dis = require("../../dispatcher");
var Tinter = require("../../Tinter");

var PAGINATE_SIZE = 20;
var INITIAL_SIZE = 20;
var SEND_READ_RECEIPT_DELAY = 2000;
var TIMELINE_CAP = 1000; // the most events to show in a timeline

var DEBUG_SCROLL = false;

if (DEBUG_SCROLL) {
    // using bind means that we get to keep useful line numbers in the console
    var debuglog = console.log.bind(console);
} else {
    var debuglog = function () {};
}

module.exports = React.createClass({
    displayName: 'RoomView',
    propTypes: {
        ConferenceHandler: React.PropTypes.any,
        roomId: React.PropTypes.string.isRequired,
        initialEventId: React.PropTypes.string,
        initialEventPixelOffset: React.PropTypes.number,
        autoPeek: React.PropTypes.bool, // should we try to peek the room on mount, or has whoever invoked us already initiated a peek?
    },

    /* properties in RoomView objects include:
     *
     * eventNodes: a map from event id to DOM node representing that event
     */
    getInitialState: function() {
        var room = this.props.roomId ? MatrixClientPeg.get().getRoom(this.props.roomId) : null;
        return {
            room: room,
            events: [],
            canBackPaginate: true,
            paginating: room != null,
            editingRoomSettings: false,
            uploadingRoomSettings: false,
            numUnreadMessages: 0,
            draggingFile: false,
            searching: false,
            searchResults: null,
            syncState: MatrixClientPeg.get().getSyncState(),
            hasUnsentMessages: this._hasUnsentMessages(room),
            callState: null,
            timelineLoaded: false, // track whether our room timeline has loaded
            guestsCanJoin: false,
            canPeek: false,
            readMarkerEventId: room ? room.getEventReadUpTo(MatrixClientPeg.get().credentials.userId) : null,
            readMarkerGhostEventId: undefined,
            atBottom: true,
        }
    },

    componentWillMount: function() {
        this.last_rr_sent_event_id = undefined;
        this.dispatcherRef = dis.register(this.onAction);
        MatrixClientPeg.get().on("Room.timeline", this.onRoomTimeline);
        MatrixClientPeg.get().on("Room.name", this.onRoomName);
        MatrixClientPeg.get().on("Room.accountData", this.onRoomAccountData);
        MatrixClientPeg.get().on("Room.receipt", this.onRoomReceipt);
        MatrixClientPeg.get().on("RoomMember.typing", this.onRoomMemberTyping);
        MatrixClientPeg.get().on("RoomState.members", this.onRoomStateMember);
        MatrixClientPeg.get().on("sync", this.onSyncStateChange);
        // xchat-style tab complete, add a colon if tab
        // completing at the start of the text
        this.tabComplete = new TabComplete({
            allowLooping: false,
            autoEnterTabComplete: true,
            onClickCompletes: true,
            onStateChange: (isCompleting) => {
                this.forceUpdate();
            }
        });


        // to make the timeline load work correctly, build up a chain of promises which
        // take us through the necessary steps.

        // First of all, we may need to load the room. Construct a promise
        // which resolves to the Room object.
        var roomProm;

        // if this is an unknown room then we're in one of three states:
        // - This is a room we can peek into (search engine) (we can /peek)
        // - This is a room we can publicly join or were invited to. (we can /join)
        // - This is a room we cannot join at all. (no action can help us)
        // We can't try to /join because this may implicitly accept invites (!)
        // We can /peek though. If it fails then we present the join UI. If it
        // succeeds then great, show the preview (but we still may be able to /join!).
        if (!this.state.room) {
            if (!this.props.autoPeek) {
                console.log("No room loaded, and autopeek disabled");
                return;
            }

            console.log("Attempting to peek into room %s", this.props.roomId);

            roomProm = MatrixClientPeg.get().peekInRoom(this.props.roomId).catch((err) => {
                console.error("Failed to peek into room: %s", err);
                throw err;
            }).then((room) => {
                this.setState({
                    room: room
                });
                return room;
            });
        } else {
            roomProm = q(this.state.room);
        }
<<<<<<< HEAD
        else {
            this._calculatePeekRules(this.state.room);
        }

        if (this.state.room) {
            var initialEvent = this.props.initialEventId;
            if (!initialEvent) {
                // scroll to the 'read-up-to' mark
                initialEvent = this.state.readMarkerEventId;
            }

=======

        // Next, load the timeline.
        roomProm.then((room) => {
            this._calculatePeekRules(room);
>>>>>>> ce121b59
            this._timelineWindow = new Matrix.TimelineWindow(
                MatrixClientPeg.get(), room,
                {windowLimit: TIMELINE_CAP});

            return this._timelineWindow.load(this.props.initialEventId,
                                                 INITIAL_SIZE);
        }).then(() => {
            debuglog("RoomView: timeline loaded");
            this._onTimelineUpdated(true);
        }).finally(() => {
            this.setState({
                timelineLoaded: true
            });
        }).done();
    },

    componentWillUnmount: function() {
        // set a boolean to say we've been unmounted, which any pending
        // promises can use to throw away their results.
        //
        // (We could use isMounted, but facebook have deprecated that.)
        this.unmounted = true;

        if (this.refs.roomView) {
            // disconnect the D&D event listeners from the room view. This
            // is really just for hygiene - we're going to be
            // deleted anyway, so it doesn't matter if the event listeners
            // don't get cleaned up.
            var roomView = ReactDOM.findDOMNode(this.refs.roomView);
            roomView.removeEventListener('drop', this.onDrop);
            roomView.removeEventListener('dragover', this.onDragOver);
            roomView.removeEventListener('dragleave', this.onDragLeaveOrEnd);
            roomView.removeEventListener('dragend', this.onDragLeaveOrEnd);
        }
        dis.unregister(this.dispatcherRef);
        if (MatrixClientPeg.get()) {
            MatrixClientPeg.get().removeListener("Room.timeline", this.onRoomTimeline);
            MatrixClientPeg.get().removeListener("Room.name", this.onRoomName);
            MatrixClientPeg.get().removeListener("Room.accountData", this.onRoomAccountData);
            MatrixClientPeg.get().removeListener("Room.receipt", this.onRoomReceipt);
            MatrixClientPeg.get().removeListener("RoomMember.typing", this.onRoomMemberTyping);
            MatrixClientPeg.get().removeListener("RoomState.members", this.onRoomStateMember);
            MatrixClientPeg.get().removeListener("sync", this.onSyncStateChange);
        }
        window.removeEventListener('resize', this.onResize);        

        Tinter.tint(); // reset colourscheme
    },

    onAction: function(payload) {
        switch (payload.action) {
            case 'message_send_failed':
            case 'message_sent':
                this.setState({
                    hasUnsentMessages: this._hasUnsentMessages(this.state.room)
                });
            case 'message_resend_started':
                this.setState({
                    room: MatrixClientPeg.get().getRoom(this.props.roomId)
                });
                this.forceUpdate();
                break;
            case 'notifier_enabled':
            case 'upload_failed':
            case 'upload_started':
            case 'upload_finished':
                this.forceUpdate();
                break;
            case 'call_state':
                // don't filter out payloads for room IDs other than props.room because
                // we may be interested in the conf 1:1 room

                if (!payload.room_id) {
                    return;
                }

                var call = CallHandler.getCallForRoom(payload.room_id);
                var callState;

                if (call) {
                    callState = call.call_state;
                }
                else {
                    callState = "ended";
                }

                // possibly remove the conf call notification if we're now in
                // the conf
                this._updateConfCallNotification();

                this.setState({
                    callState: callState
                });

                break;
            case 'user_activity':
            case 'user_activity_end':
                // we could treat user_activity_end differently and not
                // send receipts for messages that have arrived between
                // the actual user activity and the time they stopped
                // being active, but let's see if this is actually
                // necessary.
                this.sendReadReceipt();
                break;
        }
    },

    onSyncStateChange: function(state, prevState) {
        if (state === "SYNCING" && prevState === "SYNCING") {
            return;
        }
        this.setState({
            syncState: state
        });
    },

    // MatrixRoom still showing the messages from the old room?
    // Set the key to the room_id. Sadly you can no longer get at
    // the key from inside the component, or we'd check this in code.
    /*componentWillReceiveProps: function(props) {
    },*/

    onRoomTimeline: function(ev, room, toStartOfTimeline, removed, data) {
        if (this.unmounted) return;

        // ignore events for other rooms
        if (room.roomId != this.props.roomId) return;

        // ignore anything but real-time updates at the end of the room:
        // updates from pagination will happen when the paginate completes.
        if (toStartOfTimeline || !data || !data.liveEvent) return;

        // no point handling anything while we're waiting for the join to finish:
        // we'll only be showing a spinner.
        if (this.state.joining) return;

        if (ev.getSender() !== MatrixClientPeg.get().credentials.userId) {
            // update unread count when scrolled up
            if (!this.state.searchResults && this.refs.messagePanel && this.refs.messagePanel.isAtBottom()) {
                // no change
            }
            else {
                this.setState((state, props) => { 
                    return {numUnreadMessages: state.numUnreadMessages + 1};
                });
            }
        }

        // tell the messagepanel to go paginate itself
        if (this.refs.messagePanel) {
            this.refs.messagePanel.checkFillState();
        }
    },

    _calculatePeekRules: function(room) {
        var guestAccessEvent = room.currentState.getStateEvents("m.room.guest_access", "");
        if (guestAccessEvent && guestAccessEvent.getContent().guest_access === "can_join") {
            this.setState({
                guestsCanJoin: true
            });
        }

        var historyVisibility = room.currentState.getStateEvents("m.room.history_visibility", "");
        if (historyVisibility && historyVisibility.getContent().history_visibility === "world_readable") {
            this.setState({
                canPeek: true
            });
        }
    },

    onRoomName: function(room) {
        if (room.roomId == this.props.roomId) {
            this.setState({
                room: room
            });
        }
    },

    updateTint: function() {
        var room = MatrixClientPeg.get().getRoom(this.props.roomId);
        if (!room) return;

        var color_scheme_event = room.getAccountData("org.matrix.room.color_scheme");
        var color_scheme = {};
        if (color_scheme_event) {
            color_scheme = color_scheme_event.getContent();
            // XXX: we should validate the event
        }                
        Tinter.tint(color_scheme.primary_color, color_scheme.secondary_color);
    },

    onRoomAccountData: function(room, event) {
        if (room.roomId == this.props.roomId) {
            if (event.getType === "org.matrix.room.color_scheme") {
                var color_scheme = event.getContent();
                // XXX: we should validate the event
                Tinter.tint(color_scheme.primary_color, color_scheme.secondary_color);
            }
        }
    },

    onRoomReceipt: function(receiptEvent, room) {
        if (room.roomId == this.props.roomId) {
            var readMarkerEventId = this.state.room.getEventReadUpTo(MatrixClientPeg.get().credentials.userId);
            var readMarkerGhostEventId = this.state.readMarkerGhostEventId;
            if (this.state.readMarkerEventId !== undefined && this.state.readMarkerEventId != readMarkerEventId) {
                readMarkerGhostEventId = this.state.readMarkerEventId;
            }


            // if the event after the one referenced in the read receipt if sent by us, do nothing since
            // this is a temporary period before the synthesized receipt for our own message arrives
            var readMarkerGhostEventIndex;
            for (var i = 0; i < this.state.events.length; ++i) {
                if (this.state.events[i].getId() == readMarkerGhostEventId) {
                    readMarkerGhostEventIndex = i;
                    break;
                }
            }
            if (readMarkerGhostEventIndex + 1 < this.state.events.length) {
                var nextEvent = this.state.events[readMarkerGhostEventIndex + 1];
                if (nextEvent.sender && nextEvent.sender.userId == MatrixClientPeg.get().credentials.userId) {
                    readMarkerGhostEventId = undefined;
                }
            }

            this.setState({
                readMarkerEventId: readMarkerEventId,
                readMarkerGhostEventId: readMarkerGhostEventId,
            });

            // if the scrollpanel is following the timeline, scroll it to bring
            // the read message up to the middle of the panel.
            if (this.refs.messagePanel && this.refs.messagePanel.isAtBottom()) {
                this.refs.messagePanel.scrollToToken(readMarkerEventId);
            }
        }
    },

    onRoomMemberTyping: function(ev, member) {
        this.forceUpdate();
    },

    onRoomStateMember: function(ev, state, member) {
        if (member.roomId === this.props.roomId) {
            // a member state changed in this room, refresh the tab complete list
            this._updateTabCompleteList(this.state.room);

            var room = MatrixClientPeg.get().getRoom(this.props.roomId);
            var me = MatrixClientPeg.get().credentials.userId;
            if (this.state.joining && room.hasMembershipState(me, "join")) {
                this.setState({
                    joining: false
                });
            }
        }

        if (!this.props.ConferenceHandler) {
            return;
        }
        if (member.roomId !== this.props.roomId ||
                member.userId !== this.props.ConferenceHandler.getConferenceUserIdForRoom(member.roomId)) {
            return;
        }
        this._updateConfCallNotification();
    },

    _hasUnsentMessages: function(room) {
        return this._getUnsentMessages(room).length > 0;
    },

    _getUnsentMessages: function(room) {
        if (!room) { return []; }
        // TODO: It would be nice if the JS SDK provided nicer constant-time
        // constructs rather than O(N) (N=num msgs) on this.
        return room.timeline.filter(function(ev) {
            return ev.status === Matrix.EventStatus.NOT_SENT;
        });
    },

    _updateConfCallNotification: function() {
        var room = MatrixClientPeg.get().getRoom(this.props.roomId);
        if (!room || !this.props.ConferenceHandler) {
            return;
        }
        var confMember = room.getMember(
            this.props.ConferenceHandler.getConferenceUserIdForRoom(this.props.roomId)
        );

        if (!confMember) {
            return;
        }
        var confCall = this.props.ConferenceHandler.getConferenceCallForRoom(confMember.roomId);

        // A conf call notification should be displayed if there is an ongoing
        // conf call but this cilent isn't a part of it.
        this.setState({
            displayConfCallNotification: (
                (!confCall || confCall.call_state === "ended") &&
                confMember.membership === "join"
            )
        });
    },

    componentDidMount: function() {
        if (this.refs.messagePanel) {
            this._initialiseMessagePanel();
        }

        var call = CallHandler.getCallForRoom(this.props.roomId);
        var callState = call ? call.call_state : "ended";
        this.setState({
            callState: callState
        });

        this._updateConfCallNotification();

        window.addEventListener('resize', this.onResize);
        this.onResize();

        if (this.refs.roomView) {
            var roomView = ReactDOM.findDOMNode(this.refs.roomView);
            roomView.addEventListener('drop', this.onDrop);
            roomView.addEventListener('dragover', this.onDragOver);
            roomView.addEventListener('dragleave', this.onDragLeaveOrEnd);
            roomView.addEventListener('dragend', this.onDragLeaveOrEnd);
        }

        this._updateTabCompleteList(this.state.room);

        // XXX: EVIL HACK to autofocus inviting on empty rooms.
        // We use the setTimeout to avoid racing with focus_composer.
        if (this.state.room && this.state.room.getJoinedMembers().length == 1) {
            var inviteBox = document.getElementById("mx_SearchableEntityList_query");
            setTimeout(function() {
                inviteBox.focus();
            }, 50);
        }
    },

    _updateTabCompleteList: function(room) {
        if (!room || !this.tabComplete) {
            return;
        }
        this.tabComplete.setCompletionList(
            MemberEntry.fromMemberList(room.getJoinedMembers()).concat(
                CommandEntry.fromCommands(SlashCommands.getCommandList())
            )
        );
    },

    _initialiseMessagePanel: function() {
        var messagePanel = ReactDOM.findDOMNode(this.refs.messagePanel);
        this.refs.messagePanel.initialised = true;

<<<<<<< HEAD
=======
        // initialise the scroll state of the message panel
        if (this.props.initialEventId) {
            this.refs.messagePanel.scrollToToken(this.props.initialEventId);
        } else {
            this.refs.messagePanel.scrollToBottom();
        }

>>>>>>> ce121b59
        this.sendReadReceipt();

        this.updateTint();
    },

    componentDidUpdate: function() {
        // we need to initialise the messagepanel if we've just joined the
        // room. TODO: we really really ought to factor out messagepanel to a
        // separate component to avoid this ridiculous dance.
        if (!this.refs.messagePanel) return;

        if (!this.refs.messagePanel.initialised) {
            this._initialiseMessagePanel();
        }
    },

<<<<<<< HEAD
    _onTimelineLoaded: function() {
        debuglog("RoomView: timeline loaded");

        this._timelineLoadPromise = null;

        this._onTimelineUpdated(true);

        // initialise the scroll state of the message panel
        if (this.props.initialEventId && this.refs.messagePanel) {
            this.refs.messagePanel.scrollToToken(this.props.initialEventId,
                    this.props.initialEventPixelOffset);
        } else {
            this.scrollToReadMarker();
        }
    },

=======
>>>>>>> ce121b59
    _onTimelineUpdated: function(gotResults) {
        // we might have switched rooms since the load started - just bin
        // the results if so.
        if (this.unmounted) return;

        this.setState({
            paginating: false,
        });

        if (gotResults) {
            this.setState({
                events: this._timelineWindow.getEvents(),
                canBackPaginate: this._timelineWindow.canPaginate(true),
            });
        }
    },

    onSearchResultsFillRequest: function(backwards) {
        if (!backwards)
            return q(false);

        if (this.state.searchResults.next_batch) {
            debuglog("requesting more search results");
            var searchPromise = MatrixClientPeg.get().backPaginateRoomEventsSearch(
                this.state.searchResults);
            return this._handleSearchResult(searchPromise);
        } else {
            debuglog("no more search results");
            return q(false);
        }
    },

    // set off a pagination request.
    onMessageListFillRequest: function(backwards) {
        if(!this._timelineWindow.canPaginate(backwards)) {
            debuglog("RoomView: can't paginate at this time; backwards:"+backwards);
            return q(false);
        }
        this.setState({paginating: true});

        debuglog("RoomView: Initiating paginate; backwards:"+backwards);
        return this._timelineWindow.paginate(backwards, PAGINATE_SIZE).then((r) => {
            debuglog("RoomView: paginate complete backwards:"+backwards+"; success:"+r);
            this._onTimelineUpdated(r);
            return r;
        });
    },

    onResendAllClick: function() {
        var eventsToResend = this._getUnsentMessages(this.state.room);
        eventsToResend.forEach(function(event) {
            Resend.resend(event);
        });
    },

    onJoinButtonClicked: function(ev) {
        var self = this;
        MatrixClientPeg.get().joinRoom(this.props.roomId).done(function() {
            // It is possible that there is no Room yet if state hasn't come down
            // from /sync - joinRoom will resolve when the HTTP request to join succeeds,
            // NOT when it comes down /sync. If there is no room, we'll keep the
            // joining flag set until we see it. Likewise, if our state is not
            // "join" we'll keep this flag set until it comes down /sync.
            var room = MatrixClientPeg.get().getRoom(self.props.roomId);
            var me = MatrixClientPeg.get().credentials.userId;
            self.setState({
                joining: room ? !room.hasMembershipState(me, "join") : true,
                room: room
            });
        }, function(error) {
            self.setState({
                joining: false,
                joinError: error
            });
            var msg = error.message ? error.message : JSON.stringify(error);
            var ErrorDialog = sdk.getComponent("dialogs.ErrorDialog");
            Modal.createDialog(ErrorDialog, {
                title: "Failed to join room",
                description: msg
            });
        });
        this.setState({
            joining: true
        });
    },

    onMessageListScroll: function(ev) {
        if (this.refs.messagePanel.isAtBottom()) {
            if (this.state.numUnreadMessages != 0) {
                this.setState({ numUnreadMessages: 0 });
            }
            if (!this.state.atBottom) {
                this.setState({ atBottom: true });                
            }
        }
        else {
            if (this.state.atBottom) {
                this.setState({ atBottom: false });
            }            
        }
    },

    onDragOver: function(ev) {
        ev.stopPropagation();
        ev.preventDefault();

        ev.dataTransfer.dropEffect = 'none';

        var items = ev.dataTransfer.items;
        if (items.length == 1) {
            if (items[0].kind == 'file') {
                this.setState({ draggingFile : true });
                ev.dataTransfer.dropEffect = 'copy';
            }
        }
    },

    onDrop: function(ev) {
        ev.stopPropagation();
        ev.preventDefault();
        this.setState({ draggingFile : false });
        var files = ev.dataTransfer.files;
        if (files.length == 1) {
            this.uploadFile(files[0]);
        }
    },

    onDragLeaveOrEnd: function(ev) {
        ev.stopPropagation();
        ev.preventDefault();
        this.setState({ draggingFile : false });
    },

    uploadFile: function(file) {
        var self = this;
        ContentMessages.sendContentToRoom(
            file, this.props.roomId, MatrixClientPeg.get()
        ).done(undefined, function(error) {
            var ErrorDialog = sdk.getComponent("dialogs.ErrorDialog");
            Modal.createDialog(ErrorDialog, {
                title: "Failed to upload file",
                description: error.toString()
            });
        });
    },

    getWhoIsTypingString: function() {
        return WhoIsTyping.whoIsTypingString(this.state.room);
    },

    onSearch: function(term, scope) {
        this.setState({
            searchTerm: term,
            searchScope: scope,
            searchResults: {},
            searchHighlights: [],
        });

        // if we already have a search panel, we need to tell it to forget
        // about its scroll state.
        if (this.refs.searchResultsPanel) {
            this.refs.searchResultsPanel.resetScrollState();
        }

        // make sure that we don't end up showing results from
        // an aborted search by keeping a unique id.
        //
        // todo: should cancel any previous search requests.
        this.searchId = new Date().getTime();

        var filter;
        if (scope === "Room") {
            filter = {
                // XXX: it's unintuitive that the filter for searching doesn't have the same shape as the v2 filter API :(
                rooms: [
                    this.props.roomId
                ]
            };
        }

        debuglog("sending search request");

        var searchPromise = MatrixClientPeg.get().searchRoomEvents({
            filter: filter,
            term: term,
        });
        this._handleSearchResult(searchPromise).done();
    },

    _handleSearchResult: function(searchPromise) {
        var self = this;

        // keep a record of the current search id, so that if the search terms
        // change before we get a response, we can ignore the results.
        var localSearchId = this.searchId;

        this.setState({
            searchInProgress: true,
        });

        return searchPromise.then(function(results) {
            debuglog("search complete");
            if (self.unmounted || !self.state.searching || self.searchId != localSearchId) {
                console.error("Discarding stale search results");
                return;
            }

            // postgres on synapse returns us precise details of the strings
            // which actually got matched for highlighting.
            //
            // In either case, we want to highlight the literal search term
            // whether it was used by the search engine or not.

            var highlights = results.highlights;
            if (highlights.indexOf(self.state.searchTerm) < 0) {
                highlights = highlights.concat(self.state.searchTerm);
            }

            // For overlapping highlights,
            // favour longer (more specific) terms first
            highlights = highlights.sort(function(a, b) {
                return b.length - a.length });

            self.setState({
                searchHighlights: highlights,
                searchResults: results,
            });
        }, function(error) {
            var ErrorDialog = sdk.getComponent("dialogs.ErrorDialog");
            Modal.createDialog(ErrorDialog, {
                title: "Search failed",
                description: error.toString()
            });
        }).finally(function() {
            self.setState({
                searchInProgress: false
            });
        });
    },


    getSearchResultTiles: function() {
        var EventTile = sdk.getComponent('rooms.EventTile');
        var SearchResultTile = sdk.getComponent('rooms.SearchResultTile');
        var cli = MatrixClientPeg.get();

        // XXX: todo: merge overlapping results somehow?
        // XXX: why doesn't searching on name work?

        if (this.state.searchResults.results === undefined) {
            // awaiting results
            return [];
        }

        var ret = [];

        if (!this.state.searchResults.next_batch) {
            if (this.state.searchResults.results.length == 0) {
                ret.push(<li key="search-top-marker">
                         <h2 className="mx_RoomView_topMarker">No results</h2>
                         </li>
                        );
            } else {
                ret.push(<li key="search-top-marker">
                         <h2 className="mx_RoomView_topMarker">No more results</h2>
                         </li>
                        );
            }
        }

        var lastRoomId;

        for (var i = this.state.searchResults.results.length - 1; i >= 0; i--) {
            var result = this.state.searchResults.results[i];

            var mxEv = result.context.getEvent();

            if (!EventTile.haveTileForEvent(mxEv)) {
                // XXX: can this ever happen? It will make the result count
                // not match the displayed count.
                continue;
            }

            if (this.state.searchScope === 'All') {
                var roomId = mxEv.getRoomId();
                if(roomId != lastRoomId) {
                    var room = cli.getRoom(roomId);

                    // XXX: if we've left the room, we might not know about
                    // it. We should tell the js sdk to go and find out about
                    // it. But that's not an issue currently, as synapse only
                    // returns results for rooms we're joined to.
                    var roomName = room ? room.name : "Unknown room "+roomId;

                    ret.push(<li key={mxEv.getId() + "-room"}>
                                 <h1>Room: { roomName }</h1>
                             </li>);
                    lastRoomId = roomId;
                }
            }

            ret.push(<SearchResultTile key={mxEv.getId()}
                     searchResult={result}
                     searchHighlights={this.state.searchHighlights}/>);
        }
        return ret;
    },

    getEventTiles: function() {
        var DateSeparator = sdk.getComponent('messages.DateSeparator');

        var ret = [];
        var count = 0;

        var EventTile = sdk.getComponent('rooms.EventTile');

        var prevEvent = null; // the last event we showed
        var ghostIndex;
        var readMarkerIndex;
        var readReceiptEventId = this.state.room.getEventReadUpTo(MatrixClientPeg.get().credentials.userId);
        for (var i = 0; i < this.state.events.length; i++) {
            var mxEv = this.state.events[i];

            if (!EventTile.haveTileForEvent(mxEv)) {
                continue;
            }
            if (this.props.ConferenceHandler && mxEv.getType() === "m.room.member") {
                if (this.props.ConferenceHandler.isConferenceUser(mxEv.getSender()) ||
                        this.props.ConferenceHandler.isConferenceUser(mxEv.getStateKey())) {
                    continue; // suppress conf user join/parts
                }
            }

            // now we've decided whether or not to show this message,
            // add the read up to marker if appropriate
            // doing this here means we implicitly do not show the marker
            // if it's at the bottom
            // NB. it would be better to decide where the read marker was going
            // when the state changed rather than here in the render method, but
            // this is where we decide what messages we show so it's the only
            // place we know whether we're at the bottom or not.
            var self = this;
            var mxEvSender = mxEv.sender ? mxEv.sender.userId : null;
            if (prevEvent && prevEvent.getId() == this.state.readMarkerEventId && mxEvSender != MatrixClientPeg.get().credentials.userId) {
                var hr;
                hr = (<hr className="mx_RoomView_myReadMarker" style={{opacity: 1, width: '99%'}} ref={function(n) {
                    self.readMarkerNode = n;
                }} />);
                readMarkerIndex = ret.length;
                ret.push(<li key="_readupto" className="mx_RoomView_myReadMarker_container">{hr}</li>);
            }

            // is this a continuation of the previous message?
            var continuation = false;
            if (prevEvent !== null) {
                if (mxEv.sender &&
                    prevEvent.sender &&
                    (mxEv.sender.userId === prevEvent.sender.userId) &&
                    (mxEv.getType() == prevEvent.getType())
                    )
                {
                    continuation = true;
                }
            }

            // do we need a date separator since the last event?
            var ts1 = mxEv.getTs();
            if ((prevEvent == null && !this.state.canBackPaginate) ||
                (prevEvent != null &&
                 new Date(prevEvent.getTs()).toDateString() !== new Date(ts1).toDateString())) {
                var dateSeparator = <li key={ts1}><DateSeparator key={ts1} ts={ts1}/></li>;
                ret.push(dateSeparator);
                continuation = false;
            }

            var last = false;
            if (i == this.state.events.length - 1) {
                // XXX: we might not show a tile for the last event.
                last = true;
            }

            var eventId = mxEv.getId();
            ret.push(
                <li key={eventId} ref={this._collectEventNode.bind(this, eventId)} data-scroll-token={eventId}>
                    <EventTile mxEvent={mxEv} continuation={continuation} last={last}/>
                </li>
            );

            // A read up to marker has died and returned as a ghost!
            // Lives in the dom as the ghost of the previous one while it fades away
            if (eventId == this.state.readMarkerGhostEventId) {
                ghostIndex = ret.length;
            }

            prevEvent = mxEv;
        }

        // splice the read marker ghost in now that we know whether the read receipt
        // is the last element or not, because we only decide as we're going along.
        if (readMarkerIndex === undefined && ghostIndex && ghostIndex <= ret.length) {
            var hr;
            hr = (<hr className="mx_RoomView_myReadMarker" style={{opacity: 1, width: '99%'}} ref={function(n) {
                Velocity(n, {opacity: '0', width: '10%'}, {duration: 400, easing: 'easeInSine', delay: 1000, complete: function() {
                    self.setState({readMarkerGhostEventId: undefined});
                }});
            }} />);
            ret.splice(ghostIndex, 0, (
                <li key="_readuptoghost" className="mx_RoomView_myReadMarker_container">{hr}</li>
            ));
        }

        return ret;
    },

    uploadNewState: function(newVals) {
        var old_name = this.state.room.name;

        var old_topic = this.state.room.currentState.getStateEvents('m.room.topic', '');
        if (old_topic) {
            old_topic = old_topic.getContent().topic;
        } else {
            old_topic = "";
        }

        var old_join_rule = this.state.room.currentState.getStateEvents('m.room.join_rules', '');
        if (old_join_rule) {
            old_join_rule = old_join_rule.getContent().join_rule;
        } else {
            old_join_rule = "invite";
        }

        var old_history_visibility = this.state.room.currentState.getStateEvents('m.room.history_visibility', '');
        if (old_history_visibility) {
            old_history_visibility = old_history_visibility.getContent().history_visibility;
        } else {
            old_history_visibility = "shared";
        }

        var old_guest_read = (old_history_visibility === "world_readable");

        var old_guest_join = this.state.room.currentState.getStateEvents('m.room.guest_access', '');
        if (old_guest_join) {
            old_guest_join = (old_guest_join.getContent().guest_access === "can_join");
        }
        else {
            old_guest_join = false;
        }

        var old_canonical_alias = this.state.room.currentState.getStateEvents('m.room.canonical_alias', '');
        if (old_canonical_alias) {
            old_canonical_alias = old_canonical_alias.getContent().alias;
        }
        else {
            old_canonical_alias = "";   
        }

        var deferreds = [];

        if (old_name != newVals.name && newVals.name != undefined) {
            deferreds.push(
                MatrixClientPeg.get().setRoomName(this.state.room.roomId, newVals.name)
            );
        }

        if (old_topic != newVals.topic && newVals.topic != undefined) {
            deferreds.push(
                MatrixClientPeg.get().setRoomTopic(this.state.room.roomId, newVals.topic)
            );
        }

        if (old_join_rule != newVals.join_rule && newVals.join_rule != undefined) {
            deferreds.push(
                MatrixClientPeg.get().sendStateEvent(
                    this.state.room.roomId, "m.room.join_rules", {
                        join_rule: newVals.join_rule,
                    }, ""
                )
            );
        }

        // XXX: EVIL HACK: for now, don't let Vector clobber 'joined' visibility to 'invited'
        // just because it doesn't know about 'joined' yet.  In future we should fix it
        // properly - https://github.com/vector-im/vector-web/issues/731
        if (old_history_visibility === "joined") {
            old_history_visibility = "invited";
        }

        var visibilityDeferred;
        if (old_history_visibility != newVals.history_visibility &&
                newVals.history_visibility != undefined) {
            visibilityDeferred = 
                MatrixClientPeg.get().sendStateEvent(
                    this.state.room.roomId, "m.room.history_visibility", {
                        history_visibility: newVals.history_visibility,
                    }, ""
                );
        }

        if (old_guest_read != newVals.guest_read ||
            old_guest_join != newVals.guest_join)
        {
            var guestDeferred = 
                MatrixClientPeg.get().setGuestAccess(this.state.room.roomId, {
                    allowRead: newVals.guest_read,
                    allowJoin: newVals.guest_join
                });

            if (visibilityDeferred) {
                visibilityDeferred = visibilityDeferred.then(guestDeferred);
            }
            else {
                visibilityDeferred = guestDeferred;
            }
        }

        if (visibilityDeferred) {
            deferreds.push(visibilityDeferred);
        }

        // setRoomMutePushRule will do nothing if there is no change
        deferreds.push(
            MatrixClientPeg.get().setRoomMutePushRule(
                "global", this.state.room.roomId, newVals.are_notifications_muted
            )
        );

        if (newVals.power_levels) {
            deferreds.push(
                MatrixClientPeg.get().sendStateEvent(
                    this.state.room.roomId, "m.room.power_levels", newVals.power_levels, ""
                )
            );
        }

        if (newVals.alias_operations) {
            var oplist = [];
            for (var i = 0; i < newVals.alias_operations.length; i++) {
                var alias_operation = newVals.alias_operations[i];
                switch (alias_operation.type) {
                    case 'put':
                        oplist.push(
                            MatrixClientPeg.get().createAlias(
                                alias_operation.alias, this.state.room.roomId
                            )
                        );
                        break;
                    case 'delete':
                        oplist.push(
                            MatrixClientPeg.get().deleteAlias(
                                alias_operation.alias
                            )
                        );
                        break;
                    default:
                        console.log("Unknown alias operation, ignoring: " + alias_operation.type);
                }
            }

            if (oplist.length) {
                var deferred = oplist[0];
                oplist.splice(1).forEach(function (f) {
                    deferred = deferred.then(f);
                });
                deferreds.push(deferred);
            }
        }

        if (newVals.tag_operations) {
            // FIXME: should probably be factored out with alias_operations above
            var oplist = [];
            for (var i = 0; i < newVals.tag_operations.length; i++) {
                var tag_operation = newVals.tag_operations[i];
                switch (tag_operation.type) {
                    case 'put':
                        oplist.push(
                            MatrixClientPeg.get().setRoomTag(
                                this.props.roomId, tag_operation.tag, {}
                            )
                        );
                        break;
                    case 'delete':
                        oplist.push(
                            MatrixClientPeg.get().deleteRoomTag(
                                this.props.roomId, tag_operation.tag
                            )
                        );
                        break;
                    default:
                        console.log("Unknown tag operation, ignoring: " + tag_operation.type);
                }
            }

            if (oplist.length) {
                var deferred = oplist[0];
                oplist.splice(1).forEach(function (f) {
                    deferred = deferred.then(f);
                });
                deferreds.push(deferred);
            }            
        }

        if (old_canonical_alias !== newVals.canonical_alias) {
            deferreds.push(
                MatrixClientPeg.get().sendStateEvent(
                    this.state.room.roomId, "m.room.canonical_alias", {
                        alias: newVals.canonical_alias
                    }, ""
                )
            );            
        }

        if (newVals.color_scheme) {
            deferreds.push(
                MatrixClientPeg.get().setRoomAccountData(
                    this.state.room.roomId, "org.matrix.room.color_scheme", newVals.color_scheme
                )
            );
        }

        if (deferreds.length) {
            var self = this;
            q.allSettled(deferreds).then(
                function(results) {
                    var fails = results.filter(function(result) { return result.state !== "fulfilled" });
                    if (fails.length) {
                        fails.forEach(function(result) {
                            console.error(result.reason);
                        });
                        var ErrorDialog = sdk.getComponent("dialogs.ErrorDialog");
                        Modal.createDialog(ErrorDialog, {
                            title: "Failed to set state",
                            description: fails.map(function(result) { return result.reason }).join("\n"),
                        });
                        self.refs.room_settings.resetState();
                    }
                    else {
                        self.setState({
                            editingRoomSettings: false
                        });
                    }
                }).finally(function() {
                    self.setState({
                        uploadingRoomSettings: false,
                    });
                });
        } else {
            this.setState({
                editingRoomSettings: false,
                uploadingRoomSettings: false,
            });
        }
    },

    _collectEventNode: function(eventId, node) {
        if (this.eventNodes == undefined) this.eventNodes = {};
        this.eventNodes[eventId] = node;
    },

    _indexForEventId(evId) {
        for (var i = 0; i < this.state.events.length; ++i) {
            if (evId == this.state.events[i].getId()) {
                return i;
            }
        }
        return null;
    },

    sendReadReceipt: function() {
        if (!this.state.room) return;
        var currentReadUpToEventId = this.state.room.getEventReadUpTo(MatrixClientPeg.get().credentials.userId);
        var currentReadUpToEventIndex = this._indexForEventId(currentReadUpToEventId);

        var lastReadEventIndex = this._getLastDisplayedEventIndexIgnoringOwn();
        if (lastReadEventIndex === null) return;

        var lastReadEvent = this.state.events[lastReadEventIndex];

        // we also remember the last read receipt we sent to avoid spamming the same one at the server repeatedly
        if (lastReadEventIndex > currentReadUpToEventIndex && this.last_rr_sent_event_id != lastReadEvent.getId()) {
            this.last_rr_sent_event_id = lastReadEvent.getId();
            MatrixClientPeg.get().sendReadReceipt(lastReadEvent).catch(() => {
                // it failed, so allow retries next time the user is active
                this.last_rr_sent_event_id = undefined;
            });
        }
    },

    _getLastDisplayedEventIndexIgnoringOwn: function() {
        if (this.eventNodes === undefined) return null;

        var messageWrapper = this.refs.messagePanel;
        if (messageWrapper === undefined) return null;
        var wrapperRect = ReactDOM.findDOMNode(messageWrapper).getBoundingClientRect();

        for (var i = this.state.events.length-1; i >= 0; --i) {
            var ev = this.state.events[i];

            if (ev.sender && ev.sender.userId == MatrixClientPeg.get().credentials.userId) {
                continue;
            }

            var node = this.eventNodes[ev.getId()];
            if (!node) continue;

            var boundingRect = node.getBoundingClientRect();

            if (boundingRect.bottom < wrapperRect.bottom) {
                return i;
            }
        }
        return null;
    },

    onSettingsClick: function() {
        this.showSettings(true);
    },

    onSaveClick: function() {
        this.setState({
            uploadingRoomSettings: true,
        });

        this.uploadNewState({
            name: this.refs.header.getRoomName(),
            topic: this.refs.header.getTopic(),
            join_rule: this.refs.room_settings.getJoinRules(),
            history_visibility: this.refs.room_settings.getHistoryVisibility(),
            are_notifications_muted: this.refs.room_settings.areNotificationsMuted(),
            power_levels: this.refs.room_settings.getPowerLevels(),
            alias_operations: this.refs.room_settings.getAliasOperations(),
            tag_operations: this.refs.room_settings.getTagOperations(),
            canonical_alias: this.refs.room_settings.getCanonicalAlias(),
            guest_join: this.refs.room_settings.canGuestsJoin(),
            guest_read: this.refs.room_settings.canGuestsRead(),
            color_scheme: this.refs.room_settings.getColorScheme(),
        });
    },

    onCancelClick: function() {
        this.updateTint();
        this.setState({editingRoomSettings: false});
    },

    onLeaveClick: function() {
        dis.dispatch({
            action: 'leave_room',
            room_id: this.props.roomId,
        });
    },

    onForgetClick: function() {
        MatrixClientPeg.get().forget(this.props.roomId).done(function() {
            dis.dispatch({ action: 'view_next_room' });
        }, function(err) {
            var errCode = err.errcode || "unknown error code";
            var ErrorDialog = sdk.getComponent("dialogs.ErrorDialog");
            Modal.createDialog(ErrorDialog, {
                title: "Error",
                description: `Failed to forget room (${errCode})`
            });
        });
    },

    onRejectButtonClicked: function(ev) {
        var self = this;
        this.setState({
            rejecting: true
        });
        MatrixClientPeg.get().leave(this.props.roomId).done(function() {
            dis.dispatch({ action: 'view_next_room' });
            self.setState({
                rejecting: false
            });
        }, function(err) {
            console.error("Failed to reject invite: %s", err);
            self.setState({
                rejecting: false,
                rejectError: err
            });
        });
    },

    onSearchClick: function() {
        this.setState({ searching: true });
    },

    onCancelSearchClick: function () {
        this.setState({
            searching: false,
            searchResults: null,
        });
    },

    onConferenceNotificationClick: function() {
        dis.dispatch({
            action: 'place_call',
            type: "video",
            room_id: this.props.roomId
        });
    },

    getUnreadMessagesString: function() {
        if (!this.state.numUnreadMessages) {
            return "";
        }
        return this.state.numUnreadMessages + " new message" + (this.state.numUnreadMessages > 1 ? "s" : "");
    },

    scrollToReadMarker: function() {
        var messagePanel = this.refs.messagePanel;
        if (!messagePanel) return;
        messagePanel.scrollToToken(this.state.readMarkerEventId);
    },

    scrollToBottom: function() {
        var messagePanel = this.refs.messagePanel;
        if (!messagePanel) return;
        messagePanel.scrollToBottom();
    },

    // get the current scroll position of the room, so that it can be
    // restored when we switch back to it.
    //
    // This returns an object with the following properties:
    //
    //    focussedEvent: the ID of the 'focussed' event. Typically this is the
    //        last event fully visible in the viewport, though if we have done
    //        an explicit scroll to an explicit event, it will be that event.
    //
    //    pixelOffset: the number of pixels the window is scrolled down from
    //        the focussedEvent.
    //
    // If there are no visible events, returns null.
    //
    getScrollState: function() {
        var messagePanel = this.refs.messagePanel;
        if (!messagePanel) return null;

        var scrollState = messagePanel.getScrollState();

        if (scrollState.atBottom) {
            // we don't really expect to be in this state, but it will
            // occasionally happen when we are in a transition. Treat it the
            // same as having no saved state (which will cause us to scroll to
            // last unread on reload).
            return null;
        }

        return {
            focussedEvent: scrollState.lastDisplayedScrollToken,
            pixelOffset: scrollState.pixelOffset,
        };
    },

    onResize: function(e) {
        // It seems flexbox doesn't give us a way to constrain the auxPanel height to have
        // a minimum of the height of the video element, whilst also capping it from pushing out the page
        // so we have to do it via JS instead.  In this implementation we cap the height by putting
        // a maxHeight on the underlying remote video tag.

        // header + footer + status + give us at least 120px of scrollback at all times.
        var auxPanelMaxHeight = window.innerHeight -
                (83 + // height of RoomHeader
                 36 + // height of the status area
                 72 + // minimum height of the message compmoser
                 (this.state.editingRoomSettings ? (window.innerHeight * 0.3) : 120)); // amount of desired scrollback

        // XXX: this is a bit of a hack and might possibly cause the video to push out the page anyway
        // but it's better than the video going missing entirely
        if (auxPanelMaxHeight < 50) auxPanelMaxHeight = 50;

        if (this.refs.callView) {
            var video = this.refs.callView.getVideoView().getRemoteVideoElement();

            video.style.maxHeight = auxPanelMaxHeight + "px";
        }

        // we need to do this for general auxPanels too
        if (this.refs.auxPanel) {
            this.refs.auxPanel.style.maxHeight = auxPanelMaxHeight + "px";
        }

        // the above might have made the aux panel resize itself, so now
        // we need to tell the gemini panel to adapt.
        this.onChildResize();
    },

    onFullscreenClick: function() {
        dis.dispatch({
            action: 'video_fullscreen',
            fullscreen: true
        }, true);
    },

    onMuteAudioClick: function() {
        var call = CallHandler.getCallForRoom(this.props.roomId);
        if (!call) {
            return;
        }
        var newState = !call.isMicrophoneMuted();
        call.setMicrophoneMuted(newState);
        this.setState({
            audioMuted: newState
        });
    },

    onMuteVideoClick: function() {
        var call = CallHandler.getCallForRoom(this.props.roomId);
        if (!call) {
            return;
        }
        var newState = !call.isLocalVideoMuted();
        call.setLocalVideoMuted(newState);
        this.setState({
            videoMuted: newState
        });
    },

    onChildResize: function() {
        // When the video or the message composer resizes, the scroll panel
        // also changes size.  Work around GeminiScrollBar fail by telling it
        // about it. This also ensures that the scroll offset is updated.
        if (this.refs.messagePanel) {
            this.refs.messagePanel.forceUpdate();
        }
    },

    showSettings: function(show) {
        // XXX: this is a bit naughty; we should be doing this via props
        if (show) {
            this.setState({editingRoomSettings: true});
            var self = this;
            setTimeout(function() { self.onResize() }, 0);
        }
    },

    render: function() {
        var RoomHeader = sdk.getComponent('rooms.RoomHeader');
        var MessageComposer = sdk.getComponent('rooms.MessageComposer');
        var CallView = sdk.getComponent("voip.CallView");
        var RoomSettings = sdk.getComponent("rooms.RoomSettings");
        var SearchBar = sdk.getComponent("rooms.SearchBar");
        var ScrollPanel = sdk.getComponent("structures.ScrollPanel");
        var TintableSvg = sdk.getComponent("elements.TintableSvg");
        var RoomPreviewBar = sdk.getComponent("rooms.RoomPreviewBar");

        if (!this._timelineWindow) {
            if (this.props.roomId) {
                if (!this.state.timelineLoaded) {
                    var Loader = sdk.getComponent("elements.Spinner");
                    return (
                        <div className="mx_RoomView">
                            <Loader />
                        </div>
                    );                
                }
                else {
                    var joinErrorText = this.state.joinError ? "Failed to join room!" : "";
                    return (
                        <div className="mx_RoomView">
                            <RoomHeader ref="header" room={this.state.room} simpleHeader="Join room"/>
                            <div className="mx_RoomView_auxPanel">
                                <RoomPreviewBar onJoinClick={ this.onJoinButtonClicked } 
                                                canJoin={ true } canPreview={ false }/>
                                <div className="error">{joinErrorText}</div>
                            </div>
                            <div className="mx_RoomView_messagePanel"></div>
                        </div>
                    );                    
                }
            }
            else {
                return (
                    <div />
                );
            }
        }

        var myUserId = MatrixClientPeg.get().credentials.userId;
        var myMember = this.state.room.getMember(myUserId);
        if (myMember && myMember.membership == 'invite') {
            if (this.state.joining || this.state.rejecting) {
                var Loader = sdk.getComponent("elements.Spinner");
                return (
                    <div className="mx_RoomView">
                        <Loader />
                    </div>
                );
            } else {
                var inviteEvent = myMember.events.member;
                var inviterName = inviteEvent.sender ? inviteEvent.sender.name : inviteEvent.getSender();
                // XXX: Leaving this intentionally basic for now because invites are about to change totally
                // FIXME: This comment is now outdated - what do we need to fix? ^
                var joinErrorText = this.state.joinError ? "Failed to join room!" : "";
                var rejectErrorText = this.state.rejectError ? "Failed to reject invite!" : "";

                // We deliberately don't try to peek into invites, even if we have permission to peek
                // as they could be a spam vector.
                // XXX: in future we could give the option of a 'Preview' button which lets them view anyway.

                return (
                    <div className="mx_RoomView">
                        <RoomHeader ref="header" room={this.state.room}/>
                        <div className="mx_RoomView_auxPanel">
                            <RoomPreviewBar onJoinClick={ this.onJoinButtonClicked } 
                                            onRejectClick={ this.onRejectButtonClicked }
                                            inviterName={ inviterName }
                                            canJoin={ true } canPreview={ false }/>
                            <div className="error">{joinErrorText}</div>
                            <div className="error">{rejectErrorText}</div>
                        </div>
                        <div className="mx_RoomView_messagePanel"></div>
                    </div>
                );
            }
        } else {
            var scrollheader_classes = classNames({
                mx_RoomView_scrollheader: true,
                loading: this.state.paginating
            });

            var statusBar;

            // for testing UI...
            // this.state.upload = {
            //     uploadedBytes: 123493,
            //     totalBytes: 347534,
            //     fileName: "testing_fooble.jpg",
            // }

            if (ContentMessages.getCurrentUploads().length > 0) {
                var UploadBar = sdk.getComponent('structures.UploadBar');
                statusBar = <UploadBar room={this.state.room} />
            } else if (!this.state.searchResults) {
                var typingString = this.getWhoIsTypingString();
                // typingString = "S͚͍̭̪̤͙̱͙̖̥͙̥̤̻̙͕͓͂̌ͬ͐̂k̜̝͎̰̥̻̼̂̌͛͗͊̅̒͂̊̍̍͌̈̈́͌̋̊ͬa͉̯͚̺̗̳̩ͪ̋̑͌̓̆̍̂̉̏̅̆ͧ̌̑v̲̲̪̝ͥ̌ͨͮͭ̊͆̾ͮ̍ͮ͑̚e̮̙͈̱̘͕̼̮͒ͩͨͫ̃͗̇ͩ͒ͣͦ͒̄̍͐ͣ̿ͥṘ̗̺͇̺̺͔̄́̊̓͊̍̃ͨ̚ā̼͎̘̟̼͎̜̪̪͚̋ͨͨͧ̓ͦͯͤ̄͆̋͂ͩ͌ͧͅt̙̙̹̗̦͖̞ͫͪ͑̑̅ͪ̃̚ͅ is typing...";
                var unreadMsgs = this.getUnreadMessagesString();
                // no conn bar trumps unread count since you can't get unread messages
                // without a connection! (technically may already have some but meh)
                // It also trumps the "some not sent" msg since you can't resend without
                // a connection!
                if (this.state.syncState === "ERROR") {
                    statusBar = (
                        <div className="mx_RoomView_connectionLostBar">
                            <img src="img/warning.svg" width="24" height="23" title="/!\ " alt="/!\ "/>
                            <div className="mx_RoomView_connectionLostBar_textArea">
                                <div className="mx_RoomView_connectionLostBar_title">
                                    Connectivity to the server has been lost.
                                </div>
                                <div className="mx_RoomView_connectionLostBar_desc">
                                    Sent messages will be stored until your connection has returned.
                                </div>
                            </div>
                        </div>
                    );
                }
                else if (this.tabComplete.isTabCompleting()) {
                    var TabCompleteBar = sdk.getComponent('rooms.TabCompleteBar');
                    statusBar = (
                        <div className="mx_RoomView_tabCompleteBar">
                            <div className="mx_RoomView_tabCompleteImage">...</div>
                            <div className="mx_RoomView_tabCompleteWrapper">
                                <TabCompleteBar entries={this.tabComplete.peek(6)} />
                                <div className="mx_RoomView_tabCompleteEol" title="->|">
                                    <TintableSvg src="img/eol.svg" width="22" height="16"/>
                                    Auto-complete
                                </div>
                            </div>
                        </div>
                    );
                }
                else if (this.state.hasUnsentMessages) {
                    statusBar = (
                        <div className="mx_RoomView_connectionLostBar">
                            <img src="img/warning.svg" width="24" height="23" title="/!\ " alt="/!\ "/>
                            <div className="mx_RoomView_connectionLostBar_textArea">
                                <div className="mx_RoomView_connectionLostBar_title">
                                    Some of your messages have not been sent.
                                </div>
                                <div className="mx_RoomView_connectionLostBar_desc">
                                    <a className="mx_RoomView_resend_link"
                                        onClick={ this.onResendAllClick }>
                                    Resend all now
                                    </a> or select individual messages to re-send.
                                </div>
                            </div>
                        </div>
                    );
                }
                // unread count trumps who is typing since the unread count is only
                // set when you've scrolled up
                else if (unreadMsgs) {
                    statusBar = (
                        <div className="mx_RoomView_unreadMessagesBar" onClick={ this.scrollToBottom }>
                            <img src="img/newmessages.svg" width="24" height="24" alt=""/>
                            {unreadMsgs}
                        </div>
                    );
                }
                else if (typingString) {
                    statusBar = (
                        <div className="mx_RoomView_typingBar">
                            <div className="mx_RoomView_typingImage">...</div>
                            <span className="mx_RoomView_typingText">{typingString}</span>
                        </div>
                    );
                }
                else if (!this.state.atBottom) {
                    statusBar = (
                        <div className="mx_RoomView_scrollToBottomBar" onClick={ this.scrollToBottom }>
                            <img src="img/scrolldown.svg" width="24" height="24" alt="Scroll to bottom of page" title="Scroll to bottom of page"/>
                        </div>                        
                    );
                }
            }

            var aux = null;
            if (this.state.editingRoomSettings) {
                aux = <RoomSettings ref="room_settings" onSaveClick={this.onSaveClick} onCancelClick={this.onCancelClick} room={this.state.room} />;
            }
            else if (this.state.uploadingRoomSettings) {
                var Loader = sdk.getComponent("elements.Spinner");                
                aux = <Loader/>;
            }
            else if (this.state.searching) {
                aux = <SearchBar ref="search_bar" searchInProgress={this.state.searchInProgress } onCancelClick={this.onCancelSearchClick} onSearch={this.onSearch}/>;
            }
            else if (this.state.guestsCanJoin && MatrixClientPeg.get().isGuest() &&
                    (!myMember || myMember.membership !== "join")) {
                aux = (
                    <RoomPreviewBar onJoinClick={this.onJoinButtonClicked} canJoin={true} />
                );
            }
            else if (this.state.canPeek &&
                    (!myMember || myMember.membership !== "join")) {
                aux = (
                    <RoomPreviewBar onJoinClick={this.onJoinButtonClicked} canJoin={true} />
                );
            }

            var conferenceCallNotification = null;
            if (this.state.displayConfCallNotification) {
                var supportedText;
                if (!MatrixClientPeg.get().supportsVoip()) {
                    supportedText = " (unsupported)";
                }
                conferenceCallNotification = (
                    <div className="mx_RoomView_ongoingConfCallNotification" onClick={this.onConferenceNotificationClick}>
                        Ongoing conference call {supportedText}
                    </div>
                );
            }

            var fileDropTarget = null;
            if (this.state.draggingFile) {
                fileDropTarget = <div className="mx_RoomView_fileDropTarget">
                                    <div className="mx_RoomView_fileDropTargetLabel" title="Drop File Here">
                                        <TintableSvg src="img/upload-big.svg" width="45" height="59"/><br/>
                                        Drop file here to upload
                                    </div>
                                 </div>;
            }

            var messageComposer, searchInfo;
            var canSpeak = (
                // joined and not showing search results
                myMember && (myMember.membership == 'join') && !this.state.searchResults
            );
            if (canSpeak) {
                messageComposer =
                    <MessageComposer
                        room={this.state.room} onResize={this.onChildResize} uploadFile={this.uploadFile}
                        callState={this.state.callState} tabComplete={this.tabComplete} />
            }

            // TODO: Why aren't we storing the term/scope/count in this format
            // in this.state if this is what RoomHeader desires?
            if (this.state.searchResults) {
                searchInfo = {
                    searchTerm : this.state.searchTerm,
                    searchScope : this.state.searchScope,
                    searchCount : this.state.searchResults.count,
                };
            }

            var call = CallHandler.getCallForRoom(this.props.roomId);
            //var call = CallHandler.getAnyActiveCall();
            var inCall = false;
            if (call && (this.state.callState !== 'ended' && this.state.callState !== 'ringing')) {
                inCall = true;
                var zoomButton, voiceMuteButton, videoMuteButton;

                if (call.type === "video") {
                    zoomButton = (
                        <div className="mx_RoomView_voipButton" onClick={this.onFullscreenClick} title="Fill screen">
                            <TintableSvg src="img/fullscreen.svg" width="29" height="22" style={{ marginTop: 1, marginRight: 4 }}/>
                        </div>
                    );

                    videoMuteButton =
                        <div className="mx_RoomView_voipButton" onClick={this.onMuteVideoClick}>
                            <img src={call.isLocalVideoMuted() ? "img/video-unmute.svg" : "img/video-mute.svg"}
                                 alt={call.isLocalVideoMuted() ? "Click to unmute video" : "Click to mute video"}
                                 width="31" height="27"/>
                        </div>
                }
                voiceMuteButton =
                    <div className="mx_RoomView_voipButton" onClick={this.onMuteAudioClick}>
                        <img src={call.isMicrophoneMuted() ? "img/voice-unmute.svg" : "img/voice-mute.svg"} 
                             alt={call.isMicrophoneMuted() ? "Click to unmute audio" : "Click to mute audio"} 
                             width="21" height="26"/>
                    </div>

                if (!statusBar) {
                    statusBar =
                        <div className="mx_RoomView_callBar">
                            <img src="img/sound-indicator.svg" width="23" height="20"/>
                            <b>Active call</b>
                        </div>;
                }

                statusBar =
                    <div className="mx_RoomView_callStatusBar">
                        { voiceMuteButton }
                        { videoMuteButton }
                        { zoomButton }
                        { statusBar }
                        <TintableSvg className="mx_RoomView_voipChevron" src="img/voip-chevron.svg" width="22" height="17"/>
                    </div>
            }

            // if we have search results, we keep the messagepanel (so that it preserves its
            // scroll state), but hide it.
            var searchResultsPanel;
            var hideMessagePanel = false;

            if (this.state.searchResults) {
                searchResultsPanel = (
                    <ScrollPanel ref="searchResultsPanel" className="mx_RoomView_messagePanel"
                            onFillRequest={ this.onSearchResultsFillRequest }>
                        <li className={scrollheader_classes}></li>
                        {this.getSearchResultTiles()}
                    </ScrollPanel>
                );
                hideMessagePanel = true;
            }

            var messagePanel = (
                    <ScrollPanel ref="messagePanel" className="mx_RoomView_messagePanel"
                            onScroll={ this.onMessageListScroll } 
                            onFillRequest={ this.onMessageListFillRequest }
                            style={ hideMessagePanel ? { display: 'none' } : {} } >
                        <li className={scrollheader_classes}></li>
                        {this.getEventTiles()}
                    </ScrollPanel>
            );

            return (
                <div className={ "mx_RoomView" + (inCall ? " mx_RoomView_inCall" : "") } ref="roomView">
                    <RoomHeader ref="header" room={this.state.room} searchInfo={searchInfo}
                        editing={this.state.editingRoomSettings}
                        onSearchClick={this.onSearchClick}
                        onSettingsClick={this.onSettingsClick}
                        onSaveClick={this.onSaveClick}
                        onCancelClick={this.onCancelClick}
                        onForgetClick={
                            (myMember && myMember.membership === "leave") ? this.onForgetClick : null
                        }
                        onLeaveClick={
                            (myMember && myMember.membership === "join") ? this.onLeaveClick : null
                        } />
                    <div className="mx_RoomView_auxPanel" ref="auxPanel">
                        { fileDropTarget }    
                        <CallView ref="callView" room={this.state.room} ConferenceHandler={this.props.ConferenceHandler}
                            onResize={this.onChildResize} />
                        { conferenceCallNotification }
                        { aux }
                    </div>
                    { messagePanel }
                    { searchResultsPanel }
                    <div className="mx_RoomView_statusArea">
                        <div className="mx_RoomView_statusAreaBox">
                            <div className="mx_RoomView_statusAreaBox_line"></div>
                            { statusBar }
                        </div>
                    </div>
                    { messageComposer }
                </div>
            );
        }
    },
});<|MERGE_RESOLUTION|>--- conflicted
+++ resolved
@@ -150,30 +150,21 @@
         } else {
             roomProm = q(this.state.room);
         }
-<<<<<<< HEAD
-        else {
-            this._calculatePeekRules(this.state.room);
-        }
-
-        if (this.state.room) {
-            var initialEvent = this.props.initialEventId;
-            if (!initialEvent) {
-                // scroll to the 'read-up-to' mark
-                initialEvent = this.state.readMarkerEventId;
-            }
-
-=======
 
         // Next, load the timeline.
         roomProm.then((room) => {
             this._calculatePeekRules(room);
->>>>>>> ce121b59
             this._timelineWindow = new Matrix.TimelineWindow(
                 MatrixClientPeg.get(), room,
                 {windowLimit: TIMELINE_CAP});
 
-            return this._timelineWindow.load(this.props.initialEventId,
-                                                 INITIAL_SIZE);
+            var initialEvent = this.props.initialEventId;
+            if (!initialEvent) {
+                // go to the 'read-up-to' mark if no explicit event given
+                initialEvent = this.state.readMarkerEventId;
+            }
+
+            return this._timelineWindow.load(initialEvent, INITIAL_SIZE);
         }).then(() => {
             debuglog("RoomView: timeline loaded");
             this._onTimelineUpdated(true);
@@ -523,16 +514,20 @@
         var messagePanel = ReactDOM.findDOMNode(this.refs.messagePanel);
         this.refs.messagePanel.initialised = true;
 
-<<<<<<< HEAD
-=======
         // initialise the scroll state of the message panel
-        if (this.props.initialEventId) {
-            this.refs.messagePanel.scrollToToken(this.props.initialEventId);
+        var initialEvent = this.props.initialEventId;
+        var pixelOffset = this.props.initialEventPixelOffset;
+        if (!initialEvent) {
+            // scroll to the 'read-up-to' mark
+            initialEvent = this.state.readMarkerEventId;
+            pixelOffset = undefined;
+        }
+        if (initialEvent) {
+            this.refs.messagePanel.scrollToToken(initialEvent, pixelOffset);
         } else {
             this.refs.messagePanel.scrollToBottom();
         }
 
->>>>>>> ce121b59
         this.sendReadReceipt();
 
         this.updateTint();
@@ -549,25 +544,6 @@
         }
     },
 
-<<<<<<< HEAD
-    _onTimelineLoaded: function() {
-        debuglog("RoomView: timeline loaded");
-
-        this._timelineLoadPromise = null;
-
-        this._onTimelineUpdated(true);
-
-        // initialise the scroll state of the message panel
-        if (this.props.initialEventId && this.refs.messagePanel) {
-            this.refs.messagePanel.scrollToToken(this.props.initialEventId,
-                    this.props.initialEventPixelOffset);
-        } else {
-            this.scrollToReadMarker();
-        }
-    },
-
-=======
->>>>>>> ce121b59
     _onTimelineUpdated: function(gotResults) {
         // we might have switched rooms since the load started - just bin
         // the results if so.
