/*
Copyright 2015 - 2023 The Matrix.org Foundation C.I.C.

Licensed under the Apache License, Version 2.0 (the "License");
you may not use this file except in compliance with the License.
You may obtain a copy of the License at

    http://www.apache.org/licenses/LICENSE-2.0

Unless required by applicable law or agreed to in writing, software
distributed under the License is distributed on an "AS IS" BASIS,
WITHOUT WARRANTIES OR CONDITIONS OF ANY KIND, either express or implied.
See the License for the specific language governing permissions and
limitations under the License.
*/

import React, { forwardRef, RefObject, useCallback, useContext, useEffect, useRef, useState } from "react";
import { ISearchResults } from "matrix-js-sdk/src/@types/search";
import { IThreadBundledRelationship } from "matrix-js-sdk/src/models/event";
import { THREAD_RELATION_TYPE } from "matrix-js-sdk/src/models/thread";
import { logger } from "matrix-js-sdk/src/logger";
import { MatrixEvent } from "matrix-js-sdk/src/models/event";

import ScrollPanel from "./ScrollPanel";
import { SearchScope } from "../views/rooms/SearchBar";
import Spinner from "../views/elements/Spinner";
import { _t } from "../../languageHandler";
import { haveRendererForEvent } from "../../events/EventTileFactory";
import SearchResultTile from "../views/rooms/SearchResultTile";
import { searchPagination } from "../../Searching";
import Modal from "../../Modal";
import ErrorDialog from "../views/dialogs/ErrorDialog";
import ResizeNotifier from "../../utils/ResizeNotifier";
import MatrixClientContext from "../../contexts/MatrixClientContext";
import { RoomPermalinkCreator } from "../../utils/permalinks/Permalinks";
import RoomContext from "../../contexts/RoomContext";

const DEBUG = false;
let debuglog = function (msg: string): void {};

/* istanbul ignore next */
if (DEBUG) {
    // using bind means that we get to keep useful line numbers in the console
    debuglog = logger.log.bind(console);
}

interface Props {
    term: string;
    scope: SearchScope;
    promise: Promise<ISearchResults>;
    abortController?: AbortController;
    resizeNotifier: ResizeNotifier;
    permalinkCreator: RoomPermalinkCreator;
    className: string;
    onUpdate(inProgress: boolean, results: ISearchResults | null): void;
}

// XXX: todo: merge overlapping results somehow?
// XXX: why doesn't searching on name work?
export const RoomSearchView = forwardRef<ScrollPanel, Props>(
    (
        { term, scope, promise, abortController, resizeNotifier, permalinkCreator, className, onUpdate }: Props,
        ref: RefObject<ScrollPanel>,
    ) => {
        const client = useContext(MatrixClientContext);
        const roomContext = useContext(RoomContext);
        const [inProgress, setInProgress] = useState(true);
        const [highlights, setHighlights] = useState<string[] | null>(null);
        const [results, setResults] = useState<ISearchResults | null>(null);
        const aborted = useRef(false);

        const handleSearchResult = useCallback(
            (searchPromise: Promise<ISearchResults>): Promise<boolean> => {
                setInProgress(true);

                return searchPromise
                    .then(
                        async (results): Promise<boolean> => {
                            debuglog("search complete");
                            if (aborted.current) {
                                logger.error("Discarding stale search results");
                                return false;
                            }

                            // postgres on synapse returns us precise details of the strings
                            // which actually got matched for highlighting.
                            //
                            // In either case, we want to highlight the literal search term
                            // whether it was used by the search engine or not.

                            let highlights = results.highlights;
                            if (!highlights.includes(term)) {
                                highlights = highlights.concat(term);
                            }

                            // For overlapping highlights,
                            // favour longer (more specific) terms first
                            highlights = highlights.sort(function (a, b) {
                                return b.length - a.length;
                            });

<<<<<<< HEAD
                            // Process all thread roots returned in this batch of search results
                            // XXX: This won't work for results coming from Seshat which won't include the bundled relationship
                            for (const result of results.results) {
                                for (const event of result.context.getTimeline()) {
                                    const bundledRelationship =
                                        event.getServerAggregatedRelation<IThreadBundledRelationship>(
                                            THREAD_RELATION_TYPE.name,
                                        );
                                    if (!bundledRelationship || event.getThread()) continue;
                                    const room = client.getRoom(event.getRoomId());
                                    const thread = room.findThreadForEvent(event);
                                    if (thread) {
                                        event.setThread(thread);
                                    } else {
                                        room.createThread(event.getId(), event, [], true);
=======
                            if (SettingsStore.getValue("feature_threadenabled")) {
                                // Process all thread roots returned in this batch of search results
                                // XXX: This won't work for results coming from Seshat which won't include the bundled relationship
                                for (const result of results.results) {
                                    for (const event of result.context.getTimeline()) {
                                        const bundledRelationship =
                                            event.getServerAggregatedRelation<IThreadBundledRelationship>(
                                                THREAD_RELATION_TYPE.name,
                                            );
                                        if (!bundledRelationship || event.getThread()) continue;
                                        const room = client.getRoom(event.getRoomId());
                                        const thread = room?.findThreadForEvent(event);
                                        if (thread) {
                                            event.setThread(thread);
                                        } else {
                                            room?.createThread(event.getId()!, event, [], true);
                                        }
>>>>>>> 9b267e7b
                                    }
                                }
                            }

                            setHighlights(highlights);
                            setResults({ ...results }); // copy to force a refresh
                        },
                        (error) => {
                            if (aborted.current) {
                                logger.error("Discarding stale search results");
                                return false;
                            }
                            logger.error("Search failed", error);
                            Modal.createDialog(ErrorDialog, {
                                title: _t("Search failed"),
                                description:
                                    error?.message ??
                                    _t("Server may be unavailable, overloaded, or search timed out :("),
                            });
                            return false;
                        },
                    )
                    .finally(() => {
                        setInProgress(false);
                    });
            },
            [client, term],
        );

        // Mount & unmount effect
        useEffect(() => {
            aborted.current = false;
            handleSearchResult(promise);
            return () => {
                aborted.current = true;
                abortController?.abort();
            };
        }, []); // eslint-disable-line react-hooks/exhaustive-deps

        // show searching spinner
        if (results?.count === undefined) {
            return (
                <div
                    className="mx_RoomView_messagePanel mx_RoomView_messagePanelSearchSpinner"
                    data-testid="messagePanelSearchSpinner"
                />
            );
        }

        const onSearchResultsFillRequest = async (backwards: boolean): Promise<boolean> => {
            if (!backwards) {
                return false;
            }

            if (!results.next_batch) {
                debuglog("no more search results");
                return false;
            }

            debuglog("requesting more search results");
            const searchPromise = searchPagination(results);
            return handleSearchResult(searchPromise);
        };

        const ret: JSX.Element[] = [];

        if (inProgress) {
            ret.push(
                <li key="search-spinner">
                    <Spinner />
                </li>,
            );
        }

        if (!results.next_batch) {
            if (!results?.results?.length) {
                ret.push(
                    <li key="search-top-marker">
                        <h2 className="mx_RoomView_topMarker">{_t("No results")}</h2>
                    </li>,
                );
            } else {
                ret.push(
                    <li key="search-top-marker">
                        <h2 className="mx_RoomView_topMarker">{_t("No more results")}</h2>
                    </li>,
                );
            }
        }

        // once dynamic content in the search results load, make the scrollPanel check
        // the scroll offsets.
        const onHeightChanged = (): void => {
            const scrollPanel = ref.current;
            scrollPanel?.checkScroll();
        };

        let lastRoomId: string | undefined;
        let mergedTimeline: MatrixEvent[] = [];
        let ourEventsIndexes: number[] = [];

        for (let i = (results?.results?.length || 0) - 1; i >= 0; i--) {
            const result = results.results[i];

            const mxEv = result.context.getEvent();
            const roomId = mxEv.getRoomId();
            const room = client.getRoom(roomId);
            if (!room) {
                // if we do not have the room in js-sdk stores then hide it as we cannot easily show it
                // As per the spec, an all rooms search can create this condition,
                // it happens with Seshat but not Synapse.
                // It will make the result count not match the displayed count.
                logger.log("Hiding search result from an unknown room", roomId);
                continue;
            }

            if (!haveRendererForEvent(mxEv, roomContext.showHiddenEvents)) {
                // XXX: can this ever happen? It will make the result count
                // not match the displayed count.
                continue;
            }

            if (scope === SearchScope.All) {
                if (roomId !== lastRoomId) {
                    ret.push(
                        <li key={mxEv.getId() + "-room"}>
                            <h2>
                                {_t("Room")}: {room.name}
                            </h2>
                        </li>,
                    );
                    lastRoomId = roomId;
                }
            }

            const resultLink = "#/room/" + roomId + "/" + mxEv.getId();

            // merging two successive search result if the query is present in both of them
            const currentTimeline = result.context.getTimeline();
            const nextTimeline = i > 0 ? results.results[i - 1].context.getTimeline() : [];

            if (i > 0 && currentTimeline[currentTimeline.length - 1].getId() == nextTimeline[0].getId()) {
                // if this is the first searchResult we merge then add all values of the current searchResult
                if (mergedTimeline.length == 0) {
                    for (let j = mergedTimeline.length == 0 ? 0 : 1; j < result.context.getTimeline().length; j++) {
                        mergedTimeline.push(currentTimeline[j]);
                    }
                    ourEventsIndexes.push(result.context.getOurEventIndex());
                }

                // merge the events of the next searchResult
                for (let j = 1; j < nextTimeline.length; j++) {
                    mergedTimeline.push(nextTimeline[j]);
                }

                // add the index of the matching event of the next searchResult
                ourEventsIndexes.push(
                    ourEventsIndexes[ourEventsIndexes.length - 1] +
                        results.results[i - 1].context.getOurEventIndex() +
                        1,
                );

                continue;
            }

            if (mergedTimeline.length == 0) {
                mergedTimeline = result.context.getTimeline();
                ourEventsIndexes = [];
                ourEventsIndexes.push(result.context.getOurEventIndex());
            }

            ret.push(
                <SearchResultTile
                    key={mxEv.getId()}
                    timeline={mergedTimeline}
                    ourEventsIndexes={ourEventsIndexes}
                    searchHighlights={highlights ?? []}
                    resultLink={resultLink}
                    permalinkCreator={permalinkCreator}
                    onHeightChanged={onHeightChanged}
                />,
            );

            ourEventsIndexes = [];
            mergedTimeline = [];
        }

        return (
            <ScrollPanel
                ref={ref}
                className={"mx_RoomView_searchResultsPanel " + className}
                onFillRequest={onSearchResultsFillRequest}
                resizeNotifier={resizeNotifier}
            >
                <li className="mx_RoomView_scrollheader" />
                {ret}
            </ScrollPanel>
        );
    },
);<|MERGE_RESOLUTION|>--- conflicted
+++ resolved
@@ -99,9 +99,6 @@
                                 return b.length - a.length;
                             });
 
-<<<<<<< HEAD
-                            // Process all thread roots returned in this batch of search results
-                            // XXX: This won't work for results coming from Seshat which won't include the bundled relationship
                             for (const result of results.results) {
                                 for (const event of result.context.getTimeline()) {
                                     const bundledRelationship =
@@ -110,30 +107,11 @@
                                         );
                                     if (!bundledRelationship || event.getThread()) continue;
                                     const room = client.getRoom(event.getRoomId());
-                                    const thread = room.findThreadForEvent(event);
+                                    const thread = room?.findThreadForEvent(event);
                                     if (thread) {
                                         event.setThread(thread);
                                     } else {
-                                        room.createThread(event.getId(), event, [], true);
-=======
-                            if (SettingsStore.getValue("feature_threadenabled")) {
-                                // Process all thread roots returned in this batch of search results
-                                // XXX: This won't work for results coming from Seshat which won't include the bundled relationship
-                                for (const result of results.results) {
-                                    for (const event of result.context.getTimeline()) {
-                                        const bundledRelationship =
-                                            event.getServerAggregatedRelation<IThreadBundledRelationship>(
-                                                THREAD_RELATION_TYPE.name,
-                                            );
-                                        if (!bundledRelationship || event.getThread()) continue;
-                                        const room = client.getRoom(event.getRoomId());
-                                        const thread = room?.findThreadForEvent(event);
-                                        if (thread) {
-                                            event.setThread(thread);
-                                        } else {
-                                            room?.createThread(event.getId()!, event, [], true);
-                                        }
->>>>>>> 9b267e7b
+                                        room?.createThread(event.getId()!, event, [], true);
                                     }
                                 }
                             }
