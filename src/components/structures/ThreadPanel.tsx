/*
Copyright 2021 The Matrix.org Foundation C.I.C.

Licensed under the Apache License, Version 2.0 (the "License");
you may not use this file except in compliance with the License.
You may obtain a copy of the License at

    http://www.apache.org/licenses/LICENSE-2.0

Unless required by applicable law or agreed to in writing, software
distributed under the License is distributed on an "AS IS" BASIS,
WITHOUT WARRANTIES OR CONDITIONS OF ANY KIND, either express or implied.
See the License for the specific language governing permissions and
limitations under the License.
*/

<<<<<<< HEAD
import React, { useContext, useEffect, useMemo, useRef, useState, useCallback } from 'react';
=======
import React, { useCallback, useContext, useEffect, useMemo, useRef, useState } from 'react';
>>>>>>> 14b5ed01
import { Thread, ThreadEvent } from 'matrix-js-sdk/src/models/thread';
import { EventTimelineSet } from 'matrix-js-sdk/src/models/event-timeline-set';
import { Room } from 'matrix-js-sdk/src/models/room';

import BaseCard from "../views/right_panel/BaseCard";
import ResizeNotifier from '../../utils/ResizeNotifier';
import MatrixClientContext from '../../contexts/MatrixClientContext';
import { _t } from '../../languageHandler';
import { ContextMenuButton } from '../../accessibility/context_menu/ContextMenuButton';
import ContextMenu, { ChevronFace, useContextMenu } from './ContextMenu';
import RoomContext, { TimelineRenderingType } from '../../contexts/RoomContext';
import TimelinePanel from './TimelinePanel';
import { Layout } from '../../settings/enums/Layout';
import { useEventEmitter } from '../../hooks/useEventEmitter';
import AccessibleButton from '../views/elements/AccessibleButton';
import { TileShape } from '../views/rooms/EventTile';
import { RoomPermalinkCreator } from '../../utils/permalinks/Permalinks';

interface IProps {
    roomId: string;
    onClose: () => void;
    resizeNotifier: ResizeNotifier;
    permalinkCreator: RoomPermalinkCreator;
}

export enum ThreadFilterType {
    "My",
    "All"
}

type ThreadPanelHeaderOption = {
    label: string;
    description: string;
    key: ThreadFilterType;
};

const useFilteredThreadsTimelinePanel = ({
    threads,
    room,
    filterOption,
    userId,
    updateTimeline,
}: {
    threads: Map<string, Thread>;
    room: Room;
    userId: string;
    filterOption: ThreadFilterType;
    updateTimeline: () => void;
}) => {
    const timelineSet = useMemo(() => new EventTimelineSet(null, {
        timelineSupport: true,
        unstableClientRelationAggregation: true,
        pendingEvents: false,
    }), []);

    const buildThreadList = useCallback(function(timelineSet: EventTimelineSet) {
        timelineSet.resetLiveTimeline("");
        Array.from(threads)
<<<<<<< HEAD
            .map(([, thread]) => thread)
            .forEach(thread => {
                const ownEvent = thread.rootEvent.getSender() === userId;
                if (filterOption !== ThreadFilterType.My || ownEvent) {
=======
            .forEach(([, thread]) => {
                if (filterOption !== ThreadFilterType.My || thread.hasCurrentUserParticipated) {
>>>>>>> 14b5ed01
                    timelineSet.addLiveEvent(thread.rootEvent);
                }
            });
        updateTimeline();
<<<<<<< HEAD
    }, [filterOption, threads, updateTimeline, userId]);
=======
    }, [filterOption, threads, updateTimeline]);
>>>>>>> 14b5ed01

    useEffect(() => { buildThreadList(timelineSet); }, [timelineSet, buildThreadList]);

    useEventEmitter(room, ThreadEvent.Update, () => { buildThreadList(timelineSet); });
    useEventEmitter(room, ThreadEvent.New, () => { buildThreadList(timelineSet); });

    return timelineSet;
};

export const ThreadPanelHeaderFilterOptionItem = ({
    label,
    description,
    onClick,
    isSelected,
}: ThreadPanelHeaderOption & {
    onClick: () => void;
    isSelected: boolean;
}) => {
    return <AccessibleButton
        aria-selected={isSelected}
        className="mx_ThreadPanel_Header_FilterOptionItem"
        onClick={onClick}
    >
        <span>{ label }</span>
        <span>{ description }</span>
    </AccessibleButton>;
};

export const ThreadPanelHeader = ({ filterOption, setFilterOption }: {
    filterOption: ThreadFilterType;
    setFilterOption: (filterOption: ThreadFilterType) => void;
}) => {
    const [menuDisplayed, button, openMenu, closeMenu] = useContextMenu<HTMLElement>();
    const options: readonly ThreadPanelHeaderOption[] = [
        {
            label: _t("My threads"),
            description: _t("Shows all threads you've participated in"),
            key: ThreadFilterType.My,
        },
        {
            label: _t("All threads"),
            description: _t('Shows all threads from current room'),
            key: ThreadFilterType.All,
        },
    ];

    const value = options.find(option => option.key === filterOption);
    const contextMenuOptions = options.map(opt => <ThreadPanelHeaderFilterOptionItem
        key={opt.key}
        label={opt.label}
        description={opt.description}
        onClick={() => {
            setFilterOption(opt.key);
            closeMenu();
        }}
        isSelected={opt === value}
    />);
    const contextMenu = menuDisplayed ? <ContextMenu
        top={0}
        right={25}
        onFinished={closeMenu}
        managed={false}
        chevronFace={ChevronFace.Top}
    >
        { contextMenuOptions }
    </ContextMenu> : null;
    return <div className="mx_ThreadPanel__header">
        <span>{ _t("Threads") }</span>
        <ContextMenuButton className="mx_ThreadPanel_dropdown" inputRef={button} isExpanded={menuDisplayed} onClick={() => menuDisplayed ? closeMenu() : openMenu()}>
            { `${_t('Show:')} ${value.label}` }
        </ContextMenuButton>
        { contextMenu }
    </div>;
};

interface EmptyThreadIProps {
    filterOption: ThreadFilterType;
    showAllThreadsCallback: () => void;
}

const EmptyThread: React.FC<EmptyThreadIProps> = ({ filterOption, showAllThreadsCallback }) => {
    return <aside className="mx_ThreadPanel_empty">
        <div className="mx_ThreadPanel_largeIcon" />
        <h2>{ _t("Keep discussions organised with threads") }</h2>
        <p>{ _t("Threads help you keep conversations on-topic and easily "
              + "track them over time. Create the first one by using the "
              + "\"Reply in thread\" button on a message.") }
        </p>
        <p>
            { /* Always display that paragraph to prevent layout shift
                When hiding the button */ }
            { filterOption === ThreadFilterType.My
                ? <button onClick={showAllThreadsCallback}>{ _t("Show all threads") }</button>
                : <>&nbsp;</>
            }
        </p>
    </aside>;
};

const ThreadPanel: React.FC<IProps> = ({ roomId, onClose, permalinkCreator }) => {
    const mxClient = useContext(MatrixClientContext);
    const roomContext = useContext(RoomContext);
    const room = mxClient.getRoom(roomId);
    const [filterOption, setFilterOption] = useState<ThreadFilterType>(ThreadFilterType.All);
    const ref = useRef<TimelinePanel>();

    const filteredTimelineSet = useFilteredThreadsTimelinePanel({
        threads: room.threads,
        room,
        filterOption,
        userId: mxClient.getUserId(),
        updateTimeline: () => ref.current?.refreshTimeline(),
    });

    return (
        <RoomContext.Provider value={{
            ...roomContext,
            timelineRenderingType: TimelineRenderingType.ThreadsList,
            liveTimeline: filteredTimelineSet.getLiveTimeline(),
            showHiddenEventsInTimeline: true,
        }}>
            <BaseCard
                header={<ThreadPanelHeader filterOption={filterOption} setFilterOption={setFilterOption} />}
                className="mx_ThreadPanel"
                onClose={onClose}
                withoutScrollContainer={true}
            >
                <TimelinePanel
                    ref={ref}
                    showReadReceipts={false} // No RR support in thread's MVP
                    manageReadReceipts={false} // No RR support in thread's MVP
                    manageReadMarkers={false} // No RM support in thread's MVP
                    sendReadReceiptOnLoad={false} // No RR support in thread's MVP
                    timelineSet={filteredTimelineSet}
                    showUrlPreview={true}
                    empty={<EmptyThread
                        filterOption={filterOption}
                        showAllThreadsCallback={() => setFilterOption(ThreadFilterType.All)}
                    />}
                    alwaysShowTimestamps={true}
                    layout={Layout.Group}
                    hideThreadedMessages={false}
                    hidden={false}
                    showReactions={true}
                    className="mx_RoomView_messagePanel mx_GroupLayout"
                    membersLoaded={true}
                    permalinkCreator={permalinkCreator}
                    tileShape={TileShape.ThreadPanel}
                />
            </BaseCard>
        </RoomContext.Provider>
    );
};
export default ThreadPanel;<|MERGE_RESOLUTION|>--- conflicted
+++ resolved
@@ -14,11 +14,7 @@
 limitations under the License.
 */
 
-<<<<<<< HEAD
-import React, { useContext, useEffect, useMemo, useRef, useState, useCallback } from 'react';
-=======
 import React, { useCallback, useContext, useEffect, useMemo, useRef, useState } from 'react';
->>>>>>> 14b5ed01
 import { Thread, ThreadEvent } from 'matrix-js-sdk/src/models/thread';
 import { EventTimelineSet } from 'matrix-js-sdk/src/models/event-timeline-set';
 import { Room } from 'matrix-js-sdk/src/models/room';
@@ -59,12 +55,10 @@
     threads,
     room,
     filterOption,
-    userId,
     updateTimeline,
 }: {
     threads: Map<string, Thread>;
     room: Room;
-    userId: string;
     filterOption: ThreadFilterType;
     updateTimeline: () => void;
 }) => {
@@ -77,24 +71,13 @@
     const buildThreadList = useCallback(function(timelineSet: EventTimelineSet) {
         timelineSet.resetLiveTimeline("");
         Array.from(threads)
-<<<<<<< HEAD
-            .map(([, thread]) => thread)
-            .forEach(thread => {
-                const ownEvent = thread.rootEvent.getSender() === userId;
-                if (filterOption !== ThreadFilterType.My || ownEvent) {
-=======
             .forEach(([, thread]) => {
                 if (filterOption !== ThreadFilterType.My || thread.hasCurrentUserParticipated) {
->>>>>>> 14b5ed01
                     timelineSet.addLiveEvent(thread.rootEvent);
                 }
             });
         updateTimeline();
-<<<<<<< HEAD
-    }, [filterOption, threads, updateTimeline, userId]);
-=======
     }, [filterOption, threads, updateTimeline]);
->>>>>>> 14b5ed01
 
     useEffect(() => { buildThreadList(timelineSet); }, [timelineSet, buildThreadList]);
 
@@ -205,7 +188,6 @@
         threads: room.threads,
         room,
         filterOption,
-        userId: mxClient.getUserId(),
         updateTimeline: () => ref.current?.refreshTimeline(),
     });
 
