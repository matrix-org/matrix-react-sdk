/*
Copyright 2021 - 2023 The Matrix.org Foundation C.I.C.

Licensed under the Apache License, Version 2.0 (the "License");
you may not use this file except in compliance with the License.
You may obtain a copy of the License at

    http://www.apache.org/licenses/LICENSE-2.0

Unless required by applicable law or agreed to in writing, software
distributed under the License is distributed on an "AS IS" BASIS,
WITHOUT WARRANTIES OR CONDITIONS OF ANY KIND, either express or implied.
See the License for the specific language governing permissions and
limitations under the License.
*/

import { Optional } from "matrix-events-sdk";
import React, { useContext, useEffect, useRef, useState } from "react";
import { EventTimelineSet } from "matrix-js-sdk/src/models/event-timeline-set";
import { Thread } from "matrix-js-sdk/src/models/thread";
import { Room } from "matrix-js-sdk/src/models/room";

import BaseCard from "../views/right_panel/BaseCard";
import ResizeNotifier from "../../utils/ResizeNotifier";
import MatrixClientContext from "../../contexts/MatrixClientContext";
import { _t } from "../../languageHandler";
import { ContextMenuButton } from "../../accessibility/context_menu/ContextMenuButton";
import ContextMenu, { ChevronFace, MenuItemRadio, useContextMenu } from "./ContextMenu";
import RoomContext, { TimelineRenderingType } from "../../contexts/RoomContext";
import TimelinePanel from "./TimelinePanel";
import { Layout } from "../../settings/enums/Layout";
import { RoomPermalinkCreator } from "../../utils/permalinks/Permalinks";
import Measured from "../views/elements/Measured";
import PosthogTrackers from "../../PosthogTrackers";
import { ButtonEvent } from "../views/elements/AccessibleButton";
import Spinner from "../views/elements/Spinner";
import Heading from "../views/typography/Heading";

interface IProps {
    roomId: string;
    onClose: () => void;
    resizeNotifier: ResizeNotifier;
    permalinkCreator: RoomPermalinkCreator;
}

export enum ThreadFilterType {
    "My",
    "All",
}

type ThreadPanelHeaderOption = {
    label: string;
    description: string;
    key: ThreadFilterType;
};

export const ThreadPanelHeaderFilterOptionItem: React.FC<
    ThreadPanelHeaderOption & {
        onClick: () => void;
        isSelected: boolean;
    }
> = ({ label, description, onClick, isSelected }) => {
    return (
        <MenuItemRadio active={isSelected} className="mx_ThreadPanel_Header_FilterOptionItem" onClick={onClick}>
            <span>{label}</span>
            <span>{description}</span>
        </MenuItemRadio>
    );
};

export const ThreadPanelHeader: React.FC<{
    filterOption: ThreadFilterType;
    setFilterOption: (filterOption: ThreadFilterType) => void;
    empty: boolean;
}> = ({ filterOption, setFilterOption, empty }) => {
    const [menuDisplayed, button, openMenu, closeMenu] = useContextMenu<HTMLElement>();
    const options: readonly ThreadPanelHeaderOption[] = [
        {
            label: _t("All threads"),
            description: _t("Shows all threads from current room"),
            key: ThreadFilterType.All,
        },
        {
            label: _t("My threads"),
            description: _t("Shows all threads you've participated in"),
            key: ThreadFilterType.My,
        },
    ];

    const value = options.find((option) => option.key === filterOption);
    const contextMenuOptions = options.map((opt) => (
        <ThreadPanelHeaderFilterOptionItem
            key={opt.key}
            label={opt.label}
            description={opt.description}
            onClick={() => {
                setFilterOption(opt.key);
                closeMenu();
            }}
            isSelected={opt === value}
        />
    ));
    const contextMenu = menuDisplayed ? (
        <ContextMenu
            top={108}
            right={33}
            onFinished={closeMenu}
            chevronFace={ChevronFace.Top}
            wrapperClassName="mx_BaseCard_header_title"
        >
            {contextMenuOptions}
        </ContextMenu>
    ) : null;
    return (
        <div className="mx_BaseCard_header_title">
            <Heading size="h4" className="mx_BaseCard_header_title_heading">
                {_t("Threads")}
            </Heading>
            {!empty && (
                <>
                    <ContextMenuButton
                        className="mx_ThreadPanel_dropdown"
                        inputRef={button}
                        isExpanded={menuDisplayed}
                        onClick={(ev: ButtonEvent) => {
                            openMenu();
                            PosthogTrackers.trackInteraction("WebRightPanelThreadPanelFilterDropdown", ev);
                        }}
                    >
                        {`${_t("Show:")} ${value.label}`}
                    </ContextMenuButton>
                    {contextMenu}
                </>
            )}
        </div>
    );
};

interface EmptyThreadIProps {
    hasThreads: boolean;
    filterOption: ThreadFilterType;
    showAllThreadsCallback: () => void;
}

const EmptyThread: React.FC<EmptyThreadIProps> = ({ hasThreads, filterOption, showAllThreadsCallback }) => {
    let body: JSX.Element;
    if (hasThreads) {
        body = (
            <>
                <p>
                    {_t(
                        "Reply to an ongoing thread or use “%(replyInThread)s” " +
                            "when hovering over a message to start a new one.",
                        {
                            replyInThread: _t("Reply in thread"),
                        },
                    )}
                </p>
                <p>
                    {/* Always display that paragraph to prevent layout shift when hiding the button */}
                    {filterOption === ThreadFilterType.My ? (
                        <button onClick={showAllThreadsCallback}>{_t("Show all threads")}</button>
                    ) : (
                        <>&nbsp;</>
                    )}
                </p>
            </>
        );
    } else {
        body = (
            <>
                <p>{_t("Threads help keep your conversations on-topic and easy to track.")}</p>
                <p className="mx_ThreadPanel_empty_tip">
                    {_t(
                        "<b>Tip:</b> Use “%(replyInThread)s” when hovering over a message.",
                        {
                            replyInThread: _t("Reply in thread"),
                        },
                        {
                            b: (sub) => <b>{sub}</b>,
                        },
                    )}
                </p>
            </>
        );
    }

    return (
        <aside className="mx_ThreadPanel_empty">
            <div className="mx_ThreadPanel_largeIcon" />
            <h2>{_t("Keep discussions organised with threads")}</h2>
            {body}
        </aside>
    );
};

const ThreadPanel: React.FC<IProps> = ({ roomId, onClose, permalinkCreator }) => {
    const mxClient = useContext(MatrixClientContext);
    const roomContext = useContext(RoomContext);
    const timelinePanel = useRef<TimelinePanel>();
    const card = useRef<HTMLDivElement>();

    const [filterOption, setFilterOption] = useState<ThreadFilterType>(ThreadFilterType.All);
    const [room, setRoom] = useState<Room | null>(null);
    const [narrow, setNarrow] = useState<boolean>(false);

    const timelineSet: Optional<EventTimelineSet> =
        filterOption === ThreadFilterType.My ? room?.threadsTimelineSets[1] : room?.threadsTimelineSets[0];
    const hasThreads = Boolean(room?.threadsTimelineSets?.[0]?.getLiveTimeline()?.getEvents()?.length);

    useEffect(() => {
        const room = mxClient.getRoom(roomId);
        room?.createThreadsTimelineSets()
            .then(() => room.fetchRoomThreads())
            .then(() => {
                setFilterOption(ThreadFilterType.All);
                setRoom(room);
            });
    }, [mxClient, roomId]);

    useEffect(() => {
        if (timelineSet && !Thread.hasServerSideSupport) {
            timelinePanel.current.refreshTimeline();
        }
    }, [timelineSet, timelinePanel]);

<<<<<<< HEAD
=======
    const openFeedback = shouldShowFeedback()
        ? () => {
              Modal.createDialog(BetaFeedbackDialog, {
                  featureId: "feature_threadenabled",
              });
          }
        : null;

>>>>>>> 3874314e
    return (
        <RoomContext.Provider
            value={{
                ...roomContext,
                timelineRenderingType: TimelineRenderingType.ThreadsList,
                showHiddenEvents: true,
                narrow,
            }}
        >
            <BaseCard
                header={
                    <ThreadPanelHeader
                        filterOption={filterOption}
                        setFilterOption={setFilterOption}
                        empty={!hasThreads}
                    />
                }
                className="mx_ThreadPanel"
                onClose={onClose}
                withoutScrollContainer={true}
                ref={card}
            >
                <Measured sensor={card.current} onMeasurement={setNarrow} />
                {timelineSet ? (
                    <TimelinePanel
                        key={filterOption + ":" + (timelineSet.getFilter()?.filterId ?? roomId)}
                        ref={timelinePanel}
                        showReadReceipts={false} // No RR support in thread's list
                        manageReadReceipts={false} // No RR support in thread's list
                        manageReadMarkers={false} // No RM support in thread's list
                        sendReadReceiptOnLoad={false} // No RR support in thread's list
                        timelineSet={timelineSet}
                        showUrlPreview={false} // No URL previews at the threads list level
                        empty={
                            <EmptyThread
                                hasThreads={hasThreads}
                                filterOption={filterOption}
                                showAllThreadsCallback={() => setFilterOption(ThreadFilterType.All)}
                            />
                        }
                        alwaysShowTimestamps={true}
                        layout={Layout.Group}
                        hideThreadedMessages={false}
                        hidden={false}
                        showReactions={false}
                        className="mx_RoomView_messagePanel"
                        membersLoaded={true}
                        permalinkCreator={permalinkCreator}
                        disableGrouping={true}
                    />
                ) : (
                    <div className="mx_AutoHideScrollbar">
                        <Spinner />
                    </div>
                )}
            </BaseCard>
        </RoomContext.Provider>
    );
};
export default ThreadPanel;<|MERGE_RESOLUTION|>--- conflicted
+++ resolved
@@ -224,17 +224,6 @@
         }
     }, [timelineSet, timelinePanel]);
 
-<<<<<<< HEAD
-=======
-    const openFeedback = shouldShowFeedback()
-        ? () => {
-              Modal.createDialog(BetaFeedbackDialog, {
-                  featureId: "feature_threadenabled",
-              });
-          }
-        : null;
-
->>>>>>> 3874314e
     return (
         <RoomContext.Provider
             value={{
