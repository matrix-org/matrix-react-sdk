/*
Copyright 2021 - 2022 The Matrix.org Foundation C.I.C.

Licensed under the Apache License, Version 2.0 (the "License");
you may not use this file except in compliance with the License.
You may obtain a copy of the License at

    http://www.apache.org/licenses/LICENSE-2.0

Unless required by applicable law or agreed to in writing, software
distributed under the License is distributed on an "AS IS" BASIS,
WITHOUT WARRANTIES OR CONDITIONS OF ANY KIND, either express or implied.
See the License for the specific language governing permissions and
limitations under the License.
*/

import React, { useContext, useEffect, useRef, useState } from 'react';
import { EventTimelineSet } from 'matrix-js-sdk/src/models/event-timeline-set';
import { Room } from 'matrix-js-sdk/src/models/room';
import { RelationType } from 'matrix-js-sdk/src/@types/event';
import { MatrixClient } from 'matrix-js-sdk/src/client';
import {
    Filter,
    IFilterDefinition,
    UNSTABLE_FILTER_RELATION_SENDERS,
    UNSTABLE_FILTER_RELATION_TYPES,
} from 'matrix-js-sdk/src/filter';
import { Thread, ThreadEvent } from 'matrix-js-sdk/src/models/thread';

import BaseCard from "../views/right_panel/BaseCard";
import ResizeNotifier from '../../utils/ResizeNotifier';
import MatrixClientContext from '../../contexts/MatrixClientContext';
import { _t } from '../../languageHandler';
import { ContextMenuButton } from '../../accessibility/context_menu/ContextMenuButton';
import ContextMenu, { ChevronFace, MenuItemRadio, useContextMenu } from './ContextMenu';
import RoomContext, { TimelineRenderingType } from '../../contexts/RoomContext';
import TimelinePanel from './TimelinePanel';
import { Layout } from '../../settings/enums/Layout';
import { RoomPermalinkCreator } from '../../utils/permalinks/Permalinks';
<<<<<<< HEAD
import { useEventEmitter } from '../../hooks/useEventEmitter';
import Measured from '../views/elements/Measured';
=======
>>>>>>> 61b68252

async function getThreadTimelineSet(
    client: MatrixClient,
    room: Room,
    filterType = ThreadFilterType.All,
): Promise<EventTimelineSet> {
    const capabilities = await client.getCapabilities();
    const serverSupportsThreads = capabilities['io.element.thread']?.enabled;

    if (serverSupportsThreads) {
        const myUserId = client.getUserId();
        const filter = new Filter(myUserId);

        const definition: IFilterDefinition = {
            "room": {
                "timeline": {
                    [UNSTABLE_FILTER_RELATION_TYPES.name]: [RelationType.Thread],
                },
            },
        };

        if (filterType === ThreadFilterType.My) {
            definition.room.timeline[UNSTABLE_FILTER_RELATION_SENDERS.name] = [myUserId];
        }

        filter.setDefinition(definition);
        const filterId = await client.getOrCreateFilter(
            `THREAD_PANEL_${room.roomId}_${filterType}`,
            filter,
        );
        filter.filterId = filterId;
        const timelineSet = room.getOrCreateFilteredTimelineSet(
            filter,
            { prepopulateTimeline: false },
        );

        timelineSet.resetLiveTimeline();
        await client.paginateEventTimeline(
            timelineSet.getLiveTimeline(),
            { backwards: true, limit: 20 },
        );
        return timelineSet;
    } else {
        // Filter creation fails if HomeServer does not support the new relation
        // filter fields. We fallback to the threads that have been discovered in
        // the main timeline
        const timelineSet = new EventTimelineSet(room, {});

        Array.from(room.threads)
            .sort(([, threadA], [, threadB]) => threadA.replyToEvent.getTs() - threadB.replyToEvent.getTs())
            .forEach(([, thread]) => {
                const isOwnEvent = thread.rootEvent.getSender() === client.getUserId();
                if (filterType !== ThreadFilterType.My || isOwnEvent) {
                    timelineSet.getLiveTimeline().addEvent(thread.rootEvent, false);
                }
            });

        // for (const [, thread] of room.threads) {
        // }
        return timelineSet;
    }
}

interface IProps {
    roomId: string;
    onClose: () => void;
    resizeNotifier: ResizeNotifier;
    permalinkCreator: RoomPermalinkCreator;
}

export enum ThreadFilterType {
    "My",
    "All"
}

type ThreadPanelHeaderOption = {
    label: string;
    description: string;
    key: ThreadFilterType;
};

export const ThreadPanelHeaderFilterOptionItem = ({
    label,
    description,
    onClick,
    isSelected,
}: ThreadPanelHeaderOption & {
    onClick: () => void;
    isSelected: boolean;
}) => {
    return <MenuItemRadio
        active={isSelected}
        className="mx_ThreadPanel_Header_FilterOptionItem"
        onClick={onClick}
    >
        <span>{ label }</span>
        <span>{ description }</span>
    </MenuItemRadio>;
};

export const ThreadPanelHeader = ({ filterOption, setFilterOption, empty }: {
    filterOption: ThreadFilterType;
    setFilterOption: (filterOption: ThreadFilterType) => void;
    empty: boolean;
}) => {
    const [menuDisplayed, button, openMenu, closeMenu] = useContextMenu<HTMLElement>();
    const options: readonly ThreadPanelHeaderOption[] = [
        {
            label: _t("All threads"),
            description: _t('Shows all threads from current room'),
            key: ThreadFilterType.All,
        },
        {
            label: _t("My threads"),
            description: _t("Shows all threads you've participated in"),
            key: ThreadFilterType.My,
        },
    ];

    const value = options.find(option => option.key === filterOption);
    const contextMenuOptions = options.map(opt => <ThreadPanelHeaderFilterOptionItem
        key={opt.key}
        label={opt.label}
        description={opt.description}
        onClick={() => {
            setFilterOption(opt.key);
            closeMenu();
        }}
        isSelected={opt === value}
    />);
    const contextMenu = menuDisplayed ? <ContextMenu
        top={100}
        right={33}
        onFinished={closeMenu}
        chevronFace={ChevronFace.Top}
        wrapperClassName="mx_ThreadPanel__header"
    >
        { contextMenuOptions }
    </ContextMenu> : null;
    return <div className="mx_ThreadPanel__header">
        <span>{ _t("Threads") }</span>
        { !empty && <>
            <ContextMenuButton className="mx_ThreadPanel_dropdown" inputRef={button} isExpanded={menuDisplayed} onClick={() => menuDisplayed ? closeMenu() : openMenu()}>
                { `${_t('Show:')} ${value.label}` }
            </ContextMenuButton>
            { contextMenu }
        </> }
    </div>;
};

interface EmptyThreadIProps {
    filterOption: ThreadFilterType;
    showAllThreadsCallback: () => void;
}

const EmptyThread: React.FC<EmptyThreadIProps> = ({ filterOption, showAllThreadsCallback }) => {
    return <aside className="mx_ThreadPanel_empty">
        <div className="mx_ThreadPanel_largeIcon" />
        <h2>{ _t("Keep discussions organised with threads") }</h2>
        <p>{ _t("Reply to an ongoing thread or use “Reply in thread”"
              + "when hovering over a message to start a new one.") }
        </p>
        <p>
            { /* Always display that paragraph to prevent layout shift
                When hiding the button */ }
            { filterOption === ThreadFilterType.My
                ? <button onClick={showAllThreadsCallback}>{ _t("Show all threads") }</button>
                : <>&nbsp;</>
            }
        </p>
    </aside>;
};

const ThreadPanel: React.FC<IProps> = ({ roomId, onClose, permalinkCreator }) => {
    const mxClient = useContext(MatrixClientContext);
    const roomContext = useContext(RoomContext);
    const [filterOption, setFilterOption] = useState<ThreadFilterType>(ThreadFilterType.All);
    const ref = useRef<TimelinePanel>();

    const [room, setRoom] = useState(mxClient.getRoom(roomId));
    const [threadCount, setThreadCount] = useState<number>(0);
    const [timelineSet, setTimelineSet] = useState<EventTimelineSet | null>(null);

    useEffect(() => {
        setRoom(mxClient.getRoom(roomId));
    }, [mxClient, roomId]);

    useEffect(() => {
        async function onNewThread(thread: Thread): Promise<void> {
            setThreadCount(room.threads.size);
            if (timelineSet) {
                const capabilities = await mxClient.getCapabilities();
                const serverSupportsThreads = capabilities['io.element.thread']?.enabled;

                const discoveredScrollingBack =
                    room.lastThread.rootEvent.localTimestamp < thread.rootEvent.localTimestamp;

                // When the server support threads we're only interested in adding
                // the newly created threads to the list.
                // The ones discovered when scrolling back should be discarded as
                // they will be discovered by the `/messages` filter
                if (serverSupportsThreads) {
                    if (!discoveredScrollingBack) {
                        timelineSet.addEventToTimeline(
                            thread.rootEvent,
                            timelineSet.getLiveTimeline(),
                            false,
                        );
                    }
                } else {
                    timelineSet.addEventToTimeline(
                        thread.rootEvent,
                        timelineSet.getLiveTimeline(),
                        !discoveredScrollingBack,
                    );
                }
            }
        }

        function refreshTimeline() {
            if (timelineSet) ref.current.refreshTimeline();
        }

        setThreadCount(room.threads.size);

        room.on(ThreadEvent.New, onNewThread);
        room.on(ThreadEvent.Update, refreshTimeline);

        return () => {
            room.removeListener(ThreadEvent.New, onNewThread);
            room.removeListener(ThreadEvent.Update, refreshTimeline);
        };
    }, [room, mxClient, timelineSet]);

    useEffect(() => {
        getThreadTimelineSet(mxClient, room, filterOption)
            .then(timelineSet => { setTimelineSet(timelineSet); })
            .catch(() => setTimelineSet(null));
    }, [mxClient, room, filterOption]);

    useEffect(() => {
        if (timelineSet) ref.current.refreshTimeline();
    }, [timelineSet, ref]);

    return (
        <RoomContext.Provider value={{
            ...roomContext,
            timelineRenderingType: TimelineRenderingType.ThreadsList,
            showHiddenEventsInTimeline: true,
        }}>
            <BaseCard
                header={<ThreadPanelHeader
                    filterOption={filterOption}
                    setFilterOption={setFilterOption}
                    empty={threadCount === 0}
                />}
                className="mx_ThreadPanel"
                onClose={onClose}
                withoutScrollContainer={true}
            >
                { timelineSet && (
                    <Measured>
                        <TimelinePanel
                            ref={ref}
                            showReadReceipts={false} // No RR support in thread's MVP
                            manageReadReceipts={false} // No RR support in thread's MVP
                            manageReadMarkers={false} // No RM support in thread's MVP
                            sendReadReceiptOnLoad={false} // No RR support in thread's MVP
                            timelineSet={timelineSet}
                            showUrlPreview={true}
                            empty={<EmptyThread
                                filterOption={filterOption}
                                showAllThreadsCallback={() => setFilterOption(ThreadFilterType.All)}
                            />}
                            alwaysShowTimestamps={true}
                            layout={Layout.Group}
                            hideThreadedMessages={false}
                            hidden={false}
                            showReactions={false}
                            className="mx_RoomView_messagePanel mx_GroupLayout"
                            membersLoaded={true}
                            permalinkCreator={permalinkCreator}
                            disableGrouping={true}
                        />
                    </Measured>
                ) }
            </BaseCard>
        </RoomContext.Provider>
    );
};
export default ThreadPanel;<|MERGE_RESOLUTION|>--- conflicted
+++ resolved
@@ -37,11 +37,7 @@
 import TimelinePanel from './TimelinePanel';
 import { Layout } from '../../settings/enums/Layout';
 import { RoomPermalinkCreator } from '../../utils/permalinks/Permalinks';
-<<<<<<< HEAD
-import { useEventEmitter } from '../../hooks/useEventEmitter';
 import Measured from '../views/elements/Measured';
-=======
->>>>>>> 61b68252
 
 async function getThreadTimelineSet(
     client: MatrixClient,
