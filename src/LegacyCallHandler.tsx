--- conflicted
+++ resolved
@@ -394,11 +394,7 @@
 
     private onCallIncoming = (call: MatrixCall): void => {
         // if the runtime env doesn't do VoIP, stop here.
-<<<<<<< HEAD
-        if (!MatrixClientPeg.safeGet().supportsVoip()) {
-=======
         if (!MatrixClientPeg.get()?.supportsVoip()) {
->>>>>>> 9b5b0531
             return;
         }
 
@@ -921,25 +917,15 @@
         // in this queue, and since we're about to place a new call, they can only be events from
         // previous calls that are probably stale by now, so just cancel them.
         if (mappedRoomId !== roomId) {
-<<<<<<< HEAD
-            const mappedRoom = MatrixClientPeg.safeGet().getRoom(mappedRoomId);
-=======
             const mappedRoom = cli.getRoom(mappedRoomId);
->>>>>>> 9b5b0531
             if (mappedRoom?.getPendingEvents().length) {
                 Resend.cancelUnsentEvents(mappedRoom);
             }
         }
 
-<<<<<<< HEAD
-        const timeUntilTurnCresExpire = MatrixClientPeg.safeGet().getTurnServersExpiry() - Date.now();
-        logger.log("Current turn creds expire in " + timeUntilTurnCresExpire + " ms");
-        const call = MatrixClientPeg.safeGet().createCall(mappedRoomId)!;
-=======
         const timeUntilTurnCresExpire = cli.getTurnServersExpiry() - Date.now();
         logger.log("Current turn creds expire in " + timeUntilTurnCresExpire + " ms");
         const call = cli.createCall(mappedRoomId)!;
->>>>>>> 9b5b0531
 
         try {
             this.addCallForRoom(roomId, call);
@@ -985,11 +971,7 @@
         }
 
         // if the runtime env doesn't do VoIP, whine.
-<<<<<<< HEAD
-        if (!MatrixClientPeg.safeGet().supportsVoip()) {
-=======
         if (!cli.supportsVoip()) {
->>>>>>> 9b5b0531
             Modal.createDialog(ErrorDialog, {
                 title: _t("Calls are unsupported"),
                 description: _t("You cannot place calls in this browser."),
@@ -997,11 +979,7 @@
             return;
         }
 
-<<<<<<< HEAD
-        if (MatrixClientPeg.safeGet().getSyncState() === SyncState.Error) {
-=======
         if (cli.getSyncState() === SyncState.Error) {
->>>>>>> 9b5b0531
             Modal.createDialog(ErrorDialog, {
                 title: _t("Connectivity to the server has been lost"),
                 description: _t("You cannot place calls without a connection to the server."),
@@ -1018,11 +996,7 @@
             return;
         }
 
-<<<<<<< HEAD
-        const room = MatrixClientPeg.safeGet().getRoom(roomId);
-=======
         const room = cli.getRoom(roomId);
->>>>>>> 9b5b0531
         if (!room) {
             logger.error(`Room ${roomId} does not exist.`);
             return;
