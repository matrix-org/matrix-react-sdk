--- conflicted
+++ resolved
@@ -641,13 +641,8 @@
 
                 const newMappedRoomId = this.roomIdForCall(call);
                 logger.log(`Old room ID: ${mappedRoomId}, new room ID: ${newMappedRoomId}`);
-<<<<<<< HEAD
-                if (newMappedRoomId && newMappedRoomId !== mappedRoomId) {
-                    if (mappedRoomId) this.removeCallForRoom(mappedRoomId);
-=======
                 if (newMappedRoomId !== mappedRoomId && isNotNull(mappedRoomId) && isNotNull(newMappedRoomId)) {
                     this.removeCallForRoom(mappedRoomId);
->>>>>>> 52017f62
                     mappedRoomId = newMappedRoomId;
                     logger.log("Moving call to room " + mappedRoomId);
                     this.addCallForRoom(mappedRoomId, call, true);
