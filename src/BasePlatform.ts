--- conflicted
+++ resolved
@@ -151,11 +151,7 @@
      * Return true if platform supports multi-language
      * spell-checking, otherwise false.
      */
-<<<<<<< HEAD
-    supportsSpellCheckSettings(): boolean {
-=======
-    public supportsMultiLanguageSpellCheck(): boolean {
->>>>>>> 663bca55
+    public supportsSpellCheckSettings(): boolean {
         return false;
     }
 
