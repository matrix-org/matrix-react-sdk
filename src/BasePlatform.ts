--- conflicted
+++ resolved
@@ -463,18 +463,11 @@
      * Metadata to use for dynamic OIDC client registrations
      */
     public async getOidcClientMetadata(): Promise<OidcRegistrationClientMetadata> {
-<<<<<<< HEAD
         const baseUrl = window.location.origin;
         const config = SdkConfig.get();
         return {
             clientName: config.brand,
             clientUri: baseUrl,
-=======
-        const config = SdkConfig.get();
-        return {
-            clientName: config.brand,
-            clientUri: this.baseUrl,
->>>>>>> 507447c5
             redirectUris: [this.getSSOCallbackUrl().href],
             logoUri: new URL("vector-icons/1024.png", this.baseUrl).href,
             applicationType: "web",
@@ -486,7 +479,6 @@
             policyUri: config.privacy_policy_url,
         };
     }
-<<<<<<< HEAD
 
     /**
      * Suffix to append to the `state` parameter of OIDC /auth calls, will be round-tripped to the callback URI
@@ -494,6 +486,4 @@
     public getOidcClientState(): string {
         return "";
     }
-=======
->>>>>>> 507447c5
 }