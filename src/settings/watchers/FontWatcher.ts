--- conflicted
+++ resolved
@@ -80,11 +80,7 @@
         document.querySelector<HTMLElement>(":root").style.fontSize = toPx(fontSize);
     };
 
-<<<<<<< HEAD
     private setSystemFont = ({ useSystemFont, font }: Pick<UpdateSystemFontPayload, "useSystemFont" | "font">) => {
-        document.body.style.fontFamily = useSystemFont ? font : "";
-=======
-    private setSystemFont = ({ useSystemFont, font }) => {
         if (useSystemFont) {
             // Make sure that fonts with spaces in their names get interpreted properly
             document.body.style.fontFamily = font
@@ -100,6 +96,5 @@
         } else {
             document.body.style.fontFamily = "";
         }
->>>>>>> 5b51efd8
     };
 }