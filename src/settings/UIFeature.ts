/*
Copyright 2020 The Matrix.org Foundation C.I.C.

Licensed under the Apache License, Version 2.0 (the "License");
you may not use this file except in compliance with the License.
You may obtain a copy of the License at

    http://www.apache.org/licenses/LICENSE-2.0

Unless required by applicable law or agreed to in writing, software
distributed under the License is distributed on an "AS IS" BASIS,
WITHOUT WARRANTIES OR CONDITIONS OF ANY KIND, either express or implied.
See the License for the specific language governing permissions and
limitations under the License.
*/

// see settings.md for documentation on conventions
export const enum UIFeature {
    AdvancedEncryption = "UIFeature.advancedEncryption",
    URLPreviews = "UIFeature.urlPreviews",
    Widgets = "UIFeature.widgets",
    LocationSharing = "UIFeature.locationSharing",
    Voip = "UIFeature.voip",
    Feedback = "UIFeature.feedback",
    Registration = "UIFeature.registration",
    PasswordReset = "UIFeature.passwordReset",
    Deactivate = "UIFeature.deactivate",
    ShareQRCode = "UIFeature.shareQrCode",
    ShareSocial = "UIFeature.shareSocial",
    IdentityServer = "UIFeature.identityServer",
    ThirdPartyID = "UIFeature.thirdPartyId",
    AdvancedSettings = "UIFeature.advancedSettings",
    RoomHistorySettings = "UIFeature.roomHistorySettings",
    TimelineEnableRelativeDates = "UIFeature.timelineEnableRelativeDates",
    BulkUnverifiedSessionsReminder = "UIFeature.BulkUnverifiedSessionsReminder",
    ShowStickersButtonSetting = "UIFeature.showStickersButtonSetting",
    InsertTrailingColonSetting = "UIFeature.insertTrailingColonSetting",
    ShowJoinLeavesSetting = "UIFeature.showJoinLeavesSetting",
    ShowChatEffectSetting = "UIFeature.showChatEffectSetting",
    UnverifiedSessionsToast = "UIFeature.unverifiedSessionsToast",
    SearchShortcutPreferences = "UIFeature.searchShortcutPreferences",
    HomePageButtons = "UIFeature.homePageButtons",
    UserInfoVerifyDevice = "UIFeature.userInfoVerifyDevice",
    UserInfoShareLinkToUserButton = "UIFeature.userInfoShareLinkToUserButton",
    UserInfoRedactButton = "UIFeature.userInfoRedactButton",
    RoomListExplorePublicRooms = "UIFeature.roomListExplorePublicRooms",
    CreateRoomE2eeSection = "UIFeature.createRoomE2eeSection",
    CreateRoomShowJoinRuleDropdown = "UIFeature.createRoomShowJoinRuleDropdown",
    CreateRoomShowAdvancedSettings = "UIFeature.createRoomShowAdvancedSettings",
    RoomSummaryFilesOption = "UIFeature.roomSummaryFilesOption",
    RoomSummaryCopyLink = "UIFeature.roomSummaryCopyLink",
    NewRoomIntroInviteThisRoom = "UIFeature.newRoomIntroInviteThisRoom",
    EmailAddressShowRemoveButton = "UIFeature.emailAddressShowRemoveButton",
    EmailAddressShowAddButton = "UIFeature.emailAddressShowAddButton",
    PhoneNumerShowRemoveButton = "UIFeature.phoneNumerShowRemoveButton",
    PhoneNumerShowAddButton = "UIFeature.phoneNumerShowAddButton",
    RoomSettingsAlias = "UIFeature.roomSettingsAlias",
    UserSettingsExternalAccount = "UIFeature.userSettingsExternalAccount",
    UserSettingsChangePassword = "UIFeature.userSettingsChangePassword",
    UserSettingsSetIdServer = "UIFeature.userSettingsSetIdServer",
    UserSettingsDiscovery = "UIFeature.userSettingsDiscovery",
    UserSettingsIntegrationManager = "UIFeature.userSettingsIntegrationManager",
    UserSettingsResetCrossSigning = "UIFeature.userSettingsResetCrossSigning",
    UserSettingsDeleteBackup = "UIFeature.userSettingsDeleteBackup",
    UserSettingsResetBackup = "UIFeature.userSettingsResetBackup",
    SetupEncryptionResetButton = "UIFeature.setupEncryptionResetButton",
    AccountSendAccountEvent = "UIFeature.accountSendAccountEvent",
    AccountSendRoomEvent = "UIFeature.accountSendRoomEvent",
    EnableLoginPage = "UIFeature.enableLoginPage",
    EnableNewRoomIntro = "UIFeature.enableNewRoomIntro",
    EnableRoomDevTools = "UIFeature.enableRoomDevTools",
    WidgetContextDeleteButton = "UIFeature.widgetContextDeleteButton",
    ExportDefaultSizeLimit = "UIFeature.exportDefaultSizeLimit",
    AllExportTypes = "UIFeature.allExportTypes",
    ExportAttatchmentsDefaultOff = "UIFeature.exportAttatchmentsDefaultOff",
    RoomSettingsSecurity = "UIFeature.roomSettingsSecurity",
    RoomPreviewRejectIgnoreButton = "UIFeature.roomPreviewRejectIgnoreButton",
    BaseToolActionButton = "UIFeature.baseTo0oActionButton",
    NetworkOptions = "UIFeature.networkOptions",
    SearchWarnings = "UIFeature.searchWarnings",
    PowerSelectorCustomValue = "UIFeature.powerSelectorCustomValue",
    CustomThemePanel = "UIFeature.customThemePanel",
    VideoMirrorLocalVideo = "UIFeature.videoMirrorLocalVideo",
    VideoConnectionSettings = "UIFeature.videoConnectionSettings",
    SpacesEnabled = "UIFeature.spacesEnabled",
<<<<<<< HEAD
    MultipleCallsInRoom = "UIFeature.multipleCallsInRoom"
=======
>>>>>>> 99338d80
}

export enum UIComponent {
    /**
     * Components that lead to a user being invited.
     */
    InviteUsers = "UIComponent.sendInvites",

    /**
     * Components that lead to a room being created that aren't already
     * guarded by some other condition (ie: "only if you can edit this
     * space" is *not* guarded by this component, but "start DM" is).
     */
    CreateRooms = "UIComponent.roomCreation",

    /**
     * Components that lead to a Space being created that aren't already
     * guarded by some other condition (ie: "only if you can add subspaces"
     * is *not* guarded by this component, but "create new space" is).
     */
    CreateSpaces = "UIComponent.spaceCreation",

    /**
     * Components that lead to the public room directory.
     */
    ExploreRooms = "UIComponent.exploreRooms",

    /**
     * Components that lead to the user being able to easily add widgets
     * and integrations to the room, such as from the room information card.
     */
    AddIntegrations = "UIComponent.addIntegrations",

    /**
     * Component that lead to the user being able to search, dial, explore rooms
     */
    FilterContainer = "UIComponent.filterContainer",

    /**
     * Components that lead the user to room options menu.
     */
    RoomOptionsMenu = "UIComponent.roomOptionsMenu",
}<|MERGE_RESOLUTION|>--- conflicted
+++ resolved
@@ -83,10 +83,7 @@
     VideoMirrorLocalVideo = "UIFeature.videoMirrorLocalVideo",
     VideoConnectionSettings = "UIFeature.videoConnectionSettings",
     SpacesEnabled = "UIFeature.spacesEnabled",
-<<<<<<< HEAD
     MultipleCallsInRoom = "UIFeature.multipleCallsInRoom"
-=======
->>>>>>> 99338d80
 }
 
 export enum UIComponent {
