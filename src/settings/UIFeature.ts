--- conflicted
+++ resolved
@@ -66,13 +66,12 @@
     AddIntegrations = "UIComponent.addIntegrations",
 
     /**
-<<<<<<< HEAD
+     * Component that lead to the user being able to search, dial, explore rooms
+     */
+    FilterContainer = "UIComponent.filterContainer",
+
+    /**
      * Components that lead the user to room options menu.
      */
     RoomOptionsMenu = "UIComponent.roomOptionsMenu",
-=======
-     * Component that lead to the user being able to search, dial, explore rooms
-     */
-    FilterContainer = "UIComponent.filterContainer",
->>>>>>> f7fe0e9d
 }