--- conflicted
+++ resolved
@@ -33,12 +33,10 @@
     RoomHistorySettings = "UIFeature.roomHistorySettings",
     TimelineEnableRelativeDates = "UIFeature.timelineEnableRelativeDates",
     BulkUnverifiedSessionsReminder = "UIFeature.BulkUnverifiedSessionsReminder",
-<<<<<<< HEAD
     ShowStickersButtonSetting = "UIFeature.showStickersButtonSetting",
     InsertTrailingColonSetting = "UIFeature.insertTrailingColonSetting",
     ShowJoinLeavesSetting = "UIFeature.showJoinLeavesSetting",
     ShowChatEffectSetting = "UIFeature.showChatEffectSetting",
-=======
     UnverifiedSessionsToast = "UIFeature.unverifiedSessionsToast",
     SearchShortcutPreferences = "UIFeature.searchShortcutPreferences",
     HomePageButtons = "UIFeature.homePageButtons",
@@ -84,7 +82,6 @@
     CustomThemePanel = "UIFeature.customThemePanel",
     VideoMirrorLocalVideo = "UIFeature.videoMirrorLocalVideo",
     VideoConnectionSettings = "UIFeature.videoConnectionSettings",
->>>>>>> 6ba54f90
 }
 
 export enum UIComponent {
