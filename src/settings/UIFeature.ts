--- conflicted
+++ resolved
@@ -34,9 +34,7 @@
     TimelineEnableRelativeDates = "UIFeature.timelineEnableRelativeDates",
     BulkUnverifiedSessionsReminder = "UIFeature.BulkUnverifiedSessionsReminder",
     ShowCreateSpaceButton = "UIFeature.showCreateSpaceButton",
-<<<<<<< HEAD
     AddExistingRoomToSpace = "UIFeature.addExistingRoomToSpace",
-=======
     ShowAddMoreButtonForSpaces = "UIFeature.showAddMoreButtonForSpaces",
     AddSubSpace = "UIFeature.addSubSpace",
     AddSpace = "UIFeature.addSpace",
@@ -92,7 +90,6 @@
     SpacesEnabled = "UIFeature.spacesEnabled",
     MultipleCallsInRoom = "UIFeature.multipleCallsInRoom",
     ShowSpaceLandingPageDetails = "UIFeature.showSpaceLandingPageDetails",
->>>>>>> ca2285ed
 }
 
 export enum UIComponent {
