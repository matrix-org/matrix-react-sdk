/*
Copyright 2017 Travis Ralston
Copyright 2018 - 2021 The Matrix.org Foundation C.I.C.

Licensed under the Apache License, Version 2.0 (the "License");
you may not use this file except in compliance with the License.
You may obtain a copy of the License at

    http://www.apache.org/licenses/LICENSE-2.0

Unless required by applicable law or agreed to in writing, software
distributed under the License is distributed on an "AS IS" BASIS,
WITHOUT WARRANTIES OR CONDITIONS OF ANY KIND, either express or implied.
See the License for the specific language governing permissions and
limitations under the License.
*/

import { MatrixClient } from 'matrix-js-sdk/src/client';
import React, { ReactNode } from "react";

import { _t, _td } from '../languageHandler';
import {
    NotificationBodyEnabledController,
    NotificationsEnabledController,
} from "./controllers/NotificationControllers";
import ThemeController from './controllers/ThemeController';
import PushToMatrixClientController from './controllers/PushToMatrixClientController';
import ReloadOnChangeController from "./controllers/ReloadOnChangeController";
import FontSizeController from './controllers/FontSizeController';
import SystemFontController from './controllers/SystemFontController';
import UseSystemFontController from './controllers/UseSystemFontController';
import { SettingLevel } from "./SettingLevel";
import SettingController from "./controllers/SettingController";
import { IS_MAC } from '../Keyboard';
import UIFeatureController from "./controllers/UIFeatureController";
import { UIFeature } from "./UIFeature";
import { OrderedMultiController } from "./controllers/OrderedMultiController";
import { Layout } from "./enums/Layout";
import ReducedMotionController from './controllers/ReducedMotionController';
import IncompatibleController from "./controllers/IncompatibleController";
import { ImageSize } from "./enums/ImageSize";
import { MetaSpace } from "../stores/spaces";
import SdkConfig from "../SdkConfig";
import ThreadBetaController from './controllers/ThreadBetaController';
import { FontWatcher } from "./watchers/FontWatcher";

// These are just a bunch of helper arrays to avoid copy/pasting a bunch of times
const LEVELS_ROOM_SETTINGS = [
    SettingLevel.DEVICE,
    SettingLevel.ROOM_DEVICE,
    SettingLevel.ROOM_ACCOUNT,
    SettingLevel.ACCOUNT,
    SettingLevel.CONFIG,
];
const LEVELS_ROOM_OR_ACCOUNT = [
    SettingLevel.ROOM_ACCOUNT,
    SettingLevel.ACCOUNT,
];
const LEVELS_ROOM_SETTINGS_WITH_ROOM = [
    SettingLevel.DEVICE,
    SettingLevel.ROOM_DEVICE,
    SettingLevel.ROOM_ACCOUNT,
    SettingLevel.ACCOUNT,
    SettingLevel.CONFIG,
    SettingLevel.ROOM,
];
const LEVELS_ACCOUNT_SETTINGS = [
    SettingLevel.DEVICE,
    SettingLevel.ACCOUNT,
    SettingLevel.CONFIG,
];
const LEVELS_FEATURE = [
    SettingLevel.DEVICE,
    SettingLevel.CONFIG,
];
const LEVELS_DEVICE_ONLY_SETTINGS = [
    SettingLevel.DEVICE,
];
const LEVELS_DEVICE_ONLY_SETTINGS_WITH_CONFIG = [
    SettingLevel.DEVICE,
    SettingLevel.CONFIG,
];
const LEVELS_UI_FEATURE = [
    SettingLevel.CONFIG,
    // in future we might have a .well-known level or something
];

export enum LabGroup {
    Messaging,
    Profile,
    Spaces,
    Widgets,
    Rooms,
    Moderation,
    Analytics,
    MessagePreviews,
    Themes,
    Encryption,
    Experimental,
    Developer,
}

export const labGroupNames: Record<LabGroup, string> = {
    [LabGroup.Messaging]: _td("Messaging"),
    [LabGroup.Profile]: _td("Profile"),
    [LabGroup.Spaces]: _td("Spaces"),
    [LabGroup.Widgets]: _td("Widgets"),
    [LabGroup.Rooms]: _td("Rooms"),
    [LabGroup.Moderation]: _td("Moderation"),
    [LabGroup.Analytics]: _td("Analytics"),
    [LabGroup.MessagePreviews]: _td("Message Previews"),
    [LabGroup.Themes]: _td("Themes"),
    [LabGroup.Encryption]: _td("Encryption"),
    [LabGroup.Experimental]: _td("Experimental"),
    [LabGroup.Developer]: _td("Developer"),
};

export type SettingValueType = boolean |
    number |
    string |
    number[] |
    string[] |
    Record<string, unknown>;

export interface IBaseSetting<T extends SettingValueType = SettingValueType> {
    isFeature?: false | undefined;

    // Display names are strongly recommended for clarity.
    // Display name can also be an object for different levels.
    displayName?: string | {
        // @ts-ignore - TS wants the key to be a string, but we know better
        [level: SettingLevel]: string;
    };

    // Optional description which will be shown as microCopy under SettingsFlags
    description?: string | (() => ReactNode);

    // The supported levels are required. Preferably, use the preset arrays
    // at the top of this file to define this rather than a custom array.
    supportedLevels?: SettingLevel[];

    // Required. Can be any data type. The value specified here should match
    // the data being stored (ie: if a boolean is used, the setting should
    // represent a boolean).
    default: T;

    // Optional settings controller. See SettingsController for more information.
    controller?: SettingController;

    // Optional flag to make supportedLevels be respected as the order to handle
    // settings. The first element is treated as "most preferred". The "default"
    // level is always appended to the end.
    supportedLevelsAreOrdered?: boolean;

    // Optional value to invert a boolean setting's value. The string given will
    // be read as the setting's ID instead of the one provided as the key for the
    // setting definition. By setting this, the returned value will automatically
    // be inverted, except for when the default value is returned. Inversion will
    // occur after the controller is asked for an override. This should be used by
    // historical settings which we don't want existing user's values be wiped. Do
    // not use this for new settings.
    invertedSettingName?: string;

    // XXX: Keep this around for re-use in future Betas
    betaInfo?: {
        title: string; // _td
        caption: () => ReactNode;
        faq?: (enabled: boolean) => ReactNode;
        image?: string; // require(...)
        feedbackSubheading?: string;
        feedbackLabel?: string;
        extraSettings?: string[];
        requiresRefresh?: boolean;
    };
}

export interface IFeature extends Omit<IBaseSetting<boolean>, "isFeature"> {
    // Must be set to true for features.
    isFeature: true;
    labsGroup: LabGroup;
}

// Type using I-identifier for backwards compatibility from before it became a discriminated union
export type ISetting = IBaseSetting | IFeature;

export const SETTINGS: {[setting: string]: ISetting} = {
    "feature_video_rooms": {
        isFeature: true,
        labsGroup: LabGroup.Rooms,
        displayName: _td("Video rooms"),
        supportedLevels: LEVELS_FEATURE,
        default: false,
        // Reload to ensure that the left panel etc. get remounted
        controller: new ReloadOnChangeController(),
        betaInfo: {
            title: _td("Video rooms"),
            caption: () => <>
                <p>
                    { _t("A new way to chat over voice and video in %(brand)s.", {
                        brand: SdkConfig.get().brand,
                    }) }
                </p>
                <p>
                    { _t("Video rooms are always-on VoIP channels embedded within a room in %(brand)s.", {
                        brand: SdkConfig.get().brand,
                    }) }
                </p>
            </>,
            faq: () =>
                SdkConfig.get().bug_report_endpoint_url && <>
                    <h4>{ _t("How can I create a video room?") }</h4>
                    <p>{ _t("Use the “+” button in the room section of the left panel.") }</p>
                    <h4>{ _t("Can I use text chat alongside the video call?") }</h4>
                    <p>{ _t("Yes, the chat timeline is displayed alongside the video.") }</p>
                </>,
            feedbackLabel: "video-room-feedback",
            feedbackSubheading: _td("Thank you for trying the beta, " +
                "please go into as much detail as you can so we can improve it."),
            image: require("../../res/img/betas/video_rooms.png"),
            requiresRefresh: true,
        },
    },
    "feature_exploring_public_spaces": {
        displayName: _td("Explore public spaces in the new search dialog"),
        supportedLevels: LEVELS_FEATURE,
        default: false,
    },
    "feature_msc3531_hide_messages_pending_moderation": {
        isFeature: true,
        labsGroup: LabGroup.Moderation,
        // Requires a reload since this setting is cached in EventUtils
        controller: new ReloadOnChangeController(),
        displayName: _td("Let moderators hide messages pending moderation."),
        supportedLevels: LEVELS_FEATURE,
        default: false,
    },
    "feature_report_to_moderators": {
        isFeature: true,
        labsGroup: LabGroup.Moderation,
        displayName: _td("Report to moderators prototype. " +
            "In rooms that support moderation, the `report` button will let you report abuse to room moderators"),
        supportedLevels: LEVELS_FEATURE,
        default: false,
    },
    "feature_latex_maths": {
        isFeature: true,
        labsGroup: LabGroup.Messaging,
        displayName: _td("Render LaTeX maths in messages"),
        supportedLevels: LEVELS_FEATURE,
        default: false,
    },
    "feature_pinning": {
        isFeature: true,
        labsGroup: LabGroup.Messaging,
        displayName: _td("Message Pinning"),
        supportedLevels: LEVELS_FEATURE,
        default: false,
    },
    "feature_thread": {
        isFeature: true,
        labsGroup: LabGroup.Messaging,
        controller: new ThreadBetaController(),
        displayName: _td("Threaded messaging"),
        supportedLevels: LEVELS_FEATURE,
        default: false,
        betaInfo: {
            title: _td("Threads"),
            caption: () => <>
                <p>{ _t("Keep discussions organised with threads.") }</p>
                <p>{ _t("Threads help keep conversations on-topic and easy to track. <a>Learn more</a>.", {}, {
                    a: (sub) => <a href="https://element.io/help#threads" rel="noreferrer noopener" target="_blank">
                        { sub }
                    </a>,
                }) }</p>
            </>,
            faq: () =>
                SdkConfig.get().bug_report_endpoint_url && <>
                    <h4>{ _t("How can I start a thread?") }</h4>
                    <p>
                        { _t("Use “%(replyInThread)s” when hovering over a message.", {
                            replyInThread: _t("Reply in thread"),
                        }) }
                    </p>
                    <h4>{ _t("How can I leave the beta?") }</h4>
                    <p>
                        { _t("To leave, return to this page and use the “%(leaveTheBeta)s” button.", {
                            leaveTheBeta: _t("Leave the beta"),
                        }) }
                    </p>
                </>,
            feedbackLabel: "thread-feedback",
            feedbackSubheading: _td("Thank you for trying the beta, " +
                "please go into as much detail as you can so we can improve it."),
            image: require("../../res/img/betas/threads.png"),
            requiresRefresh: true,
        },

    },
    "feature_state_counters": {
        isFeature: true,
        labsGroup: LabGroup.Rooms,
        displayName: _td("Render simple counters in room header"),
        supportedLevels: LEVELS_FEATURE,
        default: false,
    },
    "feature_mjolnir": {
        isFeature: true,
        labsGroup: LabGroup.Moderation,
        displayName: _td("Try out new ways to ignore people (experimental)"),
        supportedLevels: LEVELS_FEATURE,
        default: false,
    },
    "feature_custom_themes": {
        isFeature: true,
        labsGroup: LabGroup.Themes,
        displayName: _td("Support adding custom themes"),
        supportedLevels: LEVELS_FEATURE,
        default: false,
    },
    "feature_roomlist_preview_reactions_dms": {
        isFeature: true,
        labsGroup: LabGroup.MessagePreviews,
        displayName: _td("Show message previews for reactions in DMs"),
        supportedLevels: LEVELS_FEATURE,
        default: false,
        // this option is a subset of `feature_roomlist_preview_reactions_all` so disable it when that one is enabled
        controller: new IncompatibleController("feature_roomlist_preview_reactions_all"),
    },
    "feature_roomlist_preview_reactions_all": {
        isFeature: true,
        labsGroup: LabGroup.MessagePreviews,
        displayName: _td("Show message previews for reactions in all rooms"),
        supportedLevels: LEVELS_FEATURE,
        default: false,
    },
    "feature_dehydration": {
        isFeature: true,
        labsGroup: LabGroup.Encryption,
        displayName: _td("Offline encrypted messaging using dehydrated devices"),
        supportedLevels: LEVELS_FEATURE,
        default: false,
    },
    "feature_extensible_events": {
        isFeature: true,
        labsGroup: LabGroup.Developer, // developer for now, eventually Messaging and default on
        supportedLevels: LEVELS_FEATURE,
        displayName: _td("Show extensible event representation of events"),
        default: false,
    },
    "useOnlyCurrentProfiles": {
        supportedLevels: LEVELS_ACCOUNT_SETTINGS,
        displayName: _td("Show current avatar and name for users in message history"),
        default: false,
    },
    "mjolnirRooms": {
        supportedLevels: [SettingLevel.ACCOUNT],
        default: [],
    },
    "mjolnirPersonalRoom": {
        supportedLevels: [SettingLevel.ACCOUNT],
        default: null,
    },
    "feature_html_topic": {
        isFeature: true,
        labsGroup: LabGroup.Rooms,
        supportedLevels: LEVELS_FEATURE,
        displayName: _td("Show HTML representation of room topics"),
        default: false,
    },
    "feature_bridge_state": {
        isFeature: true,
        labsGroup: LabGroup.Rooms,
        supportedLevels: LEVELS_FEATURE,
        displayName: _td("Show info about bridges in room settings"),
        default: false,
    },
    "feature_breadcrumbs_v2": {
        isFeature: true,
        labsGroup: LabGroup.Rooms,
        supportedLevels: LEVELS_FEATURE,
        displayName: _td("Use new room breadcrumbs"),
        default: false,
    },
    "feature_right_panel_default_open": {
        isFeature: true,
        labsGroup: LabGroup.Rooms,
        supportedLevels: LEVELS_FEATURE,
        displayName: _td("Right panel stays open (defaults to room member list)"),
        default: false,
    },
    "feature_jump_to_date": {
        // We purposely leave out `isFeature: true` so it doesn't show in Labs
        // by default. We will conditionally show it depending on whether we can
        // detect MSC3030 support (see LabUserSettingsTab.tsx).
        // labsGroup: LabGroup.Messaging,
        displayName: _td("Jump to date (adds /jumptodate and jump to date headers)"),
        supportedLevels: LEVELS_FEATURE,
        default: false,
    },
    "RoomList.backgroundImage": {
        supportedLevels: LEVELS_ACCOUNT_SETTINGS,
        default: null,
    },
    "sendReadReceipts": {
        supportedLevels: LEVELS_ACCOUNT_SETTINGS,
        displayName: _td("Send read receipts"),
        default: true,
    },
<<<<<<< HEAD
    "feature_location_share_pin_drop": {
=======
    "feature_message_right_click_context_menu": {
        isFeature: true,
        supportedLevels: LEVELS_FEATURE,
        labsGroup: LabGroup.Rooms,
        displayName: _td("Right-click message context menu"),
        default: false,
    },
    "feature_location_share_live": {
>>>>>>> fecc0328
        isFeature: true,
        labsGroup: LabGroup.Messaging,
        supportedLevels: LEVELS_FEATURE,
        displayName: _td(
            "Live Location Sharing (temporary implementation: locations persist in room history)",
        ),
        default: false,
    },
    "feature_favourite_messages": {
        isFeature: true,
        labsGroup: LabGroup.Messaging,
        supportedLevels: LEVELS_FEATURE,
        displayName: _td("Favourite Messages (under active development)"),
        default: false,
    },
    "feature_new_device_manager": {
        isFeature: true,
        labsGroup: LabGroup.Experimental,
        supportedLevels: LEVELS_FEATURE,
        displayName: _td("Use new session manager (under active development)"),
        default: false,
    },
    "baseFontSize": {
        displayName: _td("Font size"),
        supportedLevels: LEVELS_ACCOUNT_SETTINGS,
        default: FontWatcher.DEFAULT_SIZE,
        controller: new FontSizeController(),
    },
    "useCustomFontSize": {
        displayName: _td("Use custom size"),
        supportedLevels: LEVELS_ACCOUNT_SETTINGS,
        default: false,
    },
    "MessageComposerInput.suggestEmoji": {
        supportedLevels: LEVELS_ACCOUNT_SETTINGS,
        displayName: _td('Enable Emoji suggestions while typing'),
        default: true,
        invertedSettingName: 'MessageComposerInput.dontSuggestEmoji',
    },
    "MessageComposerInput.showStickersButton": {
        supportedLevels: LEVELS_ACCOUNT_SETTINGS,
        displayName: _td('Show stickers button'),
        default: true,
        controller: new UIFeatureController(UIFeature.Widgets, false),
    },
    "MessageComposerInput.showPollsButton": {
        supportedLevels: LEVELS_ACCOUNT_SETTINGS,
        displayName: _td('Show polls button'),
        default: true,
    },
    "MessageComposerInput.insertTrailingColon": {
        supportedLevels: LEVELS_ACCOUNT_SETTINGS,
        displayName: _td('Insert a trailing colon after user mentions at the start of a message'),
        default: true,
    },
    // TODO: Wire up appropriately to UI (FTUE notifications)
    "Notifications.alwaysShowBadgeCounts": {
        supportedLevels: LEVELS_ROOM_OR_ACCOUNT,
        default: false,
    },
    "useCompactLayout": {
        supportedLevels: LEVELS_DEVICE_ONLY_SETTINGS,
        displayName: _td("Use a more compact 'Modern' layout"),
        default: false,
        controller: new IncompatibleController("layout", false, v => v !== Layout.Group),
    },
    "showRedactions": {
        supportedLevels: LEVELS_ROOM_SETTINGS_WITH_ROOM,
        displayName: _td('Show a placeholder for removed messages'),
        default: true,
        invertedSettingName: 'hideRedactions',
    },
    "showJoinLeaves": {
        supportedLevels: LEVELS_ROOM_SETTINGS_WITH_ROOM,
        displayName: _td('Show join/leave messages (invites/removes/bans unaffected)'),
        default: true,
        invertedSettingName: 'hideJoinLeaves',
    },
    "showAvatarChanges": {
        supportedLevels: LEVELS_ROOM_SETTINGS_WITH_ROOM,
        displayName: _td('Show avatar changes'),
        default: true,
        invertedSettingName: 'hideAvatarChanges',
    },
    "showDisplaynameChanges": {
        supportedLevels: LEVELS_ROOM_SETTINGS_WITH_ROOM,
        displayName: _td('Show display name changes'),
        default: true,
        invertedSettingName: 'hideDisplaynameChanges',
    },
    "showReadReceipts": {
        supportedLevels: LEVELS_ROOM_SETTINGS,
        displayName: _td('Show read receipts sent by other users'),
        default: true,
        invertedSettingName: 'hideReadReceipts',
    },
    "showTwelveHourTimestamps": {
        supportedLevels: LEVELS_ACCOUNT_SETTINGS,
        displayName: _td('Show timestamps in 12 hour format (e.g. 2:30pm)'),
        default: false,
    },
    "alwaysShowTimestamps": {
        supportedLevels: LEVELS_ACCOUNT_SETTINGS,
        displayName: _td('Always show message timestamps'),
        default: false,
    },
    "autoplayGifs": {
        supportedLevels: LEVELS_ACCOUNT_SETTINGS,
        displayName: _td('Autoplay GIFs'),
        default: false,
    },
    "autoplayVideo": {
        supportedLevels: LEVELS_ACCOUNT_SETTINGS,
        displayName: _td('Autoplay videos'),
        default: false,
    },
    "enableSyntaxHighlightLanguageDetection": {
        supportedLevels: LEVELS_ACCOUNT_SETTINGS,
        displayName: _td('Enable automatic language detection for syntax highlighting'),
        default: false,
    },
    "expandCodeByDefault": {
        supportedLevels: LEVELS_ACCOUNT_SETTINGS,
        displayName: _td('Expand code blocks by default'),
        default: false,
    },
    "showCodeLineNumbers": {
        supportedLevels: LEVELS_ACCOUNT_SETTINGS,
        displayName: _td('Show line numbers in code blocks'),
        default: true,
    },
    "scrollToBottomOnMessageSent": {
        supportedLevels: LEVELS_ACCOUNT_SETTINGS,
        displayName: _td('Jump to the bottom of the timeline when you send a message'),
        default: true,
    },
    "Pill.shouldShowPillAvatar": {
        supportedLevels: LEVELS_ACCOUNT_SETTINGS,
        displayName: _td('Show avatars in user and room mentions'),
        default: true,
        invertedSettingName: 'Pill.shouldHidePillAvatar',
    },
    "TextualBody.enableBigEmoji": {
        supportedLevels: LEVELS_ACCOUNT_SETTINGS,
        displayName: _td('Enable big emoji in chat'),
        default: true,
        invertedSettingName: 'TextualBody.disableBigEmoji',
    },
    "MessageComposerInput.isRichTextEnabled": {
        supportedLevels: LEVELS_ACCOUNT_SETTINGS,
        default: false,
    },
    "MessageComposer.showFormatting": {
        supportedLevels: LEVELS_ACCOUNT_SETTINGS,
        default: false,
    },
    "sendTypingNotifications": {
        supportedLevels: LEVELS_ACCOUNT_SETTINGS,
        displayName: _td("Send typing notifications"),
        default: true,
        invertedSettingName: 'dontSendTypingNotifications',
    },
    "showTypingNotifications": {
        supportedLevels: LEVELS_ACCOUNT_SETTINGS,
        displayName: _td("Show typing notifications"),
        default: true,
    },
    "ctrlFForSearch": {
        supportedLevels: LEVELS_ACCOUNT_SETTINGS,
        displayName: IS_MAC ? _td("Use Command + F to search timeline") : _td("Use Ctrl + F to search timeline"),
        default: false,
    },
    "MessageComposerInput.ctrlEnterToSend": {
        supportedLevels: LEVELS_ACCOUNT_SETTINGS,
        displayName: IS_MAC ? _td("Use Command + Enter to send a message") : _td("Use Ctrl + Enter to send a message"),
        default: false,
    },
    "MessageComposerInput.surroundWith": {
        supportedLevels: LEVELS_ACCOUNT_SETTINGS,
        displayName: _td("Surround selected text when typing special characters"),
        default: false,
    },
    "MessageComposerInput.autoReplaceEmoji": {
        supportedLevels: LEVELS_ACCOUNT_SETTINGS,
        displayName: _td('Automatically replace plain text Emoji'),
        default: false,
    },
    "MessageComposerInput.useMarkdown": {
        supportedLevels: LEVELS_ACCOUNT_SETTINGS,
        displayName: _td('Enable Markdown'),
        description: () => _t(
            "Start messages with <code>/plain</code> to send without markdown and <code>/md</code> to send with.",
            {},
            { code: (sub) => <code>{ sub }</code> },
        ),
        default: true,
    },
    "VideoView.flipVideoHorizontally": {
        supportedLevels: LEVELS_ACCOUNT_SETTINGS,
        displayName: _td('Mirror local video feed'),
        default: false,
    },
    "theme": {
        supportedLevels: LEVELS_ACCOUNT_SETTINGS,
        default: "light",
        controller: new ThemeController(),
    },
    "custom_themes": {
        supportedLevels: LEVELS_ACCOUNT_SETTINGS,
        default: [],
    },
    "use_system_theme": {
        supportedLevels: LEVELS_DEVICE_ONLY_SETTINGS,
        default: true,
        displayName: _td("Match system theme"),
    },
    "useSystemFont": {
        supportedLevels: LEVELS_DEVICE_ONLY_SETTINGS,
        default: false,
        displayName: _td("Use a system font"),
        controller: new UseSystemFontController(),
    },
    "systemFont": {
        supportedLevels: LEVELS_DEVICE_ONLY_SETTINGS,
        default: "",
        displayName: _td("System font name"),
        controller: new SystemFontController(),
    },
    "webRtcAllowPeerToPeer": {
        supportedLevels: LEVELS_DEVICE_ONLY_SETTINGS_WITH_CONFIG,
        displayName: _td(
            "Allow Peer-to-Peer for 1:1 calls " +
            "(if you enable this, the other party might be able to see your IP address)",
        ),
        default: true,
        invertedSettingName: 'webRtcForceTURN',
    },
    "webrtc_audiooutput": {
        supportedLevels: LEVELS_DEVICE_ONLY_SETTINGS,
        default: "default",
    },
    "webrtc_audioinput": {
        supportedLevels: LEVELS_DEVICE_ONLY_SETTINGS,
        default: "default",
    },
    "webrtc_videoinput": {
        supportedLevels: LEVELS_DEVICE_ONLY_SETTINGS,
        default: "default",
    },
    "language": {
        supportedLevels: LEVELS_DEVICE_ONLY_SETTINGS_WITH_CONFIG,
        default: "en",
    },
    "breadcrumb_rooms": {
        // not really a setting
        supportedLevels: [SettingLevel.ACCOUNT],
        default: [],
    },
    "recent_emoji": {
        // not really a setting
        supportedLevels: [SettingLevel.ACCOUNT],
        default: [],
    },
    "SpotlightSearch.recentSearches": {
        // not really a setting
        supportedLevels: [SettingLevel.ACCOUNT],
        default: [], // list of room IDs, most recent first
    },
    "room_directory_servers": {
        supportedLevels: [SettingLevel.ACCOUNT],
        default: [],
    },
    "integrationProvisioning": {
        supportedLevels: [SettingLevel.ACCOUNT],
        default: true,
    },
    "allowedWidgets": {
        supportedLevels: [SettingLevel.ROOM_ACCOUNT, SettingLevel.ROOM_DEVICE],
        supportedLevelsAreOrdered: true,
        default: {}, // none allowed
    },
    // Legacy, kept around for transitionary purposes
    "analyticsOptIn": {
        supportedLevels: LEVELS_DEVICE_ONLY_SETTINGS_WITH_CONFIG,
        default: false,
    },
    "pseudonymousAnalyticsOptIn": {
        supportedLevels: [SettingLevel.ACCOUNT],
        displayName: _td('Send analytics data'),
        default: null,
    },
    "FTUE.useCaseSelection": {
        supportedLevels: LEVELS_ACCOUNT_SETTINGS,
        default: null,
    },
    "autocompleteDelay": {
        supportedLevels: LEVELS_DEVICE_ONLY_SETTINGS_WITH_CONFIG,
        default: 200,
    },
    "readMarkerInViewThresholdMs": {
        supportedLevels: LEVELS_DEVICE_ONLY_SETTINGS_WITH_CONFIG,
        default: 3000,
    },
    "readMarkerOutOfViewThresholdMs": {
        supportedLevels: LEVELS_DEVICE_ONLY_SETTINGS_WITH_CONFIG,
        default: 30000,
    },
    "blacklistUnverifiedDevices": {
        // We specifically want to have room-device > device so that users may set a device default
        // with a per-room override.
        supportedLevels: [SettingLevel.ROOM_DEVICE, SettingLevel.DEVICE],
        supportedLevelsAreOrdered: true,
        displayName: {
            "default": _td('Never send encrypted messages to unverified sessions from this session'),
            "room-device": _td('Never send encrypted messages to unverified sessions in this room from this session'),
        },
        default: false,
        controller: new UIFeatureController(UIFeature.AdvancedEncryption),
    },
    "urlPreviewsEnabled": {
        supportedLevels: LEVELS_ROOM_SETTINGS_WITH_ROOM,
        displayName: {
            "default": _td('Enable inline URL previews by default'),
            "room-account": _td("Enable URL previews for this room (only affects you)"),
            "room": _td("Enable URL previews by default for participants in this room"),
        },
        default: true,
        controller: new UIFeatureController(UIFeature.URLPreviews),
    },
    "urlPreviewsEnabled_e2ee": {
        supportedLevels: [SettingLevel.ROOM_DEVICE, SettingLevel.ROOM_ACCOUNT],
        displayName: {
            "room-account": _td("Enable URL previews for this room (only affects you)"),
        },
        default: false,
        controller: new UIFeatureController(UIFeature.URLPreviews),
    },
    "notificationsEnabled": {
        supportedLevels: LEVELS_DEVICE_ONLY_SETTINGS,
        default: false,
        controller: new NotificationsEnabledController(),
    },
    "notificationSound": {
        supportedLevels: LEVELS_ROOM_OR_ACCOUNT,
        default: false,
    },
    "notificationBodyEnabled": {
        supportedLevels: LEVELS_DEVICE_ONLY_SETTINGS,
        default: true,
        controller: new NotificationBodyEnabledController(),
    },
    "audioNotificationsEnabled": {
        supportedLevels: LEVELS_DEVICE_ONLY_SETTINGS,
        default: true,
    },
    "enableWidgetScreenshots": {
        supportedLevels: LEVELS_ACCOUNT_SETTINGS,
        displayName: _td('Enable widget screenshots on supported widgets'),
        default: false,
    },
    "promptBeforeInviteUnknownUsers": {
        supportedLevels: LEVELS_ACCOUNT_SETTINGS,
        displayName: _td('Prompt before sending invites to potentially invalid matrix IDs'),
        default: true,
    },
    "widgetOpenIDPermissions": {
        supportedLevels: LEVELS_DEVICE_ONLY_SETTINGS,
        default: {
            allow: [],
            deny: [],
        },
    },
    // TODO: Remove setting: https://github.com/vector-im/element-web/issues/14373
    "RoomList.orderAlphabetically": {
        supportedLevels: LEVELS_ACCOUNT_SETTINGS,
        displayName: _td("Order rooms by name"),
        default: false,
    },
    // TODO: Remove setting: https://github.com/vector-im/element-web/issues/14373
    "RoomList.orderByImportance": {
        supportedLevels: LEVELS_ACCOUNT_SETTINGS,
        displayName: _td("Show rooms with unread notifications first"),
        default: true,
    },
    "breadcrumbs": {
        supportedLevels: LEVELS_ACCOUNT_SETTINGS,
        displayName: _td("Show shortcuts to recently viewed rooms above the room list"),
        default: true,
        controller: new IncompatibleController("feature_breadcrumbs_v2", true),
    },
    "FTUE.userOnboardingButton": {
        supportedLevels: LEVELS_ACCOUNT_SETTINGS,
        displayName: _td("Show shortcut to welcome checklist above the room list"),
        default: true,
    },
    "showHiddenEventsInTimeline": {
        displayName: _td("Show hidden events in timeline"),
        supportedLevels: LEVELS_DEVICE_ONLY_SETTINGS,
        default: false,
    },
    "lowBandwidth": {
        supportedLevels: LEVELS_DEVICE_ONLY_SETTINGS_WITH_CONFIG,
        displayName: _td('Low bandwidth mode (requires compatible homeserver)'),
        default: false,
        controller: new ReloadOnChangeController(),
    },
    "fallbackICEServerAllowed": {
        supportedLevels: LEVELS_DEVICE_ONLY_SETTINGS,
        displayName: _td(
            "Allow fallback call assist server turn.matrix.org when your homeserver " +
            "does not offer one (your IP address would be shared during a call)",
        ),
        // This is a tri-state value, where `null` means "prompt the user".
        default: null,
    },
    "showImages": {
        supportedLevels: LEVELS_ACCOUNT_SETTINGS,
        displayName: _td("Show previews/thumbnails for images"),
        default: true,
    },
    "RightPanel.phasesGlobal": {
        supportedLevels: [SettingLevel.DEVICE],
        default: null,
    },
    "RightPanel.phases": {
        supportedLevels: [SettingLevel.ROOM_DEVICE],
        default: null,
    },
    "enableEventIndexing": {
        supportedLevels: LEVELS_DEVICE_ONLY_SETTINGS,
        displayName: _td("Enable message search in encrypted rooms"),
        default: true,
    },
    "crawlerSleepTime": {
        supportedLevels: LEVELS_DEVICE_ONLY_SETTINGS,
        displayName: _td("How fast should messages be downloaded."),
        default: 3000,
    },
    "showCallButtonsInComposer": {
        // Dev note: This is no longer "in composer" but is instead "in room header".
        // TODO: Rename with settings v3
        supportedLevels: LEVELS_DEVICE_ONLY_SETTINGS_WITH_CONFIG,
        default: true,
        controller: new UIFeatureController(UIFeature.Voip),
    },
    "e2ee.manuallyVerifyAllSessions": {
        supportedLevels: LEVELS_DEVICE_ONLY_SETTINGS,
        displayName: _td("Manually verify all remote sessions"),
        default: false,
        controller: new OrderedMultiController([
            // Apply the feature controller first to ensure that the setting doesn't
            // show up and can't be toggled. PushToMatrixClientController doesn't
            // do any overrides anyways.
            new UIFeatureController(UIFeature.AdvancedEncryption),
            new PushToMatrixClientController(
                MatrixClient.prototype.setCryptoTrustCrossSignedDevices, true,
            ),
        ]),
    },
    "ircDisplayNameWidth": {
        // We specifically want to have room-device > device so that users may set a device default
        // with a per-room override.
        supportedLevels: [SettingLevel.ROOM_DEVICE, SettingLevel.DEVICE],
        supportedLevelsAreOrdered: true,
        displayName: _td("IRC display name width"),
        default: 80,
    },
    "layout": {
        supportedLevels: LEVELS_ACCOUNT_SETTINGS,
        default: Layout.Group,
    },
    "Images.size": {
        supportedLevels: LEVELS_ACCOUNT_SETTINGS,
        default: ImageSize.Normal,
    },
    "showChatEffects": {
        supportedLevels: LEVELS_ROOM_SETTINGS_WITH_ROOM,
        displayName: _td("Show chat effects (animations when receiving e.g. confetti)"),
        default: true,
        controller: new ReducedMotionController(),
    },
    "Performance.addSendMessageTimingMetadata": {
        supportedLevels: [SettingLevel.CONFIG],
        default: false,
    },
    "Widgets.pinned": { // deprecated
        supportedLevels: LEVELS_ROOM_OR_ACCOUNT,
        default: {},
    },
    "Widgets.layout": {
        supportedLevels: LEVELS_ROOM_OR_ACCOUNT,
        default: {},
    },
    "Spaces.allRoomsInHome": {
        displayName: _td("Show all rooms in Home"),
        description: _td("All rooms you're in will appear in Home."),
        supportedLevels: LEVELS_ACCOUNT_SETTINGS,
        default: false,
    },
    "Spaces.enabledMetaSpaces": {
        supportedLevels: LEVELS_ACCOUNT_SETTINGS,
        default: {
            [MetaSpace.Home]: true,
        },
    },
    "Spaces.showPeopleInSpace": {
        supportedLevels: [SettingLevel.ROOM_ACCOUNT],
        default: true,
    },
    "developerMode": {
        displayName: _td("Developer mode"),
        supportedLevels: LEVELS_ACCOUNT_SETTINGS,
        default: false,
    },
    "automaticErrorReporting": {
        displayName: _td("Automatically send debug logs on any error"),
        supportedLevels: LEVELS_ACCOUNT_SETTINGS,
        default: false,
        controller: new ReloadOnChangeController(),
    },
    "automaticDecryptionErrorReporting": {
        displayName: _td("Automatically send debug logs on decryption errors"),
        supportedLevels: LEVELS_DEVICE_ONLY_SETTINGS,
        default: false,
        controller: new ReloadOnChangeController(),
    },
    "automaticKeyBackNotEnabledReporting": {
        displayName: _td("Automatically send debug logs when key backup is not functioning"),
        supportedLevels: LEVELS_DEVICE_ONLY_SETTINGS_WITH_CONFIG,
        default: false,
    },
    "debug_scroll_panel": {
        supportedLevels: LEVELS_DEVICE_ONLY_SETTINGS,
        default: false,
    },
    "debug_timeline_panel": {
        supportedLevels: LEVELS_DEVICE_ONLY_SETTINGS,
        default: false,
    },
    "debug_registration": {
        supportedLevels: LEVELS_DEVICE_ONLY_SETTINGS,
        default: false,
    },
    "debug_animation": {
        supportedLevels: LEVELS_DEVICE_ONLY_SETTINGS,
        default: false,
    },
    "audioInputMuted": {
        supportedLevels: LEVELS_DEVICE_ONLY_SETTINGS,
        default: false,
    },
    "videoInputMuted": {
        supportedLevels: LEVELS_DEVICE_ONLY_SETTINGS,
        default: false,
    },
    "videoChannelRoomId": {
        supportedLevels: LEVELS_DEVICE_ONLY_SETTINGS,
        default: null,
    },
    [UIFeature.RoomHistorySettings]: {
        supportedLevels: LEVELS_UI_FEATURE,
        default: true,
    },
    [UIFeature.AdvancedEncryption]: {
        supportedLevels: LEVELS_UI_FEATURE,
        default: true,
    },
    [UIFeature.URLPreviews]: {
        supportedLevels: LEVELS_UI_FEATURE,
        default: true,
    },
    [UIFeature.Widgets]: {
        supportedLevels: LEVELS_UI_FEATURE,
        default: true,
    },
    [UIFeature.Voip]: {
        supportedLevels: LEVELS_UI_FEATURE,
        default: true,
    },
    [UIFeature.Feedback]: {
        supportedLevels: LEVELS_UI_FEATURE,
        default: true,
    },
    [UIFeature.Registration]: {
        supportedLevels: LEVELS_UI_FEATURE,
        default: true,
    },
    [UIFeature.PasswordReset]: {
        supportedLevels: LEVELS_UI_FEATURE,
        default: true,
    },
    [UIFeature.Deactivate]: {
        supportedLevels: LEVELS_UI_FEATURE,
        default: true,
    },
    [UIFeature.ShareQRCode]: {
        supportedLevels: LEVELS_UI_FEATURE,
        default: true,
    },
    [UIFeature.ShareSocial]: {
        supportedLevels: LEVELS_UI_FEATURE,
        default: true,
    },
    [UIFeature.IdentityServer]: {
        supportedLevels: LEVELS_UI_FEATURE,
        default: true,
        // Identity server (discovery) settings make no sense if 3PIDs in general are hidden
        controller: new UIFeatureController(UIFeature.ThirdPartyID),
    },
    [UIFeature.ThirdPartyID]: {
        supportedLevels: LEVELS_UI_FEATURE,
        default: true,
    },
    [UIFeature.AdvancedSettings]: {
        supportedLevels: LEVELS_UI_FEATURE,
        default: true,
    },
    [UIFeature.TimelineEnableRelativeDates]: {
        supportedLevels: LEVELS_UI_FEATURE,
        default: true,
    },

    // Electron-specific settings, they are stored by Electron and set/read over an IPC.
    // We store them over there are they are necessary to know before the renderer process launches.
    "Electron.autoLaunch": {
        supportedLevels: [SettingLevel.PLATFORM],
        displayName: _td("Start automatically after system login"),
        default: false,
    },
    "Electron.warnBeforeExit": {
        supportedLevels: [SettingLevel.PLATFORM],
        displayName: _td("Warn before quitting"),
        default: true,
    },
    "Electron.alwaysShowMenuBar": {
        supportedLevels: [SettingLevel.PLATFORM],
        displayName: _td("Always show the window menu bar"),
        default: false,
    },
    "Electron.showTrayIcon": {
        supportedLevels: [SettingLevel.PLATFORM],
        displayName: _td("Show tray icon and minimise window to it on close"),
        default: true,
    },
    "Electron.enableHardwareAcceleration": {
        supportedLevels: [SettingLevel.PLATFORM],
        displayName: _td("Enable hardware acceleration"),
        default: true,
    },
};<|MERGE_RESOLUTION|>--- conflicted
+++ resolved
@@ -406,18 +406,7 @@
         displayName: _td("Send read receipts"),
         default: true,
     },
-<<<<<<< HEAD
     "feature_location_share_pin_drop": {
-=======
-    "feature_message_right_click_context_menu": {
-        isFeature: true,
-        supportedLevels: LEVELS_FEATURE,
-        labsGroup: LabGroup.Rooms,
-        displayName: _td("Right-click message context menu"),
-        default: false,
-    },
-    "feature_location_share_live": {
->>>>>>> fecc0328
         isFeature: true,
         labsGroup: LabGroup.Messaging,
         supportedLevels: LEVELS_FEATURE,
