--- conflicted
+++ resolved
@@ -407,7 +407,6 @@
         displayName: _td("Send read receipts"),
         default: true,
     },
-<<<<<<< HEAD
     "feature_sliding_sync": {
         isFeature: true,
         labsGroup: LabGroup.Developer,
@@ -416,15 +415,6 @@
         default: true, // XXX: overrides for testing sliding sync on netlify, do not commit this to main!
         controller: new SlidingSyncController(),
     },
-    "feature_message_right_click_context_menu": {
-        isFeature: true,
-        supportedLevels: LEVELS_FEATURE,
-        labsGroup: LabGroup.Rooms,
-        displayName: _td("Right-click message context menu"),
-        default: false,
-    },
-=======
->>>>>>> 488babaf
     "feature_location_share_live": {
         isFeature: true,
         labsGroup: LabGroup.Messaging,
