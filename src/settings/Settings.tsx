--- conflicted
+++ resolved
@@ -1243,7 +1243,6 @@
         supportedLevels: LEVELS_UI_FEATURE,
         default: true,
     },
-<<<<<<< HEAD
     [UIFeature.ShowPlusMenuForMetaSpace]: {
         supportedLevels: LEVELS_UI_FEATURE,
         default: true,
@@ -1253,7 +1252,9 @@
         default: true,
     },
     [UIFeature.ShowAddRoomPlusMenuForMetaSpace]: {
-=======
+        supportedLevels: LEVELS_UI_FEATURE,
+        default: true,
+    },
     [UIFeature.ShowExploreRoomsButton]: {
         supportedLevels: LEVELS_UI_FEATURE,
         default: true,
@@ -1483,7 +1484,6 @@
         default: true,
     },
     [UIFeature.ShowSendMessageToUserLink]: {
->>>>>>> de5e1467
         supportedLevels: LEVELS_UI_FEATURE,
         default: true,
     },
