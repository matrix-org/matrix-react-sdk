--- conflicted
+++ resolved
@@ -290,25 +290,6 @@
         },
 
     },
-<<<<<<< HEAD
-    "feature_custom_status": {
-        isFeature: true,
-        labsGroup: LabGroup.Profile,
-        displayName: _td("Custom user status messages"),
-        supportedLevels: LEVELS_FEATURE,
-        default: false,
-        controller: new CustomStatusController(),
-=======
-    "feature_video_rooms": {
-        isFeature: true,
-        labsGroup: LabGroup.Rooms,
-        displayName: _td("Video rooms (under active development)"),
-        supportedLevels: LEVELS_FEATURE,
-        default: false,
-        // Reload to ensure that the left panel etc. get remounted
-        controller: new ReloadOnChangeController(),
->>>>>>> 99543a78
-    },
     "feature_state_counters": {
         isFeature: true,
         labsGroup: LabGroup.Rooms,
