--- conflicted
+++ resolved
@@ -300,17 +300,6 @@
         supportedLevels: LEVELS_FEATURE,
         default: false,
     },
-<<<<<<< HEAD
-=======
-    "feature_pseudonymous_analytics_opt_in": {
-        isFeature: true,
-        labsGroup: LabGroup.Analytics,
-        supportedLevels: LEVELS_FEATURE,
-        displayName: _td('Send pseudonymous analytics data'),
-        default: false,
-        controller: new PseudonymousAnalyticsController(),
-    },
->>>>>>> 37828ab0
     "feature_polls": {
         isFeature: true,
         labsGroup: LabGroup.Messaging,
