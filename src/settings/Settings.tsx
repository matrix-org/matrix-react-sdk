--- conflicted
+++ resolved
@@ -101,15 +101,9 @@
     Developer,
 }
 
-<<<<<<< HEAD
-export const FEATURES = {
-    VOICE_BROADCAST: "voice_broadcast",
-};
-=======
 export enum Features {
     VoiceBroadcast = "feature_voice_broadcast",
 }
->>>>>>> 4bfb1e7b
 
 export const labGroupNames: Record<LabGroup, string> = {
     [LabGroup.Messaging]: _td("Messaging"),
@@ -445,11 +439,7 @@
         displayName: _td("Favourite Messages (under active development)"),
         default: false,
     },
-<<<<<<< HEAD
-    [FEATURES.VOICE_BROADCAST]: {
-=======
     [Features.VoiceBroadcast]: {
->>>>>>> 4bfb1e7b
         isFeature: true,
         labsGroup: LabGroup.Messaging,
         supportedLevels: LEVELS_FEATURE,
