--- conflicted
+++ resolved
@@ -1118,10 +1118,7 @@
     "threadsActivityCentre": {
         supportedLevels: LEVELS_ACCOUNT_SETTINGS,
         labsGroup: LabGroup.Threads,
-<<<<<<< HEAD
-=======
         controller: new ReloadOnChangeController(),
->>>>>>> 7a72dd81
         displayName: _td("labs|threads_activity_centre"),
         default: false,
         isFeature: true,
