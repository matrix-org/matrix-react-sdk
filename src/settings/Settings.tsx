--- conflicted
+++ resolved
@@ -1391,13 +1391,10 @@
         supportedLevels: LEVELS_UI_FEATURE,
         default: true,
     },
-<<<<<<< HEAD
     [UIFeature.SpacesEnabled]: {
         supportedLevels: LEVELS_UI_FEATURE,
         default: true,
     },
-=======
->>>>>>> 1dbf5865
 
     // Electron-specific settings, they are stored by Electron and set/read over an IPC.
     // We store them over there are they are necessary to know before the renderer process launches.
