--- conflicted
+++ resolved
@@ -291,7 +291,6 @@
         },
 
     },
-<<<<<<< HEAD
     "feature_custom_status": {
         isFeature: true,
         labsGroup: LabGroup.Profile,
@@ -344,8 +343,6 @@
         displayName: _td("Disable high pass filter"),
         default: false,
     },
-=======
->>>>>>> d81e2cea
     "feature_state_counters": {
         isFeature: true,
         labsGroup: LabGroup.Rooms,
