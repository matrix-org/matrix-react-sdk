/*
Copyright 2017 Travis Ralston
Copyright 2018 - 2023 The Matrix.org Foundation C.I.C.

Licensed under the Apache License, Version 2.0 (the "License");
you may not use this file except in compliance with the License.
You may obtain a copy of the License at

    http://www.apache.org/licenses/LICENSE-2.0

Unless required by applicable law or agreed to in writing, software
distributed under the License is distributed on an "AS IS" BASIS,
WITHOUT WARRANTIES OR CONDITIONS OF ANY KIND, either express or implied.
See the License for the specific language governing permissions and
limitations under the License.
*/

import { MatrixClient } from "matrix-js-sdk/src/matrix";
import React, { ReactNode } from "react";

import { _t, _td, TranslationKey } from "../languageHandler";
import {
    NotificationBodyEnabledController,
    NotificationsEnabledController,
} from "./controllers/NotificationControllers";
import ThemeController from "./controllers/ThemeController";
import PushToMatrixClientController from "./controllers/PushToMatrixClientController";
import ReloadOnChangeController from "./controllers/ReloadOnChangeController";
import FontSizeController from "./controllers/FontSizeController";
import SystemFontController from "./controllers/SystemFontController";
import { SettingLevel } from "./SettingLevel";
import SettingController from "./controllers/SettingController";
import { IS_MAC } from "../Keyboard";
import UIFeatureController from "./controllers/UIFeatureController";
import { UIFeature } from "./UIFeature";
import { OrderedMultiController } from "./controllers/OrderedMultiController";
import { Layout } from "./enums/Layout";
import ReducedMotionController from "./controllers/ReducedMotionController";
import IncompatibleController from "./controllers/IncompatibleController";
import { ImageSize } from "./enums/ImageSize";
import { MetaSpace } from "../stores/spaces";
import SdkConfig from "../SdkConfig";
import SlidingSyncController from "./controllers/SlidingSyncController";
import { FontWatcher } from "./watchers/FontWatcher";
import RustCryptoSdkController from "./controllers/RustCryptoSdkController";
import ServerSupportUnstableFeatureController from "./controllers/ServerSupportUnstableFeatureController";
import { WatchManager } from "./WatchManager";
import { CustomTheme } from "../theme";
import SettingsStore from "./SettingsStore";

export const defaultWatchManager = new WatchManager();

// These are just a bunch of helper arrays to avoid copy/pasting a bunch of times
const LEVELS_ROOM_SETTINGS = [
    SettingLevel.DEVICE,
    SettingLevel.ROOM_DEVICE,
    SettingLevel.ROOM_ACCOUNT,
    SettingLevel.ACCOUNT,
    SettingLevel.CONFIG,
];
const LEVELS_ROOM_OR_ACCOUNT = [SettingLevel.ROOM_ACCOUNT, SettingLevel.ACCOUNT];
const LEVELS_ROOM_SETTINGS_WITH_ROOM = [
    SettingLevel.DEVICE,
    SettingLevel.ROOM_DEVICE,
    SettingLevel.ROOM_ACCOUNT,
    SettingLevel.ACCOUNT,
    SettingLevel.CONFIG,
    SettingLevel.ROOM,
];
const LEVELS_ACCOUNT_SETTINGS = [SettingLevel.DEVICE, SettingLevel.ACCOUNT, SettingLevel.CONFIG];
const LEVELS_DEVICE_ONLY_SETTINGS = [SettingLevel.DEVICE];
const LEVELS_DEVICE_ONLY_SETTINGS_WITH_CONFIG = [SettingLevel.DEVICE, SettingLevel.CONFIG];
const LEVELS_UI_FEATURE = [
    SettingLevel.CONFIG,
    // in future we might have a .well-known level or something
];

export enum LabGroup {
    Messaging,
    Profile,
    Spaces,
    Widgets,
    Rooms,
    Threads,
    VoiceAndVideo,
    Moderation,
    Analytics,
    Themes,
    Encryption,
    Experimental,
    Developer,
}

export enum Features {
    VoiceBroadcast = "feature_voice_broadcast",
    VoiceBroadcastForceSmallChunks = "feature_voice_broadcast_force_small_chunks",
    NotificationSettings2 = "feature_notification_settings2",
    OidcNativeFlow = "feature_oidc_native_flow",
    // If true, every new login will use the new rust crypto implementation
    RustCrypto = "feature_rust_crypto",
}

export const labGroupNames: Record<LabGroup, TranslationKey> = {
    [LabGroup.Messaging]: _td("labs|group_messaging"),
    [LabGroup.Profile]: _td("labs|group_profile"),
    [LabGroup.Spaces]: _td("labs|group_spaces"),
    [LabGroup.Widgets]: _td("labs|group_widgets"),
    [LabGroup.Rooms]: _td("labs|group_rooms"),
    [LabGroup.Threads]: _td("labs|group_threads"),
    [LabGroup.VoiceAndVideo]: _td("labs|group_voip"),
    [LabGroup.Moderation]: _td("labs|group_moderation"),
    [LabGroup.Analytics]: _td("common|analytics"),
    [LabGroup.Themes]: _td("labs|group_themes"),
    [LabGroup.Encryption]: _td("labs|group_encryption"),
    [LabGroup.Experimental]: _td("labs|group_experimental"),
    [LabGroup.Developer]: _td("labs|group_developer"),
};

export type SettingValueType =
    | boolean
    | number
    | string
    | number[]
    | string[]
    | Record<string, unknown>
    | Record<string, unknown>[]
    | null;

export interface IBaseSetting<T extends SettingValueType = SettingValueType> {
    isFeature?: false | undefined;

    /**
     * If true, then the presence of this setting in `config.json` will disable the option in the UI.
     *
     * In other words, we prevent the user overriding the setting if an explicit value is given in `config.json`.
     * XXX:  note that users who have already set a non-default value before `config.json` is update will continue
     * to use that value (and, indeed, won't be able to change it!): https://github.com/element-hq/element-web/issues/26877
     *
     * Obviously, this only really makes sense if `supportedLevels` includes {@link SettingLevel.CONFIG}.
     */
    configDisablesSetting?: true;

    // Display names are strongly recommended for clarity.
    // Display name can also be an object for different levels.
    displayName?:
        | TranslationKey
        | Partial<{
              [level in SettingLevel]: TranslationKey;
          }>;

    // Optional description which will be shown as microCopy under SettingsFlags
    description?: TranslationKey | (() => ReactNode);

    // The supported levels are required. Preferably, use the preset arrays
    // at the top of this file to define this rather than a custom array.
    supportedLevels: SettingLevel[];

    // Required. Can be any data type. The value specified here should match
    // the data being stored (ie: if a boolean is used, the setting should
    // represent a boolean).
    default: T;

    // Optional settings controller. See SettingsController for more information.
    controller?: SettingController;

    // Optional flag to make supportedLevels be respected as the order to handle
    // settings. The first element is treated as "most preferred". The "default"
    // level is always appended to the end.
    supportedLevelsAreOrdered?: boolean;

    // Optional value to invert a boolean setting's value. The string given will
    // be read as the setting's ID instead of the one provided as the key for the
    // setting definition. By setting this, the returned value will automatically
    // be inverted, except for when the default value is returned. Inversion will
    // occur after the controller is asked for an override. This should be used by
    // historical settings which we don't want existing user's values be wiped. Do
    // not use this for new settings.
    invertedSettingName?: string;

    // XXX: Keep this around for re-use in future Betas
    betaInfo?: {
        title: TranslationKey;
        caption: () => ReactNode;
        faq?: (enabled: boolean) => ReactNode;
        image?: string; // require(...)
        feedbackSubheading?: TranslationKey;
        feedbackLabel?: string;
        extraSettings?: string[];
        requiresRefresh?: boolean;
    };

    // Whether the setting should have a warning sign in the microcopy
    shouldWarn?: boolean;
}

export interface IFeature extends Omit<IBaseSetting<boolean>, "isFeature"> {
    // Must be set to true for features.
    isFeature: true;
    labsGroup: LabGroup;
}

// Type using I-identifier for backwards compatibility from before it became a discriminated union
export type ISetting = IBaseSetting | IFeature;

export const SETTINGS: { [setting: string]: ISetting } = {
    "feature_video_rooms": {
        isFeature: true,
        labsGroup: LabGroup.VoiceAndVideo,
        displayName: _td("labs|video_rooms"),
        supportedLevels: LEVELS_DEVICE_ONLY_SETTINGS_WITH_CONFIG,
        default: false,
        // Reload to ensure that the left panel etc. get remounted
        controller: new ReloadOnChangeController(),
        betaInfo: {
            title: _td("labs|video_rooms"),
            caption: () => (
                <>
                    <p>
                        {_t("labs|video_rooms_a_new_way_to_chat", {
                            brand: SdkConfig.get().brand,
                        })}
                    </p>
                    <p>
                        {_t("labs|video_rooms_always_on_voip_channels", {
                            brand: SdkConfig.get().brand,
                        })}
                    </p>
                </>
            ),
            faq: () =>
                SdkConfig.get().bug_report_endpoint_url && (
                    <>
                        <h4>{_t("labs|video_rooms_faq1_question")}</h4>
                        <p>{_t("labs|video_rooms_faq1_answer")}</p>
                        <h4>{_t("labs|video_rooms_faq2_question")}</h4>
                        <p>{_t("labs|video_rooms_faq2_answer")}</p>
                    </>
                ),
            feedbackLabel: "video-room-feedback",
            feedbackSubheading: _td("labs|video_rooms_feedbackSubheading"),
            image: require("../../res/img/betas/video_rooms.png"),
            requiresRefresh: true,
        },
    },
    [Features.NotificationSettings2]: {
        isFeature: true,
        labsGroup: LabGroup.Experimental,
        supportedLevels: LEVELS_DEVICE_ONLY_SETTINGS_WITH_CONFIG,
        displayName: _td("labs|notification_settings"),
        default: false,
        betaInfo: {
            title: _td("labs|notification_settings_beta_title"),
            caption: () => (
                <>
                    <p>
                        {_t("labs|notification_settings_beta_caption", {
                            brand: SdkConfig.get().brand,
                        })}
                    </p>
                </>
            ),
        },
    },
    "feature_msc3531_hide_messages_pending_moderation": {
        isFeature: true,
        labsGroup: LabGroup.Moderation,
        configDisablesSetting: true,
        // Requires a reload since this setting is cached in EventUtils
        controller: new ReloadOnChangeController(),
        displayName: _td("labs|msc3531_hide_messages_pending_moderation"),
        supportedLevels: LEVELS_DEVICE_ONLY_SETTINGS_WITH_CONFIG,
        default: false,
    },
    "feature_report_to_moderators": {
        isFeature: true,
        labsGroup: LabGroup.Moderation,
        configDisablesSetting: true,
        displayName: _td("labs|report_to_moderators"),
        description: _td("labs|report_to_moderators_description"),
        supportedLevels: LEVELS_DEVICE_ONLY_SETTINGS_WITH_CONFIG,
        default: false,
    },
    "feature_latex_maths": {
        isFeature: true,
        labsGroup: LabGroup.Messaging,
        configDisablesSetting: true,
        displayName: _td("labs|latex_maths"),
        supportedLevels: LEVELS_DEVICE_ONLY_SETTINGS_WITH_CONFIG,
        default: false,
    },
    "feature_pinning": {
        isFeature: true,
        labsGroup: LabGroup.Messaging,
        configDisablesSetting: true,
        displayName: _td("labs|pinning"),
        supportedLevels: LEVELS_DEVICE_ONLY_SETTINGS_WITH_CONFIG,
        default: false,
    },
    "feature_wysiwyg_composer": {
        isFeature: true,
        labsGroup: LabGroup.Messaging,
        configDisablesSetting: true,
        displayName: _td("labs|wysiwyg_composer"),
        description: _td("labs|feature_wysiwyg_composer_description"),
        supportedLevels: LEVELS_DEVICE_ONLY_SETTINGS_WITH_CONFIG,
        default: false,
    },
    "feature_mjolnir": {
        isFeature: true,
        labsGroup: LabGroup.Moderation,
        configDisablesSetting: true,
        displayName: _td("labs|mjolnir"),
        description: _td("labs|currently_experimental"),
        supportedLevels: LEVELS_DEVICE_ONLY_SETTINGS_WITH_CONFIG,
        default: false,
    },
    "feature_custom_themes": {
        isFeature: true,
        labsGroup: LabGroup.Themes,
        configDisablesSetting: true,
        displayName: _td("labs|custom_themes"),
        supportedLevels: LEVELS_DEVICE_ONLY_SETTINGS_WITH_CONFIG,
        default: false,
    },
    "feature_dehydration": {
        isFeature: true,
        labsGroup: LabGroup.Encryption,
        configDisablesSetting: true,
        displayName: _td("labs|dehydration"),
        supportedLevels: LEVELS_DEVICE_ONLY_SETTINGS_WITH_CONFIG,
        default: false,
    },
    "useOnlyCurrentProfiles": {
        supportedLevels: LEVELS_ACCOUNT_SETTINGS,
        displayName: _td("settings|disable_historical_profile"),
        default: false,
    },
    "mjolnirRooms": {
        supportedLevels: [SettingLevel.ACCOUNT],
        default: [],
    },
    "mjolnirPersonalRoom": {
        supportedLevels: [SettingLevel.ACCOUNT],
        default: null,
    },
    "feature_html_topic": {
        isFeature: true,
        labsGroup: LabGroup.Rooms,
        configDisablesSetting: true,
        supportedLevels: LEVELS_DEVICE_ONLY_SETTINGS_WITH_CONFIG,
        displayName: _td("labs|html_topic"),
        default: false,
    },
    "feature_bridge_state": {
        isFeature: true,
        labsGroup: LabGroup.Rooms,
        configDisablesSetting: true,
        supportedLevels: LEVELS_DEVICE_ONLY_SETTINGS_WITH_CONFIG,
        displayName: _td("labs|bridge_state"),
        default: false,
    },
    "feature_jump_to_date": {
        isFeature: true,
        labsGroup: LabGroup.Messaging,
        configDisablesSetting: true,
        displayName: _td("labs|jump_to_date"),
        supportedLevels: LEVELS_DEVICE_ONLY_SETTINGS_WITH_CONFIG,
        default: false,
        controller: new ServerSupportUnstableFeatureController(
            "feature_jump_to_date",
            defaultWatchManager,
            [["org.matrix.msc3030"], ["org.matrix.msc3030.stable"]],
            "v1.6",
            _td("labs|jump_to_date_msc_support"),
        ),
    },
    "RoomList.backgroundImage": {
        supportedLevels: LEVELS_ACCOUNT_SETTINGS,
        default: null,
    },
    "sendReadReceipts": {
        supportedLevels: LEVELS_ACCOUNT_SETTINGS,
        displayName: _td("settings|send_read_receipts"),
        default: true,
        controller: new ServerSupportUnstableFeatureController(
            "sendReadReceipts",
            defaultWatchManager,
            [["org.matrix.msc2285.stable"]],
            "v1.4",
            _td("settings|send_read_receipts_unsupported"),
            true,
        ),
    },
    "feature_sliding_sync": {
        isFeature: true,
        labsGroup: LabGroup.Developer,
        configDisablesSetting: true,
        supportedLevels: LEVELS_DEVICE_ONLY_SETTINGS_WITH_CONFIG,
        displayName: _td("labs|sliding_sync"),
        description: _td("labs|sliding_sync_description"),
        shouldWarn: true,
        default: false,
        controller: new SlidingSyncController(),
    },
    "feature_sliding_sync_proxy_url": {
        // This is not a distinct feature, it is a setting for feature_sliding_sync above
        supportedLevels: LEVELS_DEVICE_ONLY_SETTINGS_WITH_CONFIG,
        default: "",
    },
    "feature_element_call_video_rooms": {
        isFeature: true,
        labsGroup: LabGroup.VoiceAndVideo,
        configDisablesSetting: true,
        supportedLevels: LEVELS_DEVICE_ONLY_SETTINGS_WITH_CONFIG,
        displayName: _td("labs|element_call_video_rooms"),
        controller: new ReloadOnChangeController(),
        default: false,
    },
    "feature_group_calls": {
        isFeature: true,
        labsGroup: LabGroup.VoiceAndVideo,
        configDisablesSetting: true,
        supportedLevels: LEVELS_DEVICE_ONLY_SETTINGS_WITH_CONFIG,
        displayName: _td("labs|group_calls"),
        controller: new ReloadOnChangeController(),
        default: false,
    },
    "feature_disable_call_per_sender_encryption": {
        isFeature: true,
        labsGroup: LabGroup.VoiceAndVideo,
        configDisablesSetting: true,
        supportedLevels: LEVELS_DEVICE_ONLY_SETTINGS_WITH_CONFIG,
        displayName: _td("labs|feature_disable_call_per_sender_encryption"),
        default: false,
    },
    "feature_allow_screen_share_only_mode": {
        isFeature: true,
        labsGroup: LabGroup.VoiceAndVideo,
        configDisablesSetting: true,
        supportedLevels: LEVELS_DEVICE_ONLY_SETTINGS_WITH_CONFIG,
        description: _td("labs|under_active_development"),
        displayName: _td("labs|allow_screen_share_only_mode"),
        controller: new ReloadOnChangeController(),
        default: false,
    },
    "feature_location_share_live": {
        isFeature: true,
        labsGroup: LabGroup.Messaging,
        configDisablesSetting: true,
        supportedLevels: LEVELS_DEVICE_ONLY_SETTINGS_WITH_CONFIG,
        displayName: _td("labs|location_share_live"),
        description: _td("labs|location_share_live_description"),
        shouldWarn: true,
        default: false,
    },
    "feature_dynamic_room_predecessors": {
        isFeature: true,
        labsGroup: LabGroup.Rooms,
        configDisablesSetting: true,
        supportedLevels: LEVELS_DEVICE_ONLY_SETTINGS_WITH_CONFIG,
        displayName: _td("labs|dynamic_room_predecessors"),
        description: _td("labs|dynamic_room_predecessors_description"),
        shouldWarn: true,
        default: false,
    },
    [Features.VoiceBroadcast]: {
        isFeature: true,
        labsGroup: LabGroup.Messaging,
        configDisablesSetting: true,
        supportedLevels: LEVELS_DEVICE_ONLY_SETTINGS_WITH_CONFIG,
        displayName: _td("labs|voice_broadcast"),
        default: false,
    },
    [Features.VoiceBroadcastForceSmallChunks]: {
        supportedLevels: LEVELS_DEVICE_ONLY_SETTINGS,
        displayName: _td("labs|voice_broadcast_force_small_chunks"),
        default: false,
    },
    [Features.OidcNativeFlow]: {
        isFeature: true,
        labsGroup: LabGroup.Developer,
        configDisablesSetting: true,
        supportedLevels: LEVELS_DEVICE_ONLY_SETTINGS_WITH_CONFIG,
        displayName: _td("labs|oidc_native_flow"),
        description: _td("labs|oidc_native_flow_description"),
        default: false,
    },
    [Features.RustCrypto]: {
        // use the rust matrix-sdk-crypto-wasm for crypto.
        isFeature: true,
        labsGroup: LabGroup.Developer,
        // unlike most features, `configDisablesSetting` is false here.
        supportedLevels: LEVELS_DEVICE_ONLY_SETTINGS_WITH_CONFIG,
        displayName: _td("labs|rust_crypto"),
        description: () => {
            if (SettingsStore.getValueAt(SettingLevel.CONFIG, Features.RustCrypto)) {
                // It's enabled in the config, so you can't get rid of it even by logging out.
                return _t("labs|rust_crypto_in_config_description");
            } else {
                return _t("labs|rust_crypto_optin_warning");
            }
        },
        shouldWarn: true,
        default: true,
        controller: new RustCryptoSdkController(),
    },
    // Must be set under `setting_defaults` in config.json.
    // If set to 100 in conjunction with `feature_rust_crypto`, all existing users will migrate to the new crypto.
    // Default is 0, meaning no existing users on legacy crypto will migrate.
    "RustCrypto.staged_rollout_percent": {
        supportedLevels: [SettingLevel.CONFIG],
        default: 0,
    },
    /**
     * @deprecated in favor of {@link fontSizeDelta}
     */
    "baseFontSize": {
        displayName: _td("settings|appearance|font_size"),
        supportedLevels: LEVELS_ACCOUNT_SETTINGS,
        default: "",
        controller: new FontSizeController(),
    },
    "feature_render_reaction_images": {
        isFeature: true,
        labsGroup: LabGroup.Messaging,
        configDisablesSetting: true,
        displayName: _td("labs|render_reaction_images"),
        description: _td("labs|render_reaction_images_description"),
        supportedLevels: LEVELS_DEVICE_ONLY_SETTINGS_WITH_CONFIG,
        default: false,
    },
    /**
     * With the transition to Compound we are moving to a base font size
     * of 16px. We're taking the opportunity to move away from the `baseFontSize`
     * setting that had a 5px offset.
     * @deprecated in favor {@link fontSizeDelta}
     */
    "baseFontSizeV2": {
        displayName: _td("settings|appearance|font_size"),
        supportedLevels: [SettingLevel.DEVICE],
        default: "",
        controller: new FontSizeController(),
    },
    /**
     * This delta is added to the browser default font size
     * Moving from `baseFontSizeV2` to `fontSizeDelta` to replace the default 16px to --cpd-font-size-root (browser default font size) + fontSizeDelta
     */
    "fontSizeDelta": {
        displayName: _td("settings|appearance|font_size"),
        supportedLevels: [SettingLevel.DEVICE],
        default: FontWatcher.DEFAULT_DELTA,
        controller: new FontSizeController(),
    },
    "useCustomFontSize": {
        displayName: _td("settings|appearance|custom_font_size"),
        supportedLevels: LEVELS_ACCOUNT_SETTINGS,
        default: false,
    },
    "MessageComposerInput.suggestEmoji": {
        supportedLevels: LEVELS_ACCOUNT_SETTINGS,
        displayName: _td("settings|emoji_autocomplete"),
        default: true,
        invertedSettingName: "MessageComposerInput.dontSuggestEmoji",
    },
    "MessageComposerInput.showStickersButton": {
        supportedLevels: LEVELS_ACCOUNT_SETTINGS,
        displayName: _td("settings|show_stickers_button"),
        default: true,
        controller: new UIFeatureController(UIFeature.Widgets, false),
    },
    "MessageComposerInput.showPollsButton": {
        supportedLevels: LEVELS_ACCOUNT_SETTINGS,
        displayName: _td("settings|preferences|show_polls_button"),
        default: true,
    },
    "MessageComposerInput.insertTrailingColon": {
        supportedLevels: LEVELS_ACCOUNT_SETTINGS,
        displayName: _td("settings|insert_trailing_colon_mentions"),
        default: true,
    },
    // TODO: Wire up appropriately to UI (FTUE notifications)
    "Notifications.alwaysShowBadgeCounts": {
        supportedLevels: LEVELS_ROOM_OR_ACCOUNT,
        default: false,
    },
    "feature_hidebold": {
        isFeature: true,
        labsGroup: LabGroup.Rooms,
        configDisablesSetting: true,
        supportedLevels: LEVELS_DEVICE_ONLY_SETTINGS_WITH_CONFIG,
        displayName: _td("labs|hidebold"),
        default: false,
    },
    "feature_ask_to_join": {
        isFeature: true,
        labsGroup: LabGroup.Rooms,
        configDisablesSetting: true,
        default: false,
        displayName: _td("labs|ask_to_join"),
        supportedLevels: LEVELS_DEVICE_ONLY_SETTINGS_WITH_CONFIG,
    },
    "feature_new_room_decoration_ui": {
        isFeature: true,
        labsGroup: LabGroup.Rooms,
        configDisablesSetting: true,
        displayName: _td("labs|new_room_decoration_ui"),
        description: _td("labs|under_active_development"),
        supportedLevels: LEVELS_DEVICE_ONLY_SETTINGS_WITH_CONFIG,
        default: false,
        controller: new ReloadOnChangeController(),
    },
    "feature_notifications": {
        isFeature: true,
        labsGroup: LabGroup.Messaging,
        configDisablesSetting: true,
        displayName: _td("labs|notifications"),
        description: _td("labs|unrealiable_e2e"),
        supportedLevels: LEVELS_DEVICE_ONLY_SETTINGS_WITH_CONFIG,
        default: false,
    },
    "useCompactLayout": {
        supportedLevels: LEVELS_DEVICE_ONLY_SETTINGS,
        displayName: _td("settings|preferences|compact_modern"),
        default: false,
        controller: new IncompatibleController("layout", false, (v: Layout) => v !== Layout.Group),
    },
    "showRedactions": {
        supportedLevels: LEVELS_ROOM_SETTINGS_WITH_ROOM,
        displayName: _td("settings|show_redaction_placeholder"),
        default: true,
        invertedSettingName: "hideRedactions",
    },
    "showJoinLeaves": {
        supportedLevels: LEVELS_ROOM_SETTINGS_WITH_ROOM,
        displayName: _td("settings|show_join_leave"),
        default: true,
        invertedSettingName: "hideJoinLeaves",
    },
    "showAvatarChanges": {
        supportedLevels: LEVELS_ROOM_SETTINGS_WITH_ROOM,
        displayName: _td("settings|show_avatar_changes"),
        default: true,
        invertedSettingName: "hideAvatarChanges",
    },
    "showDisplaynameChanges": {
        supportedLevels: LEVELS_ROOM_SETTINGS_WITH_ROOM,
        displayName: _td("settings|show_displayname_changes"),
        default: true,
        invertedSettingName: "hideDisplaynameChanges",
    },
    "showReadReceipts": {
        supportedLevels: LEVELS_ROOM_SETTINGS,
        displayName: _td("settings|show_read_receipts"),
        default: true,
        invertedSettingName: "hideReadReceipts",
    },
    "showTwelveHourTimestamps": {
        supportedLevels: LEVELS_ACCOUNT_SETTINGS,
        displayName: _td("settings|use_12_hour_format"),
        default: false,
    },
    "alwaysShowTimestamps": {
        supportedLevels: LEVELS_ACCOUNT_SETTINGS,
        displayName: _td("settings|always_show_message_timestamps"),
        default: false,
    },
    "autoplayGifs": {
        supportedLevels: LEVELS_ACCOUNT_SETTINGS,
        displayName: _td("settings|autoplay_gifs"),
        default: false,
    },
    "autoplayVideo": {
        supportedLevels: LEVELS_ACCOUNT_SETTINGS,
        displayName: _td("settings|autoplay_videos"),
        default: false,
    },
    "enableSyntaxHighlightLanguageDetection": {
        supportedLevels: LEVELS_ACCOUNT_SETTINGS,
        displayName: _td("settings|automatic_language_detection_syntax_highlight"),
        default: false,
    },
    "expandCodeByDefault": {
        supportedLevels: LEVELS_ACCOUNT_SETTINGS,
        displayName: _td("settings|code_block_expand_default"),
        default: false,
    },
    "showCodeLineNumbers": {
        supportedLevels: LEVELS_ACCOUNT_SETTINGS,
        displayName: _td("settings|code_block_line_numbers"),
        default: true,
    },
    "scrollToBottomOnMessageSent": {
        supportedLevels: LEVELS_ACCOUNT_SETTINGS,
        displayName: _td("settings|jump_to_bottom_on_send"),
        default: true,
    },
    "Pill.shouldShowPillAvatar": {
        supportedLevels: LEVELS_ACCOUNT_SETTINGS,
        displayName: _td("settings|preferences|show_avatars_pills"),
        default: true,
        invertedSettingName: "Pill.shouldHidePillAvatar",
    },
    "TextualBody.enableBigEmoji": {
        supportedLevels: LEVELS_ACCOUNT_SETTINGS,
        displayName: _td("settings|big_emoji"),
        default: true,
        invertedSettingName: "TextualBody.disableBigEmoji",
    },
    "MessageComposerInput.isRichTextEnabled": {
        supportedLevels: LEVELS_ACCOUNT_SETTINGS,
        default: false,
    },
    "MessageComposer.showFormatting": {
        supportedLevels: LEVELS_ACCOUNT_SETTINGS,
        default: false,
    },
    "sendTypingNotifications": {
        supportedLevels: LEVELS_ACCOUNT_SETTINGS,
        displayName: _td("settings|send_typing_notifications"),
        default: true,
        invertedSettingName: "dontSendTypingNotifications",
    },
    "showTypingNotifications": {
        supportedLevels: LEVELS_ACCOUNT_SETTINGS,
        displayName: _td("settings|show_typing_notifications"),
        default: true,
    },
    "ctrlFForSearch": {
        supportedLevels: LEVELS_ACCOUNT_SETTINGS,
        displayName: IS_MAC ? _td("settings|use_command_f_search") : _td("settings|use_control_f_search"),
        default: false,
    },
    "MessageComposerInput.ctrlEnterToSend": {
        supportedLevels: LEVELS_ACCOUNT_SETTINGS,
        displayName: IS_MAC
            ? _td("settings|use_command_enter_send_message")
            : _td("settings|use_control_enter_send_message"),
        default: false,
    },
    "MessageComposerInput.surroundWith": {
        supportedLevels: LEVELS_ACCOUNT_SETTINGS,
        displayName: _td("settings|preferences|surround_text"),
        default: false,
    },
    "MessageComposerInput.autoReplaceEmoji": {
        supportedLevels: LEVELS_ACCOUNT_SETTINGS,
        displayName: _td("settings|replace_plain_emoji"),
        default: false,
    },
    "MessageComposerInput.useMarkdown": {
        supportedLevels: LEVELS_ACCOUNT_SETTINGS,
        displayName: _td("settings|enable_markdown"),
        description: () => _t("settings|enable_markdown_description", {}, { code: (sub) => <code>{sub}</code> }),
        default: true,
    },
    "VideoView.flipVideoHorizontally": {
        supportedLevels: LEVELS_ACCOUNT_SETTINGS,
        displayName: _td("settings|voip|mirror_local_feed"),
        default: false,
    },
    "theme": {
        supportedLevels: LEVELS_ACCOUNT_SETTINGS,
        default: "light",
        controller: new ThemeController(),
    },
    "custom_themes": {
        supportedLevels: LEVELS_ACCOUNT_SETTINGS,
        default: [] as CustomTheme[],
    },
    "use_system_theme": {
        supportedLevels: LEVELS_DEVICE_ONLY_SETTINGS,
        default: true,
        displayName: _td("settings|appearance|match_system_theme"),
    },
    "useBundledEmojiFont": {
        supportedLevels: LEVELS_DEVICE_ONLY_SETTINGS,
        default: true,
        displayName: _td("settings|appearance|bundled_emoji_font"),
        controller: new SystemFontController(),
    },
    "useSystemFont": {
        supportedLevels: LEVELS_DEVICE_ONLY_SETTINGS,
        default: false,
        displayName: _td("settings|appearance|custom_font"),
        controller: new SystemFontController(),
    },
    "systemFont": {
        supportedLevels: LEVELS_DEVICE_ONLY_SETTINGS,
        default: "",
        displayName: _td("settings|appearance|custom_font_name"),
        controller: new SystemFontController(),
    },
    "webRtcAllowPeerToPeer": {
        supportedLevels: LEVELS_DEVICE_ONLY_SETTINGS_WITH_CONFIG,
        displayName: _td("settings|voip|allow_p2p"),
        description: _td("settings|voip|allow_p2p_description"),
        default: true,
        invertedSettingName: "webRtcForceTURN",
    },
    "webrtc_audiooutput": {
        supportedLevels: LEVELS_DEVICE_ONLY_SETTINGS,
        default: "default",
    },
    "webrtc_audioinput": {
        supportedLevels: LEVELS_DEVICE_ONLY_SETTINGS,
        default: "default",
    },
    "webrtc_videoinput": {
        supportedLevels: LEVELS_DEVICE_ONLY_SETTINGS,
        default: "default",
    },
    "webrtc_audio_autoGainControl": {
        supportedLevels: LEVELS_DEVICE_ONLY_SETTINGS,
        displayName: _td("settings|voip|auto_gain_control"),
        default: true,
    },
    "webrtc_audio_echoCancellation": {
        supportedLevels: LEVELS_DEVICE_ONLY_SETTINGS,
        displayName: _td("settings|voip|echo_cancellation"),
        default: true,
    },
    "webrtc_audio_noiseSuppression": {
        supportedLevels: LEVELS_DEVICE_ONLY_SETTINGS,
        displayName: _td("settings|voip|noise_suppression"),
        default: true,
    },
    "language": {
        supportedLevels: LEVELS_DEVICE_ONLY_SETTINGS_WITH_CONFIG,
        default: "en",
    },
    "breadcrumb_rooms": {
        // not really a setting
        supportedLevels: [SettingLevel.ACCOUNT],
        default: [],
    },
    "recent_emoji": {
        // not really a setting
        supportedLevels: [SettingLevel.ACCOUNT],
        default: [],
    },
    "SpotlightSearch.recentSearches": {
        // not really a setting
        supportedLevels: [SettingLevel.ACCOUNT],
        default: [], // list of room IDs, most recent first
    },
    "SpotlightSearch.showNsfwPublicRooms": {
        supportedLevels: LEVELS_ACCOUNT_SETTINGS,
        displayName: _td("settings|show_nsfw_content"),
        default: false,
    },
    "room_directory_servers": {
        supportedLevels: [SettingLevel.ACCOUNT],
        default: [],
    },
    "integrationProvisioning": {
        supportedLevels: [SettingLevel.ACCOUNT],
        default: true,
    },
    "allowedWidgets": {
        supportedLevels: [SettingLevel.ROOM_ACCOUNT, SettingLevel.ROOM_DEVICE],
        supportedLevelsAreOrdered: true,
        default: {}, // none allowed
    },
    // Legacy, kept around for transitionary purposes
    "analyticsOptIn": {
        supportedLevels: LEVELS_DEVICE_ONLY_SETTINGS_WITH_CONFIG,
        default: false,
    },
    "pseudonymousAnalyticsOptIn": {
        supportedLevels: [SettingLevel.ACCOUNT],
        displayName: _td("settings|security|send_analytics"),
        default: null,
    },
    "deviceClientInformationOptIn": {
        supportedLevels: [SettingLevel.ACCOUNT],
        displayName: _td("settings|security|record_session_details"),
        default: false,
    },
    "FTUE.useCaseSelection": {
        supportedLevels: LEVELS_ACCOUNT_SETTINGS,
        default: null,
    },
    "autocompleteDelay": {
        supportedLevels: LEVELS_DEVICE_ONLY_SETTINGS_WITH_CONFIG,
        default: 200,
    },
    "readMarkerInViewThresholdMs": {
        supportedLevels: LEVELS_DEVICE_ONLY_SETTINGS_WITH_CONFIG,
        default: 3000,
    },
    "readMarkerOutOfViewThresholdMs": {
        supportedLevels: LEVELS_DEVICE_ONLY_SETTINGS_WITH_CONFIG,
        default: 30000,
    },
    "blacklistUnverifiedDevices": {
        // We specifically want to have room-device > device so that users may set a device default
        // with a per-room override.
        supportedLevels: [SettingLevel.ROOM_DEVICE, SettingLevel.DEVICE],
        supportedLevelsAreOrdered: true,
        displayName: {
            "default": _td("settings|security|strict_encryption"),
            "room-device": _td("room_settings|security|strict_encryption"),
        },
        default: false,
        controller: new UIFeatureController(UIFeature.AdvancedEncryption),
    },
    "urlPreviewsEnabled": {
        supportedLevels: LEVELS_ROOM_SETTINGS_WITH_ROOM,
        displayName: {
            "default": _td("settings|inline_url_previews_default"),
            "room-account": _td("settings|inline_url_previews_room_account"),
            "room": _td("settings|inline_url_previews_room"),
        },
        default: true,
        controller: new UIFeatureController(UIFeature.URLPreviews),
    },
    "urlPreviewsEnabled_e2ee": {
        supportedLevels: [SettingLevel.ROOM_DEVICE, SettingLevel.ROOM_ACCOUNT],
        displayName: {
            "room-account": _td("settings|inline_url_previews_room_account"),
        },
        default: false,
        controller: new UIFeatureController(UIFeature.URLPreviews),
    },
    "notificationsEnabled": {
        supportedLevels: LEVELS_DEVICE_ONLY_SETTINGS,
        default: false,
        controller: new NotificationsEnabledController(),
    },
    "deviceNotificationsEnabled": {
        supportedLevels: [SettingLevel.DEVICE],
        default: true,
    },
    "notificationSound": {
        supportedLevels: LEVELS_ROOM_OR_ACCOUNT,
        default: false,
    },
    "notificationBodyEnabled": {
        supportedLevels: LEVELS_DEVICE_ONLY_SETTINGS,
        default: true,
        controller: new NotificationBodyEnabledController(),
    },
    "audioNotificationsEnabled": {
        supportedLevels: LEVELS_DEVICE_ONLY_SETTINGS,
        default: true,
    },
    "enableWidgetScreenshots": {
        supportedLevels: LEVELS_ACCOUNT_SETTINGS,
        displayName: _td("devtools|widget_screenshots"),
        default: false,
    },
    "promptBeforeInviteUnknownUsers": {
        supportedLevels: LEVELS_ACCOUNT_SETTINGS,
        displayName: _td("settings|prompt_invite"),
        default: true,
    },
    "widgetOpenIDPermissions": {
        supportedLevels: LEVELS_DEVICE_ONLY_SETTINGS,
        default: {
            allow: [],
            deny: [],
        },
    },
    "breadcrumbs": {
        supportedLevels: LEVELS_ACCOUNT_SETTINGS,
        displayName: _td("settings|show_breadcrumbs"),
        default: true,
    },
    "FTUE.userOnboardingButton": {
        supportedLevels: LEVELS_ACCOUNT_SETTINGS,
        displayName: _td("settings|preferences|show_checklist_shortcuts"),
        default: true,
    },
    "showHiddenEventsInTimeline": {
        displayName: _td("devtools|show_hidden_events"),
        supportedLevels: LEVELS_DEVICE_ONLY_SETTINGS,
        default: false,
    },
    "lowBandwidth": {
        supportedLevels: LEVELS_DEVICE_ONLY_SETTINGS_WITH_CONFIG,
        displayName: _td("devtools|low_bandwidth_mode"),
        description: _td("devtools|low_bandwidth_mode_description"),
        default: false,
        controller: new ReloadOnChangeController(),
        shouldWarn: true,
    },
    "fallbackICEServerAllowed": {
        supportedLevels: LEVELS_DEVICE_ONLY_SETTINGS,
        description: _td("settings|voip|enable_fallback_ice_server_description"),
        // This is a tri-state value, where `null` means "prompt the user".
        default: null,
    },
    "showImages": {
        supportedLevels: LEVELS_ACCOUNT_SETTINGS,
        displayName: _td("settings|image_thumbnails"),
        default: true,
    },
    "RightPanel.phasesGlobal": {
        supportedLevels: [SettingLevel.DEVICE],
        default: null,
    },
    "RightPanel.phases": {
        supportedLevels: [SettingLevel.ROOM_DEVICE],
        default: null,
    },
    "enableEventIndexing": {
        supportedLevels: LEVELS_DEVICE_ONLY_SETTINGS,
        displayName: _td("settings|security|enable_message_search"),
        default: true,
    },
    "crawlerSleepTime": {
        supportedLevels: LEVELS_DEVICE_ONLY_SETTINGS,
        displayName: _td("settings|security|message_search_sleep_time"),
        default: 3000,
    },
    "showCallButtonsInComposer": {
        // Dev note: This is no longer "in composer" but is instead "in room header".
        // TODO: Rename with settings v3
        supportedLevels: LEVELS_DEVICE_ONLY_SETTINGS_WITH_CONFIG,
        default: true,
        controller: new UIFeatureController(UIFeature.Voip),
    },
    "e2ee.manuallyVerifyAllSessions": {
        supportedLevels: LEVELS_DEVICE_ONLY_SETTINGS,
        displayName: _td("settings|security|manually_verify_all_sessions"),
        default: false,
        controller: new OrderedMultiController([
            // Apply the feature controller first to ensure that the setting doesn't
            // show up and can't be toggled. PushToMatrixClientController doesn't
            // do any overrides anyways.
            new UIFeatureController(UIFeature.AdvancedEncryption),
            new PushToMatrixClientController(MatrixClient.prototype.setCryptoTrustCrossSignedDevices, true),
        ]),
    },
    "ircDisplayNameWidth": {
        // We specifically want to have room-device > device so that users may set a device default
        // with a per-room override.
        supportedLevels: [SettingLevel.ROOM_DEVICE, SettingLevel.DEVICE],
        supportedLevelsAreOrdered: true,
        default: 80,
    },
    "layout": {
        supportedLevels: LEVELS_ACCOUNT_SETTINGS,
        default: Layout.Group,
    },
    "Images.size": {
        supportedLevels: LEVELS_ACCOUNT_SETTINGS,
        default: ImageSize.Normal,
    },
    "showChatEffects": {
        supportedLevels: LEVELS_ROOM_SETTINGS_WITH_ROOM,
        displayName: _td("settings|show_chat_effects"),
        default: true,
        controller: new ReducedMotionController(),
    },
    "Performance.addSendMessageTimingMetadata": {
        supportedLevels: [SettingLevel.CONFIG],
        default: false,
    },
    "Widgets.pinned": {
        // deprecated
        supportedLevels: LEVELS_ROOM_OR_ACCOUNT,
        default: {},
    },
    "Widgets.layout": {
        supportedLevels: LEVELS_ROOM_OR_ACCOUNT,
        default: {},
    },
    "Spaces.allRoomsInHome": {
        displayName: _td("settings|all_rooms_home"),
        description: _td("settings|all_rooms_home_description"),
        supportedLevels: LEVELS_ACCOUNT_SETTINGS,
        default: false,
    },
    "Spaces.enabledMetaSpaces": {
        supportedLevels: LEVELS_ACCOUNT_SETTINGS,
        default: {
            [MetaSpace.Home]: true,
        },
    },
    "Spaces.showPeopleInSpace": {
        supportedLevels: [SettingLevel.ROOM_ACCOUNT],
        default: true,
    },
    "developerMode": {
        displayName: _td("devtools|developer_mode"),
        supportedLevels: LEVELS_ACCOUNT_SETTINGS,
        default: false,
    },
    "automaticErrorReporting": {
        displayName: _td("labs|automatic_debug_logs"),
        supportedLevels: LEVELS_ACCOUNT_SETTINGS,
        default: false,
        controller: new ReloadOnChangeController(),
    },
    "automaticDecryptionErrorReporting": {
        displayName: _td("labs|automatic_debug_logs_decryption"),
        supportedLevels: LEVELS_DEVICE_ONLY_SETTINGS,
        default: false,
        controller: new ReloadOnChangeController(),
    },
    "automaticKeyBackNotEnabledReporting": {
        displayName: _td("labs|automatic_debug_logs_key_backup"),
        supportedLevels: LEVELS_DEVICE_ONLY_SETTINGS_WITH_CONFIG,
        default: false,
    },
    "debug_scroll_panel": {
        supportedLevels: LEVELS_DEVICE_ONLY_SETTINGS,
        default: false,
    },
    "debug_timeline_panel": {
        supportedLevels: LEVELS_DEVICE_ONLY_SETTINGS,
        default: false,
    },
    "debug_registration": {
        supportedLevels: LEVELS_DEVICE_ONLY_SETTINGS,
        default: false,
    },
    "debug_animation": {
        supportedLevels: LEVELS_DEVICE_ONLY_SETTINGS,
        default: false,
    },
    "debug_legacy_call_handler": {
        supportedLevels: LEVELS_DEVICE_ONLY_SETTINGS,
        default: false,
    },
    "audioInputMuted": {
        supportedLevels: LEVELS_DEVICE_ONLY_SETTINGS,
        default: false,
    },
    "videoInputMuted": {
        supportedLevels: LEVELS_DEVICE_ONLY_SETTINGS,
        default: false,
    },
    "activeCallRoomIds": {
        supportedLevels: LEVELS_DEVICE_ONLY_SETTINGS,
        default: [],
    },
    "threadsActivityCentre": {
        supportedLevels: LEVELS_ACCOUNT_SETTINGS,
        labsGroup: LabGroup.Threads,
        controller: new ReloadOnChangeController(),
        displayName: _td("labs|threads_activity_centre"),
        description: () => _t("labs|threads_activity_centre_description", { brand: SdkConfig.get().brand }),
        default: false,
        isFeature: true,
    },
    [UIFeature.RoomHistorySettings]: {
        supportedLevels: LEVELS_UI_FEATURE,
        default: true,
    },
    [UIFeature.AdvancedEncryption]: {
        supportedLevels: LEVELS_UI_FEATURE,
        default: true,
    },
    [UIFeature.URLPreviews]: {
        supportedLevels: LEVELS_UI_FEATURE,
        default: true,
    },
    [UIFeature.Widgets]: {
        supportedLevels: LEVELS_UI_FEATURE,
        default: true,
    },
    [UIFeature.LocationSharing]: {
        supportedLevels: LEVELS_UI_FEATURE,
        default: true,
    },
    [UIFeature.Voip]: {
        supportedLevels: LEVELS_UI_FEATURE,
        default: true,
    },
    [UIFeature.Feedback]: {
        supportedLevels: LEVELS_UI_FEATURE,
        default: true,
    },
    [UIFeature.Registration]: {
        supportedLevels: LEVELS_UI_FEATURE,
        default: true,
    },
    [UIFeature.PasswordReset]: {
        supportedLevels: LEVELS_UI_FEATURE,
        default: true,
    },
    [UIFeature.Deactivate]: {
        supportedLevels: LEVELS_UI_FEATURE,
        default: true,
    },
    [UIFeature.ShareQRCode]: {
        supportedLevels: LEVELS_UI_FEATURE,
        default: true,
    },
    [UIFeature.ShareSocial]: {
        supportedLevels: LEVELS_UI_FEATURE,
        default: true,
    },
    [UIFeature.IdentityServer]: {
        supportedLevels: LEVELS_UI_FEATURE,
        default: true,
        // Identity server (discovery) settings make no sense if 3PIDs in general are hidden
        controller: new UIFeatureController(UIFeature.ThirdPartyID),
    },
    [UIFeature.ThirdPartyID]: {
        supportedLevels: LEVELS_UI_FEATURE,
        default: true,
    },
    [UIFeature.AdvancedSettings]: {
        supportedLevels: LEVELS_UI_FEATURE,
        default: true,
    },
    [UIFeature.TimelineEnableRelativeDates]: {
        supportedLevels: LEVELS_UI_FEATURE,
        default: true,
    },
    [UIFeature.BulkUnverifiedSessionsReminder]: {
        supportedLevels: LEVELS_UI_FEATURE,
        default: true,
    },
<<<<<<< HEAD
    [UIFeature.AccountSendAccountEvent]: {
        supportedLevels: LEVELS_UI_FEATURE,
        default: true,
    },
    [UIFeature.AccountSendRoomEvent]: {
        supportedLevels: LEVELS_UI_FEATURE,
        default: true,
    },
    [UIFeature.EnableLoginPage]: {
        supportedLevels: LEVELS_UI_FEATURE,
        default: true,
    },
    [UIFeature.EnableNewRoomIntro]: {
        supportedLevels: LEVELS_UI_FEATURE,
        default: true,
    },
    [UIFeature.EnableRoomDevTools]: {
        supportedLevels: LEVELS_UI_FEATURE,
        default: true,
    },
    [UIFeature.WidgetContextDeleteButton]: {
=======
    [UIFeature.HomePageButtons]: {
        supportedLevels: LEVELS_UI_FEATURE,
        default: true,
    },
    [UIFeature.UserInfoVerifyDevice]: {
        supportedLevels: LEVELS_UI_FEATURE,
        default: true,
    },
    [UIFeature.UserInfoShareLinkToUserButton]: {
        supportedLevels: LEVELS_UI_FEATURE,
        default: true,
    },
    [UIFeature.UserInfoRedactButton]: {
        supportedLevels: LEVELS_UI_FEATURE,
        default: true,
    },
    [UIFeature.RoomListExplorePublicRooms]: {
        supportedLevels: LEVELS_UI_FEATURE,
        default: true,
    },
    [UIFeature.CreateRoomE2eeSection]: {
        supportedLevels: LEVELS_UI_FEATURE,
        default: true,
    },
    [UIFeature.CreateRoomShowJoinRuleDropdown]: {
        supportedLevels: LEVELS_UI_FEATURE,
        default: true,
    },
    [UIFeature.CreateRoomShowAdvancedSettings]: {
        supportedLevels: LEVELS_UI_FEATURE,
        default: true,
    },
    [UIFeature.RoomSummaryFilesOption]: {
        supportedLevels: LEVELS_UI_FEATURE,
        default: true,
    },
    [UIFeature.RoomSummaryCopyLink]: {
        supportedLevels: LEVELS_UI_FEATURE,
        default: true,
    },
    [UIFeature.NewRoomIntroInviteThisRoom]: {
        supportedLevels: LEVELS_UI_FEATURE,
        default: true,
    },
    [UIFeature.EmailAddressShowRemoveButton]: {
        supportedLevels: LEVELS_UI_FEATURE,
        default: true,
    },
    [UIFeature.EmailAddressShowAddButton]: {
        supportedLevels: LEVELS_UI_FEATURE,
        default: true,
    },
    [UIFeature.PhoneNumerShowRemoveButton]: {
        supportedLevels: LEVELS_UI_FEATURE,
        default: true,
    },
    [UIFeature.PhoneNumerShowAddButton]: {
        supportedLevels: LEVELS_UI_FEATURE,
        default: true,
    },
    [UIFeature.RoomSettingsAlias]: {
        supportedLevels: LEVELS_UI_FEATURE,
        default: true,
    },
    [UIFeature.UserSettingsExternalAccount]: {
        supportedLevels: LEVELS_UI_FEATURE,
        default: true,
    },
    [UIFeature.UserSettingsSetIdServer]: {
        supportedLevels: LEVELS_UI_FEATURE,
        default: true,
    },
    [UIFeature.UserSettingsDiscovery]: {
        supportedLevels: LEVELS_UI_FEATURE,
        default: true,
    },
    [UIFeature.UserSettingsIntegrationManager]: {
        supportedLevels: LEVELS_UI_FEATURE,
        default: true,
    },
    [UIFeature.UserSettingsChangePassword]: {
        supportedLevels: LEVELS_UI_FEATURE,
        default: true,
    },
    [UIFeature.UserSettingsResetCrossSigning]: {
        supportedLevels: LEVELS_UI_FEATURE,
        default: true,
    },
    [UIFeature.UserSettingsDeleteBackup]: {
        supportedLevels: LEVELS_UI_FEATURE,
        default: true,
    },
    [UIFeature.UserSettingsResetBackup]: {
>>>>>>> c4e7c339
        supportedLevels: LEVELS_UI_FEATURE,
        default: true,
    },

    // Electron-specific settings, they are stored by Electron and set/read over an IPC.
    // We store them over there are they are necessary to know before the renderer process launches.
    "Electron.autoLaunch": {
        supportedLevels: [SettingLevel.PLATFORM],
        displayName: _td("settings|start_automatically"),
        default: false,
    },
    "Electron.warnBeforeExit": {
        supportedLevels: [SettingLevel.PLATFORM],
        displayName: _td("settings|warn_quit"),
        default: true,
    },
    "Electron.alwaysShowMenuBar": {
        supportedLevels: [SettingLevel.PLATFORM],
        displayName: _td("settings|preferences|always_show_menu_bar"),
        default: false,
    },
    "Electron.showTrayIcon": {
        supportedLevels: [SettingLevel.PLATFORM],
        displayName: _td("settings|preferences|enable_tray_icon"),
        default: true,
    },
    "Electron.enableHardwareAcceleration": {
        supportedLevels: [SettingLevel.PLATFORM],
        displayName: _td("settings|preferences|enable_hardware_acceleration"),
        default: true,
    },
};<|MERGE_RESOLUTION|>--- conflicted
+++ resolved
@@ -1215,7 +1215,102 @@
         supportedLevels: LEVELS_UI_FEATURE,
         default: true,
     },
-<<<<<<< HEAD
+    [UIFeature.HomePageButtons]: {
+        supportedLevels: LEVELS_UI_FEATURE,
+        default: true,
+    },
+    [UIFeature.UserInfoVerifyDevice]: {
+        supportedLevels: LEVELS_UI_FEATURE,
+        default: true,
+    },
+    [UIFeature.UserInfoShareLinkToUserButton]: {
+        supportedLevels: LEVELS_UI_FEATURE,
+        default: true,
+    },
+    [UIFeature.UserInfoRedactButton]: {
+        supportedLevels: LEVELS_UI_FEATURE,
+        default: true,
+    },
+    [UIFeature.RoomListExplorePublicRooms]: {
+        supportedLevels: LEVELS_UI_FEATURE,
+        default: true,
+    },
+    [UIFeature.CreateRoomE2eeSection]: {
+        supportedLevels: LEVELS_UI_FEATURE,
+        default: true,
+    },
+    [UIFeature.CreateRoomShowJoinRuleDropdown]: {
+        supportedLevels: LEVELS_UI_FEATURE,
+        default: true,
+    },
+    [UIFeature.CreateRoomShowAdvancedSettings]: {
+        supportedLevels: LEVELS_UI_FEATURE,
+        default: true,
+    },
+    [UIFeature.RoomSummaryFilesOption]: {
+        supportedLevels: LEVELS_UI_FEATURE,
+        default: true,
+    },
+    [UIFeature.RoomSummaryCopyLink]: {
+        supportedLevels: LEVELS_UI_FEATURE,
+        default: true,
+    },
+    [UIFeature.NewRoomIntroInviteThisRoom]: {
+        supportedLevels: LEVELS_UI_FEATURE,
+        default: true,
+    },
+    [UIFeature.EmailAddressShowRemoveButton]: {
+        supportedLevels: LEVELS_UI_FEATURE,
+        default: true,
+    },
+    [UIFeature.EmailAddressShowAddButton]: {
+        supportedLevels: LEVELS_UI_FEATURE,
+        default: true,
+    },
+    [UIFeature.PhoneNumerShowRemoveButton]: {
+        supportedLevels: LEVELS_UI_FEATURE,
+        default: true,
+    },
+    [UIFeature.PhoneNumerShowAddButton]: {
+        supportedLevels: LEVELS_UI_FEATURE,
+        default: true,
+    },
+    [UIFeature.RoomSettingsAlias]: {
+        supportedLevels: LEVELS_UI_FEATURE,
+        default: true,
+    },
+    [UIFeature.UserSettingsExternalAccount]: {
+        supportedLevels: LEVELS_UI_FEATURE,
+        default: true,
+    },
+    [UIFeature.UserSettingsSetIdServer]: {
+        supportedLevels: LEVELS_UI_FEATURE,
+        default: true,
+    },
+    [UIFeature.UserSettingsDiscovery]: {
+        supportedLevels: LEVELS_UI_FEATURE,
+        default: true,
+    },
+    [UIFeature.UserSettingsIntegrationManager]: {
+        supportedLevels: LEVELS_UI_FEATURE,
+        default: true,
+    },
+    [UIFeature.UserSettingsChangePassword]: {
+        supportedLevels: LEVELS_UI_FEATURE,
+        default: true,
+    },
+    [UIFeature.UserSettingsResetCrossSigning]: {
+        supportedLevels: LEVELS_UI_FEATURE,
+        default: true,
+    },
+    [UIFeature.UserSettingsDeleteBackup]: {
+        supportedLevels: LEVELS_UI_FEATURE,
+        default: true,
+    },
+    [UIFeature.UserSettingsResetBackup]: {
+        supportedLevels: LEVELS_UI_FEATURE,
+        default: true,
+    },
     [UIFeature.AccountSendAccountEvent]: {
         supportedLevels: LEVELS_UI_FEATURE,
         default: true,
@@ -1237,101 +1332,6 @@
         default: true,
     },
     [UIFeature.WidgetContextDeleteButton]: {
-=======
-    [UIFeature.HomePageButtons]: {
-        supportedLevels: LEVELS_UI_FEATURE,
-        default: true,
-    },
-    [UIFeature.UserInfoVerifyDevice]: {
-        supportedLevels: LEVELS_UI_FEATURE,
-        default: true,
-    },
-    [UIFeature.UserInfoShareLinkToUserButton]: {
-        supportedLevels: LEVELS_UI_FEATURE,
-        default: true,
-    },
-    [UIFeature.UserInfoRedactButton]: {
-        supportedLevels: LEVELS_UI_FEATURE,
-        default: true,
-    },
-    [UIFeature.RoomListExplorePublicRooms]: {
-        supportedLevels: LEVELS_UI_FEATURE,
-        default: true,
-    },
-    [UIFeature.CreateRoomE2eeSection]: {
-        supportedLevels: LEVELS_UI_FEATURE,
-        default: true,
-    },
-    [UIFeature.CreateRoomShowJoinRuleDropdown]: {
-        supportedLevels: LEVELS_UI_FEATURE,
-        default: true,
-    },
-    [UIFeature.CreateRoomShowAdvancedSettings]: {
-        supportedLevels: LEVELS_UI_FEATURE,
-        default: true,
-    },
-    [UIFeature.RoomSummaryFilesOption]: {
-        supportedLevels: LEVELS_UI_FEATURE,
-        default: true,
-    },
-    [UIFeature.RoomSummaryCopyLink]: {
-        supportedLevels: LEVELS_UI_FEATURE,
-        default: true,
-    },
-    [UIFeature.NewRoomIntroInviteThisRoom]: {
-        supportedLevels: LEVELS_UI_FEATURE,
-        default: true,
-    },
-    [UIFeature.EmailAddressShowRemoveButton]: {
-        supportedLevels: LEVELS_UI_FEATURE,
-        default: true,
-    },
-    [UIFeature.EmailAddressShowAddButton]: {
-        supportedLevels: LEVELS_UI_FEATURE,
-        default: true,
-    },
-    [UIFeature.PhoneNumerShowRemoveButton]: {
-        supportedLevels: LEVELS_UI_FEATURE,
-        default: true,
-    },
-    [UIFeature.PhoneNumerShowAddButton]: {
-        supportedLevels: LEVELS_UI_FEATURE,
-        default: true,
-    },
-    [UIFeature.RoomSettingsAlias]: {
-        supportedLevels: LEVELS_UI_FEATURE,
-        default: true,
-    },
-    [UIFeature.UserSettingsExternalAccount]: {
-        supportedLevels: LEVELS_UI_FEATURE,
-        default: true,
-    },
-    [UIFeature.UserSettingsSetIdServer]: {
-        supportedLevels: LEVELS_UI_FEATURE,
-        default: true,
-    },
-    [UIFeature.UserSettingsDiscovery]: {
-        supportedLevels: LEVELS_UI_FEATURE,
-        default: true,
-    },
-    [UIFeature.UserSettingsIntegrationManager]: {
-        supportedLevels: LEVELS_UI_FEATURE,
-        default: true,
-    },
-    [UIFeature.UserSettingsChangePassword]: {
-        supportedLevels: LEVELS_UI_FEATURE,
-        default: true,
-    },
-    [UIFeature.UserSettingsResetCrossSigning]: {
-        supportedLevels: LEVELS_UI_FEATURE,
-        default: true,
-    },
-    [UIFeature.UserSettingsDeleteBackup]: {
-        supportedLevels: LEVELS_UI_FEATURE,
-        default: true,
-    },
-    [UIFeature.UserSettingsResetBackup]: {
->>>>>>> c4e7c339
         supportedLevels: LEVELS_UI_FEATURE,
         default: true,
     },
