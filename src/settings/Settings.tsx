/*
Copyright 2017 Travis Ralston
Copyright 2018 - 2024 The Matrix.org Foundation C.I.C.

Licensed under the Apache License, Version 2.0 (the "License");
you may not use this file except in compliance with the License.
You may obtain a copy of the License at

    http://www.apache.org/licenses/LICENSE-2.0

Unless required by applicable law or agreed to in writing, software
distributed under the License is distributed on an "AS IS" BASIS,
WITHOUT WARRANTIES OR CONDITIONS OF ANY KIND, either express or implied.
See the License for the specific language governing permissions and
limitations under the License.
*/

import { MatrixClient } from "matrix-js-sdk/src/matrix";
import React, { ReactNode } from "react";

import { _t, _td, TranslationKey } from "../languageHandler";
import {
    NotificationBodyEnabledController,
    NotificationsEnabledController,
} from "./controllers/NotificationControllers";
import ThemeController from "./controllers/ThemeController";
import PushToMatrixClientController from "./controllers/PushToMatrixClientController";
import ReloadOnChangeController from "./controllers/ReloadOnChangeController";
import FontSizeController from "./controllers/FontSizeController";
import SystemFontController from "./controllers/SystemFontController";
import { SettingLevel } from "./SettingLevel";
import SettingController from "./controllers/SettingController";
import { IS_MAC } from "../Keyboard";
import UIFeatureController from "./controllers/UIFeatureController";
import { UIFeature } from "./UIFeature";
import { OrderedMultiController } from "./controllers/OrderedMultiController";
import { Layout } from "./enums/Layout";
import ReducedMotionController from "./controllers/ReducedMotionController";
import IncompatibleController from "./controllers/IncompatibleController";
import { ImageSize } from "./enums/ImageSize";
import { MetaSpace } from "../stores/spaces";
import SdkConfig from "../SdkConfig";
import SlidingSyncController from "./controllers/SlidingSyncController";
import { FontWatcher } from "./watchers/FontWatcher";
import RustCryptoSdkController from "./controllers/RustCryptoSdkController";
import ServerSupportUnstableFeatureController from "./controllers/ServerSupportUnstableFeatureController";
import { WatchManager } from "./WatchManager";
import { CustomTheme } from "../theme";
import SettingsStore from "./SettingsStore";
import AnalyticsController from "./controllers/AnalyticsController";

export const defaultWatchManager = new WatchManager();

// These are just a bunch of helper arrays to avoid copy/pasting a bunch of times
const LEVELS_ROOM_SETTINGS = [
    SettingLevel.DEVICE,
    SettingLevel.ROOM_DEVICE,
    SettingLevel.ROOM_ACCOUNT,
    SettingLevel.ACCOUNT,
    SettingLevel.CONFIG,
];
const LEVELS_ROOM_OR_ACCOUNT = [SettingLevel.ROOM_ACCOUNT, SettingLevel.ACCOUNT];
const LEVELS_ROOM_SETTINGS_WITH_ROOM = [
    SettingLevel.DEVICE,
    SettingLevel.ROOM_DEVICE,
    SettingLevel.ROOM_ACCOUNT,
    SettingLevel.ACCOUNT,
    SettingLevel.CONFIG,
    SettingLevel.ROOM,
];
const LEVELS_ACCOUNT_SETTINGS = [SettingLevel.DEVICE, SettingLevel.ACCOUNT, SettingLevel.CONFIG];
const LEVELS_DEVICE_ONLY_SETTINGS = [SettingLevel.DEVICE];
const LEVELS_DEVICE_ONLY_SETTINGS_WITH_CONFIG = [SettingLevel.DEVICE, SettingLevel.CONFIG];
const LEVELS_UI_FEATURE = [
    SettingLevel.CONFIG,
    // in future we might have a .well-known level or something
];

export enum LabGroup {
    Messaging,
    Profile,
    Spaces,
    Widgets,
    Rooms,
    Threads,
    VoiceAndVideo,
    Moderation,
    Analytics,
    Themes,
    Encryption,
    Experimental,
    Developer,
    Ui,
}

export enum Features {
    VoiceBroadcast = "feature_voice_broadcast",
    VoiceBroadcastForceSmallChunks = "feature_voice_broadcast_force_small_chunks",
    NotificationSettings2 = "feature_notification_settings2",
    OidcNativeFlow = "feature_oidc_native_flow",
    // If true, every new login will use the new rust crypto implementation
    RustCrypto = "feature_rust_crypto",
    ReleaseAnnouncement = "feature_release_announcement",
}

export const labGroupNames: Record<LabGroup, TranslationKey> = {
    [LabGroup.Messaging]: _td("labs|group_messaging"),
    [LabGroup.Profile]: _td("labs|group_profile"),
    [LabGroup.Spaces]: _td("labs|group_spaces"),
    [LabGroup.Widgets]: _td("labs|group_widgets"),
    [LabGroup.Rooms]: _td("labs|group_rooms"),
    [LabGroup.Threads]: _td("labs|group_threads"),
    [LabGroup.VoiceAndVideo]: _td("labs|group_voip"),
    [LabGroup.Moderation]: _td("labs|group_moderation"),
    [LabGroup.Analytics]: _td("common|analytics"),
    [LabGroup.Themes]: _td("labs|group_themes"),
    [LabGroup.Encryption]: _td("labs|group_encryption"),
    [LabGroup.Experimental]: _td("labs|group_experimental"),
    [LabGroup.Developer]: _td("labs|group_developer"),
    [LabGroup.Ui]: _td("labs|group_ui"),
};

export type SettingValueType =
    | boolean
    | number
    | string
    | number[]
    | string[]
    | Record<string, unknown>
    | Record<string, unknown>[]
    | null;

export interface IBaseSetting<T extends SettingValueType = SettingValueType> {
    isFeature?: false | undefined;

    /**
     * If true, then the presence of this setting in `config.json` will disable the option in the UI.
     *
     * In other words, we prevent the user overriding the setting if an explicit value is given in `config.json`.
     * XXX:  note that users who have already set a non-default value before `config.json` is update will continue
     * to use that value (and, indeed, won't be able to change it!): https://github.com/element-hq/element-web/issues/26877
     *
     * Obviously, this only really makes sense if `supportedLevels` includes {@link SettingLevel.CONFIG}.
     */
    configDisablesSetting?: true;

    // Display names are strongly recommended for clarity.
    // Display name can also be an object for different levels.
    displayName?:
        | TranslationKey
        | Partial<{
              [level in SettingLevel]: TranslationKey;
          }>;

    // Optional description which will be shown as microCopy under SettingsFlags
    description?: TranslationKey | (() => ReactNode);

    // The supported levels are required. Preferably, use the preset arrays
    // at the top of this file to define this rather than a custom array.
    supportedLevels: SettingLevel[];

    // Required. Can be any data type. The value specified here should match
    // the data being stored (ie: if a boolean is used, the setting should
    // represent a boolean).
    default: T;

    // Optional settings controller. See SettingsController for more information.
    controller?: SettingController;

    // Optional flag to make supportedLevels be respected as the order to handle
    // settings. The first element is treated as "most preferred". The "default"
    // level is always appended to the end.
    supportedLevelsAreOrdered?: boolean;

    // Optional value to invert a boolean setting's value. The string given will
    // be read as the setting's ID instead of the one provided as the key for the
    // setting definition. By setting this, the returned value will automatically
    // be inverted, except for when the default value is returned. Inversion will
    // occur after the controller is asked for an override. This should be used by
    // historical settings which we don't want existing user's values be wiped. Do
    // not use this for new settings.
    invertedSettingName?: string;

    // XXX: Keep this around for re-use in future Betas
    betaInfo?: {
        title: TranslationKey;
        caption: () => ReactNode;
        faq?: (enabled: boolean) => ReactNode;
        image?: string; // require(...)
        feedbackSubheading?: TranslationKey;
        feedbackLabel?: string;
        extraSettings?: string[];
        requiresRefresh?: boolean;
    };

    // Whether the setting should have a warning sign in the microcopy
    shouldWarn?: boolean;
}

export interface IFeature extends Omit<IBaseSetting<boolean>, "isFeature"> {
    // Must be set to true for features.
    isFeature: true;
    labsGroup: LabGroup;
}

// Type using I-identifier for backwards compatibility from before it became a discriminated union
export type ISetting = IBaseSetting | IFeature;

export const SETTINGS: { [setting: string]: ISetting } = {
    "feature_video_rooms": {
        isFeature: true,
        labsGroup: LabGroup.VoiceAndVideo,
        displayName: _td("labs|video_rooms"),
        supportedLevels: LEVELS_DEVICE_ONLY_SETTINGS_WITH_CONFIG,
        default: false,
        // Reload to ensure that the left panel etc. get remounted
        controller: new ReloadOnChangeController(),
        betaInfo: {
            title: _td("labs|video_rooms"),
            caption: () => (
                <>
                    <p>
                        {_t("labs|video_rooms_a_new_way_to_chat", {
                            brand: SdkConfig.get().brand,
                        })}
                    </p>
                    <p>
                        {_t("labs|video_rooms_always_on_voip_channels", {
                            brand: SdkConfig.get().brand,
                        })}
                    </p>
                </>
            ),
            faq: () =>
                SdkConfig.get().bug_report_endpoint_url && (
                    <>
                        <h4>{_t("labs|video_rooms_faq1_question")}</h4>
                        <p>{_t("labs|video_rooms_faq1_answer")}</p>
                        <h4>{_t("labs|video_rooms_faq2_question")}</h4>
                        <p>{_t("labs|video_rooms_faq2_answer")}</p>
                    </>
                ),
            feedbackLabel: "video-room-feedback",
            feedbackSubheading: _td("labs|video_rooms_feedbackSubheading"),
            image: require("../../res/img/betas/video_rooms.png"),
            requiresRefresh: true,
        },
    },
    [Features.NotificationSettings2]: {
        isFeature: true,
        labsGroup: LabGroup.Experimental,
        supportedLevels: LEVELS_DEVICE_ONLY_SETTINGS_WITH_CONFIG,
        displayName: _td("labs|notification_settings"),
        default: false,
        betaInfo: {
            title: _td("labs|notification_settings_beta_title"),
            caption: () => (
                <>
                    <p>
                        {_t("labs|notification_settings_beta_caption", {
                            brand: SdkConfig.get().brand,
                        })}
                    </p>
                </>
            ),
        },
    },
    "feature_msc3531_hide_messages_pending_moderation": {
        isFeature: true,
        labsGroup: LabGroup.Moderation,
        configDisablesSetting: true,
        // Requires a reload since this setting is cached in EventUtils
        controller: new ReloadOnChangeController(),
        displayName: _td("labs|msc3531_hide_messages_pending_moderation"),
        supportedLevels: LEVELS_DEVICE_ONLY_SETTINGS_WITH_CONFIG,
        default: false,
    },
    "feature_report_to_moderators": {
        isFeature: true,
        labsGroup: LabGroup.Moderation,
        configDisablesSetting: true,
        displayName: _td("labs|report_to_moderators"),
        description: _td("labs|report_to_moderators_description"),
        supportedLevels: LEVELS_DEVICE_ONLY_SETTINGS_WITH_CONFIG,
        default: false,
    },
    "feature_latex_maths": {
        isFeature: true,
        labsGroup: LabGroup.Messaging,
        configDisablesSetting: true,
        displayName: _td("labs|latex_maths"),
        supportedLevels: LEVELS_DEVICE_ONLY_SETTINGS_WITH_CONFIG,
        default: false,
    },
    "feature_pinning": {
        isFeature: true,
        labsGroup: LabGroup.Messaging,
        configDisablesSetting: true,
        displayName: _td("labs|pinning"),
        supportedLevels: LEVELS_DEVICE_ONLY_SETTINGS_WITH_CONFIG,
        default: false,
    },
    "feature_wysiwyg_composer": {
        isFeature: true,
        labsGroup: LabGroup.Messaging,
        configDisablesSetting: true,
        displayName: _td("labs|wysiwyg_composer"),
        description: _td("labs|feature_wysiwyg_composer_description"),
        supportedLevels: LEVELS_DEVICE_ONLY_SETTINGS_WITH_CONFIG,
        default: false,
    },
    "feature_mjolnir": {
        isFeature: true,
        labsGroup: LabGroup.Moderation,
        configDisablesSetting: true,
        displayName: _td("labs|mjolnir"),
        description: _td("labs|currently_experimental"),
        supportedLevels: LEVELS_DEVICE_ONLY_SETTINGS_WITH_CONFIG,
        default: false,
    },
    "feature_custom_themes": {
        isFeature: true,
        labsGroup: LabGroup.Themes,
        configDisablesSetting: true,
        displayName: _td("labs|custom_themes"),
        supportedLevels: LEVELS_DEVICE_ONLY_SETTINGS_WITH_CONFIG,
        default: false,
    },
    "feature_dehydration": {
        isFeature: true,
        labsGroup: LabGroup.Encryption,
        configDisablesSetting: true,
        displayName: _td("labs|dehydration"),
        supportedLevels: LEVELS_DEVICE_ONLY_SETTINGS_WITH_CONFIG,
        default: false,
    },
    "useOnlyCurrentProfiles": {
        supportedLevels: LEVELS_ACCOUNT_SETTINGS,
        displayName: _td("settings|disable_historical_profile"),
        default: false,
    },
    "mjolnirRooms": {
        supportedLevels: [SettingLevel.ACCOUNT],
        default: [],
    },
    "mjolnirPersonalRoom": {
        supportedLevels: [SettingLevel.ACCOUNT],
        default: null,
    },
    "feature_html_topic": {
        isFeature: true,
        labsGroup: LabGroup.Rooms,
        configDisablesSetting: true,
        supportedLevels: LEVELS_DEVICE_ONLY_SETTINGS_WITH_CONFIG,
        displayName: _td("labs|html_topic"),
        default: false,
    },
    "feature_bridge_state": {
        isFeature: true,
        labsGroup: LabGroup.Rooms,
        configDisablesSetting: true,
        supportedLevels: LEVELS_DEVICE_ONLY_SETTINGS_WITH_CONFIG,
        displayName: _td("labs|bridge_state"),
        default: false,
    },
    "feature_jump_to_date": {
        isFeature: true,
        labsGroup: LabGroup.Messaging,
        configDisablesSetting: true,
        displayName: _td("labs|jump_to_date"),
        supportedLevels: LEVELS_DEVICE_ONLY_SETTINGS_WITH_CONFIG,
        default: false,
        controller: new ServerSupportUnstableFeatureController(
            "feature_jump_to_date",
            defaultWatchManager,
            [["org.matrix.msc3030"], ["org.matrix.msc3030.stable"]],
            "v1.6",
            _td("labs|jump_to_date_msc_support"),
        ),
    },
    "RoomList.backgroundImage": {
        supportedLevels: LEVELS_ACCOUNT_SETTINGS,
        default: null,
    },
    "sendReadReceipts": {
        supportedLevels: LEVELS_ACCOUNT_SETTINGS,
        displayName: _td("settings|send_read_receipts"),
        default: true,
        controller: new ServerSupportUnstableFeatureController(
            "sendReadReceipts",
            defaultWatchManager,
            [["org.matrix.msc2285.stable"]],
            "v1.4",
            _td("settings|send_read_receipts_unsupported"),
            true,
        ),
    },
    "feature_sliding_sync": {
        isFeature: true,
        labsGroup: LabGroup.Developer,
        configDisablesSetting: true,
        supportedLevels: LEVELS_DEVICE_ONLY_SETTINGS_WITH_CONFIG,
        displayName: _td("labs|sliding_sync"),
        description: _td("labs|sliding_sync_description"),
        shouldWarn: true,
        default: false,
        controller: new SlidingSyncController(),
    },
    "feature_sliding_sync_proxy_url": {
        // This is not a distinct feature, it is a legacy setting for feature_sliding_sync above
        supportedLevels: LEVELS_DEVICE_ONLY_SETTINGS_WITH_CONFIG,
        default: "",
    },
    "feature_element_call_video_rooms": {
        isFeature: true,
        labsGroup: LabGroup.VoiceAndVideo,
        configDisablesSetting: true,
        supportedLevels: LEVELS_DEVICE_ONLY_SETTINGS_WITH_CONFIG,
        displayName: _td("labs|element_call_video_rooms"),
        controller: new ReloadOnChangeController(),
        default: false,
    },
    "feature_group_calls": {
        isFeature: true,
        labsGroup: LabGroup.VoiceAndVideo,
        configDisablesSetting: true,
        supportedLevels: LEVELS_DEVICE_ONLY_SETTINGS_WITH_CONFIG,
        displayName: _td("labs|group_calls"),
        controller: new ReloadOnChangeController(),
        default: false,
    },
    "feature_disable_call_per_sender_encryption": {
        isFeature: true,
        labsGroup: LabGroup.VoiceAndVideo,
        configDisablesSetting: true,
        supportedLevels: LEVELS_DEVICE_ONLY_SETTINGS_WITH_CONFIG,
        displayName: _td("labs|feature_disable_call_per_sender_encryption"),
        default: false,
    },
    "feature_allow_screen_share_only_mode": {
        isFeature: true,
        labsGroup: LabGroup.VoiceAndVideo,
        configDisablesSetting: true,
        supportedLevels: LEVELS_DEVICE_ONLY_SETTINGS_WITH_CONFIG,
        description: _td("labs|under_active_development"),
        displayName: _td("labs|allow_screen_share_only_mode"),
        controller: new ReloadOnChangeController(),
        default: false,
    },
    "feature_location_share_live": {
        isFeature: true,
        labsGroup: LabGroup.Messaging,
        configDisablesSetting: true,
        supportedLevels: LEVELS_DEVICE_ONLY_SETTINGS_WITH_CONFIG,
        displayName: _td("labs|location_share_live"),
        description: _td("labs|location_share_live_description"),
        shouldWarn: true,
        default: false,
    },
    "feature_dynamic_room_predecessors": {
        isFeature: true,
        labsGroup: LabGroup.Rooms,
        configDisablesSetting: true,
        supportedLevels: LEVELS_DEVICE_ONLY_SETTINGS_WITH_CONFIG,
        displayName: _td("labs|dynamic_room_predecessors"),
        description: _td("labs|dynamic_room_predecessors_description"),
        shouldWarn: true,
        default: false,
    },
    [Features.VoiceBroadcast]: {
        isFeature: true,
        labsGroup: LabGroup.Messaging,
        configDisablesSetting: true,
        supportedLevels: LEVELS_DEVICE_ONLY_SETTINGS_WITH_CONFIG,
        displayName: _td("labs|voice_broadcast"),
        default: false,
    },
    [Features.VoiceBroadcastForceSmallChunks]: {
        supportedLevels: LEVELS_DEVICE_ONLY_SETTINGS,
        displayName: _td("labs|voice_broadcast_force_small_chunks"),
        default: false,
    },
    [Features.OidcNativeFlow]: {
        isFeature: true,
        labsGroup: LabGroup.Developer,
        configDisablesSetting: true,
        supportedLevels: LEVELS_DEVICE_ONLY_SETTINGS_WITH_CONFIG,
        displayName: _td("labs|oidc_native_flow"),
        description: _td("labs|oidc_native_flow_description"),
        default: false,
    },
    [Features.RustCrypto]: {
        // use the rust matrix-sdk-crypto-wasm for crypto.
        isFeature: true,
        labsGroup: LabGroup.Developer,
        // unlike most features, `configDisablesSetting` is false here.
        supportedLevels: LEVELS_DEVICE_ONLY_SETTINGS_WITH_CONFIG,
        displayName: _td("labs|rust_crypto"),
        description: () => {
            if (SettingsStore.getValueAt(SettingLevel.CONFIG, Features.RustCrypto)) {
                // It's enabled in the config, so you can't get rid of it even by logging out.
                return _t("labs|rust_crypto_in_config_description");
            } else {
                return _t("labs|rust_crypto_optin_warning");
            }
        },
        shouldWarn: true,
        default: true,
        controller: new RustCryptoSdkController(),
    },
    // Must be set under `setting_defaults` in config.json.
    // If set to 100 in conjunction with `feature_rust_crypto`, all existing users will migrate to the new crypto.
    // Default is 0, meaning no existing users on legacy crypto will migrate.
    "RustCrypto.staged_rollout_percent": {
        supportedLevels: [SettingLevel.CONFIG],
        default: 0,
    },
    /**
     * @deprecated in favor of {@link fontSizeDelta}
     */
    "baseFontSize": {
        displayName: _td("settings|appearance|font_size"),
        supportedLevels: LEVELS_ACCOUNT_SETTINGS,
        default: "",
        controller: new FontSizeController(),
    },
    "feature_render_reaction_images": {
        isFeature: true,
        labsGroup: LabGroup.Messaging,
        configDisablesSetting: true,
        displayName: _td("labs|render_reaction_images"),
        description: _td("labs|render_reaction_images_description"),
        supportedLevels: LEVELS_DEVICE_ONLY_SETTINGS_WITH_CONFIG,
        default: false,
    },
    /**
     * With the transition to Compound we are moving to a base font size
     * of 16px. We're taking the opportunity to move away from the `baseFontSize`
     * setting that had a 5px offset.
     * @deprecated in favor {@link fontSizeDelta}
     */
    "baseFontSizeV2": {
        displayName: _td("settings|appearance|font_size"),
        supportedLevels: [SettingLevel.DEVICE],
        default: "",
        controller: new FontSizeController(),
    },
    /**
     * This delta is added to the browser default font size
     * Moving from `baseFontSizeV2` to `fontSizeDelta` to replace the default 16px to --cpd-font-size-root (browser default font size) + fontSizeDelta
     */
    "fontSizeDelta": {
        displayName: _td("settings|appearance|font_size"),
        supportedLevels: [SettingLevel.DEVICE],
        default: FontWatcher.DEFAULT_DELTA,
        controller: new FontSizeController(),
    },
    "useCustomFontSize": {
        displayName: _td("settings|appearance|custom_font_size"),
        supportedLevels: LEVELS_ACCOUNT_SETTINGS,
        default: false,
    },
    "MessageComposerInput.suggestEmoji": {
        supportedLevels: LEVELS_ACCOUNT_SETTINGS,
        displayName: _td("settings|emoji_autocomplete"),
        default: true,
        invertedSettingName: "MessageComposerInput.dontSuggestEmoji",
    },
    "MessageComposerInput.showStickersButton": {
        supportedLevels: LEVELS_ACCOUNT_SETTINGS,
        displayName: _td("settings|show_stickers_button"),
        default: true,
        controller: new UIFeatureController(UIFeature.Widgets, false),
    },
    "MessageComposerInput.showPollsButton": {
        supportedLevels: LEVELS_ACCOUNT_SETTINGS,
        displayName: _td("settings|preferences|show_polls_button"),
        default: true,
    },
    "MessageComposerInput.insertTrailingColon": {
        supportedLevels: LEVELS_ACCOUNT_SETTINGS,
        displayName: _td("settings|insert_trailing_colon_mentions"),
        default: true,
    },
    // TODO: Wire up appropriately to UI (FTUE notifications)
    "Notifications.alwaysShowBadgeCounts": {
        supportedLevels: LEVELS_ROOM_OR_ACCOUNT,
        default: false,
    },
    // Used to be a feature, name kept for backwards compat
    "feature_hidebold": {
        supportedLevels: LEVELS_DEVICE_ONLY_SETTINGS_WITH_CONFIG,
        displayName: _td("labs|hidebold"),
        default: false,
    },
    "Notifications.showbold": {
        supportedLevels: LEVELS_DEVICE_ONLY_SETTINGS_WITH_CONFIG,
        displayName: _td("settings|showbold"),
        default: false,
        invertedSettingName: "feature_hidebold",
        controller: new AnalyticsController("WebSettingsNotificationsShowBoldToggle"),
    },
    "Notifications.tac_only_notifications": {
        supportedLevels: LEVELS_DEVICE_ONLY_SETTINGS_WITH_CONFIG,
        displayName: _td("settings|tac_only_notifications"),
        default: true,
        controller: new AnalyticsController("WebSettingsNotificationsTACOnlyNotificationsToggle"),
    },
    "feature_ask_to_join": {
        isFeature: true,
        labsGroup: LabGroup.Rooms,
        configDisablesSetting: true,
        default: false,
        displayName: _td("labs|ask_to_join"),
        supportedLevels: LEVELS_DEVICE_ONLY_SETTINGS_WITH_CONFIG,
    },
    "feature_new_room_decoration_ui": {
        isFeature: true,
        labsGroup: LabGroup.Rooms,
        configDisablesSetting: true,
        displayName: _td("labs|new_room_decoration_ui"),
        description: _td("labs|under_active_development"),
        supportedLevels: LEVELS_DEVICE_ONLY_SETTINGS_WITH_CONFIG,
        default: false,
        controller: new ReloadOnChangeController(),
    },
    "feature_notifications": {
        isFeature: true,
        labsGroup: LabGroup.Messaging,
        configDisablesSetting: true,
        displayName: _td("labs|notifications"),
        description: _td("labs|unrealiable_e2e"),
        supportedLevels: LEVELS_DEVICE_ONLY_SETTINGS_WITH_CONFIG,
        default: false,
    },
    "useCompactLayout": {
        supportedLevels: LEVELS_DEVICE_ONLY_SETTINGS,
        displayName: _td("settings|preferences|compact_modern"),
        default: false,
        controller: new IncompatibleController("layout", false, (v: Layout) => v !== Layout.Group),
    },
    "showRedactions": {
        supportedLevels: LEVELS_ROOM_SETTINGS_WITH_ROOM,
        displayName: _td("settings|show_redaction_placeholder"),
        default: true,
        invertedSettingName: "hideRedactions",
    },
    "showJoinLeaves": {
        supportedLevels: LEVELS_ROOM_SETTINGS_WITH_ROOM,
        displayName: _td("settings|show_join_leave"),
        default: true,
        invertedSettingName: "hideJoinLeaves",
    },
    "showAvatarChanges": {
        supportedLevels: LEVELS_ROOM_SETTINGS_WITH_ROOM,
        displayName: _td("settings|show_avatar_changes"),
        default: true,
        invertedSettingName: "hideAvatarChanges",
    },
    "showDisplaynameChanges": {
        supportedLevels: LEVELS_ROOM_SETTINGS_WITH_ROOM,
        displayName: _td("settings|show_displayname_changes"),
        default: true,
        invertedSettingName: "hideDisplaynameChanges",
    },
    "showReadReceipts": {
        supportedLevels: LEVELS_ROOM_SETTINGS,
        displayName: _td("settings|show_read_receipts"),
        default: true,
        invertedSettingName: "hideReadReceipts",
    },
    "showTwelveHourTimestamps": {
        supportedLevels: LEVELS_ACCOUNT_SETTINGS,
        displayName: _td("settings|use_12_hour_format"),
        default: false,
    },
    "alwaysShowTimestamps": {
        supportedLevels: LEVELS_ACCOUNT_SETTINGS,
        displayName: _td("settings|always_show_message_timestamps"),
        default: false,
    },
    "autoplayGifs": {
        supportedLevels: LEVELS_ACCOUNT_SETTINGS,
        displayName: _td("settings|autoplay_gifs"),
        default: false,
    },
    "autoplayVideo": {
        supportedLevels: LEVELS_ACCOUNT_SETTINGS,
        displayName: _td("settings|autoplay_videos"),
        default: false,
    },
    "enableSyntaxHighlightLanguageDetection": {
        supportedLevels: LEVELS_ACCOUNT_SETTINGS,
        displayName: _td("settings|automatic_language_detection_syntax_highlight"),
        default: false,
    },
    "expandCodeByDefault": {
        supportedLevels: LEVELS_ACCOUNT_SETTINGS,
        displayName: _td("settings|code_block_expand_default"),
        default: false,
    },
    "showCodeLineNumbers": {
        supportedLevels: LEVELS_ACCOUNT_SETTINGS,
        displayName: _td("settings|code_block_line_numbers"),
        default: true,
    },
    "scrollToBottomOnMessageSent": {
        supportedLevels: LEVELS_ACCOUNT_SETTINGS,
        displayName: _td("settings|jump_to_bottom_on_send"),
        default: true,
    },
    "Pill.shouldShowPillAvatar": {
        supportedLevels: LEVELS_ACCOUNT_SETTINGS,
        displayName: _td("settings|preferences|show_avatars_pills"),
        default: true,
        invertedSettingName: "Pill.shouldHidePillAvatar",
    },
    "TextualBody.enableBigEmoji": {
        supportedLevels: LEVELS_ACCOUNT_SETTINGS,
        displayName: _td("settings|big_emoji"),
        default: true,
        invertedSettingName: "TextualBody.disableBigEmoji",
    },
    "MessageComposerInput.isRichTextEnabled": {
        supportedLevels: LEVELS_ACCOUNT_SETTINGS,
        default: false,
    },
    "MessageComposer.showFormatting": {
        supportedLevels: LEVELS_ACCOUNT_SETTINGS,
        default: false,
    },
    "sendTypingNotifications": {
        supportedLevels: LEVELS_ACCOUNT_SETTINGS,
        displayName: _td("settings|send_typing_notifications"),
        default: true,
        invertedSettingName: "dontSendTypingNotifications",
    },
    "showTypingNotifications": {
        supportedLevels: LEVELS_ACCOUNT_SETTINGS,
        displayName: _td("settings|show_typing_notifications"),
        default: true,
    },
    "ctrlFForSearch": {
        supportedLevels: LEVELS_ACCOUNT_SETTINGS,
        displayName: IS_MAC ? _td("settings|use_command_f_search") : _td("settings|use_control_f_search"),
        default: false,
    },
    "MessageComposerInput.ctrlEnterToSend": {
        supportedLevels: LEVELS_ACCOUNT_SETTINGS,
        displayName: IS_MAC
            ? _td("settings|use_command_enter_send_message")
            : _td("settings|use_control_enter_send_message"),
        default: false,
    },
    "MessageComposerInput.surroundWith": {
        supportedLevels: LEVELS_ACCOUNT_SETTINGS,
        displayName: _td("settings|preferences|surround_text"),
        default: false,
    },
    "MessageComposerInput.autoReplaceEmoji": {
        supportedLevels: LEVELS_ACCOUNT_SETTINGS,
        displayName: _td("settings|replace_plain_emoji"),
        default: false,
    },
    "MessageComposerInput.useMarkdown": {
        supportedLevels: LEVELS_ACCOUNT_SETTINGS,
        displayName: _td("settings|enable_markdown"),
        description: () => _t("settings|enable_markdown_description", {}, { code: (sub) => <code>{sub}</code> }),
        default: true,
    },
    "VideoView.flipVideoHorizontally": {
        supportedLevels: LEVELS_ACCOUNT_SETTINGS,
        displayName: _td("settings|voip|mirror_local_feed"),
        default: false,
    },
    "theme": {
        supportedLevels: LEVELS_ACCOUNT_SETTINGS,
        default: "light",
        controller: new ThemeController(),
    },
    "custom_themes": {
        supportedLevels: LEVELS_ACCOUNT_SETTINGS,
        default: [] as CustomTheme[],
    },
    "use_system_theme": {
        supportedLevels: LEVELS_DEVICE_ONLY_SETTINGS,
        default: true,
        displayName: _td("settings|appearance|match_system_theme"),
    },
    "useBundledEmojiFont": {
        supportedLevels: LEVELS_DEVICE_ONLY_SETTINGS,
        default: true,
        displayName: _td("settings|appearance|bundled_emoji_font"),
        controller: new SystemFontController(),
    },
    "useSystemFont": {
        supportedLevels: LEVELS_DEVICE_ONLY_SETTINGS,
        default: false,
        displayName: _td("settings|appearance|custom_font"),
        controller: new SystemFontController(),
    },
    "systemFont": {
        supportedLevels: LEVELS_DEVICE_ONLY_SETTINGS,
        default: "",
        displayName: _td("settings|appearance|custom_font_name"),
        controller: new SystemFontController(),
    },
    "webRtcAllowPeerToPeer": {
        supportedLevels: LEVELS_DEVICE_ONLY_SETTINGS_WITH_CONFIG,
        displayName: _td("settings|voip|allow_p2p"),
        description: _td("settings|voip|allow_p2p_description"),
        default: true,
        invertedSettingName: "webRtcForceTURN",
    },
    "webrtc_audiooutput": {
        supportedLevels: LEVELS_DEVICE_ONLY_SETTINGS,
        default: "default",
    },
    "webrtc_audioinput": {
        supportedLevels: LEVELS_DEVICE_ONLY_SETTINGS,
        default: "default",
    },
    "webrtc_videoinput": {
        supportedLevels: LEVELS_DEVICE_ONLY_SETTINGS,
        default: "default",
    },
    "webrtc_audio_autoGainControl": {
        supportedLevels: LEVELS_DEVICE_ONLY_SETTINGS,
        displayName: _td("settings|voip|auto_gain_control"),
        default: true,
    },
    "webrtc_audio_echoCancellation": {
        supportedLevels: LEVELS_DEVICE_ONLY_SETTINGS,
        displayName: _td("settings|voip|echo_cancellation"),
        default: true,
    },
    "webrtc_audio_noiseSuppression": {
        supportedLevels: LEVELS_DEVICE_ONLY_SETTINGS,
        displayName: _td("settings|voip|noise_suppression"),
        default: true,
    },
    "language": {
        supportedLevels: LEVELS_DEVICE_ONLY_SETTINGS_WITH_CONFIG,
        default: "en",
    },
    "breadcrumb_rooms": {
        // not really a setting
        supportedLevels: [SettingLevel.ACCOUNT],
        default: [],
    },
    "recent_emoji": {
        // not really a setting
        supportedLevels: [SettingLevel.ACCOUNT],
        default: [],
    },
    "SpotlightSearch.recentSearches": {
        // not really a setting
        supportedLevels: [SettingLevel.ACCOUNT],
        default: [], // list of room IDs, most recent first
    },
    "SpotlightSearch.showNsfwPublicRooms": {
        supportedLevels: LEVELS_ACCOUNT_SETTINGS,
        displayName: _td("settings|show_nsfw_content"),
        default: false,
    },
    "room_directory_servers": {
        supportedLevels: [SettingLevel.ACCOUNT],
        default: [],
    },
    "integrationProvisioning": {
        supportedLevels: [SettingLevel.ACCOUNT],
        default: true,
    },
    "allowedWidgets": {
        supportedLevels: [SettingLevel.ROOM_ACCOUNT, SettingLevel.ROOM_DEVICE],
        supportedLevelsAreOrdered: true,
        default: {}, // none allowed
    },
    // Legacy, kept around for transitionary purposes
    "analyticsOptIn": {
        supportedLevels: LEVELS_DEVICE_ONLY_SETTINGS_WITH_CONFIG,
        default: false,
    },
    "pseudonymousAnalyticsOptIn": {
        supportedLevels: [SettingLevel.ACCOUNT],
        displayName: _td("settings|security|send_analytics"),
        default: null,
    },
    "deviceClientInformationOptIn": {
        supportedLevels: [SettingLevel.ACCOUNT],
        displayName: _td("settings|security|record_session_details"),
        default: false,
    },
    "FTUE.useCaseSelection": {
        supportedLevels: LEVELS_ACCOUNT_SETTINGS,
        default: null,
    },
    "autocompleteDelay": {
        supportedLevels: LEVELS_DEVICE_ONLY_SETTINGS_WITH_CONFIG,
        default: 200,
    },
    "readMarkerInViewThresholdMs": {
        supportedLevels: LEVELS_DEVICE_ONLY_SETTINGS_WITH_CONFIG,
        default: 3000,
    },
    "readMarkerOutOfViewThresholdMs": {
        supportedLevels: LEVELS_DEVICE_ONLY_SETTINGS_WITH_CONFIG,
        default: 30000,
    },
    "blacklistUnverifiedDevices": {
        // We specifically want to have room-device > device so that users may set a device default
        // with a per-room override.
        supportedLevels: [SettingLevel.ROOM_DEVICE, SettingLevel.DEVICE],
        supportedLevelsAreOrdered: true,
        displayName: {
            "default": _td("settings|security|strict_encryption"),
            "room-device": _td("room_settings|security|strict_encryption"),
        },
        default: false,
        controller: new UIFeatureController(UIFeature.AdvancedEncryption),
    },
    "urlPreviewsEnabled": {
        supportedLevels: LEVELS_ROOM_SETTINGS_WITH_ROOM,
        displayName: {
            "default": _td("settings|inline_url_previews_default"),
            "room-account": _td("settings|inline_url_previews_room_account"),
            "room": _td("settings|inline_url_previews_room"),
        },
        default: true,
        controller: new UIFeatureController(UIFeature.URLPreviews),
    },
    "urlPreviewsEnabled_e2ee": {
        supportedLevels: [SettingLevel.ROOM_DEVICE, SettingLevel.ROOM_ACCOUNT],
        displayName: {
            "room-account": _td("settings|inline_url_previews_room_account"),
        },
        default: false,
        controller: new UIFeatureController(UIFeature.URLPreviews),
    },
    "notificationsEnabled": {
        supportedLevels: LEVELS_DEVICE_ONLY_SETTINGS,
        default: false,
        controller: new NotificationsEnabledController(),
    },
    "deviceNotificationsEnabled": {
        supportedLevels: [SettingLevel.DEVICE],
        default: true,
    },
    "notificationSound": {
        supportedLevels: LEVELS_ROOM_OR_ACCOUNT,
        default: false,
    },
    "notificationBodyEnabled": {
        supportedLevels: LEVELS_DEVICE_ONLY_SETTINGS,
        default: true,
        controller: new NotificationBodyEnabledController(),
    },
    "audioNotificationsEnabled": {
        supportedLevels: LEVELS_DEVICE_ONLY_SETTINGS,
        default: true,
    },
    "enableWidgetScreenshots": {
        supportedLevels: LEVELS_ACCOUNT_SETTINGS,
        displayName: _td("devtools|widget_screenshots"),
        default: false,
    },
    "promptBeforeInviteUnknownUsers": {
        supportedLevels: LEVELS_ACCOUNT_SETTINGS,
        displayName: _td("settings|prompt_invite"),
        default: true,
    },
    "widgetOpenIDPermissions": {
        supportedLevels: LEVELS_DEVICE_ONLY_SETTINGS,
        default: {
            allow: [],
            deny: [],
        },
    },
    "breadcrumbs": {
        supportedLevels: LEVELS_ACCOUNT_SETTINGS,
        displayName: _td("settings|show_breadcrumbs"),
        default: true,
    },
    "FTUE.userOnboardingButton": {
        supportedLevels: LEVELS_ACCOUNT_SETTINGS,
        displayName: _td("settings|preferences|show_checklist_shortcuts"),
        default: true,
    },
    "showHiddenEventsInTimeline": {
        displayName: _td("devtools|show_hidden_events"),
        supportedLevels: LEVELS_DEVICE_ONLY_SETTINGS,
        default: false,
    },
    "lowBandwidth": {
        supportedLevels: LEVELS_DEVICE_ONLY_SETTINGS_WITH_CONFIG,
        displayName: _td("devtools|low_bandwidth_mode"),
        description: _td("devtools|low_bandwidth_mode_description"),
        default: false,
        controller: new ReloadOnChangeController(),
        shouldWarn: true,
    },
    "fallbackICEServerAllowed": {
        supportedLevels: LEVELS_DEVICE_ONLY_SETTINGS,
        description: _td("settings|voip|enable_fallback_ice_server_description"),
        // This is a tri-state value, where `null` means "prompt the user".
        default: null,
    },
    "showImages": {
        supportedLevels: LEVELS_ACCOUNT_SETTINGS,
        displayName: _td("settings|image_thumbnails"),
        default: true,
    },
    "RightPanel.phasesGlobal": {
        supportedLevels: [SettingLevel.DEVICE],
        default: null,
    },
    "RightPanel.phases": {
        supportedLevels: [SettingLevel.ROOM_DEVICE],
        default: null,
    },
    "enableEventIndexing": {
        supportedLevels: LEVELS_DEVICE_ONLY_SETTINGS,
        displayName: _td("settings|security|enable_message_search"),
        default: true,
    },
    "crawlerSleepTime": {
        supportedLevels: LEVELS_DEVICE_ONLY_SETTINGS,
        displayName: _td("settings|security|message_search_sleep_time"),
        default: 3000,
    },
    "showCallButtonsInComposer": {
        // Dev note: This is no longer "in composer" but is instead "in room header".
        // TODO: Rename with settings v3
        supportedLevels: LEVELS_DEVICE_ONLY_SETTINGS_WITH_CONFIG,
        default: true,
        controller: new UIFeatureController(UIFeature.Voip),
    },
    "e2ee.manuallyVerifyAllSessions": {
        supportedLevels: LEVELS_DEVICE_ONLY_SETTINGS,
        displayName: _td("settings|security|manually_verify_all_sessions"),
        default: false,
        controller: new OrderedMultiController([
            // Apply the feature controller first to ensure that the setting doesn't
            // show up and can't be toggled. PushToMatrixClientController doesn't
            // do any overrides anyways.
            new UIFeatureController(UIFeature.AdvancedEncryption),
            new PushToMatrixClientController(MatrixClient.prototype.setCryptoTrustCrossSignedDevices, true),
        ]),
    },
    "ircDisplayNameWidth": {
        // We specifically want to have room-device > device so that users may set a device default
        // with a per-room override.
        supportedLevels: [SettingLevel.ROOM_DEVICE, SettingLevel.DEVICE],
        supportedLevelsAreOrdered: true,
        default: 80,
    },
    "layout": {
        supportedLevels: LEVELS_ACCOUNT_SETTINGS,
        default: Layout.Group,
    },
    "Images.size": {
        supportedLevels: LEVELS_ACCOUNT_SETTINGS,
        default: ImageSize.Normal,
    },
    "showChatEffects": {
        supportedLevels: LEVELS_ROOM_SETTINGS_WITH_ROOM,
        displayName: _td("settings|show_chat_effects"),
        default: true,
        controller: new ReducedMotionController(),
    },
    "Performance.addSendMessageTimingMetadata": {
        supportedLevels: [SettingLevel.CONFIG],
        default: false,
    },
    "Widgets.pinned": {
        // deprecated
        supportedLevels: LEVELS_ROOM_OR_ACCOUNT,
        default: {},
    },
    "Widgets.layout": {
        supportedLevels: LEVELS_ROOM_OR_ACCOUNT,
        default: {},
    },
    "Spaces.allRoomsInHome": {
        displayName: _td("settings|all_rooms_home"),
        description: _td("settings|all_rooms_home_description"),
        supportedLevels: LEVELS_ACCOUNT_SETTINGS,
        default: false,
    },
    "Spaces.enabledMetaSpaces": {
        supportedLevels: LEVELS_ACCOUNT_SETTINGS,
        default: {
            [MetaSpace.Home]: true,
        },
    },
    "Spaces.showPeopleInSpace": {
        supportedLevels: [SettingLevel.ROOM_ACCOUNT],
        default: true,
    },
    "developerMode": {
        displayName: _td("devtools|developer_mode"),
        supportedLevels: LEVELS_ACCOUNT_SETTINGS,
        default: false,
    },
    "automaticErrorReporting": {
        displayName: _td("labs|automatic_debug_logs"),
        supportedLevels: LEVELS_ACCOUNT_SETTINGS,
        default: false,
        controller: new ReloadOnChangeController(),
    },
    "automaticDecryptionErrorReporting": {
        displayName: _td("labs|automatic_debug_logs_decryption"),
        supportedLevels: LEVELS_DEVICE_ONLY_SETTINGS,
        default: false,
        controller: new ReloadOnChangeController(),
    },
    "automaticKeyBackNotEnabledReporting": {
        displayName: _td("labs|automatic_debug_logs_key_backup"),
        supportedLevels: LEVELS_DEVICE_ONLY_SETTINGS_WITH_CONFIG,
        default: false,
    },
    "debug_scroll_panel": {
        supportedLevels: LEVELS_DEVICE_ONLY_SETTINGS,
        default: false,
    },
    "debug_timeline_panel": {
        supportedLevels: LEVELS_DEVICE_ONLY_SETTINGS,
        default: false,
    },
    "debug_registration": {
        supportedLevels: LEVELS_DEVICE_ONLY_SETTINGS,
        default: false,
    },
    "debug_animation": {
        supportedLevels: LEVELS_DEVICE_ONLY_SETTINGS,
        default: false,
    },
    "debug_legacy_call_handler": {
        supportedLevels: LEVELS_DEVICE_ONLY_SETTINGS,
        default: false,
    },
    "audioInputMuted": {
        supportedLevels: LEVELS_DEVICE_ONLY_SETTINGS,
        default: false,
    },
    "videoInputMuted": {
        supportedLevels: LEVELS_DEVICE_ONLY_SETTINGS,
        default: false,
    },
    "activeCallRoomIds": {
        supportedLevels: LEVELS_DEVICE_ONLY_SETTINGS,
        default: [],
    },
    /**
     * Enable or disable the release announcement feature
     */
    [Features.ReleaseAnnouncement]: {
        isFeature: true,
        labsGroup: LabGroup.Ui,
        supportedLevels: LEVELS_DEVICE_ONLY_SETTINGS_WITH_CONFIG,
        default: true,
        displayName: _td("labs|release_announcement"),
    },
    /**
     * Managed by the {@link ReleaseAnnouncementStore}
     * Store the release announcement data
     */
    "releaseAnnouncementData": {
        supportedLevels: LEVELS_ACCOUNT_SETTINGS,
        default: {},
    },
    [UIFeature.RoomHistorySettings]: {
        supportedLevels: LEVELS_UI_FEATURE,
        default: true,
    },
    [UIFeature.AdvancedEncryption]: {
        supportedLevels: LEVELS_UI_FEATURE,
        default: true,
    },
    [UIFeature.URLPreviews]: {
        supportedLevels: LEVELS_UI_FEATURE,
        default: true,
    },
    [UIFeature.Widgets]: {
        supportedLevels: LEVELS_UI_FEATURE,
        default: true,
    },
    [UIFeature.LocationSharing]: {
        supportedLevels: LEVELS_UI_FEATURE,
        default: true,
    },
    [UIFeature.Voip]: {
        supportedLevels: LEVELS_UI_FEATURE,
        default: true,
    },
    [UIFeature.Feedback]: {
        supportedLevels: LEVELS_UI_FEATURE,
        default: true,
    },
    [UIFeature.Registration]: {
        supportedLevels: LEVELS_UI_FEATURE,
        default: true,
    },
    [UIFeature.PasswordReset]: {
        supportedLevels: LEVELS_UI_FEATURE,
        default: true,
    },
    [UIFeature.Deactivate]: {
        supportedLevels: LEVELS_UI_FEATURE,
        default: true,
    },
    [UIFeature.ShareQRCode]: {
        supportedLevels: LEVELS_UI_FEATURE,
        default: true,
    },
    [UIFeature.ShareSocial]: {
        supportedLevels: LEVELS_UI_FEATURE,
        default: true,
    },
    [UIFeature.IdentityServer]: {
        supportedLevels: LEVELS_UI_FEATURE,
        default: true,
        // Identity server (discovery) settings make no sense if 3PIDs in general are hidden
        controller: new UIFeatureController(UIFeature.ThirdPartyID),
    },
    [UIFeature.ThirdPartyID]: {
        supportedLevels: LEVELS_UI_FEATURE,
        default: true,
    },
    [UIFeature.AdvancedSettings]: {
        supportedLevels: LEVELS_UI_FEATURE,
        default: true,
    },
    [UIFeature.TimelineEnableRelativeDates]: {
        supportedLevels: LEVELS_UI_FEATURE,
        default: true,
    },
    [UIFeature.BulkUnverifiedSessionsReminder]: {
        supportedLevels: LEVELS_UI_FEATURE,
        default: true,
    },
    [UIFeature.ShowCreateSpaceButton]: {
        supportedLevels: LEVELS_UI_FEATURE,
        default: true,
    },
<<<<<<< HEAD
    [UIFeature.ShowAddMoreButtonForSpaces]: {
=======
    [UIFeature.AddSubSpace]: {
        supportedLevels: LEVELS_UI_FEATURE,
        default: true,
    },
    [UIFeature.AddSpace]: {
        supportedLevels: LEVELS_UI_FEATURE,
        default: true,
    },
    [UIFeature.ShowStickersButtonSetting]: {
        supportedLevels: LEVELS_UI_FEATURE,
        default: true,
    },
    [UIFeature.InsertTrailingColonSetting]: {
        supportedLevels: LEVELS_UI_FEATURE,
        default: true,
    },
    [UIFeature.ShowJoinLeavesSetting]: {
        supportedLevels: LEVELS_UI_FEATURE,
        default: true,
    },
    [UIFeature.ShowChatEffectSetting]: {
        supportedLevels: LEVELS_UI_FEATURE,
        default: true,
    },
    [UIFeature.UnverifiedSessionsToast]: {
        supportedLevels: LEVELS_UI_FEATURE,
        default: true,
    },
    [UIFeature.SearchShortcutPreferences]: {
        supportedLevels: LEVELS_UI_FEATURE,
        default: true,
    },
    [UIFeature.HomePageButtons]: {
        supportedLevels: LEVELS_UI_FEATURE,
        default: true,
    },
    [UIFeature.UserInfoVerifyDevice]: {
        supportedLevels: LEVELS_UI_FEATURE,
        default: true,
    },
    [UIFeature.UserInfoShareLinkToUserButton]: {
        supportedLevels: LEVELS_UI_FEATURE,
        default: true,
    },
    [UIFeature.UserInfoRedactButton]: {
        supportedLevels: LEVELS_UI_FEATURE,
        default: true,
    },
    [UIFeature.RoomListExplorePublicRooms]: {
        supportedLevels: LEVELS_UI_FEATURE,
        default: true,
    },
    [UIFeature.CreateRoomE2eeSection]: {
        supportedLevels: LEVELS_UI_FEATURE,
        default: true,
    },
    [UIFeature.CreateRoomShowJoinRuleDropdown]: {
        supportedLevels: LEVELS_UI_FEATURE,
        default: true,
    },
    [UIFeature.CreateRoomShowAdvancedSettings]: {
        supportedLevels: LEVELS_UI_FEATURE,
        default: true,
    },
    [UIFeature.RoomSummaryFilesOption]: {
        supportedLevels: LEVELS_UI_FEATURE,
        default: true,
    },
    [UIFeature.RoomSummaryCopyLink]: {
        supportedLevels: LEVELS_UI_FEATURE,
        default: true,
    },
    [UIFeature.NewRoomIntroInviteThisRoom]: {
        supportedLevels: LEVELS_UI_FEATURE,
        default: true,
    },
    [UIFeature.EmailAddressShowRemoveButton]: {
        supportedLevels: LEVELS_UI_FEATURE,
        default: true,
    },
    [UIFeature.EmailAddressShowAddButton]: {
        supportedLevels: LEVELS_UI_FEATURE,
        default: true,
    },
    [UIFeature.PhoneNumerShowRemoveButton]: {
        supportedLevels: LEVELS_UI_FEATURE,
        default: true,
    },
    [UIFeature.PhoneNumerShowAddButton]: {
        supportedLevels: LEVELS_UI_FEATURE,
        default: true,
    },
    [UIFeature.RoomSettingsAlias]: {
        supportedLevels: LEVELS_UI_FEATURE,
        default: true,
    },
    [UIFeature.UserSettingsExternalAccount]: {
        supportedLevels: LEVELS_UI_FEATURE,
        default: true,
    },
    [UIFeature.UserSettingsSetIdServer]: {
        supportedLevels: LEVELS_UI_FEATURE,
        default: true,
    },
    [UIFeature.UserSettingsDiscovery]: {
        supportedLevels: LEVELS_UI_FEATURE,
        default: true,
    },
    [UIFeature.UserSettingsIntegrationManager]: {
        supportedLevels: LEVELS_UI_FEATURE,
        default: true,
    },
    [UIFeature.UserSettingsChangePassword]: {
        supportedLevels: LEVELS_UI_FEATURE,
        default: true,
    },
    [UIFeature.UserSettingsResetCrossSigning]: {
        supportedLevels: LEVELS_UI_FEATURE,
        default: true,
    },
    [UIFeature.UserSettingsDeleteBackup]: {
        supportedLevels: LEVELS_UI_FEATURE,
        default: true,
    },
    [UIFeature.UserSettingsResetBackup]: {
        supportedLevels: LEVELS_UI_FEATURE,
        default: true,
    },
    [UIFeature.AccountSendAccountEvent]: {
        supportedLevels: LEVELS_UI_FEATURE,
        default: true,
    },
    [UIFeature.AccountSendRoomEvent]: {
        supportedLevels: LEVELS_UI_FEATURE,
        default: true,
    },
    [UIFeature.EnableLoginPage]: {
        supportedLevels: LEVELS_UI_FEATURE,
        default: true,
    },
    [UIFeature.EnableNewRoomIntro]: {
        supportedLevels: LEVELS_UI_FEATURE,
        default: true,
    },
    [UIFeature.EnableRoomDevTools]: {
        supportedLevels: LEVELS_UI_FEATURE,
        default: true,
    },
    [UIFeature.WidgetContextDeleteButton]: {
        supportedLevels: LEVELS_UI_FEATURE,
        default: true,
    },
    [UIFeature.ExportDefaultSizeLimit]: {
        supportedLevels: LEVELS_UI_FEATURE,
        default: true,
    },
    [UIFeature.AllExportTypes]: {
        supportedLevels: LEVELS_UI_FEATURE,
        default: true,
    },
    [UIFeature.ExportAttatchmentsDefaultOff]: {
        supportedLevels: LEVELS_UI_FEATURE,
        default: true,
    },
    [UIFeature.RoomSettingsSecurity]: {
        supportedLevels: LEVELS_UI_FEATURE,
        default: true,
    },
    [UIFeature.RoomPreviewRejectIgnoreButton]: {
        supportedLevels: LEVELS_UI_FEATURE,
        default: true,
    },
    [UIFeature.BaseToolActionButton]: {
        supportedLevels: LEVELS_UI_FEATURE,
        default: true,
    },
    [UIFeature.NetworkOptions]: {
        supportedLevels: LEVELS_UI_FEATURE,
        default: true,
    },
    [UIFeature.SearchWarnings]: {
        supportedLevels: LEVELS_UI_FEATURE,
        default: true,
    },
    [UIFeature.PowerSelectorCustomValue]: {
        supportedLevels: LEVELS_UI_FEATURE,
        default: true,
    },
    [UIFeature.CustomThemePanel]: {
        supportedLevels: LEVELS_UI_FEATURE,
        default: true,
    },
    [UIFeature.VideoMirrorLocalVideo]: {
        supportedLevels: LEVELS_UI_FEATURE,
        default: true,
    },
    [UIFeature.VideoConnectionSettings]: {
        supportedLevels: LEVELS_UI_FEATURE,
        default: true,
    },
    [UIFeature.SpacesEnabled]: {
        supportedLevels: LEVELS_UI_FEATURE,
        default: true,
    },
    [UIFeature.MultipleCallsInRoom]: {
        supportedLevels: LEVELS_UI_FEATURE,
        default: true,
    },
    [UIFeature.ShowSpaceLandingPageDetails]: {
>>>>>>> b9d38c12
        supportedLevels: LEVELS_UI_FEATURE,
        default: true,
    },

    // Electron-specific settings, they are stored by Electron and set/read over an IPC.
    // We store them over there are they are necessary to know before the renderer process launches.
    "Electron.autoLaunch": {
        supportedLevels: [SettingLevel.PLATFORM],
        displayName: _td("settings|start_automatically"),
        default: false,
    },
    "Electron.warnBeforeExit": {
        supportedLevels: [SettingLevel.PLATFORM],
        displayName: _td("settings|warn_quit"),
        default: true,
    },
    "Electron.alwaysShowMenuBar": {
        supportedLevels: [SettingLevel.PLATFORM],
        displayName: _td("settings|preferences|always_show_menu_bar"),
        default: false,
    },
    "Electron.showTrayIcon": {
        supportedLevels: [SettingLevel.PLATFORM],
        displayName: _td("settings|preferences|enable_tray_icon"),
        default: true,
    },
    "Electron.enableHardwareAcceleration": {
        supportedLevels: [SettingLevel.PLATFORM],
        displayName: _td("settings|preferences|enable_hardware_acceleration"),
        default: true,
    },
};<|MERGE_RESOLUTION|>--- conflicted
+++ resolved
@@ -1243,9 +1243,10 @@
         supportedLevels: LEVELS_UI_FEATURE,
         default: true,
     },
-<<<<<<< HEAD
     [UIFeature.ShowAddMoreButtonForSpaces]: {
-=======
+        supportedLevels: LEVELS_UI_FEATURE,
+        default: true,
+    },
     [UIFeature.AddSubSpace]: {
         supportedLevels: LEVELS_UI_FEATURE,
         default: true,
@@ -1455,7 +1456,6 @@
         default: true,
     },
     [UIFeature.ShowSpaceLandingPageDetails]: {
->>>>>>> b9d38c12
         supportedLevels: LEVELS_UI_FEATURE,
         default: true,
     },
