--- conflicted
+++ resolved
@@ -1239,7 +1239,6 @@
         supportedLevels: LEVELS_UI_FEATURE,
         default: true,
     },
-<<<<<<< HEAD
     [UIFeature.ShowStickersButtonSetting]: {
         supportedLevels: LEVELS_UI_FEATURE,
         default: true,
@@ -1253,7 +1252,9 @@
         default: true,
     },
     [UIFeature.ShowChatEffectSetting]: {
-=======
+        supportedLevels: LEVELS_UI_FEATURE,
+        default: true,
+    },
     [UIFeature.UnverifiedSessionsToast]: {
         supportedLevels: LEVELS_UI_FEATURE,
         default: true,
@@ -1427,7 +1428,6 @@
         default: true,
     },
     [UIFeature.VideoConnectionSettings]: {
->>>>>>> 6ba54f90
         supportedLevels: LEVELS_UI_FEATURE,
         default: true,
     },
