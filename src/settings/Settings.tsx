--- conflicted
+++ resolved
@@ -1243,9 +1243,10 @@
         supportedLevels: LEVELS_UI_FEATURE,
         default: true,
     },
-<<<<<<< HEAD
     [UIFeature.ShowLeaveSpaceInContextMenu]: {
-=======
+        supportedLevels: LEVELS_UI_FEATURE,
+        default: true,
+    },
     [UIFeature.ShowMembersListForSpaces]: {
         supportedLevels: LEVELS_UI_FEATURE,
         default: true,
@@ -1491,7 +1492,6 @@
         default: true,
     },
     [UIFeature.ShowSendMessageToUserLink]: {
->>>>>>> 1692afa7
         supportedLevels: LEVELS_UI_FEATURE,
         default: true,
     },
