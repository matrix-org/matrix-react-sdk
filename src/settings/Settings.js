/*
Copyright 2017 Travis Ralston
Copyright 2018, 2019 New Vector Ltd.

Licensed under the Apache License, Version 2.0 (the "License");
you may not use this file except in compliance with the License.
You may obtain a copy of the License at

    http://www.apache.org/licenses/LICENSE-2.0

Unless required by applicable law or agreed to in writing, software
distributed under the License is distributed on an "AS IS" BASIS,
WITHOUT WARRANTIES OR CONDITIONS OF ANY KIND, either express or implied.
See the License for the specific language governing permissions and
limitations under the License.
*/

import {_td} from '../languageHandler';
import {
    AudioNotificationsEnabledController,
    NotificationBodyEnabledController,
    NotificationsEnabledController,
} from "./controllers/NotificationControllers";
import CustomStatusController from "./controllers/CustomStatusController";
import ThemeController from './controllers/ThemeController';
import LowBandwidthController from "./controllers/LowBandwidthController";

// These are just a bunch of helper arrays to avoid copy/pasting a bunch of times
const LEVELS_ROOM_SETTINGS = ['device', 'room-device', 'room-account', 'account', 'config'];
const LEVELS_ROOM_OR_ACCOUNT = ['room-account', 'account'];
const LEVELS_ROOM_SETTINGS_WITH_ROOM = ['device', 'room-device', 'room-account', 'account', 'config', 'room'];
const LEVELS_ACCOUNT_SETTINGS = ['device', 'account', 'config'];
const LEVELS_FEATURE = ['device', 'config'];
const LEVELS_DEVICE_ONLY_SETTINGS = ['device'];
const LEVELS_DEVICE_ONLY_SETTINGS_WITH_CONFIG = ['device', 'config'];

export const SETTINGS = {
    // EXAMPLE SETTING:
    // "my-setting": {
    //     // Must be set to true for features. Default is 'false'.
    //     isFeature: false,
    //
    //     // Display names are strongly recommended for clarity.
    //     displayName: _td("Cool Name"),
    //
    //     // Display name can also be an object for different levels.
    //     //displayName: {
    //     //    "device": _td("Name for when the setting is used at 'device'"),
    //     //    "room": _td("Name for when the setting is used at 'room'"),
    //     //    "default": _td("The name for all other levels"),
    //     //}
    //
    //     // The supported levels are required. Preferably, use the preset arrays
    //     // at the top of this file to define this rather than a custom array.
    //     supportedLevels: [
    //         // The order does not matter.
    //
    //         "device",        // Affects the current device only
    //         "room-device",   // Affects the current room on the current device
    //         "room-account",  // Affects the current room for the current account
    //         "account",       // Affects the current account
    //         "room",          // Affects the current room (controlled by room admins)
    //         "config",        // Affects the current application
    //
    //         // "default" is always supported and does not get listed here.
    //     ],
    //
    //     // Required. Can be any data type. The value specified here should match
    //     // the data being stored (ie: if a boolean is used, the setting should
    //     // represent a boolean).
    //     default: {
    //         your: "value",
    //     },
    //
    //     // Optional settings controller. See SettingsController for more information.
    //     controller: new MySettingController(),
    //
    //     // Optional flag to make supportedLevels be respected as the order to handle
    //     // settings. The first element is treated as "most preferred". The "default"
    //     // level is always appended to the end.
    //     supportedLevelsAreOrdered: false,
    //
    //     // Optional value to invert a boolean setting's value. The string given will
    //     // be read as the setting's ID instead of the one provided as the key for the
    //     // setting definition. By setting this, the returned value will automatically
    //     // be inverted, except for when the default value is returned. Inversion will
    //     // occur after the controller is asked for an override. This should be used by
    //     // historical settings which we don't want existing user's values be wiped. Do
    //     // not use this for new settings.
    //     invertedSettingName: "my-negative-setting",
    // },
    "feature_pinning": {
        isFeature: true,
        displayName: _td("Message Pinning"),
        supportedLevels: LEVELS_FEATURE,
        default: false,
    },
    "feature_custom_status": {
        isFeature: true,
        displayName: _td("Custom user status messages"),
        supportedLevels: LEVELS_FEATURE,
        default: false,
        controller: new CustomStatusController(),
    },
    "feature_custom_tags": {
        isFeature: true,
        displayName: _td("Group & filter rooms by custom tags (refresh to apply changes)"),
        supportedLevels: LEVELS_FEATURE,
        default: false,
    },
    "feature_state_counters": {
        isFeature: true,
        displayName: _td("Render simple counters in room header"),
        supportedLevels: LEVELS_FEATURE,
        default: false,
    },
    "feature_many_integration_managers": {
        isFeature: true,
        displayName: _td("Multiple integration managers"),
        supportedLevels: LEVELS_FEATURE,
        default: false,
    },
    "feature_user_info_panel": {
        isFeature: true,
        displayName: _td("Use the new, consistent UserInfo panel for Room Members and Group Members"),
        supportedLevels: LEVELS_FEATURE,
        default: false,
    },
<<<<<<< HEAD
    "feature_mjolnir": {
        isFeature: true,
        displayName: _td("Try out new ways to ignore people (experimental)"),
        supportedLevels: LEVELS_FEATURE,
        default: false,
    },
    "mjolnirRooms": {
        supportedLevels: ['account'],
        default: [],
    },
    "mjolnirPersonalRoom": {
        supportedLevels: ['account'],
        default: null,
    },
=======
    "feature_dm_verification": {
        isFeature: true,
        displayName: _td("Send verification requests in direct message"),
        supportedLevels: LEVELS_FEATURE,
        default: false,
    },
>>>>>>> c9ca8b98
    "useCiderComposer": {
        displayName: _td("Use the new, faster, composer for writing messages"),
        supportedLevels: LEVELS_ACCOUNT_SETTINGS,
        default: true,
    },
    "MessageComposerInput.suggestEmoji": {
        supportedLevels: LEVELS_ACCOUNT_SETTINGS,
        displayName: _td('Enable Emoji suggestions while typing'),
        default: true,
        invertedSettingName: 'MessageComposerInput.dontSuggestEmoji',
    },
    "useCompactLayout": {
        supportedLevels: LEVELS_ACCOUNT_SETTINGS,
        displayName: _td('Use compact timeline layout'),
        default: false,
    },
    "showRedactions": {
        supportedLevels: LEVELS_ROOM_SETTINGS_WITH_ROOM,
        displayName: _td('Show a placeholder for removed messages'),
        default: true,
        invertedSettingName: 'hideRedactions',
    },
    "showJoinLeaves": {
        supportedLevels: LEVELS_ROOM_SETTINGS_WITH_ROOM,
        displayName: _td('Show join/leave messages (invites/kicks/bans unaffected)'),
        default: true,
        invertedSettingName: 'hideJoinLeaves',
    },
    "showAvatarChanges": {
        supportedLevels: LEVELS_ROOM_SETTINGS_WITH_ROOM,
        displayName: _td('Show avatar changes'),
        default: true,
        invertedSettingName: 'hideAvatarChanges',
    },
    "showDisplaynameChanges": {
        supportedLevels: LEVELS_ROOM_SETTINGS_WITH_ROOM,
        displayName: _td('Show display name changes'),
        default: true,
        invertedSettingName: 'hideDisplaynameChanges',
    },
    "showReadReceipts": {
        supportedLevels: LEVELS_ROOM_SETTINGS,
        displayName: _td('Show read receipts sent by other users'),
        default: true,
        invertedSettingName: 'hideReadReceipts',
    },
    "showTwelveHourTimestamps": {
        supportedLevels: LEVELS_ACCOUNT_SETTINGS,
        displayName: _td('Show timestamps in 12 hour format (e.g. 2:30pm)'),
        default: false,
    },
    "alwaysShowTimestamps": {
        supportedLevels: LEVELS_ACCOUNT_SETTINGS,
        displayName: _td('Always show message timestamps'),
        default: false,
    },
    "autoplayGifsAndVideos": {
        supportedLevels: LEVELS_ACCOUNT_SETTINGS,
        displayName: _td('Autoplay GIFs and videos'),
        default: false,
    },
    "alwaysShowEncryptionIcons": {
        supportedLevels: LEVELS_ACCOUNT_SETTINGS,
        displayName: _td('Always show encryption icons'),
        default: true,
    },
    "showRoomRecoveryReminder": {
        supportedLevels: LEVELS_ACCOUNT_SETTINGS,
        displayName: _td('Show a reminder to enable Secure Message Recovery in encrypted rooms'),
        default: true,
    },
    "enableSyntaxHighlightLanguageDetection": {
        supportedLevels: LEVELS_ACCOUNT_SETTINGS,
        displayName: _td('Enable automatic language detection for syntax highlighting'),
        default: false,
    },
    "Pill.shouldShowPillAvatar": {
        supportedLevels: LEVELS_ACCOUNT_SETTINGS,
        displayName: _td('Show avatars in user and room mentions'),
        default: true,
        invertedSettingName: 'Pill.shouldHidePillAvatar',
    },
    "TextualBody.enableBigEmoji": {
        supportedLevels: LEVELS_ACCOUNT_SETTINGS,
        displayName: _td('Enable big emoji in chat'),
        default: true,
        invertedSettingName: 'TextualBody.disableBigEmoji',
    },
    "MessageComposerInput.isRichTextEnabled": {
        supportedLevels: LEVELS_ACCOUNT_SETTINGS,
        default: false,
    },
    "MessageComposer.showFormatting": {
        supportedLevels: LEVELS_ACCOUNT_SETTINGS,
        default: false,
    },
    "sendTypingNotifications": {
        supportedLevels: LEVELS_ACCOUNT_SETTINGS,
        displayName: _td("Send typing notifications"),
        default: true,
        invertedSettingName: 'dontSendTypingNotifications',
    },
    "MessageComposerInput.autoReplaceEmoji": {
        supportedLevels: LEVELS_ACCOUNT_SETTINGS,
        displayName: _td('Automatically replace plain text Emoji'),
        default: false,
    },
    "VideoView.flipVideoHorizontally": {
        supportedLevels: LEVELS_ACCOUNT_SETTINGS,
        displayName: _td('Mirror local video feed'),
        default: false,
    },
    "TagPanel.enableTagPanel": {
        supportedLevels: LEVELS_ACCOUNT_SETTINGS,
        displayName: _td('Enable Community Filter Panel'),
        default: true,
        invertedSettingName: 'TagPanel.disableTagPanel',
    },
    "theme": {
        supportedLevels: LEVELS_ACCOUNT_SETTINGS,
        default: "light",
        controller: new ThemeController(),
    },
    "custom_themes": {
        supportedLevels: LEVELS_ACCOUNT_SETTINGS,
        default: [],
    },
    "webRtcAllowPeerToPeer": {
        supportedLevels: LEVELS_DEVICE_ONLY_SETTINGS_WITH_CONFIG,
        displayName: _td('Allow Peer-to-Peer for 1:1 calls'),
        default: true,
        invertedSettingName: 'webRtcForceTURN',
    },
    "webrtc_audiooutput": {
        supportedLevels: LEVELS_DEVICE_ONLY_SETTINGS,
        default: null,
    },
    "webrtc_audioinput": {
        supportedLevels: LEVELS_DEVICE_ONLY_SETTINGS,
        default: null,
    },
    "webrtc_videoinput": {
        supportedLevels: LEVELS_DEVICE_ONLY_SETTINGS,
        default: null,
    },
    "language": {
        supportedLevels: LEVELS_DEVICE_ONLY_SETTINGS_WITH_CONFIG,
        default: "en",
    },
    "breadcrumb_rooms": {
        supportedLevels: ['account'],
        default: [],
    },
    "integrationProvisioning": {
        supportedLevels: ['account'],
        default: true,
    },
    "allowedWidgets": {
        supportedLevels: ['room-account'],
        default: {}, // none allowed
    },
    "analyticsOptIn": {
        supportedLevels: LEVELS_DEVICE_ONLY_SETTINGS_WITH_CONFIG,
        displayName: _td('Send analytics data'),
        default: false,
    },
    "showCookieBar": {
        supportedLevels: LEVELS_DEVICE_ONLY_SETTINGS_WITH_CONFIG,
        default: true,
    },
    "autocompleteDelay": {
        supportedLevels: LEVELS_DEVICE_ONLY_SETTINGS_WITH_CONFIG,
        default: 200,
    },
    "readMarkerInViewThresholdMs": {
        supportedLevels: LEVELS_DEVICE_ONLY_SETTINGS_WITH_CONFIG,
        default: 3000,
    },
    "readMarkerOutOfViewThresholdMs": {
        supportedLevels: LEVELS_DEVICE_ONLY_SETTINGS_WITH_CONFIG,
        default: 30000,
    },
    "blacklistUnverifiedDevices": {
        // We specifically want to have room-device > device so that users may set a device default
        // with a per-room override.
        supportedLevels: ['room-device', 'device'],
        supportedLevelsAreOrdered: true,
        displayName: {
            "default": _td('Never send encrypted messages to unverified devices from this device'),
            "room-device": _td('Never send encrypted messages to unverified devices in this room from this device'),
        },
        default: false,
    },
    "urlPreviewsEnabled": {
        supportedLevels: LEVELS_ROOM_SETTINGS_WITH_ROOM,
        displayName: {
            "default": _td('Enable inline URL previews by default'),
            "room-account": _td("Enable URL previews for this room (only affects you)"),
            "room": _td("Enable URL previews by default for participants in this room"),
        },
        default: true,
    },
    "urlPreviewsEnabled_e2ee": {
        supportedLevels: ['room-device', 'room-account'],
        displayName: {
            "room-account": _td("Enable URL previews for this room (only affects you)"),
        },
        default: false,
    },
    "roomColor": {
        supportedLevels: LEVELS_ROOM_SETTINGS_WITH_ROOM,
        displayName: _td("Room Colour"),
        default: {
            primary_color: null, // Hex string, eg: #000000
            secondary_color: null, // Hex string, eg: #000000
        },
    },
    "notificationsEnabled": {
        supportedLevels: LEVELS_DEVICE_ONLY_SETTINGS,
        default: false,
        controller: new NotificationsEnabledController(),
    },
    "notificationSound": {
        supportedLevels: LEVELS_ROOM_OR_ACCOUNT,
        default: false,
    },
    "notificationBodyEnabled": {
        supportedLevels: LEVELS_DEVICE_ONLY_SETTINGS,
        default: true,
        controller: new NotificationBodyEnabledController(),
    },
    "audioNotificationsEnabled": {
        supportedLevels: LEVELS_DEVICE_ONLY_SETTINGS,
        default: true,
        controller: new AudioNotificationsEnabledController(),
    },
    "enableWidgetScreenshots": {
        supportedLevels: LEVELS_ACCOUNT_SETTINGS,
        displayName: _td('Enable widget screenshots on supported widgets'),
        default: false,
    },
    "PinnedEvents.isOpen": {
        supportedLevels: ['room-device'],
        default: false,
    },
    "promptBeforeInviteUnknownUsers": {
        supportedLevels: LEVELS_ACCOUNT_SETTINGS,
        displayName: _td('Prompt before sending invites to potentially invalid matrix IDs'),
        default: true,
    },
    "showDeveloperTools": {
        supportedLevels: LEVELS_ACCOUNT_SETTINGS,
        displayName: _td('Show developer tools'),
        default: false,
    },
    "widgetOpenIDPermissions": {
        supportedLevels: LEVELS_DEVICE_ONLY_SETTINGS,
        default: {
            allow: [],
            deny: [],
        },
    },
    "RoomList.orderByImportance": {
        supportedLevels: LEVELS_ACCOUNT_SETTINGS,
        displayName: _td('Order rooms in the room list by most important first instead of most recent'),
        default: true,
    },
    "breadcrumbs": {
        supportedLevels: LEVELS_ACCOUNT_SETTINGS,
        displayName: _td("Show recently visited rooms above the room list"),
        default: true,
    },
    "showHiddenEventsInTimeline": {
        displayName: _td("Show hidden events in timeline"),
        supportedLevels: LEVELS_DEVICE_ONLY_SETTINGS,
        default: false,
    },
    "lowBandwidth": {
        supportedLevels: LEVELS_DEVICE_ONLY_SETTINGS_WITH_CONFIG,
        displayName: _td('Low bandwidth mode'),
        default: false,
        controller: new LowBandwidthController(),
    },
    "fallbackICEServerAllowed": {
        supportedLevels: LEVELS_DEVICE_ONLY_SETTINGS,
        displayName: _td(
            "Allow fallback call assist server turn.matrix.org when your homeserver " +
            "does not offer one (your IP address would be shared during a call)",
        ),
        // This is a tri-state value, where `null` means "prompt the user".
        default: null,
    },
    "sendReadReceipts": {
        supportedLevels: LEVELS_ROOM_SETTINGS,
        displayName: _td(
            "Send read receipts for messages (requires compatible homeserver to disable)",
        ),
        default: true,
    },
    "showImages": {
        supportedLevels: LEVELS_ACCOUNT_SETTINGS,
        displayName: _td("Show previews/thumbnails for images"),
        default: true,
    },
};<|MERGE_RESOLUTION|>--- conflicted
+++ resolved
@@ -126,7 +126,6 @@
         supportedLevels: LEVELS_FEATURE,
         default: false,
     },
-<<<<<<< HEAD
     "feature_mjolnir": {
         isFeature: true,
         displayName: _td("Try out new ways to ignore people (experimental)"),
@@ -141,14 +140,12 @@
         supportedLevels: ['account'],
         default: null,
     },
-=======
     "feature_dm_verification": {
         isFeature: true,
         displayName: _td("Send verification requests in direct message"),
         supportedLevels: LEVELS_FEATURE,
         default: false,
     },
->>>>>>> c9ca8b98
     "useCiderComposer": {
         displayName: _td("Use the new, faster, composer for writing messages"),
         supportedLevels: LEVELS_ACCOUNT_SETTINGS,
