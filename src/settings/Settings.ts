/*
Copyright 2017 Travis Ralston
Copyright 2018, 2019, 2020 The Matrix.org Foundation C.I.C.

Licensed under the Apache License, Version 2.0 (the "License");
you may not use this file except in compliance with the License.
You may obtain a copy of the License at

    http://www.apache.org/licenses/LICENSE-2.0

Unless required by applicable law or agreed to in writing, software
distributed under the License is distributed on an "AS IS" BASIS,
WITHOUT WARRANTIES OR CONDITIONS OF ANY KIND, either express or implied.
See the License for the specific language governing permissions and
limitations under the License.
*/

import { MatrixClient } from 'matrix-js-sdk/src/client';

import { _td } from '../languageHandler';
import {
    NotificationBodyEnabledController,
    NotificationsEnabledController,
} from "./controllers/NotificationControllers";
import CustomStatusController from "./controllers/CustomStatusController";
import ThemeController from './controllers/ThemeController';
import PushToMatrixClientController from './controllers/PushToMatrixClientController';
import ReloadOnChangeController from "./controllers/ReloadOnChangeController";
import FontSizeController from './controllers/FontSizeController';
import SystemFontController from './controllers/SystemFontController';
import UseSystemFontController from './controllers/UseSystemFontController';
import { SettingLevel } from "./SettingLevel";
import SettingController from "./controllers/SettingController";
import { RightPanelPhases } from "../stores/RightPanelStorePhases";
import { isMac } from '../Keyboard';
import UIFeatureController from "./controllers/UIFeatureController";
import { UIFeature } from "./UIFeature";
import { OrderedMultiController } from "./controllers/OrderedMultiController";
import IncompatibleController from "./controllers/IncompatibleController";

// These are just a bunch of helper arrays to avoid copy/pasting a bunch of times
const LEVELS_ROOM_SETTINGS = [
    SettingLevel.DEVICE,
    SettingLevel.ROOM_DEVICE,
    SettingLevel.ROOM_ACCOUNT,
    SettingLevel.ACCOUNT,
    SettingLevel.CONFIG,
];
const LEVELS_ROOM_OR_ACCOUNT = [
    SettingLevel.ROOM_ACCOUNT,
    SettingLevel.ACCOUNT,
];
const LEVELS_ROOM_SETTINGS_WITH_ROOM = [
    SettingLevel.DEVICE,
    SettingLevel.ROOM_DEVICE,
    SettingLevel.ROOM_ACCOUNT,
    SettingLevel.ACCOUNT,
    SettingLevel.CONFIG,
    SettingLevel.ROOM,
];
const LEVELS_ACCOUNT_SETTINGS = [
    SettingLevel.DEVICE,
    SettingLevel.ACCOUNT,
    SettingLevel.CONFIG,
];
const LEVELS_FEATURE = [
    SettingLevel.DEVICE,
    SettingLevel.CONFIG,
];
const LEVELS_DEVICE_ONLY_SETTINGS = [
    SettingLevel.DEVICE,
];
const LEVELS_DEVICE_ONLY_SETTINGS_WITH_CONFIG = [
    SettingLevel.DEVICE,
    SettingLevel.CONFIG,
];
const LEVELS_UI_FEATURE = [
    SettingLevel.CONFIG,
    // in future we might have a .well-known level or something
];

export interface ISetting {
    // Must be set to true for features. Default is 'false'.
    isFeature?: boolean;

    // Display names are strongly recommended for clarity.
    // Display name can also be an object for different levels.
    displayName?: string | {
        // @ts-ignore - TS wants the key to be a string, but we know better
        [level: SettingLevel]: string;
    };

    // The supported levels are required. Preferably, use the preset arrays
    // at the top of this file to define this rather than a custom array.
    supportedLevels?: SettingLevel[];

    // Required. Can be any data type. The value specified here should match
    // the data being stored (ie: if a boolean is used, the setting should
    // represent a boolean).
    default: any;

    // Optional settings controller. See SettingsController for more information.
    controller?: SettingController;

    // Optional flag to make supportedLevels be respected as the order to handle
    // settings. The first element is treated as "most preferred". The "default"
    // level is always appended to the end.
    supportedLevelsAreOrdered?: boolean;

    // Optional value to invert a boolean setting's value. The string given will
    // be read as the setting's ID instead of the one provided as the key for the
    // setting definition. By setting this, the returned value will automatically
    // be inverted, except for when the default value is returned. Inversion will
    // occur after the controller is asked for an override. This should be used by
    // historical settings which we don't want existing user's values be wiped. Do
    // not use this for new settings.
    invertedSettingName?: string;
}

export const SETTINGS: {[setting: string]: ISetting} = {
<<<<<<< HEAD
    "feature_spaces": {
        isFeature: true,
        displayName: _td("Spaces prototype. Incompatible with Communities, Communities v2 and Custom Tags"),
        supportedLevels: LEVELS_FEATURE,
        default: false,
        controller: new ReloadOnChangeController(),
=======
    "feature_latex_maths": {
        isFeature: true,
        displayName: _td("Render LaTeX maths in messages"),
        supportedLevels: LEVELS_FEATURE,
        default: false,
>>>>>>> 5f4320e8
    },
    "feature_communities_v2_prototypes": {
        isFeature: true,
        displayName: _td(
            "Communities v2 prototypes. Requires compatible homeserver. " +
            "Highly experimental - use with caution.",
        ),
        supportedLevels: LEVELS_FEATURE,
        default: false,
        controller: new IncompatibleController("feature_spaces"),
    },
    "feature_new_spinner": {
        isFeature: true,
        displayName: _td("New spinner design"),
        supportedLevels: LEVELS_FEATURE,
        default: false,
    },
    "feature_pinning": {
        isFeature: true,
        displayName: _td("Message Pinning"),
        supportedLevels: LEVELS_FEATURE,
        default: false,
    },
    "feature_custom_status": {
        isFeature: true,
        displayName: _td("Custom user status messages"),
        supportedLevels: LEVELS_FEATURE,
        default: false,
        controller: new CustomStatusController(),
    },
    "feature_custom_tags": {
        isFeature: true,
        displayName: _td("Group & filter rooms by custom tags (refresh to apply changes)"),
        supportedLevels: LEVELS_FEATURE,
        default: false,
        controller: new IncompatibleController("feature_spaces"),
    },
    "feature_state_counters": {
        isFeature: true,
        displayName: _td("Render simple counters in room header"),
        supportedLevels: LEVELS_FEATURE,
        default: false,
    },
    "feature_many_integration_managers": {
        isFeature: true,
        displayName: _td("Multiple integration managers"),
        supportedLevels: LEVELS_FEATURE,
        default: false,
    },
    "feature_mjolnir": {
        isFeature: true,
        displayName: _td("Try out new ways to ignore people (experimental)"),
        supportedLevels: LEVELS_FEATURE,
        default: false,
    },
    "feature_custom_themes": {
        isFeature: true,
        displayName: _td("Support adding custom themes"),
        supportedLevels: LEVELS_FEATURE,
        default: false,
    },
    "feature_roomlist_preview_reactions_dms": {
        isFeature: true,
        displayName: _td("Show message previews for reactions in DMs"),
        supportedLevels: LEVELS_FEATURE,
        default: false,
    },
    "feature_roomlist_preview_reactions_all": {
        isFeature: true,
        displayName: _td("Show message previews for reactions in all rooms"),
        supportedLevels: LEVELS_FEATURE,
        default: false,
    },
    "feature_dehydration": {
        isFeature: true,
        displayName: _td("Offline encrypted messaging using dehydrated devices"),
        supportedLevels: LEVELS_FEATURE,
        default: false,
    },
    "advancedRoomListLogging": {
        // TODO: Remove flag before launch: https://github.com/vector-im/element-web/issues/14231
        displayName: _td("Enable advanced debugging for the room list"),
        supportedLevels: LEVELS_DEVICE_ONLY_SETTINGS,
        default: false,
    },
    "mjolnirRooms": {
        supportedLevels: [SettingLevel.ACCOUNT],
        default: [],
    },
    "mjolnirPersonalRoom": {
        supportedLevels: [SettingLevel.ACCOUNT],
        default: null,
    },
    "feature_bridge_state": {
        isFeature: true,
        supportedLevels: LEVELS_FEATURE,
        displayName: _td("Show info about bridges in room settings"),
        default: false,
    },
    "RoomList.backgroundImage": {
        supportedLevels: LEVELS_ACCOUNT_SETTINGS,
        default: null,
    },
    "baseFontSize": {
        displayName: _td("Font size"),
        supportedLevels: LEVELS_ACCOUNT_SETTINGS,
        default: 10,
        controller: new FontSizeController(),
    },
    "useCustomFontSize": {
        displayName: _td("Use custom size"),
        supportedLevels: LEVELS_ACCOUNT_SETTINGS,
        default: false,
    },
    "MessageComposerInput.suggestEmoji": {
        supportedLevels: LEVELS_ACCOUNT_SETTINGS,
        displayName: _td('Enable Emoji suggestions while typing'),
        default: true,
        invertedSettingName: 'MessageComposerInput.dontSuggestEmoji',
    },
    // TODO: Wire up appropriately to UI (FTUE notifications)
    "Notifications.alwaysShowBadgeCounts": {
        supportedLevels: LEVELS_ROOM_OR_ACCOUNT,
        default: false,
    },
    "useCompactLayout": {
        supportedLevels: LEVELS_DEVICE_ONLY_SETTINGS,
        displayName: _td('Use a more compact ‘Modern’ layout'),
        default: false,
    },
    "showRedactions": {
        supportedLevels: LEVELS_ROOM_SETTINGS_WITH_ROOM,
        displayName: _td('Show a placeholder for removed messages'),
        default: true,
        invertedSettingName: 'hideRedactions',
    },
    "showJoinLeaves": {
        supportedLevels: LEVELS_ROOM_SETTINGS_WITH_ROOM,
        displayName: _td('Show join/leave messages (invites/kicks/bans unaffected)'),
        default: true,
        invertedSettingName: 'hideJoinLeaves',
    },
    "showAvatarChanges": {
        supportedLevels: LEVELS_ROOM_SETTINGS_WITH_ROOM,
        displayName: _td('Show avatar changes'),
        default: true,
        invertedSettingName: 'hideAvatarChanges',
    },
    "showDisplaynameChanges": {
        supportedLevels: LEVELS_ROOM_SETTINGS_WITH_ROOM,
        displayName: _td('Show display name changes'),
        default: true,
        invertedSettingName: 'hideDisplaynameChanges',
    },
    "showReadReceipts": {
        supportedLevels: LEVELS_ROOM_SETTINGS,
        displayName: _td('Show read receipts sent by other users'),
        default: true,
        invertedSettingName: 'hideReadReceipts',
    },
    "showTwelveHourTimestamps": {
        supportedLevels: LEVELS_ACCOUNT_SETTINGS,
        displayName: _td('Show timestamps in 12 hour format (e.g. 2:30pm)'),
        default: false,
    },
    "alwaysShowTimestamps": {
        supportedLevels: LEVELS_ACCOUNT_SETTINGS,
        displayName: _td('Always show message timestamps'),
        default: false,
    },
    "autoplayGifsAndVideos": {
        supportedLevels: LEVELS_ACCOUNT_SETTINGS,
        displayName: _td('Autoplay GIFs and videos'),
        default: false,
    },
    "enableSyntaxHighlightLanguageDetection": {
        supportedLevels: LEVELS_ACCOUNT_SETTINGS,
        displayName: _td('Enable automatic language detection for syntax highlighting'),
        default: false,
    },
    "Pill.shouldShowPillAvatar": {
        supportedLevels: LEVELS_ACCOUNT_SETTINGS,
        displayName: _td('Show avatars in user and room mentions'),
        default: true,
        invertedSettingName: 'Pill.shouldHidePillAvatar',
    },
    "TextualBody.enableBigEmoji": {
        supportedLevels: LEVELS_ACCOUNT_SETTINGS,
        displayName: _td('Enable big emoji in chat'),
        default: true,
        invertedSettingName: 'TextualBody.disableBigEmoji',
    },
    "MessageComposerInput.isRichTextEnabled": {
        supportedLevels: LEVELS_ACCOUNT_SETTINGS,
        default: false,
    },
    "MessageComposer.showFormatting": {
        supportedLevels: LEVELS_ACCOUNT_SETTINGS,
        default: false,
    },
    "sendTypingNotifications": {
        supportedLevels: LEVELS_ACCOUNT_SETTINGS,
        displayName: _td("Send typing notifications"),
        default: true,
        invertedSettingName: 'dontSendTypingNotifications',
    },
    "showTypingNotifications": {
        supportedLevels: LEVELS_ACCOUNT_SETTINGS,
        displayName: _td("Show typing notifications"),
        default: true,
    },
    "MessageComposerInput.ctrlEnterToSend": {
        supportedLevels: LEVELS_ACCOUNT_SETTINGS,
        displayName: isMac ? _td("Use Command + Enter to send a message") : _td("Use Ctrl + Enter to send a message"),
        default: false,
    },
    "MessageComposerInput.autoReplaceEmoji": {
        supportedLevels: LEVELS_ACCOUNT_SETTINGS,
        displayName: _td('Automatically replace plain text Emoji'),
        default: false,
    },
    "VideoView.flipVideoHorizontally": {
        supportedLevels: LEVELS_ACCOUNT_SETTINGS,
        displayName: _td('Mirror local video feed'),
        default: false,
    },
    "TagPanel.enableTagPanel": {
        supportedLevels: LEVELS_ACCOUNT_SETTINGS,
        displayName: _td('Enable Community Filter Panel'),
        default: true,
        invertedSettingName: 'TagPanel.disableTagPanel',
        // We force the value to true because the invertedSettingName causes it to flip
        controller: new UIFeatureController(UIFeature.Communities, true),
    },
    "theme": {
        supportedLevels: LEVELS_ACCOUNT_SETTINGS,
        default: "light",
        controller: new ThemeController(),
    },
    "custom_themes": {
        supportedLevels: LEVELS_ACCOUNT_SETTINGS,
        default: [],
    },
    "use_system_theme": {
        supportedLevels: LEVELS_DEVICE_ONLY_SETTINGS,
        default: true,
        displayName: _td("Match system theme"),
    },
    "useSystemFont": {
        supportedLevels: LEVELS_DEVICE_ONLY_SETTINGS,
        default: false,
        displayName: _td("Use a system font"),
        controller: new UseSystemFontController(),
    },
    "systemFont": {
        supportedLevels: LEVELS_DEVICE_ONLY_SETTINGS,
        default: "",
        displayName: _td("System font name"),
        controller: new SystemFontController(),
    },
    "webRtcAllowPeerToPeer": {
        supportedLevels: LEVELS_DEVICE_ONLY_SETTINGS_WITH_CONFIG,
        displayName: _td('Allow Peer-to-Peer for 1:1 calls'),
        default: true,
        invertedSettingName: 'webRtcForceTURN',
    },
    "webrtc_audiooutput": {
        supportedLevels: LEVELS_DEVICE_ONLY_SETTINGS,
        default: null,
    },
    "webrtc_audioinput": {
        supportedLevels: LEVELS_DEVICE_ONLY_SETTINGS,
        default: null,
    },
    "webrtc_videoinput": {
        supportedLevels: LEVELS_DEVICE_ONLY_SETTINGS,
        default: null,
    },
    "language": {
        supportedLevels: LEVELS_DEVICE_ONLY_SETTINGS_WITH_CONFIG,
        default: "en",
    },
    "breadcrumb_rooms": {
        // not really a setting
        supportedLevels: [SettingLevel.ACCOUNT],
        default: [],
    },
    "recent_emoji": {
        // not really a setting
        supportedLevels: [SettingLevel.ACCOUNT],
        default: [],
    },
    "room_directory_servers": {
        supportedLevels: [SettingLevel.ACCOUNT],
        default: [],
    },
    "integrationProvisioning": {
        supportedLevels: [SettingLevel.ACCOUNT],
        default: true,
    },
    "allowedWidgets": {
        supportedLevels: [SettingLevel.ROOM_ACCOUNT],
        default: {}, // none allowed
    },
    "analyticsOptIn": {
        supportedLevels: LEVELS_DEVICE_ONLY_SETTINGS_WITH_CONFIG,
        displayName: _td('Send analytics data'),
        default: false,
    },
    "showCookieBar": {
        supportedLevels: LEVELS_DEVICE_ONLY_SETTINGS_WITH_CONFIG,
        default: true,
    },
    "autocompleteDelay": {
        supportedLevels: LEVELS_DEVICE_ONLY_SETTINGS_WITH_CONFIG,
        default: 200,
    },
    "readMarkerInViewThresholdMs": {
        supportedLevels: LEVELS_DEVICE_ONLY_SETTINGS_WITH_CONFIG,
        default: 3000,
    },
    "readMarkerOutOfViewThresholdMs": {
        supportedLevels: LEVELS_DEVICE_ONLY_SETTINGS_WITH_CONFIG,
        default: 30000,
    },
    "blacklistUnverifiedDevices": {
        // We specifically want to have room-device > device so that users may set a device default
        // with a per-room override.
        supportedLevels: [SettingLevel.ROOM_DEVICE, SettingLevel.DEVICE],
        supportedLevelsAreOrdered: true,
        displayName: {
            "default": _td('Never send encrypted messages to unverified sessions from this session'),
            "room-device": _td('Never send encrypted messages to unverified sessions in this room from this session'),
        },
        default: false,
        controller: new UIFeatureController(UIFeature.AdvancedEncryption),
    },
    "urlPreviewsEnabled": {
        supportedLevels: LEVELS_ROOM_SETTINGS_WITH_ROOM,
        displayName: {
            "default": _td('Enable inline URL previews by default'),
            "room-account": _td("Enable URL previews for this room (only affects you)"),
            "room": _td("Enable URL previews by default for participants in this room"),
        },
        default: true,
        controller: new UIFeatureController(UIFeature.URLPreviews),
    },
    "urlPreviewsEnabled_e2ee": {
        supportedLevels: [SettingLevel.ROOM_DEVICE, SettingLevel.ROOM_ACCOUNT],
        displayName: {
            "room-account": _td("Enable URL previews for this room (only affects you)"),
        },
        default: false,
        controller: new UIFeatureController(UIFeature.URLPreviews),
    },
    "roomColor": {
        supportedLevels: LEVELS_ROOM_SETTINGS_WITH_ROOM,
        displayName: _td("Room Colour"),
        default: {
            primary_color: null, // Hex string, eg: #000000
            secondary_color: null, // Hex string, eg: #000000
        },
    },
    "notificationsEnabled": {
        supportedLevels: LEVELS_DEVICE_ONLY_SETTINGS,
        default: false,
        controller: new NotificationsEnabledController(),
    },
    "notificationSound": {
        supportedLevels: LEVELS_ROOM_OR_ACCOUNT,
        default: false,
    },
    "notificationBodyEnabled": {
        supportedLevels: LEVELS_DEVICE_ONLY_SETTINGS,
        default: true,
        controller: new NotificationBodyEnabledController(),
    },
    "audioNotificationsEnabled": {
        supportedLevels: LEVELS_DEVICE_ONLY_SETTINGS,
        default: true,
    },
    "enableWidgetScreenshots": {
        supportedLevels: LEVELS_ACCOUNT_SETTINGS,
        displayName: _td('Enable widget screenshots on supported widgets'),
        default: false,
    },
    "PinnedEvents.isOpen": {
        supportedLevels: [SettingLevel.ROOM_DEVICE],
        default: false,
    },
    "promptBeforeInviteUnknownUsers": {
        supportedLevels: LEVELS_ACCOUNT_SETTINGS,
        displayName: _td('Prompt before sending invites to potentially invalid matrix IDs'),
        default: true,
    },
    "showDeveloperTools": {
        supportedLevels: LEVELS_ACCOUNT_SETTINGS,
        displayName: _td('Show developer tools'),
        default: false,
    },
    "widgetOpenIDPermissions": {
        supportedLevels: LEVELS_DEVICE_ONLY_SETTINGS,
        default: {
            allow: [],
            deny: [],
        },
    },
    // TODO: Remove setting: https://github.com/vector-im/element-web/issues/14373
    "RoomList.orderAlphabetically": {
        supportedLevels: LEVELS_ACCOUNT_SETTINGS,
        displayName: _td("Order rooms by name"),
        default: false,
    },
    // TODO: Remove setting: https://github.com/vector-im/element-web/issues/14373
    "RoomList.orderByImportance": {
        supportedLevels: LEVELS_ACCOUNT_SETTINGS,
        displayName: _td("Show rooms with unread notifications first"),
        default: true,
    },
    "breadcrumbs": {
        supportedLevels: LEVELS_ACCOUNT_SETTINGS,
        displayName: _td("Show shortcuts to recently viewed rooms above the room list"),
        default: true,
    },
    "showHiddenEventsInTimeline": {
        displayName: _td("Show hidden events in timeline"),
        supportedLevels: LEVELS_DEVICE_ONLY_SETTINGS,
        default: false,
    },
    "lowBandwidth": {
        supportedLevels: LEVELS_DEVICE_ONLY_SETTINGS_WITH_CONFIG,
        displayName: _td('Low bandwidth mode'),
        default: false,
        controller: new ReloadOnChangeController(),
    },
    "fallbackICEServerAllowed": {
        supportedLevels: LEVELS_DEVICE_ONLY_SETTINGS,
        displayName: _td(
            "Allow fallback call assist server turn.matrix.org when your homeserver " +
            "does not offer one (your IP address would be shared during a call)",
        ),
        // This is a tri-state value, where `null` means "prompt the user".
        default: null,
    },
    "sendReadReceipts": {
        supportedLevels: LEVELS_ROOM_SETTINGS,
        displayName: _td(
            "Send read receipts for messages (requires compatible homeserver to disable)",
        ),
        default: true,
    },
    "showImages": {
        supportedLevels: LEVELS_ACCOUNT_SETTINGS,
        displayName: _td("Show previews/thumbnails for images"),
        default: true,
    },
    "showRightPanelInRoom": {
        supportedLevels: LEVELS_DEVICE_ONLY_SETTINGS,
        default: false,
    },
    "showRightPanelInGroup": {
        supportedLevels: LEVELS_DEVICE_ONLY_SETTINGS,
        default: false,
    },
    "lastRightPanelPhaseForRoom": {
        supportedLevels: LEVELS_DEVICE_ONLY_SETTINGS,
        default: RightPanelPhases.RoomSummary,
    },
    "lastRightPanelPhaseForGroup": {
        supportedLevels: LEVELS_DEVICE_ONLY_SETTINGS,
        default: RightPanelPhases.GroupMemberList,
    },
    "enableEventIndexing": {
        supportedLevels: LEVELS_DEVICE_ONLY_SETTINGS,
        displayName: _td("Enable message search in encrypted rooms"),
        default: true,
    },
    "crawlerSleepTime": {
        supportedLevels: LEVELS_DEVICE_ONLY_SETTINGS,
        displayName: _td("How fast should messages be downloaded."),
        default: 3000,
    },
    "showCallButtonsInComposer": {
        supportedLevels: LEVELS_DEVICE_ONLY_SETTINGS_WITH_CONFIG,
        default: true,
        controller: new UIFeatureController(UIFeature.Voip),
    },
    "e2ee.manuallyVerifyAllSessions": {
        supportedLevels: LEVELS_DEVICE_ONLY_SETTINGS,
        displayName: _td("Manually verify all remote sessions"),
        default: false,
        controller: new OrderedMultiController([
            // Apply the feature controller first to ensure that the setting doesn't
            // show up and can't be toggled. PushToMatrixClientController doesn't
            // do any overrides anyways.
            new UIFeatureController(UIFeature.AdvancedEncryption),
            new PushToMatrixClientController(
                MatrixClient.prototype.setCryptoTrustCrossSignedDevices, true,
            ),
        ]),
    },
    "ircDisplayNameWidth": {
        // We specifically want to have room-device > device so that users may set a device default
        // with a per-room override.
        supportedLevels: [SettingLevel.ROOM_DEVICE, SettingLevel.DEVICE],
        supportedLevelsAreOrdered: true,
        displayName: _td("IRC display name width"),
        default: 80,
    },
    "useIRCLayout": {
        supportedLevels: LEVELS_ACCOUNT_SETTINGS,
        displayName: _td("Enable experimental, compact IRC style layout"),
        default: false,
    },
    "showChatEffects": {
        supportedLevels: LEVELS_ACCOUNT_SETTINGS,
        displayName: _td("Show chat effects"),
        default: true,
    },
    "Widgets.pinned": {
        supportedLevels: LEVELS_ROOM_OR_ACCOUNT,
        default: {},
    },
    "Widgets.leftPanel": {
        supportedLevels: LEVELS_ACCOUNT_SETTINGS,
        default: null,
    },
    [UIFeature.RoomHistorySettings]: {
        supportedLevels: LEVELS_UI_FEATURE,
        default: true,
    },
    [UIFeature.AdvancedEncryption]: {
        supportedLevels: LEVELS_UI_FEATURE,
        default: true,
    },
    [UIFeature.URLPreviews]: {
        supportedLevels: LEVELS_UI_FEATURE,
        default: true,
    },
    [UIFeature.Widgets]: {
        supportedLevels: LEVELS_UI_FEATURE,
        default: true,
    },
    [UIFeature.Voip]: {
        supportedLevels: LEVELS_UI_FEATURE,
        default: true,
    },
    [UIFeature.Feedback]: {
        supportedLevels: LEVELS_UI_FEATURE,
        default: true,
    },
    [UIFeature.Registration]: {
        supportedLevels: LEVELS_UI_FEATURE,
        default: true,
    },
    [UIFeature.PasswordReset]: {
        supportedLevels: LEVELS_UI_FEATURE,
        default: true,
    },
    [UIFeature.Deactivate]: {
        supportedLevels: LEVELS_UI_FEATURE,
        default: true,
    },
    [UIFeature.ShareQRCode]: {
        supportedLevels: LEVELS_UI_FEATURE,
        default: true,
    },
    [UIFeature.ShareSocial]: {
        supportedLevels: LEVELS_UI_FEATURE,
        default: true,
    },
    [UIFeature.IdentityServer]: {
        supportedLevels: LEVELS_UI_FEATURE,
        default: true,
        // Identity Server (Discovery) Settings make no sense if 3PIDs in general are hidden
        controller: new UIFeatureController(UIFeature.ThirdPartyID),
    },
    [UIFeature.ThirdPartyID]: {
        supportedLevels: LEVELS_UI_FEATURE,
        default: true,
    },
    [UIFeature.Flair]: {
        supportedLevels: LEVELS_UI_FEATURE,
        default: true,
        // Disable Flair when Communities are disabled
        controller: new UIFeatureController(UIFeature.Communities),
    },
    [UIFeature.Communities]: {
        supportedLevels: LEVELS_UI_FEATURE,
        default: true,
        controller: new IncompatibleController("feature_spaces"),
    },
    [UIFeature.AdvancedSettings]: {
        supportedLevels: LEVELS_UI_FEATURE,
        default: true,
    },
};<|MERGE_RESOLUTION|>--- conflicted
+++ resolved
@@ -118,20 +118,18 @@
 }
 
 export const SETTINGS: {[setting: string]: ISetting} = {
-<<<<<<< HEAD
     "feature_spaces": {
         isFeature: true,
         displayName: _td("Spaces prototype. Incompatible with Communities, Communities v2 and Custom Tags"),
         supportedLevels: LEVELS_FEATURE,
         default: false,
         controller: new ReloadOnChangeController(),
-=======
+    },
     "feature_latex_maths": {
         isFeature: true,
         displayName: _td("Render LaTeX maths in messages"),
         supportedLevels: LEVELS_FEATURE,
         default: false,
->>>>>>> 5f4320e8
     },
     "feature_communities_v2_prototypes": {
         isFeature: true,
