/*
Copyright 2022 The Matrix.org Foundation C.I.C.

Licensed under the Apache License, Version 2.0 (the "License");
you may not use this file except in compliance with the License.
You may obtain a copy of the License at

    http://www.apache.org/licenses/LICENSE-2.0

Unless required by applicable law or agreed to in writing, software
distributed under the License is distributed on an "AS IS" BASIS,
WITHOUT WARRANTIES OR CONDITIONS OF ANY KIND, either express or implied.
See the License for the specific language governing permissions and
limitations under the License.
*/

import React from "react";
import { MatrixEvent } from "matrix-js-sdk/src/models/event";
import { EventType, MsgType, RelationType } from "matrix-js-sdk/src/@types/event";
import { Optional } from "matrix-events-sdk";
import { M_POLL_END, M_POLL_START } from "matrix-js-sdk/src/@types/polls";
import { MatrixClient } from "matrix-js-sdk/src/client";
import { GroupCallIntent } from "matrix-js-sdk/src/webrtc/groupCall";

import SettingsStore from "../settings/SettingsStore";
import LegacyCallEventGrouper from "../components/structures/LegacyCallEventGrouper";
import { EventTileProps } from "../components/views/rooms/EventTile";
import { TimelineRenderingType } from "../contexts/RoomContext";
import MessageEvent from "../components/views/messages/MessageEvent";
import MKeyVerificationConclusion from "../components/views/messages/MKeyVerificationConclusion";
import LegacyCallEvent from "../components/views/messages/LegacyCallEvent";
import { CallEvent } from "../components/views/messages/CallEvent";
import TextualEvent from "../components/views/messages/TextualEvent";
import EncryptionEvent from "../components/views/messages/EncryptionEvent";
import { RoomPredecessorTile } from "../components/views/messages/RoomPredecessorTile";
import RoomAvatarEvent from "../components/views/messages/RoomAvatarEvent";
import { WIDGET_LAYOUT_EVENT_TYPE } from "../stores/widgets/WidgetLayoutStore";
import { ALL_RULE_TYPES } from "../mjolnir/BanList";
import { MatrixClientPeg } from "../MatrixClientPeg";
import MKeyVerificationRequest from "../components/views/messages/MKeyVerificationRequest";
import { WidgetType } from "../widgets/WidgetType";
import MJitsiWidgetEvent from "../components/views/messages/MJitsiWidgetEvent";
import { hasText } from "../TextForEvent";
import { getMessageModerationState, MessageModerationState } from "../utils/EventUtils";
import HiddenBody from "../components/views/messages/HiddenBody";
import ViewSourceEvent from "../components/views/messages/ViewSourceEvent";
import { shouldDisplayAsBeaconTile } from "../utils/beacon/timeline";
import { shouldDisplayAsVoiceBroadcastTile } from "../voice-broadcast/utils/shouldDisplayAsVoiceBroadcastTile";
import { ElementCall } from "../models/Call";
import {
    isRelatedToVoiceBroadcast,
    shouldDisplayAsVoiceBroadcastStoppedText,
    VoiceBroadcastChunkEventType,
} from "../voice-broadcast";

// Subset of EventTile's IProps plus some mixins
export interface EventTileTypeProps
    extends Pick<
        EventTileProps,
        | "mxEvent"
        | "highlights"
        | "highlightLink"
        | "showUrlPreview"
        | "onHeightChanged"
        | "forExport"
        | "getRelationsForEvent"
        | "editState"
        | "replacingEventId"
        | "permalinkCreator"
        | "callEventGrouper"
        | "isSeeingThroughMessageHiddenForModeration"
        | "inhibitInteraction"
    > {
    ref?: React.RefObject<any>; // `any` because it's effectively impossible to convince TS of a reasonable type
    timestamp?: JSX.Element;
    maxImageHeight?: number; // pixels
    overrideBodyTypes?: Record<string, typeof React.Component>;
    overrideEventTypes?: Record<string, typeof React.Component>;
}

type FactoryProps = Omit<EventTileTypeProps, "ref">;
type Factory<X = FactoryProps> = (ref: Optional<React.RefObject<any>>, props: X) => JSX.Element;

export const MessageEventFactory: Factory = (ref, props) => <MessageEvent ref={ref} {...props} />;
const KeyVerificationConclFactory: Factory = (ref, props) => <MKeyVerificationConclusion ref={ref} {...props} />;
const LegacyCallEventFactory: Factory<FactoryProps & { callEventGrouper: LegacyCallEventGrouper }> = (ref, props) => (
    <LegacyCallEvent ref={ref} {...props} />
);
const CallEventFactory: Factory = (ref, props) => <CallEvent ref={ref} {...props} />;
export const TextualEventFactory: Factory = (ref, props) => <TextualEvent ref={ref} {...props} />;
const VerificationReqFactory: Factory = (ref, props) => <MKeyVerificationRequest ref={ref} {...props} />;
const HiddenEventFactory: Factory = (ref, props) => <HiddenBody ref={ref} {...props} />;

// These factories are exported for reference comparison against pickFactory()
export const JitsiEventFactory: Factory = (ref, props) => <MJitsiWidgetEvent ref={ref} {...props} />;
export const JSONEventFactory: Factory = (ref, props) => <ViewSourceEvent ref={ref} {...props} />;
export const RoomCreateEventFactory: Factory = (_ref, props) => <RoomPredecessorTile {...props} />;

const EVENT_TILE_TYPES = new Map<string, Factory>([
    [EventType.RoomMessage, MessageEventFactory], // note that verification requests are handled in pickFactory()
    [EventType.Sticker, MessageEventFactory],
    [M_POLL_START.name, MessageEventFactory],
    [M_POLL_START.altName, MessageEventFactory],
    [M_POLL_END.name, MessageEventFactory],
    [M_POLL_END.altName, MessageEventFactory],
    [EventType.KeyVerificationCancel, KeyVerificationConclFactory],
    [EventType.KeyVerificationDone, KeyVerificationConclFactory],
    [EventType.CallInvite, LegacyCallEventFactory], // note that this requires a special factory type
]);

const STATE_EVENT_TILE_TYPES = new Map<string, Factory>([
    [EventType.RoomEncryption, (ref, props) => <EncryptionEvent ref={ref} {...props} />],
    [EventType.RoomCanonicalAlias, TextualEventFactory],
    [EventType.RoomCreate, RoomCreateEventFactory],
    [EventType.RoomMember, TextualEventFactory],
    [EventType.RoomName, TextualEventFactory],
    [EventType.RoomAvatar, (ref, props) => <RoomAvatarEvent ref={ref} {...props} />],
    [EventType.RoomThirdPartyInvite, TextualEventFactory],
    [EventType.RoomHistoryVisibility, TextualEventFactory],
    [EventType.RoomTopic, TextualEventFactory],
    [EventType.RoomPowerLevels, TextualEventFactory],
    [EventType.RoomPinnedEvents, TextualEventFactory],
    [EventType.RoomServerAcl, TextualEventFactory],
    // TODO: Enable support for m.widget event type (https://github.com/vector-im/element-web/issues/13111)
    ["im.vector.modular.widgets", TextualEventFactory], // note that Jitsi widgets are special in pickFactory()
    [WIDGET_LAYOUT_EVENT_TYPE, TextualEventFactory],
    [EventType.RoomTombstone, TextualEventFactory],
    [EventType.RoomJoinRules, TextualEventFactory],
    [EventType.RoomGuestAccess, TextualEventFactory],
]);

for (const evType of ElementCall.CALL_EVENT_TYPE.names) {
    STATE_EVENT_TILE_TYPES.set(evType, CallEventFactory);
}

// Add all the Mjolnir stuff to the renderer too
for (const evType of ALL_RULE_TYPES) {
    STATE_EVENT_TILE_TYPES.set(evType, TextualEventFactory);
}

// These events should be recorded in the STATE_EVENT_TILE_TYPES
const SINGULAR_STATE_EVENTS = new Set([
    EventType.RoomEncryption,
    EventType.RoomCanonicalAlias,
    EventType.RoomCreate,
    EventType.RoomName,
    EventType.RoomAvatar,
    EventType.RoomHistoryVisibility,
    EventType.RoomTopic,
    EventType.RoomPowerLevels,
    EventType.RoomPinnedEvents,
    EventType.RoomServerAcl,
    WIDGET_LAYOUT_EVENT_TYPE,
    EventType.RoomTombstone,
    EventType.RoomJoinRules,
    EventType.RoomGuestAccess,
]);

/**
 * Find an event tile factory for the given conditions.
 * @param mxEvent The event.
 * @param cli The matrix client to reference when needed.
 * @param showHiddenEvents Whether hidden events should be shown.
 * @param asHiddenEv When true, treat the event as always hidden.
 * @returns The factory, or falsy if not possible.
 */
export function pickFactory(
    mxEvent: MatrixEvent,
    cli: MatrixClient,
    showHiddenEvents: boolean,
    asHiddenEv?: boolean,
): Optional<Factory> {
    const evType = mxEvent.getType(); // cache this to reduce call stack execution hits

    // Note: we avoid calling SettingsStore unless absolutely necessary - this code is on the critical path.

    if (asHiddenEv && showHiddenEvents) {
        return JSONEventFactory;
    }

    const noEventFactoryFactory: () => Optional<Factory> = () => (showHiddenEvents ? JSONEventFactory : undefined); // just don't render things that we shouldn't render

    // We run all the event type checks first as they might override the factory entirely.

    const moderationState = getMessageModerationState(mxEvent, cli);
    if (moderationState === MessageModerationState.HIDDEN_TO_CURRENT_USER) {
        return HiddenEventFactory;
    }

    if (evType === EventType.RoomMessage) {
        // don't show verification requests we're not involved in,
        // not even when showing hidden events
        const content = mxEvent.getContent();
        if (content?.msgtype === MsgType.KeyVerificationRequest) {
            const me = cli.getUserId();
            if (mxEvent.getSender() !== me && content["to"] !== me) {
                return noEventFactoryFactory(); // not for/from us
            } else {
                // override the factory
                return VerificationReqFactory;
            }
        }
    } else if (evType === EventType.KeyVerificationDone) {
        // these events are sent by both parties during verification, but we only want to render one
        // tile once the verification concludes, so filter out the one from the other party.
        const me = cli.getUserId();
        if (mxEvent.getSender() !== me) {
            return noEventFactoryFactory();
        }
    }

    if (evType === EventType.KeyVerificationCancel || evType === EventType.KeyVerificationDone) {
        // sometimes MKeyVerificationConclusion declines to render. Jankily decline to render and
        // fall back to showing hidden events, if we're viewing hidden events
        // XXX: This is extremely a hack. Possibly these components should have an interface for
        // declining to render?
        if (!MKeyVerificationConclusion.shouldRender(mxEvent, mxEvent.verificationRequest)) {
            return noEventFactoryFactory();
        }
    }

    if (evType === EventType.RoomCreate) {
        const dynamicPredecessorsEnabled = SettingsStore.getValue("feature_dynamic_room_predecessors");
        const predecessor = cli.getRoom(mxEvent.getRoomId())?.findPredecessor(dynamicPredecessorsEnabled);
        if (!predecessor) {
            return noEventFactoryFactory();
        }
    }

    // TODO: Enable support for m.widget event type (https://github.com/vector-im/element-web/issues/13111)
    if (evType === "im.vector.modular.widgets") {
        let type = mxEvent.getContent()["type"];
        if (!type) {
            // deleted/invalid widget - try the past widget type
            type = mxEvent.getPrevContent()["type"];
        }

        if (WidgetType.JITSI.matches(type)) {
            // override the factory
            return JitsiEventFactory;
        }
    }

    // Try and pick a state event factory, if we can.
    if (mxEvent.isState()) {
        if (shouldDisplayAsBeaconTile(mxEvent)) {
            return MessageEventFactory;
        }

        if (shouldDisplayAsVoiceBroadcastTile(mxEvent)) {
            return MessageEventFactory;
        } else if (shouldDisplayAsVoiceBroadcastStoppedText(mxEvent)) {
            return TextualEventFactory;
        }

        if (SINGULAR_STATE_EVENTS.has(evType) && mxEvent.getStateKey() !== "") {
            return noEventFactoryFactory(); // improper event type to render
        }

        if (STATE_EVENT_TILE_TYPES.get(evType) === TextualEventFactory && !hasText(mxEvent, cli, showHiddenEvents)) {
            return noEventFactoryFactory();
        }

        return STATE_EVENT_TILE_TYPES.get(evType) ?? noEventFactoryFactory();
    }

    // Blanket override for all events. The MessageEvent component handles redacted states for us.
    if (mxEvent.isRedacted()) {
        return MessageEventFactory;
    }

    if (mxEvent.isRelation(RelationType.Replace)) {
        return noEventFactoryFactory();
    }

    if (mxEvent.getContent()[VoiceBroadcastChunkEventType]) {
        // hide voice broadcast chunks
        return noEventFactoryFactory();
    }

    if (!showHiddenEvents && mxEvent.isDecryptionFailure() && isRelatedToVoiceBroadcast(mxEvent, cli)) {
        // hide utd events related to a broadcast
        return noEventFactoryFactory();
    }

    return EVENT_TILE_TYPES.get(evType) ?? noEventFactoryFactory();
}

/**
 * Render an event as a tile
 * @param renderType The render type. Used to inform properties given to the eventual component.
 * @param props The properties to provide to the eventual component.
 * @param showHiddenEvents Whether hidden events should be shown.
 * @param cli Optional client instance to use, otherwise the default MatrixClientPeg will be used.
 * @returns The tile as JSX, or falsy if unable to render.
 */
export function renderTile(
    renderType: TimelineRenderingType,
    props: EventTileTypeProps,
    showHiddenEvents: boolean,
    cli?: MatrixClient,
): Optional<JSX.Element> {
    cli = cli ?? MatrixClientPeg.safeGet(); // because param defaults don't do the correct thing

    const factory = pickFactory(props.mxEvent, cli, showHiddenEvents);
    if (!factory) return undefined;

    // Note that we split off the ones we actually care about here just to be sure that we're
    // not going to accidentally send things we shouldn't from lazy callers. Eg: EventTile's
    // lazy calls of `renderTile(..., this.props)` will have a lot more than we actually care
    // about.
    const {
        ref,
        mxEvent,
        forExport,
        replacingEventId,
        editState,
        highlights,
        highlightLink,
        showUrlPreview,
        permalinkCreator,
        onHeightChanged,
        callEventGrouper,
        getRelationsForEvent,
        isSeeingThroughMessageHiddenForModeration,
        timestamp,
        inhibitInteraction,
    } = props;

    switch (renderType) {
        case TimelineRenderingType.File:
        case TimelineRenderingType.Notification:
        case TimelineRenderingType.Thread:
            // We only want a subset of props, so we don't end up causing issues for downstream components.
            return factory(props.ref, {
                mxEvent,
                highlights,
                highlightLink,
                showUrlPreview,
                onHeightChanged,
                editState,
                replacingEventId,
                getRelationsForEvent,
                isSeeingThroughMessageHiddenForModeration,
                permalinkCreator,
                inhibitInteraction,
            });
        default:
            // NEARLY ALL THE OPTIONS!
            return factory(ref, {
                mxEvent,
                forExport,
                replacingEventId,
                editState,
                highlights,
                highlightLink,
                showUrlPreview,
                permalinkCreator,
                onHeightChanged,
                callEventGrouper,
                getRelationsForEvent,
                isSeeingThroughMessageHiddenForModeration,
                timestamp,
                inhibitInteraction,
            });
    }
}

/**
 * A version of renderTile() specifically for replies.
 * @param props The properties to specify on the eventual object.
 * @param showHiddenEvents Whether hidden events should be shown.
 * @param cli Optional client instance to use, otherwise the default MatrixClientPeg will be used.
 * @returns The tile as JSX, or falsy if unable to render.
 */
export function renderReplyTile(
    props: EventTileTypeProps,
    showHiddenEvents: boolean,
    cli?: MatrixClient,
): Optional<JSX.Element> {
    cli = cli ?? MatrixClientPeg.safeGet(); // because param defaults don't do the correct thing

    const factory = pickFactory(props.mxEvent, cli, showHiddenEvents);
    if (!factory) return undefined;

    // See renderTile() for why we split off so much
    const {
        ref,
        mxEvent,
        highlights,
        highlightLink,
        onHeightChanged,
        showUrlPreview,
        overrideBodyTypes,
        overrideEventTypes,
        replacingEventId,
        maxImageHeight,
        getRelationsForEvent,
        isSeeingThroughMessageHiddenForModeration,
        permalinkCreator,
    } = props;

    return factory(ref, {
        mxEvent,
        highlights,
        highlightLink,
        onHeightChanged,
        showUrlPreview,
        overrideBodyTypes,
        overrideEventTypes,
        replacingEventId,
        maxImageHeight,
        getRelationsForEvent,
        isSeeingThroughMessageHiddenForModeration,
        permalinkCreator,
    });
}

// XXX: this'll eventually be dynamic based on the fields once we have extensible event types
const messageTypes = [EventType.RoomMessage, EventType.Sticker];
export function isMessageEvent(ev: MatrixEvent): boolean {
    return (
        messageTypes.includes(ev.getType() as EventType) ||
        M_POLL_START.matches(ev.getType()) ||
        M_POLL_END.matches(ev.getType())
    );
}

export function haveRendererForEvent(
    mxEvent: MatrixEvent,
    matrixClient: MatrixClient,
    showHiddenEvents: boolean,
): boolean {
    // Only show "Message deleted" tile for plain message events, encrypted events,
    // and state events as they'll likely still contain enough keys to be relevant.
    if (mxEvent.isRedacted() && !mxEvent.isEncrypted() && !isMessageEvent(mxEvent) && !mxEvent.isState()) {
        return false;
    }

    // No tile for replacement events since they update the original tile
    if (mxEvent.isRelation(RelationType.Replace)) return false;

<<<<<<< HEAD
    const cli = MatrixClientPeg.safeGet();
    const handler = pickFactory(mxEvent, cli, showHiddenEvents);
=======
    const handler = pickFactory(mxEvent, matrixClient, showHiddenEvents);
>>>>>>> 9b5b0531
    if (!handler) return false;
    if (handler === TextualEventFactory) {
        return hasText(mxEvent, matrixClient, showHiddenEvents);
    } else if (handler === STATE_EVENT_TILE_TYPES.get(EventType.RoomCreate)) {
        const dynamicPredecessorsEnabled = SettingsStore.getValue("feature_dynamic_room_predecessors");
        const predecessor = matrixClient.getRoom(mxEvent.getRoomId())?.findPredecessor(dynamicPredecessorsEnabled);
        return Boolean(predecessor);
    } else if (
        ElementCall.CALL_EVENT_TYPE.names.some((eventType) => handler === STATE_EVENT_TILE_TYPES.get(eventType))
    ) {
        const intent = mxEvent.getContent()["m.intent"];
        const newlyStarted = Object.keys(mxEvent.getPrevContent()).length === 0;
        // Only interested in events that mark the start of a non-room call
        return newlyStarted && typeof intent === "string" && intent !== GroupCallIntent.Room;
    } else if (handler === JSONEventFactory) {
        return false;
    } else {
        return true;
    }
}<|MERGE_RESOLUTION|>--- conflicted
+++ resolved
@@ -440,12 +440,7 @@
     // No tile for replacement events since they update the original tile
     if (mxEvent.isRelation(RelationType.Replace)) return false;
 
-<<<<<<< HEAD
-    const cli = MatrixClientPeg.safeGet();
-    const handler = pickFactory(mxEvent, cli, showHiddenEvents);
-=======
     const handler = pickFactory(mxEvent, matrixClient, showHiddenEvents);
->>>>>>> 9b5b0531
     if (!handler) return false;
     if (handler === TextualEventFactory) {
         return hasText(mxEvent, matrixClient, showHiddenEvents);
