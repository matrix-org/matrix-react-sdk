--- conflicted
+++ resolved
@@ -48,11 +48,7 @@
         return undefined;
     }
     /* eslint-disable-next-line camelcase */
-<<<<<<< HEAD
-    return getCallBehaviourWellKnown(MatrixClientPeg.get())?.widget_build_url;
-=======
     return wellKnown?.widget_build_url;
->>>>>>> 44f51fd1
 }
 
 export function isManagedHybridWidgetEnabled(roomId: string): boolean {
