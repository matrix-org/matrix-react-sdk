/*
Copyright 2019 The Matrix.org Foundation C.I.C.

Licensed under the Apache License, Version 2.0 (the "License");
you may not use this file except in compliance with the License.
You may obtain a copy of the License at

    http://www.apache.org/licenses/LICENSE-2.0

Unless required by applicable law or agreed to in writing, software
distributed under the License is distributed on an "AS IS" BASIS,
WITHOUT WARRANTIES OR CONDITIONS OF ANY KIND, either express or implied.
See the License for the specific language governing permissions and
limitations under the License.
*/

<<<<<<< HEAD
=======
// We are using experimental APIs here, so we need to disable the linter
// eslint-disable-next-line no-restricted-imports
>>>>>>> 2cbf9286
import { PolicyRecommendation } from "matrix-js-sdk/src/models/invites-ignorer";

import { MatrixGlob } from "../utils/MatrixGlob";

// Inspiration largely taken from Mjolnir itself

export const RECOMMENDATION_BAN = PolicyRecommendation.Ban;
export const RECOMMENDATION_BAN_TYPES: PolicyRecommendation[] = [
    RECOMMENDATION_BAN,
    "org.matrix.mjolnir.ban" as PolicyRecommendation,
];

export function recommendationToStable(
    recommendation: PolicyRecommendation,
    unstable = true,
): PolicyRecommendation | null {
    if (RECOMMENDATION_BAN_TYPES.includes(recommendation)) {
        return unstable ? RECOMMENDATION_BAN_TYPES[RECOMMENDATION_BAN_TYPES.length - 1] : RECOMMENDATION_BAN;
    }
    return null;
}

export class ListRule {
    private _glob: MatrixGlob;
    private readonly _entity: string;
    private readonly _action: string | null;
    private readonly _reason: string;
    private readonly _kind: string;

    public constructor(entity: string, action: PolicyRecommendation, reason: string, kind: string) {
        this._glob = new MatrixGlob(entity);
        this._entity = entity;
        this._action = recommendationToStable(action, false);
        this._reason = reason;
        this._kind = kind;
    }

    public get entity(): string {
        return this._entity;
    }

    public get reason(): string {
        return this._reason;
    }

    public get kind(): string {
        return this._kind;
    }

    public get recommendation(): string | null {
        return this._action;
    }

    public isMatch(entity: string): boolean {
        return this._glob.test(entity);
    }
}<|MERGE_RESOLUTION|>--- conflicted
+++ resolved
@@ -14,11 +14,8 @@
 limitations under the License.
 */
 
-<<<<<<< HEAD
-=======
 // We are using experimental APIs here, so we need to disable the linter
 // eslint-disable-next-line no-restricted-imports
->>>>>>> 2cbf9286
 import { PolicyRecommendation } from "matrix-js-sdk/src/models/invites-ignorer";
 
 import { MatrixGlob } from "../utils/MatrixGlob";
