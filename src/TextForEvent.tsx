--- conflicted
+++ resolved
@@ -20,14 +20,9 @@
 import { removeDirectionOverrideChars } from 'matrix-js-sdk/src/utils';
 import { GuestAccess, HistoryVisibility, JoinRule } from "matrix-js-sdk/src/@types/partials";
 import { EventType, MsgType } from "matrix-js-sdk/src/@types/event";
-<<<<<<< HEAD
-import { EmoteEvent, NoticeEvent, MessageEvent } from "matrix-events-sdk";
-import { POLL_END_EVENT_TYPE, POLL_START_EVENT_TYPE } from "matrix-js-sdk/src/@types/polls";
+import { M_EMOTE, M_NOTICE, M_MESSAGE, MessageEvent, M_POLL_START, M_POLL_END } from "matrix-events-sdk";
 import { LOCATION_EVENT_TYPE } from "matrix-js-sdk/src/@types/location";
 import { TEXT_NODE_TYPE } from "matrix-js-sdk/src/@types/extensible_events";
-=======
-import { M_EMOTE, M_NOTICE, M_MESSAGE, MessageEvent } from "matrix-events-sdk";
->>>>>>> 65987e6b
 
 import { _t } from './languageHandler';
 import * as Roles from './Roles';
@@ -760,14 +755,14 @@
 function textForPollStartEvent(event: MatrixEvent): () => string | null {
     return () => _t("%(senderName)s has started a poll - %(pollQuestions)s", {
         senderName: getSenderName(event),
-        pollQuestions: event.getContent()[POLL_START_EVENT_TYPE.name].question[TEXT_NODE_TYPE.name],
+        pollQuestions: event.getContent()[M_POLL_START.name].question[TEXT_NODE_TYPE.name],
     });
 }
 
 function textForPollEndEvent(event: MatrixEvent): () => string | null {
     return () => _t("%(senderName)s has ended a poll - %(pollQuestions)s", {
         senderName: getSenderName(event),
-        pollQuestions: event.getContent()[POLL_START_EVENT_TYPE.name].question[TEXT_NODE_TYPE.name],
+        pollQuestions: event.getContent()[M_POLL_START.name].question[TEXT_NODE_TYPE.name],
     });
 }
 
@@ -781,10 +776,10 @@
     [EventType.RoomMessage]: textForMessageEvent,
     [EventType.Sticker]: textForMessageEvent,
     [EventType.CallInvite]: textForCallInviteEvent,
-    [POLL_START_EVENT_TYPE.name]: textForPollStartEvent,
-    [POLL_END_EVENT_TYPE.name]: textForPollEndEvent,
-    [POLL_START_EVENT_TYPE.altName]: textForPollStartEvent,
-    [POLL_END_EVENT_TYPE.altName]: textForPollEndEvent,
+    [M_POLL_START.name]: textForPollStartEvent,
+    [M_POLL_END.name]: textForPollEndEvent,
+    [M_POLL_START.altName]: textForPollStartEvent,
+    [M_POLL_END.altName]: textForPollEndEvent,
 };
 
 const stateHandlers: IHandlers = {
