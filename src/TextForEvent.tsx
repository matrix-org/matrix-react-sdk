/*
Copyright 2015, 2016 OpenMarket Ltd

Licensed under the Apache License, Version 2.0 (the "License");
you may not use this file except in compliance with the License.
You may obtain a copy of the License at

    http://www.apache.org/licenses/LICENSE-2.0

Unless required by applicable law or agreed to in writing, software
distributed under the License is distributed on an "AS IS" BASIS,
WITHOUT WARRANTIES OR CONDITIONS OF ANY KIND, either express or implied.
See the License for the specific language governing permissions and
limitations under the License.
*/

import React from 'react';
import { MatrixEvent } from "matrix-js-sdk/src/models/event";
import { logger } from "matrix-js-sdk/src/logger";
import { removeDirectionOverrideChars } from 'matrix-js-sdk/src/utils';
import { GuestAccess, HistoryVisibility, JoinRule } from "matrix-js-sdk/src/@types/partials";
import { EventType, MsgType } from "matrix-js-sdk/src/@types/event";

import { _t } from './languageHandler';
import * as Roles from './Roles';
import { isValid3pidInvite } from "./RoomInvite";
import SettingsStore from "./settings/SettingsStore";
import { ALL_RULE_TYPES, ROOM_RULE_TYPES, SERVER_RULE_TYPES, USER_RULE_TYPES } from "./mjolnir/BanList";
import { WIDGET_LAYOUT_EVENT_TYPE } from "./stores/widgets/WidgetLayoutStore";
import { RightPanelPhases } from './stores/right-panel/RightPanelStorePhases';
import { Action } from './dispatcher/actions';
import defaultDispatcher from './dispatcher/dispatcher';
<<<<<<< HEAD
import { MatrixEvent } from "matrix-js-sdk/src/models/event";
import { GuestAccess, HistoryVisibility, JoinRule } from "matrix-js-sdk/src/@types/partials";
import { EventType, MsgType } from "matrix-js-sdk/src/@types/event";
import { MatrixClientPeg } from "./MatrixClientPeg";
import { ROOM_SECURITY_TAB } from "./components/views/dialogs/RoomSettingsDialog";

import { logger } from "matrix-js-sdk/src/logger";
import { removeDirectionOverrideChars } from 'matrix-js-sdk/src/utils';
import RightPanelStore from './stores/right-panel/RightPanelStore';

=======
import { SetRightPanelPhasePayload } from './dispatcher/payloads/SetRightPanelPhasePayload';
import { MatrixClientPeg } from "./MatrixClientPeg";
import { ROOM_SECURITY_TAB } from "./components/views/dialogs/RoomSettingsDialog";

>>>>>>> 914b6123
// These functions are frequently used just to check whether an event has
// any text to display at all. For this reason they return deferred values
// to avoid the expense of looking up translations when they're not needed.

function textForCallInviteEvent(event: MatrixEvent): () => string | null {
    const getSenderName = () => event.sender ? event.sender.name : _t('Someone');
    // FIXME: Find a better way to determine this from the event?
    let isVoice = true;
    if (event.getContent().offer && event.getContent().offer.sdp &&
        event.getContent().offer.sdp.indexOf('m=video') !== -1) {
        isVoice = false;
    }
    const isSupported = MatrixClientPeg.get().supportsVoip();

    // This ladder could be reduced down to a couple string variables, however other languages
    // can have a hard time translating those strings. In an effort to make translations easier
    // and more accurate, we break out the string-based variables to a couple booleans.
    if (isVoice && isSupported) {
        return () => _t("%(senderName)s placed a voice call.", {
            senderName: getSenderName(),
        });
    } else if (isVoice && !isSupported) {
        return () => _t("%(senderName)s placed a voice call. (not supported by this browser)", {
            senderName: getSenderName(),
        });
    } else if (!isVoice && isSupported) {
        return () => _t("%(senderName)s placed a video call.", {
            senderName: getSenderName(),
        });
    } else if (!isVoice && !isSupported) {
        return () => _t("%(senderName)s placed a video call. (not supported by this browser)", {
            senderName: getSenderName(),
        });
    }
}

function textForMemberEvent(ev: MatrixEvent, allowJSX: boolean, showHiddenEvents?: boolean): () => string | null {
    // XXX: SYJS-16 "sender is sometimes null for join messages"
    const senderName = ev.sender ? ev.sender.name : ev.getSender();
    const targetName = ev.target ? ev.target.name : ev.getStateKey();
    const prevContent = ev.getPrevContent();
    const content = ev.getContent();
    const reason = content.reason;

    switch (content.membership) {
        case 'invite': {
            const threePidContent = content.third_party_invite;
            if (threePidContent) {
                if (threePidContent.display_name) {
                    return () => _t('%(targetName)s accepted the invitation for %(displayName)s', {
                        targetName,
                        displayName: threePidContent.display_name,
                    });
                } else {
                    return () => _t('%(targetName)s accepted an invitation', { targetName });
                }
            } else {
                return () => _t('%(senderName)s invited %(targetName)s', { senderName, targetName });
            }
        }
        case 'ban':
            return () => reason
                ? _t('%(senderName)s banned %(targetName)s: %(reason)s', { senderName, targetName, reason })
                : _t('%(senderName)s banned %(targetName)s', { senderName, targetName });
        case 'join':
            if (prevContent && prevContent.membership === 'join') {
                if (prevContent.displayname && content.displayname && prevContent.displayname !== content.displayname) {
                    return () => _t('%(oldDisplayName)s changed their display name to %(displayName)s', {
                        // We're taking the display namke directly from the event content here so we need
                        // to strip direction override chars which the js-sdk would normally do when
                        // calculating the display name
                        oldDisplayName: removeDirectionOverrideChars(prevContent.displayname),
                        displayName: removeDirectionOverrideChars(content.displayname),
                    });
                } else if (!prevContent.displayname && content.displayname) {
                    return () => _t('%(senderName)s set their display name to %(displayName)s', {
                        senderName: ev.getSender(),
                        displayName: removeDirectionOverrideChars(content.displayname),
                    });
                } else if (prevContent.displayname && !content.displayname) {
                    return () => _t('%(senderName)s removed their display name (%(oldDisplayName)s)', {
                        senderName,
                        oldDisplayName: removeDirectionOverrideChars(prevContent.displayname),
                    });
                } else if (prevContent.avatar_url && !content.avatar_url) {
                    return () => _t('%(senderName)s removed their profile picture', { senderName });
                } else if (prevContent.avatar_url && content.avatar_url &&
                    prevContent.avatar_url !== content.avatar_url) {
                    return () => _t('%(senderName)s changed their profile picture', { senderName });
                } else if (!prevContent.avatar_url && content.avatar_url) {
                    return () => _t('%(senderName)s set a profile picture', { senderName });
                } else if (showHiddenEvents ?? SettingsStore.getValue("showHiddenEventsInTimeline")) {
                    // This is a null rejoin, it will only be visible if using 'show hidden events' (labs)
                    return () => _t("%(senderName)s made no change", { senderName });
                } else {
                    return null;
                }
            } else {
                if (!ev.target) logger.warn("Join message has no target! -- " + ev.getContent().state_key);
                return () => _t('%(targetName)s joined the room', { targetName });
            }
        case 'leave':
            if (ev.getSender() === ev.getStateKey()) {
                if (prevContent.membership === "invite") {
                    return () => _t('%(targetName)s rejected the invitation', { targetName });
                } else {
                    return () => reason
                        ? _t('%(targetName)s left the room: %(reason)s', { targetName, reason })
                        : _t('%(targetName)s left the room', { targetName });
                }
            } else if (prevContent.membership === "ban") {
                return () => _t('%(senderName)s unbanned %(targetName)s', { senderName, targetName });
            } else if (prevContent.membership === "invite") {
                return () => reason
                    ? _t('%(senderName)s withdrew %(targetName)s\'s invitation: %(reason)s', {
                        senderName,
                        targetName,
                        reason,
                    })
                    : _t('%(senderName)s withdrew %(targetName)s\'s invitation', { senderName, targetName });
            } else if (prevContent.membership === "join") {
                return () => reason
                    ? _t('%(senderName)s kicked %(targetName)s: %(reason)s', {
                        senderName,
                        targetName,
                        reason,
                    })
                    : _t('%(senderName)s kicked %(targetName)s', { senderName, targetName });
            } else {
                return null;
            }
    }
}

function textForTopicEvent(ev: MatrixEvent): () => string | null {
    const senderDisplayName = ev.sender && ev.sender.name ? ev.sender.name : ev.getSender();
    return () => _t('%(senderDisplayName)s changed the topic to "%(topic)s".', {
        senderDisplayName,
        topic: ev.getContent().topic,
    });
}

function textForRoomAvatarEvent(ev: MatrixEvent): () => string | null {
    const senderDisplayName = ev?.sender?.name || ev.getSender();
    return () => _t('%(senderDisplayName)s changed the room avatar.', { senderDisplayName });
}

function textForRoomNameEvent(ev: MatrixEvent): () => string | null {
    const senderDisplayName = ev.sender && ev.sender.name ? ev.sender.name : ev.getSender();

    if (!ev.getContent().name || ev.getContent().name.trim().length === 0) {
        return () => _t('%(senderDisplayName)s removed the room name.', { senderDisplayName });
    }
    if (ev.getPrevContent().name) {
        return () => _t('%(senderDisplayName)s changed the room name from %(oldRoomName)s to %(newRoomName)s.', {
            senderDisplayName,
            oldRoomName: ev.getPrevContent().name,
            newRoomName: ev.getContent().name,
        });
    }
    return () => _t('%(senderDisplayName)s changed the room name to %(roomName)s.', {
        senderDisplayName,
        roomName: ev.getContent().name,
    });
}

function textForTombstoneEvent(ev: MatrixEvent): () => string | null {
    const senderDisplayName = ev.sender && ev.sender.name ? ev.sender.name : ev.getSender();
    return () => _t('%(senderDisplayName)s upgraded this room.', { senderDisplayName });
}

const onViewJoinRuleSettingsClick = () => {
    defaultDispatcher.dispatch({
        action: "open_room_settings",
        initial_tab_id: ROOM_SECURITY_TAB,
    });
};

function textForJoinRulesEvent(ev: MatrixEvent, allowJSX: boolean): () => string | JSX.Element | null {
    const senderDisplayName = ev.sender && ev.sender.name ? ev.sender.name : ev.getSender();
    switch (ev.getContent().join_rule) {
        case JoinRule.Public:
            return () => _t('%(senderDisplayName)s made the room public to whoever knows the link.', {
                senderDisplayName,
            });
        case JoinRule.Invite:
            return () => _t('%(senderDisplayName)s made the room invite only.', {
                senderDisplayName,
            });
        case JoinRule.Restricted:
            if (allowJSX) {
                return () => <span>
                    { _t('%(senderDisplayName)s changed who can join this room. <a>View settings</a>.', {
                        senderDisplayName,
                    }, {
                        "a": (sub) => <a onClick={onViewJoinRuleSettingsClick}>
                            { sub }
                        </a>,
                    }) }
                </span>;
            }

            return () => _t('%(senderDisplayName)s changed who can join this room.', { senderDisplayName });
        default:
            // The spec supports "knock" and "private", however nothing implements these.
            return () => _t('%(senderDisplayName)s changed the join rule to %(rule)s', {
                senderDisplayName,
                rule: ev.getContent().join_rule,
            });
    }
}

function textForGuestAccessEvent(ev: MatrixEvent): () => string | null {
    const senderDisplayName = ev.sender && ev.sender.name ? ev.sender.name : ev.getSender();
    switch (ev.getContent().guest_access) {
        case GuestAccess.CanJoin:
            return () => _t('%(senderDisplayName)s has allowed guests to join the room.', { senderDisplayName });
        case GuestAccess.Forbidden:
            return () => _t('%(senderDisplayName)s has prevented guests from joining the room.', { senderDisplayName });
        default:
            // There's no other options we can expect, however just for safety's sake we'll do this.
            return () => _t('%(senderDisplayName)s changed guest access to %(rule)s', {
                senderDisplayName,
                rule: ev.getContent().guest_access,
            });
    }
}

function textForRelatedGroupsEvent(ev: MatrixEvent): () => string | null {
    const senderDisplayName = ev.sender && ev.sender.name ? ev.sender.name : ev.getSender();
    const groups = ev.getContent().groups || [];
    const prevGroups = ev.getPrevContent().groups || [];
    const added = groups.filter((g) => !prevGroups.includes(g));
    const removed = prevGroups.filter((g) => !groups.includes(g));

    if (added.length && !removed.length) {
        return () => _t('%(senderDisplayName)s enabled flair for %(groups)s in this room.', {
            senderDisplayName,
            groups: added.join(', '),
        });
    } else if (!added.length && removed.length) {
        return () => _t('%(senderDisplayName)s disabled flair for %(groups)s in this room.', {
            senderDisplayName,
            groups: removed.join(', '),
        });
    } else if (added.length && removed.length) {
        return () => _t('%(senderDisplayName)s enabled flair for %(newGroups)s and disabled flair for ' +
            '%(oldGroups)s in this room.', {
            senderDisplayName,
            newGroups: added.join(', '),
            oldGroups: removed.join(', '),
        });
    } else {
        // Don't bother rendering this change (because there were no changes)
        return null;
    }
}

function textForServerACLEvent(ev: MatrixEvent): () => string | null {
    const senderDisplayName = ev.sender && ev.sender.name ? ev.sender.name : ev.getSender();
    const prevContent = ev.getPrevContent();
    const current = ev.getContent();
    const prev = {
        deny: Array.isArray(prevContent.deny) ? prevContent.deny : [],
        allow: Array.isArray(prevContent.allow) ? prevContent.allow : [],
        allow_ip_literals: !(prevContent.allow_ip_literals === false),
    };

    let getText = null;
    if (prev.deny.length === 0 && prev.allow.length === 0) {
        getText = () => _t("%(senderDisplayName)s set the server ACLs for this room.", { senderDisplayName });
    } else {
        getText = () => _t("%(senderDisplayName)s changed the server ACLs for this room.", { senderDisplayName });
    }

    if (!Array.isArray(current.allow)) {
        current.allow = [];
    }

    // If we know for sure everyone is banned, mark the room as obliterated
    if (current.allow.length === 0) {
        return () => getText() + " " +
            _t("🎉 All servers are banned from participating! This room can no longer be used.");
    }

    return getText;
}

function textForMessageEvent(ev: MatrixEvent): () => string | null {
    return () => {
        const senderDisplayName = ev.sender && ev.sender.name ? ev.sender.name : ev.getSender();
        let message = ev.getContent().body;
        if (ev.isRedacted()) {
            message = _t("Message deleted");
            const unsigned = ev.getUnsigned();
            const redactedBecauseUserId = unsigned?.redacted_because?.sender;
            if (redactedBecauseUserId && redactedBecauseUserId !== ev.getSender()) {
                const room = MatrixClientPeg.get().getRoom(ev.getRoomId());
                const sender = room?.getMember(redactedBecauseUserId);
                message = _t("Message deleted by %(name)s", { name: sender?.name
 || redactedBecauseUserId });
            }
        }
        if (ev.getContent().msgtype === MsgType.Emote) {
            message = "* " + senderDisplayName + " " + message;
        } else if (ev.getContent().msgtype === MsgType.Image) {
            message = _t('%(senderDisplayName)s sent an image.', { senderDisplayName });
        } else if (ev.getType() == EventType.Sticker) {
            message = _t('%(senderDisplayName)s sent a sticker.', { senderDisplayName });
        } else {
            // in this case, parse it as a plain text message
            message = senderDisplayName + ': ' + message;
        }
        return message;
    };
}

function textForCanonicalAliasEvent(ev: MatrixEvent): () => string | null {
    const senderName = ev.sender && ev.sender.name ? ev.sender.name : ev.getSender();
    const oldAlias = ev.getPrevContent().alias;
    const oldAltAliases = ev.getPrevContent().alt_aliases || [];
    const newAlias = ev.getContent().alias;
    const newAltAliases = ev.getContent().alt_aliases || [];
    const removedAltAliases = oldAltAliases.filter(alias => !newAltAliases.includes(alias));
    const addedAltAliases = newAltAliases.filter(alias => !oldAltAliases.includes(alias));

    if (!removedAltAliases.length && !addedAltAliases.length) {
        if (newAlias) {
            return () => _t('%(senderName)s set the main address for this room to %(address)s.', {
                senderName: senderName,
                address: ev.getContent().alias,
            });
        } else if (oldAlias) {
            return () => _t('%(senderName)s removed the main address for this room.', {
                senderName: senderName,
            });
        }
    } else if (newAlias === oldAlias) {
        if (addedAltAliases.length && !removedAltAliases.length) {
            return () => _t('%(senderName)s added the alternative addresses %(addresses)s for this room.', {
                senderName: senderName,
                addresses: addedAltAliases.join(", "),
                count: addedAltAliases.length,
            });
        } if (removedAltAliases.length && !addedAltAliases.length) {
            return () => _t('%(senderName)s removed the alternative addresses %(addresses)s for this room.', {
                senderName: senderName,
                addresses: removedAltAliases.join(", "),
                count: removedAltAliases.length,
            });
        } if (removedAltAliases.length && addedAltAliases.length) {
            return () => _t('%(senderName)s changed the alternative addresses for this room.', {
                senderName: senderName,
            });
        }
    } else {
        // both alias and alt_aliases where modified
        return () => _t('%(senderName)s changed the main and alternative addresses for this room.', {
            senderName: senderName,
        });
    }
    // in case there is no difference between the two events,
    // say something as we can't simply hide the tile from here
    return () => _t('%(senderName)s changed the addresses for this room.', {
        senderName: senderName,
    });
}

function textForThreePidInviteEvent(event: MatrixEvent): () => string | null {
    const senderName = event.sender ? event.sender.name : event.getSender();

    if (!isValid3pidInvite(event)) {
        return () => _t('%(senderName)s revoked the invitation for %(targetDisplayName)s to join the room.', {
            senderName,
            targetDisplayName: event.getPrevContent().display_name || _t("Someone"),
        });
    }

    return () => _t('%(senderName)s sent an invitation to %(targetDisplayName)s to join the room.', {
        senderName,
        targetDisplayName: event.getContent().display_name,
    });
}

function textForHistoryVisibilityEvent(event: MatrixEvent): () => string | null {
    const senderName = event.sender ? event.sender.name : event.getSender();
    switch (event.getContent().history_visibility) {
        case HistoryVisibility.Invited:
            return () => _t('%(senderName)s made future room history visible to all room members, '
                + 'from the point they are invited.', { senderName });
        case HistoryVisibility.Joined:
            return () => _t('%(senderName)s made future room history visible to all room members, '
                + 'from the point they joined.', { senderName });
        case HistoryVisibility.Shared:
            return () => _t('%(senderName)s made future room history visible to all room members.', { senderName });
        case HistoryVisibility.WorldReadable:
            return () => _t('%(senderName)s made future room history visible to anyone.', { senderName });
        default:
            return () => _t('%(senderName)s made future room history visible to unknown (%(visibility)s).', {
                senderName,
                visibility: event.getContent().history_visibility,
            });
    }
}

// Currently will only display a change if a user's power level is changed
function textForPowerEvent(event: MatrixEvent): () => string | null {
    const senderName = event.sender ? event.sender.name : event.getSender();
    if (!event.getPrevContent() || !event.getPrevContent().users ||
        !event.getContent() || !event.getContent().users) {
        return null;
    }
    const previousUserDefault = event.getPrevContent().users_default || 0;
    const currentUserDefault = event.getContent().users_default || 0;
    // Construct set of userIds
    const users = [];
    Object.keys(event.getContent().users).forEach(
        (userId) => {
            if (users.indexOf(userId) === -1) users.push(userId);
        },
    );
    Object.keys(event.getPrevContent().users).forEach(
        (userId) => {
            if (users.indexOf(userId) === -1) users.push(userId);
        },
    );
    const diffs = [];
    users.forEach((userId) => {
        // Previous power level
        let from = event.getPrevContent().users[userId];
        if (!Number.isInteger(from)) {
            from = previousUserDefault;
        }
        // Current power level
        let to = event.getContent().users[userId];
        if (!Number.isInteger(to)) {
            to = currentUserDefault;
        }
        if (from === previousUserDefault && to === currentUserDefault) { return; }
        if (to !== from) {
            diffs.push({ userId, from, to });
        }
    });
    if (!diffs.length) {
        return null;
    }
    // XXX: This is also surely broken for i18n
    return () => _t('%(senderName)s changed the power level of %(powerLevelDiffText)s.', {
        senderName,
        powerLevelDiffText: diffs.map(diff =>
            _t('%(userId)s from %(fromPowerLevel)s to %(toPowerLevel)s', {
                userId: diff.userId,
                fromPowerLevel: Roles.textualPowerLevel(diff.from, previousUserDefault),
                toPowerLevel: Roles.textualPowerLevel(diff.to, currentUserDefault),
            }),
        ).join(", "),
    });
}

const onPinnedOrUnpinnedMessageClick = (messageId: string, roomId: string): void => {
    defaultDispatcher.dispatch({
        action: Action.ViewRoom,
        event_id: messageId,
        highlighted: true,
        room_id: roomId,
    });
};

const onPinnedMessagesClick = (): void => {
    RightPanelStore.instance.setRightPanel(RightPanelPhases.PinnedMessages, null, false);
};

function textForPinnedEvent(event: MatrixEvent, allowJSX: boolean): () => string | JSX.Element | null {
    if (!SettingsStore.getValue("feature_pinning")) return null;
    const senderName = event.sender ? event.sender.name : event.getSender();
    const roomId = event.getRoomId();

    const pinned = event.getContent().pinned ?? [];
    const previouslyPinned = event.getPrevContent().pinned ?? [];
    const newlyPinned = pinned.filter(item => previouslyPinned.indexOf(item) < 0);
    const newlyUnpinned = previouslyPinned.filter(item => pinned.indexOf(item) < 0);

    if (newlyPinned.length === 1 && newlyUnpinned.length === 0) {
        // A single message was pinned, include a link to that message.
        if (allowJSX) {
            const messageId = newlyPinned.pop();

            return () => (
                <span>
                    { _t(
                        "%(senderName)s pinned <a>a message</a> to this room. See all <b>pinned messages</b>.",
                        { senderName },
                        {
                            "a": (sub) =>
                                <a onClick={(e) => onPinnedOrUnpinnedMessageClick(messageId, roomId)}>
                                    { sub }
                                </a>,
                            "b": (sub) =>
                                <a onClick={onPinnedMessagesClick}>
                                    { sub }
                                </a>,
                        },
                    ) }
                </span>
            );
        }

        return () => _t("%(senderName)s pinned a message to this room. See all pinned messages.", { senderName });
    }

    if (newlyUnpinned.length === 1 && newlyPinned.length === 0) {
        // A single message was unpinned, include a link to that message.
        if (allowJSX) {
            const messageId = newlyUnpinned.pop();

            return () => (
                <span>
                    { _t(
                        "%(senderName)s unpinned <a>a message</a> from this room. See all <b>pinned messages</b>.",
                        { senderName },
                        {
                            "a": (sub) =>
                                <a onClick={(e) => onPinnedOrUnpinnedMessageClick(messageId, roomId)}>
                                    { sub }
                                </a>,
                            "b": (sub) =>
                                <a onClick={onPinnedMessagesClick}>
                                    { sub }
                                </a>,
                        },
                    ) }
                </span>
            );
        }

        return () => _t("%(senderName)s unpinned a message from this room. See all pinned messages.", { senderName });
    }

    if (allowJSX) {
        return () => (
            <span>
                { _t(
                    "%(senderName)s changed the <a>pinned messages</a> for the room.",
                    { senderName },
                    { "a": (sub) => <a onClick={onPinnedMessagesClick}> { sub } </a> },
                ) }
            </span>
        );
    }

    return () => _t("%(senderName)s changed the pinned messages for the room.", { senderName });
}

function textForWidgetEvent(event: MatrixEvent): () => string | null {
    const senderName = event.getSender();
    const { name: prevName, type: prevType, url: prevUrl } = event.getPrevContent();
    const { name, type, url } = event.getContent() || {};

    let widgetName = name || prevName || type || prevType || '';
    // Apply sentence case to widget name
    if (widgetName && widgetName.length > 0) {
        widgetName = widgetName[0].toUpperCase() + widgetName.slice(1);
    }

    // If the widget was removed, its content should be {}, but this is sufficiently
    // equivalent to that condition.
    if (url) {
        if (prevUrl) {
            return () => _t('%(widgetName)s widget modified by %(senderName)s', {
                widgetName, senderName,
            });
        } else {
            return () => _t('%(widgetName)s widget added by %(senderName)s', {
                widgetName, senderName,
            });
        }
    } else {
        return () => _t('%(widgetName)s widget removed by %(senderName)s', {
            widgetName, senderName,
        });
    }
}

function textForWidgetLayoutEvent(event: MatrixEvent): () => string | null {
    const senderName = event.sender?.name || event.getSender();
    return () => _t("%(senderName)s has updated the room layout", { senderName });
}

function textForMjolnirEvent(event: MatrixEvent): () => string | null {
    const senderName = event.getSender();
    const { entity: prevEntity } = event.getPrevContent();
    const { entity, recommendation, reason } = event.getContent();

    // Rule removed
    if (!entity) {
        if (USER_RULE_TYPES.includes(event.getType())) {
            return () => _t("%(senderName)s removed the rule banning users matching %(glob)s",
                { senderName, glob: prevEntity });
        } else if (ROOM_RULE_TYPES.includes(event.getType())) {
            return () => _t("%(senderName)s removed the rule banning rooms matching %(glob)s",
                { senderName, glob: prevEntity });
        } else if (SERVER_RULE_TYPES.includes(event.getType())) {
            return () => _t("%(senderName)s removed the rule banning servers matching %(glob)s",
                { senderName, glob: prevEntity });
        }

        // Unknown type. We'll say something, but we shouldn't end up here.
        return () => _t("%(senderName)s removed a ban rule matching %(glob)s", { senderName, glob: prevEntity });
    }

    // Invalid rule
    if (!recommendation || !reason) return () => _t(`%(senderName)s updated an invalid ban rule`, { senderName });

    // Rule updated
    if (entity === prevEntity) {
        if (USER_RULE_TYPES.includes(event.getType())) {
            return () => _t("%(senderName)s updated the rule banning users matching %(glob)s for %(reason)s",
                { senderName, glob: entity, reason });
        } else if (ROOM_RULE_TYPES.includes(event.getType())) {
            return () => _t("%(senderName)s updated the rule banning rooms matching %(glob)s for %(reason)s",
                { senderName, glob: entity, reason });
        } else if (SERVER_RULE_TYPES.includes(event.getType())) {
            return () => _t("%(senderName)s updated the rule banning servers matching %(glob)s for %(reason)s",
                { senderName, glob: entity, reason });
        }

        // Unknown type. We'll say something but we shouldn't end up here.
        return () => _t("%(senderName)s updated a ban rule matching %(glob)s for %(reason)s",
            { senderName, glob: entity, reason });
    }

    // New rule
    if (!prevEntity) {
        if (USER_RULE_TYPES.includes(event.getType())) {
            return () => _t("%(senderName)s created a rule banning users matching %(glob)s for %(reason)s",
                { senderName, glob: entity, reason });
        } else if (ROOM_RULE_TYPES.includes(event.getType())) {
            return () => _t("%(senderName)s created a rule banning rooms matching %(glob)s for %(reason)s",
                { senderName, glob: entity, reason });
        } else if (SERVER_RULE_TYPES.includes(event.getType())) {
            return () => _t("%(senderName)s created a rule banning servers matching %(glob)s for %(reason)s",
                { senderName, glob: entity, reason });
        }

        // Unknown type. We'll say something but we shouldn't end up here.
        return () => _t("%(senderName)s created a ban rule matching %(glob)s for %(reason)s",
            { senderName, glob: entity, reason });
    }

    // else the entity !== prevEntity - count as a removal & add
    if (USER_RULE_TYPES.includes(event.getType())) {
        return () => _t(
            "%(senderName)s changed a rule that was banning users matching %(oldGlob)s to matching " +
            "%(newGlob)s for %(reason)s",
            { senderName, oldGlob: prevEntity, newGlob: entity, reason },
        );
    } else if (ROOM_RULE_TYPES.includes(event.getType())) {
        return () => _t(
            "%(senderName)s changed a rule that was banning rooms matching %(oldGlob)s to matching " +
            "%(newGlob)s for %(reason)s",
            { senderName, oldGlob: prevEntity, newGlob: entity, reason },
        );
    } else if (SERVER_RULE_TYPES.includes(event.getType())) {
        return () => _t(
            "%(senderName)s changed a rule that was banning servers matching %(oldGlob)s to matching " +
            "%(newGlob)s for %(reason)s",
            { senderName, oldGlob: prevEntity, newGlob: entity, reason },
        );
    }

    // Unknown type. We'll say something but we shouldn't end up here.
    return () => _t("%(senderName)s updated a ban rule that was matching %(oldGlob)s to matching %(newGlob)s " +
        "for %(reason)s", { senderName, oldGlob: prevEntity, newGlob: entity, reason });
}

interface IHandlers {
    [type: string]:
        (ev: MatrixEvent, allowJSX: boolean, showHiddenEvents?: boolean) =>
            (() => string | JSX.Element | null);
}

const handlers: IHandlers = {
    [EventType.RoomMessage]: textForMessageEvent,
    [EventType.Sticker]: textForMessageEvent,
    [EventType.CallInvite]: textForCallInviteEvent,
};

const stateHandlers: IHandlers = {
    [EventType.RoomCanonicalAlias]: textForCanonicalAliasEvent,
    [EventType.RoomName]: textForRoomNameEvent,
    [EventType.RoomTopic]: textForTopicEvent,
    [EventType.RoomMember]: textForMemberEvent,
    [EventType.RoomAvatar]: textForRoomAvatarEvent,
    [EventType.RoomThirdPartyInvite]: textForThreePidInviteEvent,
    [EventType.RoomHistoryVisibility]: textForHistoryVisibilityEvent,
    [EventType.RoomPowerLevels]: textForPowerEvent,
    [EventType.RoomPinnedEvents]: textForPinnedEvent,
    [EventType.RoomServerAcl]: textForServerACLEvent,
    [EventType.RoomTombstone]: textForTombstoneEvent,
    [EventType.RoomJoinRules]: textForJoinRulesEvent,
    [EventType.RoomGuestAccess]: textForGuestAccessEvent,
    'm.room.related_groups': textForRelatedGroupsEvent,

    // TODO: Enable support for m.widget event type (https://github.com/vector-im/element-web/issues/13111)
    'im.vector.modular.widgets': textForWidgetEvent,
    [WIDGET_LAYOUT_EVENT_TYPE]: textForWidgetLayoutEvent,
};

// Add all the Mjolnir stuff to the renderer
for (const evType of ALL_RULE_TYPES) {
    stateHandlers[evType] = textForMjolnirEvent;
}

/**
 * Determines whether the given event has text to display.
 * @param ev The event
 * @param showHiddenEvents An optional cached setting value for showHiddenEventsInTimeline
 *     to avoid hitting the settings store
 */
export function hasText(ev: MatrixEvent, showHiddenEvents?: boolean): boolean {
    const handler = (ev.isState() ? stateHandlers : handlers)[ev.getType()];
    return Boolean(handler?.(ev, false, showHiddenEvents));
}

/**
 * Gets the textual content of the given event.
 * @param ev The event
 * @param allowJSX Whether to output rich JSX content
 * @param showHiddenEvents An optional cached setting value for showHiddenEventsInTimeline
 *     to avoid hitting the settings store
 */
export function textForEvent(ev: MatrixEvent): string;
export function textForEvent(ev: MatrixEvent, allowJSX: true, showHiddenEvents?: boolean): string | JSX.Element;
export function textForEvent(ev: MatrixEvent, allowJSX = false, showHiddenEvents?: boolean): string | JSX.Element {
    const handler = (ev.isState() ? stateHandlers : handlers)[ev.getType()];
    return handler?.(ev, allowJSX, showHiddenEvents)?.() || '';
}<|MERGE_RESOLUTION|>--- conflicted
+++ resolved
@@ -30,23 +30,10 @@
 import { RightPanelPhases } from './stores/right-panel/RightPanelStorePhases';
 import { Action } from './dispatcher/actions';
 import defaultDispatcher from './dispatcher/dispatcher';
-<<<<<<< HEAD
-import { MatrixEvent } from "matrix-js-sdk/src/models/event";
-import { GuestAccess, HistoryVisibility, JoinRule } from "matrix-js-sdk/src/@types/partials";
-import { EventType, MsgType } from "matrix-js-sdk/src/@types/event";
 import { MatrixClientPeg } from "./MatrixClientPeg";
 import { ROOM_SECURITY_TAB } from "./components/views/dialogs/RoomSettingsDialog";
-
-import { logger } from "matrix-js-sdk/src/logger";
-import { removeDirectionOverrideChars } from 'matrix-js-sdk/src/utils';
 import RightPanelStore from './stores/right-panel/RightPanelStore';
 
-=======
-import { SetRightPanelPhasePayload } from './dispatcher/payloads/SetRightPanelPhasePayload';
-import { MatrixClientPeg } from "./MatrixClientPeg";
-import { ROOM_SECURITY_TAB } from "./components/views/dialogs/RoomSettingsDialog";
-
->>>>>>> 914b6123
 // These functions are frequently used just to check whether an event has
 // any text to display at all. For this reason they return deferred values
 // to avoid the expense of looking up translations when they're not needed.
