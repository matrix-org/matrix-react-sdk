/*
Copyright 2015 - 2022 The Matrix.org Foundation C.I.C.

Licensed under the Apache License, Version 2.0 (the "License");
you may not use this file except in compliance with the License.
You may obtain a copy of the License at

    http://www.apache.org/licenses/LICENSE-2.0

Unless required by applicable law or agreed to in writing, software
distributed under the License is distributed on an "AS IS" BASIS,
WITHOUT WARRANTIES OR CONDITIONS OF ANY KIND, either express or implied.
See the License for the specific language governing permissions and
limitations under the License.
*/

import React from "react";
import { MatrixEvent } from "matrix-js-sdk/src/models/event";
import { logger } from "matrix-js-sdk/src/logger";
import { removeDirectionOverrideChars } from "matrix-js-sdk/src/utils";
import { GuestAccess, HistoryVisibility, JoinRule } from "matrix-js-sdk/src/@types/partials";
import { EventType, MsgType } from "matrix-js-sdk/src/@types/event";
import { M_POLL_START, M_POLL_END } from "matrix-js-sdk/src/@types/polls";
import { PollStartEvent } from "matrix-js-sdk/src/extensible_events_v1/PollStartEvent";
import { MatrixClient } from "matrix-js-sdk/src/matrix";

import { _t } from "./languageHandler";
import * as Roles from "./Roles";
import { isValid3pidInvite } from "./RoomInvite";
import SettingsStore from "./settings/SettingsStore";
import { ALL_RULE_TYPES, ROOM_RULE_TYPES, SERVER_RULE_TYPES, USER_RULE_TYPES } from "./mjolnir/BanList";
import { WIDGET_LAYOUT_EVENT_TYPE } from "./stores/widgets/WidgetLayoutStore";
import { RightPanelPhases } from "./stores/right-panel/RightPanelStorePhases";
import defaultDispatcher from "./dispatcher/dispatcher";
import { RoomSettingsTab } from "./components/views/dialogs/RoomSettingsDialog";
import AccessibleButton, { ButtonEvent } from "./components/views/elements/AccessibleButton";
import RightPanelStore from "./stores/right-panel/RightPanelStore";
import { highlightEvent, isLocationEvent } from "./utils/EventUtils";
import { ElementCall } from "./models/Call";
import { textForVoiceBroadcastStoppedEvent, VoiceBroadcastInfoEventType } from "./voice-broadcast";
import { getSenderName } from "./utils/event/getSenderName";

function getRoomMemberDisplayname(client: MatrixClient, event: MatrixEvent, userId = event.getSender()): string {
    const roomId = event.getRoomId();
    const member = client.getRoom(roomId)?.getMember(userId!);
    return member?.name || member?.rawDisplayName || userId || _t("Someone");
}

function textForCallEvent(event: MatrixEvent, client: MatrixClient): () => string {
    const roomName = client.getRoom(event.getRoomId()!)?.name;
    const isSupported = client.supportsVoip();

    return isSupported
        ? () => _t("Video call started in %(roomName)s.", { roomName })
        : () => _t("Video call started in %(roomName)s. (not supported by this browser)", { roomName });
}

// These functions are frequently used just to check whether an event has
// any text to display at all. For this reason they return deferred values
// to avoid the expense of looking up translations when they're not needed.

function textForCallInviteEvent(event: MatrixEvent, client: MatrixClient): (() => string) | null {
    const senderName = getSenderName(event);
    // FIXME: Find a better way to determine this from the event?
    const isVoice = !event.getContent().offer?.sdp?.includes("m=video");
    const isSupported = client.supportsVoip();

    // This ladder could be reduced down to a couple string variables, however other languages
    // can have a hard time translating those strings. In an effort to make translations easier
    // and more accurate, we break out the string-based variables to a couple booleans.
    if (isVoice && isSupported) {
        return () => _t("%(senderName)s placed a voice call.", { senderName });
    } else if (isVoice && !isSupported) {
        return () => _t("%(senderName)s placed a voice call. (not supported by this browser)", { senderName });
    } else if (!isVoice && isSupported) {
        return () => _t("%(senderName)s placed a video call.", { senderName });
    } else if (!isVoice && !isSupported) {
        return () => _t("%(senderName)s placed a video call. (not supported by this browser)", { senderName });
    }

    return null;
}

enum Modification {
    None,
    Unset,
    Set,
    Changed,
}

function getModification(prev?: string, value?: string): Modification {
    if (prev && value && prev !== value) {
        return Modification.Changed;
    }
    if (prev && !value) {
        return Modification.Unset;
    }
    if (!prev && value) {
        return Modification.Set;
    }

    return Modification.None;
}

function textForMemberEvent(
    ev: MatrixEvent,
    client: MatrixClient,
    allowJSX: boolean,
    showHiddenEvents?: boolean,
): (() => string) | null {
    // XXX: SYJS-16 "sender is sometimes null for join messages"
    const senderName = ev.sender?.name || getRoomMemberDisplayname(client, ev);
    const targetName = ev.target?.name || getRoomMemberDisplayname(client, ev, ev.getStateKey());
    const prevContent = ev.getPrevContent();
    const content = ev.getContent();
    const reason = content.reason;

    switch (content.membership) {
        case "invite": {
            const threePidContent = content.third_party_invite;
            if (threePidContent) {
                if (threePidContent.display_name) {
                    return () =>
                        _t("%(targetName)s accepted the invitation for %(displayName)s", {
                            targetName,
                            displayName: threePidContent.display_name,
                        });
                } else {
                    return () => _t("%(targetName)s accepted an invitation", { targetName });
                }
            } else {
                return () => _t("%(senderName)s invited %(targetName)s", { senderName, targetName });
            }
        }
        case "ban":
            return () =>
                reason
                    ? _t("%(senderName)s banned %(targetName)s: %(reason)s", { senderName, targetName, reason })
                    : _t("%(senderName)s banned %(targetName)s", { senderName, targetName });
        case "join":
            if (prevContent && prevContent.membership === "join") {
                const modDisplayname = getModification(prevContent.displayname, content.displayname);
                const modAvatarUrl = getModification(prevContent.avatar_url, content.avatar_url);

                if (modDisplayname !== Modification.None && modAvatarUrl !== Modification.None) {
                    // Compromise to provide the user with more context without needing 16 translations
                    return () =>
                        _t("%(oldDisplayName)s changed their display name and profile picture", {
                            // We're taking the display namke directly from the event content here so we need
                            // to strip direction override chars which the js-sdk would normally do when
                            // calculating the display name
                            oldDisplayName: removeDirectionOverrideChars(prevContent.displayname!),
                        });
                } else if (modDisplayname === Modification.Changed) {
                    return () =>
                        _t("%(oldDisplayName)s changed their display name to %(displayName)s", {
                            // We're taking the display name directly from the event content here so we need
                            // to strip direction override chars which the js-sdk would normally do when
                            // calculating the display name
                            oldDisplayName: removeDirectionOverrideChars(prevContent.displayname!),
                            displayName: removeDirectionOverrideChars(content.displayname!),
                        });
                } else if (modDisplayname === Modification.Set) {
                    return () =>
                        _t("%(senderName)s set their display name to %(displayName)s", {
                            senderName: ev.getSender(),
                            displayName: removeDirectionOverrideChars(content.displayname!),
                        });
                } else if (modDisplayname === Modification.Unset) {
                    return () =>
                        _t("%(senderName)s removed their display name (%(oldDisplayName)s)", {
                            senderName,
                            oldDisplayName: removeDirectionOverrideChars(prevContent.displayname!),
                        });
                } else if (modAvatarUrl === Modification.Unset) {
                    return () => _t("%(senderName)s removed their profile picture", { senderName });
                } else if (modAvatarUrl === Modification.Changed) {
                    return () => _t("%(senderName)s changed their profile picture", { senderName });
                } else if (modAvatarUrl === Modification.Set) {
                    return () => _t("%(senderName)s set a profile picture", { senderName });
                } else if (showHiddenEvents ?? SettingsStore.getValue("showHiddenEventsInTimeline")) {
                    // This is a null rejoin, it will only be visible if using 'show hidden events' (labs)
                    return () => _t("%(senderName)s made no change", { senderName });
                } else {
                    return null;
                }
            } else {
                if (!ev.target) logger.warn("Join message has no target! -- " + ev.getContent().state_key);
                return () => _t("%(targetName)s joined the room", { targetName });
            }
        case "leave":
            if (ev.getSender() === ev.getStateKey()) {
                if (prevContent.membership === "invite") {
                    return () => _t("%(targetName)s rejected the invitation", { targetName });
                } else {
                    return () =>
                        reason
                            ? _t("%(targetName)s left the room: %(reason)s", { targetName, reason })
                            : _t("%(targetName)s left the room", { targetName });
                }
            } else if (prevContent.membership === "ban") {
                return () => _t("%(senderName)s unbanned %(targetName)s", { senderName, targetName });
            } else if (prevContent.membership === "invite") {
                return () =>
                    reason
                        ? _t("%(senderName)s withdrew %(targetName)s's invitation: %(reason)s", {
                              senderName,
                              targetName,
                              reason,
                          })
                        : _t("%(senderName)s withdrew %(targetName)s's invitation", { senderName, targetName });
            } else if (prevContent.membership === "join") {
                return () =>
                    reason
                        ? _t("%(senderName)s removed %(targetName)s: %(reason)s", {
                              senderName,
                              targetName,
                              reason,
                          })
                        : _t("%(senderName)s removed %(targetName)s", { senderName, targetName });
            } else {
                return null;
            }
    }

    return null;
}

function textForTopicEvent(ev: MatrixEvent): (() => string) | null {
    const senderDisplayName = ev.sender && ev.sender.name ? ev.sender.name : ev.getSender();
    return () =>
        _t('%(senderDisplayName)s changed the topic to "%(topic)s".', {
            senderDisplayName,
            topic: ev.getContent().topic,
        });
}

function textForRoomAvatarEvent(ev: MatrixEvent): (() => string) | null {
    const senderDisplayName = ev?.sender?.name || ev.getSender();
    return () => _t("%(senderDisplayName)s changed the room avatar.", { senderDisplayName });
}

function textForRoomNameEvent(ev: MatrixEvent): (() => string) | null {
    const senderDisplayName = ev.sender && ev.sender.name ? ev.sender.name : ev.getSender();

    if (!ev.getContent().name || ev.getContent().name.trim().length === 0) {
        return () => _t("%(senderDisplayName)s removed the room name.", { senderDisplayName });
    }
    if (ev.getPrevContent().name) {
        return () =>
            _t("%(senderDisplayName)s changed the room name from %(oldRoomName)s to %(newRoomName)s.", {
                senderDisplayName,
                oldRoomName: ev.getPrevContent().name,
                newRoomName: ev.getContent().name,
            });
    }
    return () =>
        _t("%(senderDisplayName)s changed the room name to %(roomName)s.", {
            senderDisplayName,
            roomName: ev.getContent().name,
        });
}

function textForTombstoneEvent(ev: MatrixEvent): (() => string) | null {
    const senderDisplayName = ev.sender && ev.sender.name ? ev.sender.name : ev.getSender();
    return () => _t("%(senderDisplayName)s upgraded this room.", { senderDisplayName });
}

const onViewJoinRuleSettingsClick = (): void => {
    defaultDispatcher.dispatch({
        action: "open_room_settings",
        initial_tab_id: RoomSettingsTab.Security,
    });
};

function textForJoinRulesEvent(ev: MatrixEvent, client: MatrixClient, allowJSX: boolean): () => Renderable {
    const senderDisplayName = ev.sender && ev.sender.name ? ev.sender.name : ev.getSender();
    switch (ev.getContent().join_rule) {
        case JoinRule.Public:
            return () =>
                _t("%(senderDisplayName)s made the room public to whoever knows the link.", {
                    senderDisplayName,
                });
        case JoinRule.Invite:
            return () =>
                _t("%(senderDisplayName)s made the room invite only.", {
                    senderDisplayName,
                });
        case JoinRule.Restricted:
            if (allowJSX) {
                return () => (
                    <span>
                        {_t(
                            "%(senderDisplayName)s changed who can join this room. <a>View settings</a>.",
                            {
                                senderDisplayName,
                            },
                            {
                                a: (sub) => (
                                    <AccessibleButton kind="link_inline" onClick={onViewJoinRuleSettingsClick}>
                                        {sub}
                                    </AccessibleButton>
                                ),
                            },
                        )}
                    </span>
                );
            }

            return () => _t("%(senderDisplayName)s changed who can join this room.", { senderDisplayName });
        default:
            // The spec supports "knock" and "private", however nothing implements these.
            return () =>
                _t("%(senderDisplayName)s changed the join rule to %(rule)s", {
                    senderDisplayName,
                    rule: ev.getContent().join_rule,
                });
    }
}

function textForGuestAccessEvent(ev: MatrixEvent): (() => string) | null {
    const senderDisplayName = ev.sender && ev.sender.name ? ev.sender.name : ev.getSender();
    switch (ev.getContent().guest_access) {
        case GuestAccess.CanJoin:
            return () => _t("%(senderDisplayName)s has allowed guests to join the room.", { senderDisplayName });
        case GuestAccess.Forbidden:
            return () => _t("%(senderDisplayName)s has prevented guests from joining the room.", { senderDisplayName });
        default:
            // There's no other options we can expect, however just for safety's sake we'll do this.
            return () =>
                _t("%(senderDisplayName)s changed guest access to %(rule)s", {
                    senderDisplayName,
                    rule: ev.getContent().guest_access,
                });
    }
}

function textForServerACLEvent(ev: MatrixEvent): (() => string) | null {
    const senderDisplayName = ev.sender && ev.sender.name ? ev.sender.name : ev.getSender();
    const prevContent = ev.getPrevContent();
    const current = ev.getContent();
    const prev = {
        deny: Array.isArray(prevContent.deny) ? prevContent.deny : [],
        allow: Array.isArray(prevContent.allow) ? prevContent.allow : [],
        allow_ip_literals: prevContent.allow_ip_literals !== false,
    };

    let getText: () => string;
    if (prev.deny.length === 0 && prev.allow.length === 0) {
        getText = () => _t("%(senderDisplayName)s set the server ACLs for this room.", { senderDisplayName });
    } else {
        getText = () => _t("%(senderDisplayName)s changed the server ACLs for this room.", { senderDisplayName });
    }

    if (!Array.isArray(current.allow)) {
        current.allow = [];
    }

    // If we know for sure everyone is banned, mark the room as obliterated
    if (current.allow.length === 0) {
        return () =>
            getText() + " " + _t("🎉 All servers are banned from participating! This room can no longer be used.");
    }

    return getText;
}

<<<<<<< HEAD
function textForMessageEvent(ev: MatrixEvent, enclosedSender?: boolean): (() => string) | null {
=======
function textForMessageEvent(ev: MatrixEvent, client: MatrixClient): (() => string) | null {
>>>>>>> 87f32978
    if (isLocationEvent(ev)) {
        return textForLocationEvent(ev);
    }

    return () => {
        const senderDisplayName = ev.sender && ev.sender.name ? ev.sender.name : ev.getSender();
        let message = ev.getContent().body;
        if (ev.isRedacted()) {
            message = textForRedactedPollAndMessageEvent(ev, client);
        }

        if (ev.getContent().msgtype === MsgType.Emote) {
            message = "* " + senderDisplayName + " " + message;
        } else if (ev.getContent().msgtype === MsgType.Image) {
            message = _t("%(senderDisplayName)s sent an image.", { senderDisplayName });
        } else if (ev.getType() == EventType.Sticker) {
            message = _t("%(senderDisplayName)s sent a sticker.", { senderDisplayName });
        } else {
            // in this case, parse it as a plain text message
            if(enclosedSender){
                message = `<${senderDisplayName}>` + ": " + message;
            }else{
                message = senderDisplayName + ": " + message;
            }
        }
        return message;
    };
}

function textForCanonicalAliasEvent(ev: MatrixEvent): (() => string) | null {
    const senderName = getSenderName(ev);
    const oldAlias = ev.getPrevContent().alias;
    const oldAltAliases = ev.getPrevContent().alt_aliases || [];
    const newAlias = ev.getContent().alias;
    const newAltAliases = ev.getContent().alt_aliases || [];
    const removedAltAliases = oldAltAliases.filter((alias: string) => !newAltAliases.includes(alias));
    const addedAltAliases = newAltAliases.filter((alias: string) => !oldAltAliases.includes(alias));

    if (!removedAltAliases.length && !addedAltAliases.length) {
        if (newAlias) {
            return () =>
                _t("%(senderName)s set the main address for this room to %(address)s.", {
                    senderName,
                    address: ev.getContent().alias,
                });
        } else if (oldAlias) {
            return () =>
                _t("%(senderName)s removed the main address for this room.", {
                    senderName,
                });
        }
    } else if (newAlias === oldAlias) {
        if (addedAltAliases.length && !removedAltAliases.length) {
            return () =>
                _t("%(senderName)s added the alternative addresses %(addresses)s for this room.", {
                    senderName,
                    addresses: addedAltAliases.join(", "),
                    count: addedAltAliases.length,
                });
        }
        if (removedAltAliases.length && !addedAltAliases.length) {
            return () =>
                _t("%(senderName)s removed the alternative addresses %(addresses)s for this room.", {
                    senderName,
                    addresses: removedAltAliases.join(", "),
                    count: removedAltAliases.length,
                });
        }
        if (removedAltAliases.length && addedAltAliases.length) {
            return () =>
                _t("%(senderName)s changed the alternative addresses for this room.", {
                    senderName,
                });
        }
    } else {
        // both alias and alt_aliases where modified
        return () =>
            _t("%(senderName)s changed the main and alternative addresses for this room.", {
                senderName,
            });
    }
    // in case there is no difference between the two events,
    // say something as we can't simply hide the tile from here
    return () =>
        _t("%(senderName)s changed the addresses for this room.", {
            senderName,
        });
}

function textForThreePidInviteEvent(event: MatrixEvent): (() => string) | null {
    const senderName = getSenderName(event);

    if (!isValid3pidInvite(event)) {
        return () =>
            _t("%(senderName)s revoked the invitation for %(targetDisplayName)s to join the room.", {
                senderName,
                targetDisplayName: event.getPrevContent().display_name || _t("Someone"),
            });
    }

    return () =>
        _t("%(senderName)s sent an invitation to %(targetDisplayName)s to join the room.", {
            senderName,
            targetDisplayName: event.getContent().display_name,
        });
}

function textForHistoryVisibilityEvent(event: MatrixEvent): (() => string) | null {
    const senderName = getSenderName(event);
    switch (event.getContent().history_visibility) {
        case HistoryVisibility.Invited:
            return () =>
                _t(
                    "%(senderName)s made future room history visible to all room members, " +
                        "from the point they are invited.",
                    { senderName },
                );
        case HistoryVisibility.Joined:
            return () =>
                _t(
                    "%(senderName)s made future room history visible to all room members, " +
                        "from the point they joined.",
                    { senderName },
                );
        case HistoryVisibility.Shared:
            return () => _t("%(senderName)s made future room history visible to all room members.", { senderName });
        case HistoryVisibility.WorldReadable:
            return () => _t("%(senderName)s made future room history visible to anyone.", { senderName });
        default:
            return () =>
                _t("%(senderName)s made future room history visible to unknown (%(visibility)s).", {
                    senderName,
                    visibility: event.getContent().history_visibility,
                });
    }
}

// Currently will only display a change if a user's power level is changed
function textForPowerEvent(event: MatrixEvent, client: MatrixClient): (() => string) | null {
    const senderName = getSenderName(event);
    if (!event.getPrevContent()?.users || !event.getContent()?.users) {
        return null;
    }
    const previousUserDefault: number = event.getPrevContent().users_default || 0;
    const currentUserDefault: number = event.getContent().users_default || 0;
    // Construct set of userIds
    const users: string[] = [];
    Object.keys(event.getContent().users).forEach((userId) => {
        if (users.indexOf(userId) === -1) users.push(userId);
    });
    Object.keys(event.getPrevContent().users).forEach((userId) => {
        if (users.indexOf(userId) === -1) users.push(userId);
    });

    const diffs: {
        userId: string;
        name: string;
        from: number;
        to: number;
    }[] = [];
    users.forEach((userId) => {
        // Previous power level
        let from: number = event.getPrevContent().users[userId];
        if (!Number.isInteger(from)) {
            from = previousUserDefault;
        }
        // Current power level
        let to = event.getContent().users[userId];
        if (!Number.isInteger(to)) {
            to = currentUserDefault;
        }
        if (from === previousUserDefault && to === currentUserDefault) {
            return;
        }
        if (to !== from) {
            const name = getRoomMemberDisplayname(client, event, userId);
            diffs.push({ userId, name, from, to });
        }
    });
    if (!diffs.length) {
        return null;
    }

    // XXX: This is also surely broken for i18n
    return () =>
        _t("%(senderName)s changed the power level of %(powerLevelDiffText)s.", {
            senderName,
            powerLevelDiffText: diffs
                .map((diff) =>
                    _t("%(userId)s from %(fromPowerLevel)s to %(toPowerLevel)s", {
                        userId: diff.name,
                        fromPowerLevel: Roles.textualPowerLevel(diff.from, previousUserDefault),
                        toPowerLevel: Roles.textualPowerLevel(diff.to, currentUserDefault),
                    }),
                )
                .join(", "),
        });
}

const onPinnedMessagesClick = (): void => {
    RightPanelStore.instance.setCard({ phase: RightPanelPhases.PinnedMessages }, false);
};

function textForPinnedEvent(event: MatrixEvent, client: MatrixClient, allowJSX: boolean): (() => Renderable) | null {
    if (!SettingsStore.getValue("feature_pinning")) return null;
    const senderName = getSenderName(event);
    const roomId = event.getRoomId()!;

    const pinned = event.getContent<{ pinned: string[] }>().pinned ?? [];
    const previouslyPinned: string[] = event.getPrevContent().pinned ?? [];
    const newlyPinned = pinned.filter((item) => previouslyPinned.indexOf(item) < 0);
    const newlyUnpinned = previouslyPinned.filter((item) => pinned.indexOf(item) < 0);

    if (newlyPinned.length === 1 && newlyUnpinned.length === 0) {
        // A single message was pinned, include a link to that message.
        if (allowJSX) {
            const messageId = newlyPinned.pop()!;

            return () => (
                <span>
                    {_t(
                        "%(senderName)s pinned <a>a message</a> to this room. See all <b>pinned messages</b>.",
                        { senderName },
                        {
                            a: (sub) => (
                                <AccessibleButton
                                    kind="link_inline"
                                    onClick={(e: ButtonEvent) => highlightEvent(roomId, messageId)}
                                >
                                    {sub}
                                </AccessibleButton>
                            ),
                            b: (sub) => (
                                <AccessibleButton kind="link_inline" onClick={onPinnedMessagesClick}>
                                    {sub}
                                </AccessibleButton>
                            ),
                        },
                    )}
                </span>
            );
        }

        return () => _t("%(senderName)s pinned a message to this room. See all pinned messages.", { senderName });
    }

    if (newlyUnpinned.length === 1 && newlyPinned.length === 0) {
        // A single message was unpinned, include a link to that message.
        if (allowJSX) {
            const messageId = newlyUnpinned.pop()!;

            return () => (
                <span>
                    {_t(
                        "%(senderName)s unpinned <a>a message</a> from this room. See all <b>pinned messages</b>.",
                        { senderName },
                        {
                            a: (sub) => (
                                <AccessibleButton
                                    kind="link_inline"
                                    onClick={(e: ButtonEvent) => highlightEvent(roomId, messageId)}
                                >
                                    {sub}
                                </AccessibleButton>
                            ),
                            b: (sub) => (
                                <AccessibleButton kind="link_inline" onClick={onPinnedMessagesClick}>
                                    {sub}
                                </AccessibleButton>
                            ),
                        },
                    )}
                </span>
            );
        }

        return () => _t("%(senderName)s unpinned a message from this room. See all pinned messages.", { senderName });
    }

    if (allowJSX) {
        return () => (
            <span>
                {_t(
                    "%(senderName)s changed the <a>pinned messages</a> for the room.",
                    { senderName },
                    {
                        a: (sub) => (
                            <AccessibleButton kind="link_inline" onClick={onPinnedMessagesClick}>
                                {sub}
                            </AccessibleButton>
                        ),
                    },
                )}
            </span>
        );
    }

    return () => _t("%(senderName)s changed the pinned messages for the room.", { senderName });
}

function textForWidgetEvent(event: MatrixEvent): (() => string) | null {
    const senderName = getSenderName(event);
    const { name: prevName, type: prevType, url: prevUrl } = event.getPrevContent();
    const { name, type, url } = event.getContent() || {};

    let widgetName = name || prevName || type || prevType || "";
    // Apply sentence case to widget name
    if (widgetName && widgetName.length > 0) {
        widgetName = widgetName[0].toUpperCase() + widgetName.slice(1);
    }

    // If the widget was removed, its content should be {}, but this is sufficiently
    // equivalent to that condition.
    if (url) {
        if (prevUrl) {
            return () =>
                _t("%(widgetName)s widget modified by %(senderName)s", {
                    widgetName,
                    senderName,
                });
        } else {
            return () =>
                _t("%(widgetName)s widget added by %(senderName)s", {
                    widgetName,
                    senderName,
                });
        }
    } else {
        return () =>
            _t("%(widgetName)s widget removed by %(senderName)s", {
                widgetName,
                senderName,
            });
    }
}

function textForWidgetLayoutEvent(event: MatrixEvent): (() => string) | null {
    const senderName = getSenderName(event);
    return () => _t("%(senderName)s has updated the room layout", { senderName });
}

function textForMjolnirEvent(event: MatrixEvent): (() => string) | null {
    const senderName = getSenderName(event);
    const { entity: prevEntity } = event.getPrevContent();
    const { entity, recommendation, reason } = event.getContent();

    // Rule removed
    if (!entity) {
        if (USER_RULE_TYPES.includes(event.getType())) {
            return () =>
                _t("%(senderName)s removed the rule banning users matching %(glob)s", { senderName, glob: prevEntity });
        } else if (ROOM_RULE_TYPES.includes(event.getType())) {
            return () =>
                _t("%(senderName)s removed the rule banning rooms matching %(glob)s", { senderName, glob: prevEntity });
        } else if (SERVER_RULE_TYPES.includes(event.getType())) {
            return () =>
                _t("%(senderName)s removed the rule banning servers matching %(glob)s", {
                    senderName,
                    glob: prevEntity,
                });
        }

        // Unknown type. We'll say something, but we shouldn't end up here.
        return () => _t("%(senderName)s removed a ban rule matching %(glob)s", { senderName, glob: prevEntity });
    }

    // Invalid rule
    if (!recommendation || !reason) return () => _t(`%(senderName)s updated an invalid ban rule`, { senderName });

    // Rule updated
    if (entity === prevEntity) {
        if (USER_RULE_TYPES.includes(event.getType())) {
            return () =>
                _t("%(senderName)s updated the rule banning users matching %(glob)s for %(reason)s", {
                    senderName,
                    glob: entity,
                    reason,
                });
        } else if (ROOM_RULE_TYPES.includes(event.getType())) {
            return () =>
                _t("%(senderName)s updated the rule banning rooms matching %(glob)s for %(reason)s", {
                    senderName,
                    glob: entity,
                    reason,
                });
        } else if (SERVER_RULE_TYPES.includes(event.getType())) {
            return () =>
                _t("%(senderName)s updated the rule banning servers matching %(glob)s for %(reason)s", {
                    senderName,
                    glob: entity,
                    reason,
                });
        }

        // Unknown type. We'll say something but we shouldn't end up here.
        return () =>
            _t("%(senderName)s updated a ban rule matching %(glob)s for %(reason)s", {
                senderName,
                glob: entity,
                reason,
            });
    }

    // New rule
    if (!prevEntity) {
        if (USER_RULE_TYPES.includes(event.getType())) {
            return () =>
                _t("%(senderName)s created a rule banning users matching %(glob)s for %(reason)s", {
                    senderName,
                    glob: entity,
                    reason,
                });
        } else if (ROOM_RULE_TYPES.includes(event.getType())) {
            return () =>
                _t("%(senderName)s created a rule banning rooms matching %(glob)s for %(reason)s", {
                    senderName,
                    glob: entity,
                    reason,
                });
        } else if (SERVER_RULE_TYPES.includes(event.getType())) {
            return () =>
                _t("%(senderName)s created a rule banning servers matching %(glob)s for %(reason)s", {
                    senderName,
                    glob: entity,
                    reason,
                });
        }

        // Unknown type. We'll say something but we shouldn't end up here.
        return () =>
            _t("%(senderName)s created a ban rule matching %(glob)s for %(reason)s", {
                senderName,
                glob: entity,
                reason,
            });
    }

    // else the entity !== prevEntity - count as a removal & add
    if (USER_RULE_TYPES.includes(event.getType())) {
        return () =>
            _t(
                "%(senderName)s changed a rule that was banning users matching %(oldGlob)s to matching " +
                    "%(newGlob)s for %(reason)s",
                { senderName, oldGlob: prevEntity, newGlob: entity, reason },
            );
    } else if (ROOM_RULE_TYPES.includes(event.getType())) {
        return () =>
            _t(
                "%(senderName)s changed a rule that was banning rooms matching %(oldGlob)s to matching " +
                    "%(newGlob)s for %(reason)s",
                { senderName, oldGlob: prevEntity, newGlob: entity, reason },
            );
    } else if (SERVER_RULE_TYPES.includes(event.getType())) {
        return () =>
            _t(
                "%(senderName)s changed a rule that was banning servers matching %(oldGlob)s to matching " +
                    "%(newGlob)s for %(reason)s",
                { senderName, oldGlob: prevEntity, newGlob: entity, reason },
            );
    }

    // Unknown type. We'll say something but we shouldn't end up here.
    return () =>
        _t(
            "%(senderName)s updated a ban rule that was matching %(oldGlob)s to matching %(newGlob)s " +
                "for %(reason)s",
            { senderName, oldGlob: prevEntity, newGlob: entity, reason },
        );
}

export function textForLocationEvent(event: MatrixEvent): () => string {
    return () =>
        _t("%(senderName)s has shared their location", {
            senderName: getSenderName(event),
        });
}

function textForRedactedPollAndMessageEvent(ev: MatrixEvent, client: MatrixClient): string {
    let message = _t("Message deleted");
    const unsigned = ev.getUnsigned();
    const redactedBecauseUserId = unsigned?.redacted_because?.sender;
    if (redactedBecauseUserId && redactedBecauseUserId !== ev.getSender()) {
        const room = client.getRoom(ev.getRoomId());
        const sender = room?.getMember(redactedBecauseUserId);
        message = _t("Message deleted by %(name)s", {
            name: sender?.name || redactedBecauseUserId,
        });
    }

    return message;
}

function textForPollStartEvent(event: MatrixEvent, client: MatrixClient): (() => string) | null {
    return () => {
        let message = "";

        if (event.isRedacted()) {
            message = textForRedactedPollAndMessageEvent(event, client);
            const senderDisplayName = event.sender?.name ?? event.getSender();
            message = senderDisplayName + ": " + message;
        } else {
            message = _t("%(senderName)s has started a poll - %(pollQuestion)s", {
                senderName: getSenderName(event),
                pollQuestion: (event.unstableExtensibleEvent as PollStartEvent)?.question?.text,
            });
        }

        return message;
    };
}

function textForPollEndEvent(event: MatrixEvent): (() => string) | null {
    return () =>
        _t("%(senderName)s has ended a poll", {
            senderName: getSenderName(event),
        });
}

type Renderable = string | React.ReactNode | null;

interface IHandlers {
<<<<<<< HEAD
    [type: string]: (ev: MatrixEvent, allowJSX: boolean, showHiddenEvents?: boolean,enclosedSender?:boolean) => (() => Renderable) | null;
=======
    [type: string]: (
        ev: MatrixEvent,
        client: MatrixClient,
        allowJSX: boolean,
        showHiddenEvents?: boolean,
    ) => (() => Renderable) | null;
>>>>>>> 87f32978
}

const handlers: IHandlers = {
    [EventType.RoomMessage]: textForMessageEvent,
    [EventType.Sticker]: textForMessageEvent,
    [EventType.CallInvite]: textForCallInviteEvent,
    [M_POLL_START.name]: textForPollStartEvent,
    [M_POLL_END.name]: textForPollEndEvent,
    [M_POLL_START.altName]: textForPollStartEvent,
    [M_POLL_END.altName]: textForPollEndEvent,
};

const stateHandlers: IHandlers = {
    [EventType.RoomCanonicalAlias]: textForCanonicalAliasEvent,
    [EventType.RoomName]: textForRoomNameEvent,
    [EventType.RoomTopic]: textForTopicEvent,
    [EventType.RoomMember]: textForMemberEvent,
    [EventType.RoomAvatar]: textForRoomAvatarEvent,
    [EventType.RoomThirdPartyInvite]: textForThreePidInviteEvent,
    [EventType.RoomHistoryVisibility]: textForHistoryVisibilityEvent,
    [EventType.RoomPowerLevels]: textForPowerEvent,
    [EventType.RoomPinnedEvents]: textForPinnedEvent,
    [EventType.RoomServerAcl]: textForServerACLEvent,
    [EventType.RoomTombstone]: textForTombstoneEvent,
    [EventType.RoomJoinRules]: textForJoinRulesEvent,
    [EventType.RoomGuestAccess]: textForGuestAccessEvent,

    // TODO: Enable support for m.widget event type (https://github.com/vector-im/element-web/issues/13111)
    "im.vector.modular.widgets": textForWidgetEvent,
    [WIDGET_LAYOUT_EVENT_TYPE]: textForWidgetLayoutEvent,
    [VoiceBroadcastInfoEventType]: textForVoiceBroadcastStoppedEvent,
};

// Add all the Mjolnir stuff to the renderer
for (const evType of ALL_RULE_TYPES) {
    stateHandlers[evType] = textForMjolnirEvent;
}

// Add both stable and unstable m.call events
for (const evType of ElementCall.CALL_EVENT_TYPE.names) {
    stateHandlers[evType] = textForCallEvent;
}

/**
 * Determines whether the given event has text to display.
 *
 * @param client The Matrix Client instance for the logged-in user
 * @param ev The event
 * @param showHiddenEvents An optional cached setting value for showHiddenEventsInTimeline
 *     to avoid hitting the settings store
 */
export function hasText(ev: MatrixEvent, client: MatrixClient, showHiddenEvents?: boolean): boolean {
    const handler = (ev.isState() ? stateHandlers : handlers)[ev.getType()];
    return Boolean(handler?.(ev, client, false, showHiddenEvents));
}

/**
 * Gets the textual content of the given event.
 *
 * @param ev The event
 * @param client The Matrix Client instance for the logged-in user
 * @param allowJSX Whether to output rich JSX content
 * @param showHiddenEvents An optional cached setting value for showHiddenEventsInTimeline
 *     to avoid hitting the settings store
 * @param enclosedSender An optional parameter to check the sender name should be enclosed within
 *      < > brackets or not
 */
<<<<<<< HEAD
export function textForEvent(ev: MatrixEvent): string;
export function textForEvent(ev: MatrixEvent, allowJSX: true, showHiddenEvents?: boolean,enclosedSender?:boolean): string | React.ReactNode;
export function textForEvent(ev: MatrixEvent, allowJSX = false, showHiddenEvents?: boolean,enclosedSender?:boolean): string | React.ReactNode {
    const handler = (ev.isState() ? stateHandlers : handlers)[ev.getType()];
    return handler?.(ev, allowJSX, showHiddenEvents,enclosedSender)?.() || "";
=======
export function textForEvent(ev: MatrixEvent, client: MatrixClient): string;
export function textForEvent(
    ev: MatrixEvent,
    client: MatrixClient,
    allowJSX: true,
    showHiddenEvents?: boolean,
): string | React.ReactNode;
export function textForEvent(
    ev: MatrixEvent,
    client: MatrixClient,
    allowJSX = false,
    showHiddenEvents?: boolean,
): string | React.ReactNode {
    const handler = (ev.isState() ? stateHandlers : handlers)[ev.getType()];
    return handler?.(ev, client, allowJSX, showHiddenEvents)?.() || "";
>>>>>>> 87f32978
}<|MERGE_RESOLUTION|>--- conflicted
+++ resolved
@@ -365,11 +365,7 @@
     return getText;
 }
 
-<<<<<<< HEAD
-function textForMessageEvent(ev: MatrixEvent, enclosedSender?: boolean): (() => string) | null {
-=======
-function textForMessageEvent(ev: MatrixEvent, client: MatrixClient): (() => string) | null {
->>>>>>> 87f32978
+function textForMessageEvent(ev: MatrixEvent, client: MatrixClient,enclosedSender?: boolean): (() => string) | null {
     if (isLocationEvent(ev)) {
         return textForLocationEvent(ev);
     }
@@ -891,16 +887,13 @@
 type Renderable = string | React.ReactNode | null;
 
 interface IHandlers {
-<<<<<<< HEAD
-    [type: string]: (ev: MatrixEvent, allowJSX: boolean, showHiddenEvents?: boolean,enclosedSender?:boolean) => (() => Renderable) | null;
-=======
     [type: string]: (
         ev: MatrixEvent,
         client: MatrixClient,
         allowJSX: boolean,
         showHiddenEvents?: boolean,
+        enclosedSender?:boolean
     ) => (() => Renderable) | null;
->>>>>>> 87f32978
 }
 
 const handlers: IHandlers = {
@@ -968,27 +961,21 @@
  * @param enclosedSender An optional parameter to check the sender name should be enclosed within
  *      < > brackets or not
  */
-<<<<<<< HEAD
-export function textForEvent(ev: MatrixEvent): string;
-export function textForEvent(ev: MatrixEvent, allowJSX: true, showHiddenEvents?: boolean,enclosedSender?:boolean): string | React.ReactNode;
-export function textForEvent(ev: MatrixEvent, allowJSX = false, showHiddenEvents?: boolean,enclosedSender?:boolean): string | React.ReactNode {
-    const handler = (ev.isState() ? stateHandlers : handlers)[ev.getType()];
-    return handler?.(ev, allowJSX, showHiddenEvents,enclosedSender)?.() || "";
-=======
 export function textForEvent(ev: MatrixEvent, client: MatrixClient): string;
 export function textForEvent(
     ev: MatrixEvent,
     client: MatrixClient,
     allowJSX: true,
     showHiddenEvents?: boolean,
+    enclosedSender?:boolean
 ): string | React.ReactNode;
 export function textForEvent(
     ev: MatrixEvent,
     client: MatrixClient,
     allowJSX = false,
     showHiddenEvents?: boolean,
+    enclosedSender?:boolean
 ): string | React.ReactNode {
     const handler = (ev.isState() ? stateHandlers : handlers)[ev.getType()];
-    return handler?.(ev, client, allowJSX, showHiddenEvents)?.() || "";
->>>>>>> 87f32978
+    return handler?.(ev, client, allowJSX, showHiddenEvents,enclosedSender)?.() || "";
 }