/*
Copyright 2023 The Matrix.org Foundation C.I.C.

Licensed under the Apache License, Version 2.0 (the "License");
you may not use this file except in compliance with the License.
You may obtain a copy of the License at

    http://www.apache.org/licenses/LICENSE-2.0

Unless required by applicable law or agreed to in writing, software
distributed under the License is distributed on an "AS IS" BASIS,
WITHOUT WARRANTIES OR CONDITIONS OF ANY KIND, either express or implied.
See the License for the specific language governing permissions and
limitations under the License.
*/

import { CallType } from "matrix-js-sdk/src/webrtc/call";
import { Room } from "matrix-js-sdk/src/matrix";

import LegacyCallHandler from "../../LegacyCallHandler";
import { PlatformCallType } from "../../hooks/room/useRoomCall";
import defaultDispatcher from "../../dispatcher/dispatcher";
import { ViewRoomPayload } from "../../dispatcher/payloads/ViewRoomPayload";
import { Action } from "../../dispatcher/actions";

/**
 * Helper to place a call in a room that works with all the legacy modes
 * @param room the room to place the call in
 * @param callType the type of call
 * @param platformCallType the platform to pass the call on
 */
<<<<<<< HEAD
export const placeCall = async (room: Room, callType: CallType, platformCallType: PlatformCallType): Promise<void> => {
    if (platformCallType == PlatformCallType.LegacyCall || platformCallType == PlatformCallType.JitsiCall) {
        await LegacyCallHandler.instance.placeCall(room.roomId, callType);
    } else if (platformCallType == PlatformCallType.ElementCall) {
        defaultDispatcher.dispatch<ViewRoomPayload>({
            action: Action.ViewRoom,
            room_id: room.roomId,
            view_call: true,
            metricsTrigger: undefined,
        });
=======
export const placeCall = async (
    room: Room,
    callType: CallType,
    platformCallType: PlatformCallType,
    skipLobby: boolean,
): Promise<void> => {
    switch (platformCallType) {
        case "legacy_or_jitsi":
            await LegacyCallHandler.instance.placeCall(room.roomId, callType);
            break;
        // TODO: Remove the jitsi_or_element_call case and
        // use the commented code below
        case "element_call":
        case "jitsi_or_element_call":
            defaultDispatcher.dispatch<ViewRoomPayload>({
                action: Action.ViewRoom,
                room_id: room.roomId,
                view_call: true,
                metricsTrigger: undefined,
                skipLobby,
            });
            break;

        // case "jitsi_or_element_call":
        // TODO: Open dropdown menu to choice between
        // EC and Jitsi. Waiting on Compound's dropdown
        // component
        // break;
>>>>>>> a370a5cf
    }
};<|MERGE_RESOLUTION|>--- conflicted
+++ resolved
@@ -29,8 +29,12 @@
  * @param callType the type of call
  * @param platformCallType the platform to pass the call on
  */
-<<<<<<< HEAD
-export const placeCall = async (room: Room, callType: CallType, platformCallType: PlatformCallType): Promise<void> => {
+export const placeCall = async (
+    room: Room,
+    callType: CallType,
+    platformCallType: PlatformCallType,
+    skipLobby: boolean,
+): Promise<void> => {
     if (platformCallType == PlatformCallType.LegacyCall || platformCallType == PlatformCallType.JitsiCall) {
         await LegacyCallHandler.instance.placeCall(room.roomId, callType);
     } else if (platformCallType == PlatformCallType.ElementCall) {
@@ -38,37 +42,8 @@
             action: Action.ViewRoom,
             room_id: room.roomId,
             view_call: true,
+            skipLobby,
             metricsTrigger: undefined,
         });
-=======
-export const placeCall = async (
-    room: Room,
-    callType: CallType,
-    platformCallType: PlatformCallType,
-    skipLobby: boolean,
-): Promise<void> => {
-    switch (platformCallType) {
-        case "legacy_or_jitsi":
-            await LegacyCallHandler.instance.placeCall(room.roomId, callType);
-            break;
-        // TODO: Remove the jitsi_or_element_call case and
-        // use the commented code below
-        case "element_call":
-        case "jitsi_or_element_call":
-            defaultDispatcher.dispatch<ViewRoomPayload>({
-                action: Action.ViewRoom,
-                room_id: room.roomId,
-                view_call: true,
-                metricsTrigger: undefined,
-                skipLobby,
-            });
-            break;
-
-        // case "jitsi_or_element_call":
-        // TODO: Open dropdown menu to choice between
-        // EC and Jitsi. Waiting on Compound's dropdown
-        // component
-        // break;
->>>>>>> a370a5cf
     }
 };