--- conflicted
+++ resolved
@@ -114,9 +114,6 @@
     }
 }
 
-<<<<<<< HEAD
-export function getEventDisplayInfo(mxEvent: MatrixEvent, hideEvent?: boolean): {
-=======
 /**
  * How we should render a message depending on its moderation state.
  */
@@ -180,8 +177,7 @@
     return MessageModerationState.HIDDEN_TO_CURRENT_USER;
 }
 
-export function getEventDisplayInfo(mxEvent: MatrixEvent): {
->>>>>>> ec6bb880
+export function getEventDisplayInfo(mxEvent: MatrixEvent, hideEvent?: boolean): {
     isInfoMessage: boolean;
     tileHandler: string;
     isBubbleMessage: boolean;
