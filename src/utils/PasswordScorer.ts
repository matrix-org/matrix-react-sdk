/*
Copyright 2018 New Vector Ltd

Licensed under the Apache License, Version 2.0 (the "License");
you may not use this file except in compliance with the License.
You may obtain a copy of the License at

    http://www.apache.org/licenses/LICENSE-2.0

Unless required by applicable law or agreed to in writing, software
distributed under the License is distributed on an "AS IS" BASIS,
WITHOUT WARRANTIES OR CONDITIONS OF ANY KIND, either express or implied.
See the License for the specific language governing permissions and
limitations under the License.
*/

import zxcvbn, { ZXCVBNFeedbackWarning } from "zxcvbn";
import { MatrixClient } from "matrix-js-sdk/src/matrix";

import { _t, _td } from "../languageHandler";
import { MatrixClientPeg } from "../MatrixClientPeg";

const ZXCVBN_USER_INPUTS = ["riot", "matrix"];

// Translations for zxcvbn's suggestion strings
_td("Use a few words, avoid common phrases");
_td("No need for symbols, digits, or uppercase letters");
_td("Use a longer keyboard pattern with more turns");
_td("Avoid repeated words and characters");
_td("Avoid sequences");
_td("Avoid recent years");
_td("Avoid years that are associated with you");
_td("Avoid dates and years that are associated with you");
_td("Capitalization doesn't help very much");
_td("All-uppercase is almost as easy to guess as all-lowercase");
_td("Reversed words aren't much harder to guess");
_td("Predictable substitutions like '@' instead of 'a' don't help very much");
_td("Add another word or two. Uncommon words are better.");

// and warnings
_td('Repeats like "aaa" are easy to guess');
_td('Repeats like "abcabcabc" are only slightly harder to guess than "abc"');
_td("Sequences like abc or 6543 are easy to guess");
_td("Recent years are easy to guess");
_td("Dates are often easy to guess");
_td("This is a top-10 common password");
_td("This is a top-100 common password");
_td("This is a very common password");
_td("This is similar to a commonly used password");
_td("A word by itself is easy to guess");
_td("Names and surnames by themselves are easy to guess");
_td("Common names and surnames are easy to guess");
_td("Straight rows of keys are easy to guess");
_td("Short keyboard patterns are easy to guess");

/**
 * Wrapper around zxcvbn password strength estimation
 * Include this only from async components: it pulls in zxcvbn
 * (obviously) which is large.
 *
 * @param {string} password Password to score
 * @param matrixClient the client of the logged in user, if any
<<<<<<< HEAD
 * @returns {object} Score result with `score` and `feedback` properties
 */
export function scorePassword(matrixClient: MatrixClient | undefined, password: string): zxcvbn.ZXCVBNResult | null {
    if (password.length === 0) return null;

    const userInputs = ZXCVBN_USER_INPUTS.slice();
    if (matrixClient) {
        userInputs.push(matrixClient.getUserIdLocalpart()!);
=======
 * @param userInputs additional strings such as the user's name which should be considered a bad password component
 * @returns {object} Score result with `score` and `feedback` properties
 */
export function scorePassword(
    matrixClient: MatrixClient | null,
    password: string,
    userInputs: string[] = [],
): zxcvbn.ZXCVBNResult | null {
    if (password.length === 0) return null;

    const inputs = [...userInputs, ...ZXCVBN_USER_INPUTS];
    if (matrixClient) {
        inputs.push(matrixClient.getUserIdLocalpart()!);
    }

    try {
        const domain = MatrixClientPeg.getHomeserverName();
        inputs.push(domain);
    } catch {
        // This is fine
>>>>>>> 44f51fd1
    }

    let zxcvbnResult = zxcvbn(password, inputs);
    // Work around https://github.com/dropbox/zxcvbn/issues/216
    if (password.includes(" ")) {
        const resultNoSpaces = zxcvbn(password.replace(/ /g, ""), inputs);
        if (resultNoSpaces.score < zxcvbnResult.score) zxcvbnResult = resultNoSpaces;
    }

    for (let i = 0; i < zxcvbnResult.feedback.suggestions.length; ++i) {
        // translate suggestions
        zxcvbnResult.feedback.suggestions[i] = _t(zxcvbnResult.feedback.suggestions[i]);
    }
    // and warning, if any
    if (zxcvbnResult.feedback.warning) {
        zxcvbnResult.feedback.warning = _t(zxcvbnResult.feedback.warning) as ZXCVBNFeedbackWarning;
    }

    return zxcvbnResult;
}<|MERGE_RESOLUTION|>--- conflicted
+++ resolved
@@ -60,16 +60,6 @@
  *
  * @param {string} password Password to score
  * @param matrixClient the client of the logged in user, if any
-<<<<<<< HEAD
- * @returns {object} Score result with `score` and `feedback` properties
- */
-export function scorePassword(matrixClient: MatrixClient | undefined, password: string): zxcvbn.ZXCVBNResult | null {
-    if (password.length === 0) return null;
-
-    const userInputs = ZXCVBN_USER_INPUTS.slice();
-    if (matrixClient) {
-        userInputs.push(matrixClient.getUserIdLocalpart()!);
-=======
  * @param userInputs additional strings such as the user's name which should be considered a bad password component
  * @returns {object} Score result with `score` and `feedback` properties
  */
@@ -90,7 +80,6 @@
         inputs.push(domain);
     } catch {
         // This is fine
->>>>>>> 44f51fd1
     }
 
     let zxcvbnResult = zxcvbn(password, inputs);
