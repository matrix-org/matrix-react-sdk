/*
Copyright 2022 The Matrix.org Foundation C.I.C.

Licensed under the Apache License, Version 2.0 (the "License");
you may not use this file except in compliance with the License.
You may obtain a copy of the License at

    http://www.apache.org/licenses/LICENSE-2.0

Unless required by applicable law or agreed to in writing, software
distributed under the License is distributed on an "AS IS" BASIS,
WITHOUT WARRANTIES OR CONDITIONS OF ANY KIND, either express or implied.
See the License for the specific language governing permissions and
limitations under the License.
*/

import { sleep } from "matrix-js-sdk/src/utils";
import React, { ReactNode } from "react";
import { EventStatus } from "matrix-js-sdk/src/models/event-status";
import { MatrixEventEvent } from "matrix-js-sdk/src/models/event";
import { Room } from "matrix-js-sdk/src/models/room";
import { MatrixClient, MatrixError } from "matrix-js-sdk/src/matrix";

import Modal, { IHandle } from "../Modal";
import Spinner from "../components/views/elements/Spinner";
import { _t } from "../languageHandler";
import ErrorDialog from "../components/views/dialogs/ErrorDialog";
import { isMetaSpace } from "../stores/spaces";
import SpaceStore from "../stores/spaces/SpaceStore";
import dis from "../dispatcher/dispatcher";
import { ViewRoomPayload } from "../dispatcher/payloads/ViewRoomPayload";
import { Action } from "../dispatcher/actions";
import { ViewHomePagePayload } from "../dispatcher/payloads/ViewHomePagePayload";
import LeaveSpaceDialog from "../components/views/dialogs/LeaveSpaceDialog";
import { AfterLeaveRoomPayload } from "../dispatcher/payloads/AfterLeaveRoomPayload";
import { bulkSpaceBehaviour } from "./space";
import { SdkContextClass } from "../contexts/SDKContext";
import SettingsStore from "../settings/SettingsStore";

export async function leaveRoomBehaviour(
<<<<<<< HEAD
    cli: MatrixClient,
=======
    matrixClient: MatrixClient,
>>>>>>> c2850eb5
    roomId: string,
    retry = true,
    spinner = true,
): Promise<void> {
    let spinnerModal: IHandle<any> | undefined;
    if (spinner) {
        spinnerModal = Modal.createDialog(Spinner, undefined, "mx_Dialog_spinner");
    }

    let leavingAllVersions = true;
    const history = matrixClient.getRoomUpgradeHistory(
        roomId,
        false,
        SettingsStore.getValue("feature_dynamic_room_predecessors"),
    );
    if (history && history.length > 0) {
        const currentRoom = history[history.length - 1];
        if (currentRoom.roomId !== roomId) {
            // The user is trying to leave an older version of the room. Let them through
            // without making them leave the current version of the room.
            leavingAllVersions = false;
        }
    }

    const room = matrixClient.getRoom(roomId);

    // should not encounter this
    if (!room) {
        throw new Error(`Expected to find room for id ${roomId}`);
    }

    // await any queued messages being sent so that they do not fail
    await Promise.all(
        room
            .getPendingEvents()
            .filter((ev) => {
                return [EventStatus.QUEUED, EventStatus.ENCRYPTING, EventStatus.SENDING].includes(ev.status!);
            })
            .map(
                (ev) =>
                    new Promise<void>((resolve, reject) => {
                        const handler = (): void => {
                            if (ev.status === EventStatus.NOT_SENT) {
                                spinnerModal?.close();
                                reject(ev.error);
                            }

                            if (!ev.status || ev.status === EventStatus.SENT) {
                                ev.off(MatrixEventEvent.Status, handler);
                                resolve();
                            }
                        };

                        ev.on(MatrixEventEvent.Status, handler);
                    }),
            ),
    );

    let results: { [roomId: string]: Error | MatrixError | null } = {};
    if (!leavingAllVersions) {
        try {
            await matrixClient.leave(roomId);
        } catch (e) {
            if (e instanceof MatrixError) {
                const message = e.data.error || _t("Unexpected server error trying to leave the room");
                results[roomId] = Object.assign(new Error(message), { errcode: e.data.errcode, data: e.data });
            } else {
                results[roomId] = e || new Error("Failed to leave room for unknown causes");
            }
        }
    } else {
        results = await matrixClient.leaveRoomChain(roomId, retry);
    }

    if (retry) {
        const limitExceededError = Object.values(results).find(
            (e) => (e as MatrixError)?.errcode === "M_LIMIT_EXCEEDED",
        ) as MatrixError;
        if (limitExceededError) {
            await sleep(limitExceededError.data.retry_after_ms ?? 100);
<<<<<<< HEAD
            return leaveRoomBehaviour(cli, roomId, false, false);
=======
            return leaveRoomBehaviour(matrixClient, roomId, false, false);
>>>>>>> c2850eb5
        }
    }

    spinnerModal?.close();

    const errors = Object.entries(results).filter((r) => !!r[1]);
    if (errors.length > 0) {
        const messages: ReactNode[] = [];
        for (const roomErr of errors) {
            const err = roomErr[1] as MatrixError; // [0] is the roomId
            let message = _t("Unexpected server error trying to leave the room");
            if (err?.errcode && err.message) {
                if (err.errcode === "M_CANNOT_LEAVE_SERVER_NOTICE_ROOM") {
                    Modal.createDialog(ErrorDialog, {
                        title: _t("Can't leave Server Notices room"),
                        description: _t(
                            "This room is used for important messages from the Homeserver, " +
                                "so you cannot leave it.",
                        ),
                    });
                    return;
                }
                message = results[roomId]!.message;
            }
            messages.push(message, React.createElement("BR")); // createElement to avoid using a tsx file in utils
        }
        Modal.createDialog(ErrorDialog, {
            title: _t("Error leaving room"),
            description: messages,
        });
        return;
    }

    if (SdkContextClass.instance.roomViewStore.getRoomId() === roomId) {
        // We were viewing the room that was just left. In order to avoid
        // accidentally viewing the next room in the list and clearing its
        // notifications, switch to a neutral ground such as the home page or
        // space landing page.
        if (isMetaSpace(SpaceStore.instance.activeSpace)) {
            dis.dispatch<ViewHomePagePayload>({ action: Action.ViewHomePage });
        } else if (SpaceStore.instance.activeSpace === roomId) {
            // View the parent space, if there is one
            const parent = SpaceStore.instance.getCanonicalParent(roomId);
            if (parent !== null) {
                dis.dispatch<ViewRoomPayload>({
                    action: Action.ViewRoom,
                    room_id: parent.roomId,
                    metricsTrigger: undefined, // other
                });
            } else {
                dis.dispatch<ViewHomePagePayload>({ action: Action.ViewHomePage });
            }
        } else {
            dis.dispatch<ViewRoomPayload>({
                action: Action.ViewRoom,
                room_id: SpaceStore.instance.activeSpace,
                metricsTrigger: undefined, // other
            });
        }
    }
}

export const leaveSpace = (space: Room): void => {
    Modal.createDialog(
        LeaveSpaceDialog,
        {
            space,
            onFinished: async (leave: boolean, rooms: Room[]): Promise<void> => {
                if (!leave) return;
                await bulkSpaceBehaviour(space, rooms, (room) => leaveRoomBehaviour(space.client, room.roomId));

                dis.dispatch<AfterLeaveRoomPayload>({
                    action: Action.AfterLeaveRoom,
                    room_id: space.roomId,
                });
            },
        },
        "mx_LeaveSpaceDialog_wrapper",
    );
};<|MERGE_RESOLUTION|>--- conflicted
+++ resolved
@@ -38,11 +38,7 @@
 import SettingsStore from "../settings/SettingsStore";
 
 export async function leaveRoomBehaviour(
-<<<<<<< HEAD
-    cli: MatrixClient,
-=======
     matrixClient: MatrixClient,
->>>>>>> c2850eb5
     roomId: string,
     retry = true,
     spinner = true,
@@ -123,11 +119,7 @@
         ) as MatrixError;
         if (limitExceededError) {
             await sleep(limitExceededError.data.retry_after_ms ?? 100);
-<<<<<<< HEAD
-            return leaveRoomBehaviour(cli, roomId, false, false);
-=======
             return leaveRoomBehaviour(matrixClient, roomId, false, false);
->>>>>>> c2850eb5
         }
     }
 
