--- conflicted
+++ resolved
@@ -14,17 +14,8 @@
 limitations under the License.
 */
 
-<<<<<<< HEAD
-import { IInvite3PID } from "matrix-js-sdk/src/@types/requests";
-import { ClientEvent, MatrixClient } from "matrix-js-sdk/src/client";
-import { EventType } from "matrix-js-sdk/src/matrix";
-import { MatrixEvent } from "matrix-js-sdk/src/models/event";
-import { KNOWN_SAFE_ROOM_VERSION, Room } from "matrix-js-sdk/src/models/room";
-import { MEGOLM_ALGORITHM } from "matrix-js-sdk/src/crypto/olmlib";
-=======
 import { ClientEvent, MatrixClient } from "matrix-js-sdk/src/client";
 import { Room } from "matrix-js-sdk/src/models/room";
->>>>>>> 92fce71e
 import { logger } from "matrix-js-sdk/src/logger";
 
 import { canEncryptToAllUsers } from "../createRoom";
@@ -35,62 +26,6 @@
 import { waitForRoomReadyAndApplyAfterCreateCallbacks } from "./local-room";
 import { findDMRoom } from "./dm/findDMRoom";
 import { privateShouldBeEncrypted } from "./rooms";
-<<<<<<< HEAD
-import { LocalRoom, LocalRoomState, LOCAL_ROOM_ID_PREFIX } from "../models/LocalRoom";
-import * as thisModule from "./direct-messages";
-import { waitForRoomReadyAndApplyAfterCreateCallbacks } from "./local-room";
-import { isLocalRoom } from "./localRoom/isLocalRoom";
-
-/**
- * Tries to find a DM room with a specific user.
- *
- * @param {MatrixClient} client
- * @param {string} userId ID of the user to find the DM for
- * @returns {Room} Room if found
- */
-export function findDMForUser(client: MatrixClient, userId: string): Room {
-    const roomIds = DMRoomMap.shared().getDMRoomsForUserId(userId);
-    const rooms = roomIds.map(id => client.getRoom(id));
-    const suitableDMRooms = rooms.filter(r => {
-        // Validate that we are joined and the other person is also joined. We'll also make sure
-        // that the room also looks like a DM (until we have canonical DMs to tell us). For now,
-        // a DM is a room of two people that contains those two people exactly. This does mean
-        // that bots, assistants, etc will ruin a room's DM-ness, though this is a problem for
-        // canonical DMs to solve.
-        if (r && r.getMyMembership() === "join") {
-            if (isLocalRoom(r)) return false;
-
-            const members = r.currentState.getMembers();
-            const joinedMembers = members.filter(m => isJoinedOrNearlyJoined(m.membership));
-            const otherMember = joinedMembers.find(m => m.userId === userId);
-            return otherMember && joinedMembers.length === 2;
-        }
-        return false;
-    }).sort((r1, r2) => {
-        return r2.getLastActiveTimestamp() -
-            r1.getLastActiveTimestamp();
-    });
-    if (suitableDMRooms.length) {
-        return suitableDMRooms[0];
-    }
-}
-
-/**
- * Tries to find a DM room with some other users.
- *
- * @param {MatrixClient} client
- * @param {Member[]} targets The Members to try to find the room for
- * @returns {Room | null} Resolved so the room if found, else null
- */
-export function findDMRoom(client: MatrixClient, targets: Member[]): Room | null {
-    const targetIds = targets.map(t => t.userId);
-    let existingRoom: Room;
-    if (targetIds.length === 1) {
-        existingRoom = thisModule.findDMForUser(client, targetIds[0]);
-    } else {
-        existingRoom = DMRoomMap.shared().getDMRoomForIdentifiers(targetIds);
-    }
-=======
 import { createDmLocalRoom } from "./dm/createDmLocalRoom";
 import { startDm } from "./dm/startDm";
 
@@ -99,18 +34,6 @@
     targets: Member[],
 ): Promise<Room> {
     const existingRoom = findDMRoom(client, targets);
->>>>>>> 92fce71e
-    if (existingRoom) {
-        return existingRoom;
-    }
-    return null;
-}
-
-export async function startDmOnFirstMessage(
-    client: MatrixClient,
-    targets: Member[],
-): Promise<Room> {
-    const existingRoom = thisModule.findDMRoom(client, targets);
     if (existingRoom) {
         dis.dispatch<ViewRoomPayload>({
             action: Action.ViewRoom,
@@ -120,10 +43,9 @@
             metricsTrigger: "MessageUser",
         });
         return existingRoom;
-<<<<<<< HEAD
     }
 
-    const room = await thisModule.createDmLocalRoom(client, targets);
+    const room = await createDmLocalRoom(client, targets);
     dis.dispatch({
         action: Action.ViewRoom,
         room_id: room.roomId,
@@ -134,134 +56,7 @@
 }
 
 /**
- * Create a DM local room. This room will not be send to the server and only exists inside the client.
- * It sets up the local room with some artificial state events
- * so that can be used in most components instead of a „real“ room.
- *
- * @async
- * @param {MatrixClient} client
- * @param {Member[]} targets DM partners
- * @returns {Promise<LocalRoom>} Resolves to the new local room
- */
-export async function createDmLocalRoom(
-    client: MatrixClient,
-    targets: Member[],
-): Promise<LocalRoom> {
-    const userId = client.getUserId();
-
-    const localRoom = new LocalRoom(LOCAL_ROOM_ID_PREFIX + client.makeTxnId(), client, userId);
-    const events = [];
-
-    events.push(new MatrixEvent({
-        event_id: `~${localRoom.roomId}:${client.makeTxnId()}`,
-        type: EventType.RoomCreate,
-        content: {
-            creator: userId,
-            room_version: KNOWN_SAFE_ROOM_VERSION,
-        },
-        state_key: "",
-        user_id: userId,
-        sender: userId,
-        room_id: localRoom.roomId,
-        origin_server_ts: Date.now(),
-    }));
-
-    if (await determineCreateRoomEncryptionOption(client, targets)) {
-        localRoom.encrypted = true;
-        events.push(
-            new MatrixEvent({
-                event_id: `~${localRoom.roomId}:${client.makeTxnId()}`,
-                type: EventType.RoomEncryption,
-                content: {
-                    algorithm: MEGOLM_ALGORITHM,
-                },
-                user_id: userId,
-                sender: userId,
-                state_key: "",
-                room_id: localRoom.roomId,
-                origin_server_ts: Date.now(),
-            }),
-        );
-    }
-
-    events.push(new MatrixEvent({
-        event_id: `~${localRoom.roomId}:${client.makeTxnId()}`,
-        type: EventType.RoomMember,
-        content: {
-            displayname: userId,
-            membership: "join",
-        },
-        state_key: userId,
-        user_id: userId,
-        sender: userId,
-        room_id: localRoom.roomId,
-    }));
-
-    targets.forEach((target: Member) => {
-        events.push(new MatrixEvent({
-            event_id: `~${localRoom.roomId}:${client.makeTxnId()}`,
-            type: EventType.RoomMember,
-            content: {
-                displayname: target.name,
-                avatar_url: target.getMxcAvatarUrl(),
-                membership: "invite",
-                isDirect: true,
-            },
-            state_key: target.userId,
-            sender: userId,
-            room_id: localRoom.roomId,
-        }));
-        events.push(new MatrixEvent({
-            event_id: `~${localRoom.roomId}:${client.makeTxnId()}`,
-            type: EventType.RoomMember,
-            content: {
-                displayname: target.name,
-                avatar_url: target.getMxcAvatarUrl(),
-                membership: "join",
-            },
-            state_key: target.userId,
-            sender: target.userId,
-            room_id: localRoom.roomId,
-        }));
-    });
-
-    localRoom.targets = targets;
-    localRoom.updateMyMembership("join");
-    localRoom.addLiveEvents(events);
-    localRoom.currentState.setStateEvents(events);
-    localRoom.name = localRoom.getDefaultRoomName(client.getUserId());
-    client.store.storeRoom(localRoom);
-
-    return localRoom;
-}
-
-/**
- * Detects whether a room should be encrypted.
- *
- * @async
- * @param {MatrixClient} client
- * @param {Member[]} targets The members to which run the check against
- * @returns {Promise<boolean>}
- */
-async function determineCreateRoomEncryptionOption(client: MatrixClient, targets: Member[]): Promise<boolean> {
-    if (privateShouldBeEncrypted()) {
-        // Check whether all users have uploaded device keys before.
-        // If so, enable encryption in the new room.
-        const has3PidMembers = targets.some(t => t instanceof ThreepidMember);
-        if (!has3PidMembers) {
-            const targetIds = targets.map(t => t.userId);
-            const allHaveDeviceKeys = await canEncryptToAllUsers(client, targetIds);
-            if (allHaveDeviceKeys) {
-                return true;
-            }
-        }
-    }
-
-    return false;
-}
-
-/**
- * Starts a DM for a new local room.
+ * Starts a DM based on a local room.
  *
  * @async
  * @param {MatrixClient} client
@@ -277,92 +72,6 @@
     localRoom.state = LocalRoomState.CREATING;
     client.emit(ClientEvent.Room, localRoom);
 
-    return thisModule.startDm(client, localRoom.targets).then(
-        (roomId) => {
-            localRoom.actualRoomId = roomId;
-            return waitForRoomReadyAndApplyAfterCreateCallbacks(client, localRoom);
-        },
-        () => {
-            logger.warn(`Error creating DM for local room ${localRoom.roomId}`);
-            localRoom.state = LocalRoomState.ERROR;
-            client.emit(ClientEvent.Room, localRoom);
-        },
-    );
-}
-
-/**
- * Start a DM.
- *
- * @returns {Promise<string | null} Resolves to the room id.
- */
-export async function startDm(client: MatrixClient, targets: Member[]): Promise<string | null> {
-    const targetIds = targets.map(t => t.userId);
-
-    // Check if there is already a DM with these people and reuse it if possible.
-    let existingRoom: Room;
-    if (targetIds.length === 1) {
-        existingRoom = findDMForUser(client, targetIds[0]);
-    } else {
-        existingRoom = DMRoomMap.shared().getDMRoomForIdentifiers(targetIds);
-    }
-    if (existingRoom && !isLocalRoom(existingRoom)) {
-        dis.dispatch<ViewRoomPayload>({
-            action: Action.ViewRoom,
-            room_id: existingRoom.roomId,
-            should_peek: false,
-            joining: false,
-            metricsTrigger: "MessageUser",
-        });
-        return Promise.resolve(existingRoom.roomId);
-    }
-
-    const createRoomOptions = { inlineErrors: true } as any; // XXX: Type out `createRoomOptions`
-
-    if (await determineCreateRoomEncryptionOption(client, targets)) {
-        createRoomOptions.encryption = true;
-    }
-
-    // Check if it's a traditional DM and create the room if required.
-    // TODO: [Canonical DMs] Remove this check and instead just create the multi-person DM
-    const isSelf = targetIds.length === 1 && targetIds[0] === client.getUserId();
-    if (targetIds.length === 1 && !isSelf) {
-        createRoomOptions.dmUserId = targetIds[0];
-    }
-=======
-    }
-
-    const room = await createDmLocalRoom(client, targets);
-    dis.dispatch({
-        action: Action.ViewRoom,
-        room_id: room.roomId,
-        joining: false,
-        targets,
-    });
-    return room;
-}
->>>>>>> 92fce71e
-
-/**
- * Starts a DM based on a local room.
- *
- * @async
- * @param {MatrixClient} client
- * @param {LocalRoom} localRoom
- * @returns {Promise<string | void>} Resolves to the created room id
- */
-export async function createRoomFromLocalRoom(client: MatrixClient, localRoom: LocalRoom): Promise<string | void> {
-    if (!localRoom.isNew) {
-        // This action only makes sense for new local rooms.
-        return;
-    }
-
-<<<<<<< HEAD
-    createRoomOptions.spinner = false;
-    return createRoom(createRoomOptions);
-=======
-    localRoom.state = LocalRoomState.CREATING;
-    client.emit(ClientEvent.Room, localRoom);
-
     return startDm(client, localRoom.targets, false).then(
         (roomId) => {
             localRoom.actualRoomId = roomId;
@@ -374,7 +83,6 @@
             client.emit(ClientEvent.Room, localRoom);
         },
     );
->>>>>>> 92fce71e
 }
 
 // This is the interface that is expected by various components in the Invite Dialog and RoomInvite.
