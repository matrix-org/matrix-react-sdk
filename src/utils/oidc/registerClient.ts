--- conflicted
+++ resolved
@@ -18,11 +18,7 @@
 import { registerOidcClient, OidcClientConfig } from "matrix-js-sdk/src/matrix";
 
 import { IConfigOptions } from "../../IConfigOptions";
-<<<<<<< HEAD
-=======
-import { ValidatedDelegatedAuthConfig } from "../ValidatedServerConfig";
 import PlatformPeg from "../../PlatformPeg";
->>>>>>> 96a33b80
 
 /**
  * Get the statically configured clientId for the issuer
@@ -49,13 +45,7 @@
  * @throws if no clientId is found
  */
 export const getOidcClientId = async (
-<<<<<<< HEAD
     delegatedAuthConfig: Omit<OidcClientConfig, "metadata"> & { issuer: string },
-    clientName: string,
-    baseUrl: string,
-=======
-    delegatedAuthConfig: ValidatedDelegatedAuthConfig,
->>>>>>> 96a33b80
     staticOidcClients?: IConfigOptions["oidc_static_clients"],
 ): Promise<string> => {
     const staticClientId = getStaticOidcClientId(delegatedAuthConfig.issuer, staticOidcClients);
