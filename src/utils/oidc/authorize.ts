/*
Copyright 2023 The Matrix.org Foundation C.I.C.

Licensed under the Apache License, Version 2.0 (the "License");
you may not use this file except in compliance with the License.
You may obtain a copy of the License at

    http://www.apache.org/licenses/LICENSE-2.0

Unless required by applicable law or agreed to in writing, software
distributed under the License is distributed on an "AS IS" BASIS,
WITHOUT WARRANTIES OR CONDITIONS OF ANY KIND, either express or implied.
See the License for the specific language governing permissions and
limitations under the License.
*/

import { completeAuthorizationCodeGrant } from "matrix-js-sdk/src/oidc/authorize";
import { QueryDict } from "matrix-js-sdk/src/utils";
import { OidcClientConfig } from "matrix-js-sdk/src/autodiscovery";
import { generateOidcAuthorizationUrl } from "matrix-js-sdk/src/oidc/authorize";
import { randomString } from "matrix-js-sdk/src/randomstring";

/**
 * Start OIDC authorization code flow
 * Generates auth params, stores them in session storage and
 * Navigates to configured authorization endpoint
 * @param delegatedAuthConfig from discovery
 * @param clientId this client's id as registered with configured issuer
 * @param homeserverUrl target homeserver
 * @param identityServerUrl OPTIONAL target identity server
 * @returns Promise that resolves after we have navigated to auth endpoint
 */
export const startOidcLogin = async (
    delegatedAuthConfig: OidcClientConfig,
    clientId: string,
    homeserverUrl: string,
    identityServerUrl?: string,
): Promise<void> => {
    const redirectUri = window.location.origin;

    const nonce = randomString(10);

    const authorizationUrl = await generateOidcAuthorizationUrl({
        metadata: delegatedAuthConfig.metadata,
        redirectUri,
        clientId,
        homeserverUrl,
        identityServerUrl,
        nonce,
    });

    window.location.href = authorizationUrl;
};

/**
 * Gets `code` and `state` query params
 *
 * @param queryParams
 * @returns code and state
 * @throws when code and state are not valid strings
 */
const getCodeAndStateFromQueryParams = (queryParams: QueryDict): { code: string; state: string } => {
    const code = queryParams["code"];
    const state = queryParams["state"];

    if (!code || typeof code !== "string" || !state || typeof state !== "string") {
        throw new Error("Invalid query parameters for OIDC native login. `code` and `state` are required.");
    }
    return { code, state };
};

/**
 * Attempt to complete authorization code flow to get an access token
 * @param queryParams the query-parameters extracted from the real query-string of the starting URI.
 * @returns Promise that resolves with accessToken, identityServerUrl, and homeserverUrl when login was successful
 * @throws When we failed to get a valid access token
 */
export const completeOidcLogin = async (
    queryParams: QueryDict,
): Promise<{
    homeserverUrl: string;
    identityServerUrl?: string;
    accessToken: string;
<<<<<<< HEAD
    clientId: string;
    issuer: string;
=======
    refreshToken?: string;
>>>>>>> 64dbc942
}> => {
    const { code, state } = getCodeAndStateFromQueryParams(queryParams);
    const { homeserverUrl, tokenResponse, identityServerUrl, oidcClientSettings } =
        await completeAuthorizationCodeGrant(code, state);

    return {
        homeserverUrl: homeserverUrl,
        identityServerUrl: identityServerUrl,
        accessToken: tokenResponse.access_token,
<<<<<<< HEAD
        clientId: oidcClientSettings.clientId,
        issuer: oidcClientSettings.issuer,
=======
        refreshToken: tokenResponse.refresh_token,
>>>>>>> 64dbc942
    };
};<|MERGE_RESOLUTION|>--- conflicted
+++ resolved
@@ -81,12 +81,9 @@
     homeserverUrl: string;
     identityServerUrl?: string;
     accessToken: string;
-<<<<<<< HEAD
     clientId: string;
     issuer: string;
-=======
     refreshToken?: string;
->>>>>>> 64dbc942
 }> => {
     const { code, state } = getCodeAndStateFromQueryParams(queryParams);
     const { homeserverUrl, tokenResponse, identityServerUrl, oidcClientSettings } =
@@ -96,11 +93,8 @@
         homeserverUrl: homeserverUrl,
         identityServerUrl: identityServerUrl,
         accessToken: tokenResponse.access_token,
-<<<<<<< HEAD
+        refreshToken: tokenResponse.refresh_token,
         clientId: oidcClientSettings.clientId,
         issuer: oidcClientSettings.issuer,
-=======
-        refreshToken: tokenResponse.refresh_token,
->>>>>>> 64dbc942
     };
 };