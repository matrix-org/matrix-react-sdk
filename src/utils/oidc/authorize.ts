/*
Copyright 2023 The Matrix.org Foundation C.I.C.

Licensed under the Apache License, Version 2.0 (the "License");
you may not use this file except in compliance with the License.
You may obtain a copy of the License at

    http://www.apache.org/licenses/LICENSE-2.0

Unless required by applicable law or agreed to in writing, software
distributed under the License is distributed on an "AS IS" BASIS,
WITHOUT WARRANTIES OR CONDITIONS OF ANY KIND, either express or implied.
See the License for the specific language governing permissions and
limitations under the License.
*/

<<<<<<< HEAD
import {
    AuthorizationParams,
    generateAuthorizationParams,
    generateAuthorizationUrl,
    completeAuthorizationCodeGrant,
} from "matrix-js-sdk/src/oidc/authorize";
import { QueryDict } from "matrix-js-sdk/src/utils";
=======
import { OidcClientConfig } from "matrix-js-sdk/src/autodiscovery";
import { IDelegatedAuthConfig } from "matrix-js-sdk/src/client";
import { generateOidcAuthorizationUrl } from "matrix-js-sdk/src/oidc/authorize";
import { randomString } from "matrix-js-sdk/src/randomstring";
>>>>>>> 59c5d5e6

import { SSO_HOMESERVER_URL_KEY, SSO_ID_SERVER_URL_KEY } from "../../BasePlatform";

type StoredAuthorizationParams  = IDelegatedAuthConfig & {
    nonce: string;
    homeserverUrl: string;
    identityServerUrl?: string;
    clientId: string;
}

/**
 * Store homeserver for retrieval when returning from OIDC OP
 * @param homeserver target homeserver
 * @param identityServerUrl OPTIONAL target identity server
 */
<<<<<<< HEAD
const storeAuthorizationParams = (
    { redirectUri, state, nonce, codeVerifier }: AuthorizationParams,
    delegatedAuthConfig: ValidatedDelegatedAuthConfig,
    clientId: string,
    homeserverUrl: string,
    identityServerUrl?: string,
): void => {
    window.sessionStorage.setItem(`oidc_${state}_nonce`, nonce);
    window.sessionStorage.setItem(`oidc_${state}_redirectUri`, redirectUri);
    window.sessionStorage.setItem(`oidc_${state}_codeVerifier`, codeVerifier);
    window.sessionStorage.setItem(`oidc_${state}_clientId`, clientId);
    window.sessionStorage.setItem(`oidc_${state}_delegatedAuthConfig`, JSON.stringify(delegatedAuthConfig));
    window.sessionStorage.setItem(`oidc_${state}_homeserverUrl`, homeserverUrl);
    if (identityServerUrl) {
        window.sessionStorage.setItem(`oidc_${state}_identityServerUrl`, identityServerUrl);
    }
};

type StoredAuthorizationParams = Omit<ReturnType<typeof generateAuthorizationParams>, "state" | "scope"> & {
    delegatedAuthConfig: ValidatedDelegatedAuthConfig;
    clientId: string;
    homeserverUrl: string;
    identityServerUrl: string;
};

/**
 * Validate that stored params are present and valid
 * @param params as retrieved from session storage
 * @returns validated stored authorization params
 * @throws when params are invalid or missing
 */
const validateStoredAuthorizationParams = (params: Partial<StoredAuthorizationParams>): StoredAuthorizationParams => {
    const requiredStringProperties = ["nonce", "redirectUri", "codeVerifier", "clientId", "homeserverUrl"];
    if (
        requiredStringProperties.every((key: string) => params[key] && typeof params[key] === "string") &&
        (params.identityServerUrl === undefined || typeof params.identityServerUrl === "string") &&
        !!params.delegatedAuthConfig
    ) {
        return params as StoredAuthorizationParams;
    }
    throw new Error("Cannot complete OIDC login: required properties not found in session storage");
};

const retrieveAuthorizationParams = (state: string): StoredAuthorizationParams => {
    const nonce = window.sessionStorage.getItem(`oidc_${state}_nonce`);
    const redirectUri = window.sessionStorage.getItem(`oidc_${state}_redirectUri`);
    const codeVerifier = window.sessionStorage.getItem(`oidc_${state}_codeVerifier`);
    const clientId = window.sessionStorage.getItem(`oidc_${state}_clientId`);
    const homeserverUrl = window.sessionStorage.getItem(`oidc_${state}_homeserverUrl`);
    const identityServerUrl = window.sessionStorage.getItem(`oidc_${state}_identityServerUrl`) ?? undefined;
    const delegatedAuthConfig = window.sessionStorage.getItem(`oidc_${state}_delegatedAuthConfig`);

    return validateStoredAuthorizationParams({
        nonce,
        redirectUri,
        codeVerifier,
        clientId,
        homeserverUrl,
        identityServerUrl,
        delegatedAuthConfig: delegatedAuthConfig ? JSON.parse(delegatedAuthConfig) : undefined,
    });
=======
const persistAuthorizationParams = (state, {
    nonce, homeserverUrl, identityServerUrl, issuer, account, clientId
}: StoredAuthorizationParams): void => {
    // persist hs url and is url for when the user is returned to the app
    sessionStorage.setItem(`mx_oidc_${state}_nonce`, nonce);
    sessionStorage.setItem(`mx_oidc_${state}_issuer`, issuer);
    sessionStorage.setItem(`mx_oidc_${state}_account`, account);
    sessionStorage.setItem(`mx_oidc_${state}_clientId`, clientId);
    sessionStorage.setItem(`mx_oidc_${state}_homeserverUrl`, homeserverUrl);
    if (identityServerUrl) {
        sessionStorage.setItem(`mx_oidc_${state}_identityServerUrl`, identityServerUrl);
    }
>>>>>>> 59c5d5e6
};

/**
 * Start OIDC authorization code flow
 * Generates auth params, stores them in session storage and
 * Navigates to configured authorization endpoint
 * @param delegatedAuthConfig from discovery
 * @param clientId this client's id as registered with configured issuer
 * @param homeserverUrl target homeserver
 * @param identityServerUrl OPTIONAL target identity server
 * @returns Promise that resolves after we have navigated to auth endpoint
 */
export const startOidcLogin = async (
    delegatedAuthConfig: OidcClientConfig,
    clientId: string,
    homeserverUrl: string,
    identityServerUrl?: string,
): Promise<void> => {
    const redirectUri = window.location.origin;

<<<<<<< HEAD
    storeAuthorizationParams(authParams, delegatedAuthConfig, clientId, homeserverUrl, identityServerUrl);
=======
    const nonce = randomString(10);
    const state = randomString(10);
    persistAuthorizationParams(state, {
        nonce,
        issuer: delegatedAuthConfig.issuer,
        account: delegatedAuthConfig.account,
        homeserverUrl,
        identityServerUrl,
        clientId
    });
>>>>>>> 59c5d5e6

    const authorizationUrl = await generateOidcAuthorizationUrl({
        metadata: delegatedAuthConfig.metadata,
        redirectUri,
        clientId,
        homeserverUrl,
        nonce,
        state,
    });

    window.location.href = authorizationUrl;
};

/**
 * Gets `code` and `state` query params
 *
 * @param queryParams
 * @returns code and state
 * @throws when code and state are not valid strings
 */
const getCodeAndStateFromQueryParams = (queryParams: QueryDict): { code: string; state: string } => {
    const code = queryParams["code"];
    const state = queryParams["state"];

    if (!code || typeof code !== "string" || !state || typeof state !== "string") {
        throw new Error("Invalid query parameters for OIDC native login. `code` and `state` are required.");
    }
    return { code, state };
};

/**
 * Attempt to complete authorization code flow to get an access token
 * @param queryParams the query-parameters extracted from the real query-string of the starting URI.
 * @returns Promise that resolves with accessToken, identityServerUrl, and homeserverUrl when login was successful
 * @throws When we failed to get a valid access token
 */
export const completeOidcLogin = async (
    queryParams: QueryDict,
): Promise<{
    homeserverUrl: string;
    identityServerUrl?: string;
    accessToken: string;
}> => {
    const { code, state } = getCodeAndStateFromQueryParams(queryParams);

    const storedAuthorizationParams = retrieveAuthorizationParams(state);

    const bearerTokenResponse = await completeAuthorizationCodeGrant(code, storedAuthorizationParams);
    // @TODO(kerrya) do something with the refresh token https://github.com/vector-im/element-web/issues/25444
    return {
        homeserverUrl: storedAuthorizationParams.homeserverUrl,
        identityServerUrl: storedAuthorizationParams.identityServerUrl,
        accessToken: bearerTokenResponse.access_token,
    };
};<|MERGE_RESOLUTION|>--- conflicted
+++ resolved
@@ -14,7 +14,6 @@
 limitations under the License.
 */
 
-<<<<<<< HEAD
 import {
     AuthorizationParams,
     generateAuthorizationParams,
@@ -22,14 +21,11 @@
     completeAuthorizationCodeGrant,
 } from "matrix-js-sdk/src/oidc/authorize";
 import { QueryDict } from "matrix-js-sdk/src/utils";
-=======
 import { OidcClientConfig } from "matrix-js-sdk/src/autodiscovery";
 import { IDelegatedAuthConfig } from "matrix-js-sdk/src/client";
 import { generateOidcAuthorizationUrl } from "matrix-js-sdk/src/oidc/authorize";
 import { randomString } from "matrix-js-sdk/src/randomstring";
->>>>>>> 59c5d5e6
 
-import { SSO_HOMESERVER_URL_KEY, SSO_ID_SERVER_URL_KEY } from "../../BasePlatform";
 
 type StoredAuthorizationParams  = IDelegatedAuthConfig & {
     nonce: string;
@@ -39,48 +35,16 @@
 }
 
 /**
- * Store homeserver for retrieval when returning from OIDC OP
- * @param homeserver target homeserver
- * @param identityServerUrl OPTIONAL target identity server
- */
-<<<<<<< HEAD
-const storeAuthorizationParams = (
-    { redirectUri, state, nonce, codeVerifier }: AuthorizationParams,
-    delegatedAuthConfig: ValidatedDelegatedAuthConfig,
-    clientId: string,
-    homeserverUrl: string,
-    identityServerUrl?: string,
-): void => {
-    window.sessionStorage.setItem(`oidc_${state}_nonce`, nonce);
-    window.sessionStorage.setItem(`oidc_${state}_redirectUri`, redirectUri);
-    window.sessionStorage.setItem(`oidc_${state}_codeVerifier`, codeVerifier);
-    window.sessionStorage.setItem(`oidc_${state}_clientId`, clientId);
-    window.sessionStorage.setItem(`oidc_${state}_delegatedAuthConfig`, JSON.stringify(delegatedAuthConfig));
-    window.sessionStorage.setItem(`oidc_${state}_homeserverUrl`, homeserverUrl);
-    if (identityServerUrl) {
-        window.sessionStorage.setItem(`oidc_${state}_identityServerUrl`, identityServerUrl);
-    }
-};
-
-type StoredAuthorizationParams = Omit<ReturnType<typeof generateAuthorizationParams>, "state" | "scope"> & {
-    delegatedAuthConfig: ValidatedDelegatedAuthConfig;
-    clientId: string;
-    homeserverUrl: string;
-    identityServerUrl: string;
-};
-
-/**
  * Validate that stored params are present and valid
  * @param params as retrieved from session storage
  * @returns validated stored authorization params
  * @throws when params are invalid or missing
  */
 const validateStoredAuthorizationParams = (params: Partial<StoredAuthorizationParams>): StoredAuthorizationParams => {
-    const requiredStringProperties = ["nonce", "redirectUri", "codeVerifier", "clientId", "homeserverUrl"];
+    const requiredStringProperties = ["nonce", "clientId", "homeserverUrl", "issuer"];
     if (
         requiredStringProperties.every((key: string) => params[key] && typeof params[key] === "string") &&
-        (params.identityServerUrl === undefined || typeof params.identityServerUrl === "string") &&
-        !!params.delegatedAuthConfig
+        (params.identityServerUrl === undefined || typeof params.identityServerUrl === "string")
     ) {
         return params as StoredAuthorizationParams;
     }
@@ -88,24 +52,32 @@
 };
 
 const retrieveAuthorizationParams = (state: string): StoredAuthorizationParams => {
-    const nonce = window.sessionStorage.getItem(`oidc_${state}_nonce`);
-    const redirectUri = window.sessionStorage.getItem(`oidc_${state}_redirectUri`);
-    const codeVerifier = window.sessionStorage.getItem(`oidc_${state}_codeVerifier`);
-    const clientId = window.sessionStorage.getItem(`oidc_${state}_clientId`);
-    const homeserverUrl = window.sessionStorage.getItem(`oidc_${state}_homeserverUrl`);
-    const identityServerUrl = window.sessionStorage.getItem(`oidc_${state}_identityServerUrl`) ?? undefined;
-    const delegatedAuthConfig = window.sessionStorage.getItem(`oidc_${state}_delegatedAuthConfig`);
+    const nonce = window.sessionStorage.getItem(`mx_oidc_${state}_nonce`);
+    const issuer = window.sessionStorage.getItem(`mx_oidc_${state}_issuer`);
+    const account = window.sessionStorage.getItem(`mx_oidc_${state}_account`) ?? undefined;
+    const clientId = window.sessionStorage.getItem(`mx_oidc_${state}_clientId`);
+    const homeserverUrl = window.sessionStorage.getItem(`mx_oidc_${state}_homeserverUrl`);
+    const identityServerUrl = window.sessionStorage.getItem(`mx_oidc_${state}_identityServerUrl`) ?? undefined;
+
+    console.log('hhh', state, {
+        nonce,
+        clientId,
+        homeserverUrl,
+        identityServerUrl,
+        issuer,
+        account,
+    })
 
     return validateStoredAuthorizationParams({
         nonce,
-        redirectUri,
-        codeVerifier,
         clientId,
         homeserverUrl,
         identityServerUrl,
-        delegatedAuthConfig: delegatedAuthConfig ? JSON.parse(delegatedAuthConfig) : undefined,
+        issuer,
+        account,
     });
-=======
+}
+
 const persistAuthorizationParams = (state, {
     nonce, homeserverUrl, identityServerUrl, issuer, account, clientId
 }: StoredAuthorizationParams): void => {
@@ -118,7 +90,6 @@
     if (identityServerUrl) {
         sessionStorage.setItem(`mx_oidc_${state}_identityServerUrl`, identityServerUrl);
     }
->>>>>>> 59c5d5e6
 };
 
 /**
@@ -139,11 +110,19 @@
 ): Promise<void> => {
     const redirectUri = window.location.origin;
 
-<<<<<<< HEAD
-    storeAuthorizationParams(authParams, delegatedAuthConfig, clientId, homeserverUrl, identityServerUrl);
-=======
     const nonce = randomString(10);
-    const state = randomString(10);
+    const state = randomString(8);
+
+    
+    const authorizationUrl = await generateOidcAuthorizationUrl({
+        metadata: delegatedAuthConfig.metadata,
+        redirectUri,
+        clientId,
+        homeserverUrl,
+        nonce,
+        state,
+    });
+
     persistAuthorizationParams(state, {
         nonce,
         issuer: delegatedAuthConfig.issuer,
@@ -151,16 +130,6 @@
         homeserverUrl,
         identityServerUrl,
         clientId
-    });
->>>>>>> 59c5d5e6
-
-    const authorizationUrl = await generateOidcAuthorizationUrl({
-        metadata: delegatedAuthConfig.metadata,
-        redirectUri,
-        clientId,
-        homeserverUrl,
-        nonce,
-        state,
     });
 
     window.location.href = authorizationUrl;
@@ -198,9 +167,9 @@
 }> => {
     const { code, state } = getCodeAndStateFromQueryParams(queryParams);
 
-    const storedAuthorizationParams = retrieveAuthorizationParams(state);
+    // const storedAuthorizationParams = retrieveAuthorizationParams(state);
 
-    const bearerTokenResponse = await completeAuthorizationCodeGrant(code, storedAuthorizationParams);
+    const bearerTokenResponse = await completeAuthorizationCodeGrant(code);
     // @TODO(kerrya) do something with the refresh token https://github.com/vector-im/element-web/issues/25444
     return {
         homeserverUrl: storedAuthorizationParams.homeserverUrl,
