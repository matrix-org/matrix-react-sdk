/*
Copyright 2023 The Matrix.org Foundation C.I.C.

Licensed under the Apache License, Version 2.0 (the "License");
you may not use this file except in compliance with the License.
You may obtain a copy of the License at

    http://www.apache.org/licenses/LICENSE-2.0

Unless required by applicable law or agreed to in writing, software
distributed under the License is distributed on an "AS IS" BASIS,
WITHOUT WARRANTIES OR CONDITIONS OF ANY KIND, either express or implied.
See the License for the specific language governing permissions and
limitations under the License.
*/

import { completeAuthorizationCodeGrant } from "matrix-js-sdk/src/oidc/authorize";
import { QueryDict } from "matrix-js-sdk/src/utils";
import { OidcClientConfig } from "matrix-js-sdk/src/autodiscovery";
import { generateOidcAuthorizationUrl } from "matrix-js-sdk/src/oidc/authorize";
import { randomString } from "matrix-js-sdk/src/randomstring";

/**
 * Start OIDC authorization code flow
 * Generates auth params, stores them in session storage and
 * Navigates to configured authorization endpoint
 * @param delegatedAuthConfig from discovery
 * @param clientId this client's id as registered with configured issuer
 * @param homeserverUrl target homeserver
 * @param identityServerUrl OPTIONAL target identity server
 * @returns Promise that resolves after we have navigated to auth endpoint
 */
export const startOidcLogin = async (
    delegatedAuthConfig: OidcClientConfig,
    clientId: string,
    homeserverUrl: string,
    identityServerUrl?: string,
): Promise<void> => {
    const redirectUri = window.location.origin;

    const nonce = randomString(10);

    const authorizationUrl = await generateOidcAuthorizationUrl({
        metadata: delegatedAuthConfig.metadata,
        redirectUri,
        clientId,
        homeserverUrl,
        identityServerUrl,
        nonce,
    });

    window.location.href = authorizationUrl;
};

/**
 * Gets `code` and `state` query params
 *
 * @param queryParams
 * @returns code and state
 * @throws when code and state are not valid strings
 */
const getCodeAndStateFromQueryParams = (queryParams: QueryDict): { code: string; state: string } => {
    const code = queryParams["code"];
    const state = queryParams["state"];

    if (!code || typeof code !== "string" || !state || typeof state !== "string") {
        throw new Error("Invalid query parameters for OIDC native login. `code` and `state` are required.");
    }
    return { code, state };
};

type CompleteOidcLoginResponse = {
    // url of the homeserver selected during login
    homeserverUrl: string;
    // identity server url as discovered during login
    identityServerUrl?: string;
    // accessToken gained from OIDC token issuer
    accessToken: string;
    // refreshToken gained from OIDC token issuer, when falsy token cannot be refreshed
    refreshToken?: string;
};
/**
 * Attempt to complete authorization code flow to get an access token
 * @param queryParams the query-parameters extracted from the real query-string of the starting URI.
 * @returns Promise that resolves with a CompleteOidcLoginResponse when login was successful
 * @throws When we failed to get a valid access token
 */
<<<<<<< HEAD
export const completeOidcLogin = async (
    queryParams: QueryDict,
): Promise<{
    homeserverUrl: string;
    identityServerUrl?: string;
    accessToken: string;
    refreshToken?: string;
}> => {
=======
export const completeOidcLogin = async (queryParams: QueryDict): Promise<CompleteOidcLoginResponse> => {
>>>>>>> 70ddb4ab
    const { code, state } = getCodeAndStateFromQueryParams(queryParams);
    const { homeserverUrl, tokenResponse, identityServerUrl } = await completeAuthorizationCodeGrant(code, state);

    return {
        homeserverUrl: homeserverUrl,
        identityServerUrl: identityServerUrl,
        accessToken: tokenResponse.access_token,
        refreshToken: tokenResponse.refresh_token,
    };
};<|MERGE_RESOLUTION|>--- conflicted
+++ resolved
@@ -85,18 +85,7 @@
  * @returns Promise that resolves with a CompleteOidcLoginResponse when login was successful
  * @throws When we failed to get a valid access token
  */
-<<<<<<< HEAD
-export const completeOidcLogin = async (
-    queryParams: QueryDict,
-): Promise<{
-    homeserverUrl: string;
-    identityServerUrl?: string;
-    accessToken: string;
-    refreshToken?: string;
-}> => {
-=======
 export const completeOidcLogin = async (queryParams: QueryDict): Promise<CompleteOidcLoginResponse> => {
->>>>>>> 70ddb4ab
     const { code, state } = getCodeAndStateFromQueryParams(queryParams);
     const { homeserverUrl, tokenResponse, identityServerUrl } = await completeAuthorizationCodeGrant(code, state);
 
