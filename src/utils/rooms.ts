--- conflicted
+++ resolved
@@ -16,11 +16,6 @@
 
 import { MatrixClient } from "matrix-js-sdk/src/matrix";
 
-<<<<<<< HEAD
-import { getE2EEWellKnown } from "./WellKnownUtils";
-
-export function privateShouldBeEncrypted(client: MatrixClient): boolean {
-=======
 import { shouldForceDisableEncryption } from "./crypto/shouldForceDisableEncryption";
 import { getE2EEWellKnown } from "./WellKnownUtils";
 
@@ -28,7 +23,6 @@
     if (shouldForceDisableEncryption(client)) {
         return false;
     }
->>>>>>> 44f51fd1
     const e2eeWellKnown = getE2EEWellKnown(client);
     if (e2eeWellKnown) {
         const defaultDisabled = e2eeWellKnown["default"] === false;
