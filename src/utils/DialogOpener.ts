/*
Copyright 2022 The Matrix.org Foundation C.I.C.

Licensed under the Apache License, Version 2.0 (the "License");
you may not use this file except in compliance with the License.
You may obtain a copy of the License at

    http://www.apache.org/licenses/LICENSE-2.0

Unless required by applicable law or agreed to in writing, software
distributed under the License is distributed on an "AS IS" BASIS,
WITHOUT WARRANTIES OR CONDITIONS OF ANY KIND, either express or implied.
See the License for the specific language governing permissions and
limitations under the License.
*/

import classnames from "classnames";
import { ComponentProps } from "react";
import { MatrixClient } from "matrix-js-sdk/src/matrix";

import defaultDispatcher from "../dispatcher/dispatcher";
import { ActionPayload } from "../dispatcher/payloads";
import Modal from "../Modal";
import RoomSettingsDialog from "../components/views/dialogs/RoomSettingsDialog";
import ForwardDialog from "../components/views/dialogs/ForwardDialog";
import { Action } from "../dispatcher/actions";
import ReportEventDialog from "../components/views/dialogs/ReportEventDialog";
import SpacePreferencesDialog from "../components/views/dialogs/SpacePreferencesDialog";
import SpaceSettingsDialog from "../components/views/dialogs/SpaceSettingsDialog";
import InviteDialog from "../components/views/dialogs/InviteDialog";
import AddExistingToSpaceDialog from "../components/views/dialogs/AddExistingToSpaceDialog";
import { ButtonEvent } from "../components/views/elements/AccessibleButton";
import PosthogTrackers from "../PosthogTrackers";
import { showAddExistingSubspace, showCreateNewRoom } from "./space";
import { SdkContextClass } from "../contexts/SDKContext";

/**
 * Auxiliary class to listen for dialog opening over the dispatcher and
 * open the required dialogs. Not all dialogs run through here, but the
 * ones which cause import cycles are good candidates.
 */
export class DialogOpener {
    public static readonly instance = new DialogOpener();

    private isRegistered = false;
    private matrixClient?: MatrixClient;

    private constructor() {}

    // We could do this in the constructor, but then we wouldn't have
    // a function to call from Lifecycle to capture the class.
    public prepare(matrixClient: MatrixClient): void {
        this.matrixClient = matrixClient;
        if (this.isRegistered) return;
        defaultDispatcher.register(this.onDispatch);
        this.isRegistered = true;
    }

    private onDispatch = (payload: ActionPayload): void => {
        if (!this.matrixClient) return;
        switch (payload.action) {
            case "open_room_settings":
                Modal.createDialog(
                    RoomSettingsDialog,
                    {
                        roomId: payload.room_id || SdkContextClass.instance.roomViewStore.getRoomId(),
                        initialTabId: payload.initial_tab_id,
                    },
                    /*className=*/ undefined,
                    /*isPriority=*/ false,
                    /*isStatic=*/ true,
                );
                break;
            case Action.OpenForwardDialog:
                Modal.createDialog(ForwardDialog, {
<<<<<<< HEAD
=======
                    matrixClient: this.matrixClient,
>>>>>>> 0a3a1113
                    event: payload.event,
                    permalinkCreator: payload.permalinkCreator,
                });
                break;
            case Action.OpenReportEventDialog:
                Modal.createDialog(
                    ReportEventDialog,
                    {
                        mxEvent: payload.event,
                    },
                    "mx_Dialog_reportEvent",
                );
                break;
            case Action.OpenSpacePreferences:
                Modal.createDialog(
                    SpacePreferencesDialog,
                    {
                        initialTabId: payload.initalTabId,
                        space: payload.space,
                    },
                    undefined,
                    false,
                    true,
                );
                break;
            case Action.OpenSpaceSettings:
                Modal.createDialog(
                    SpaceSettingsDialog,
                    {
                        space: payload.space,
                    },
                    /*className=*/ undefined,
                    /*isPriority=*/ false,
                    /*isStatic=*/ true,
                );
                break;
            case Action.OpenInviteDialog:
                Modal.createDialog(
                    InviteDialog,
                    {
                        kind: payload.kind,
                        call: payload.call,
                        roomId: payload.roomId,
                    } as Omit<ComponentProps<typeof InviteDialog>, "onFinished">,
                    classnames("mx_InviteDialog_flexWrapper", payload.className),
                    false,
                    true,
                ).finished.then((results) => {
                    payload.onFinishedCallback?.(results);
                });
                break;
            case Action.OpenAddToExistingSpaceDialog: {
                const space = payload.space;
                Modal.createDialog(
                    AddExistingToSpaceDialog,
                    {
                        onCreateRoomClick: (ev: ButtonEvent) => {
                            showCreateNewRoom(space);
                            PosthogTrackers.trackInteraction("WebAddExistingToSpaceDialogCreateRoomButton", ev);
                        },
                        onAddSubspaceClick: () => showAddExistingSubspace(space),
                        space,
                        onFinished: (added: boolean) => {
                            if (added && SdkContextClass.instance.roomViewStore.getRoomId() === space.roomId) {
                                defaultDispatcher.fire(Action.UpdateSpaceHierarchy);
                            }
                        },
                    },
                    "mx_AddExistingToSpaceDialog_wrapper",
                );
                break;
            }
        }
    };
}<|MERGE_RESOLUTION|>--- conflicted
+++ resolved
@@ -73,10 +73,7 @@
                 break;
             case Action.OpenForwardDialog:
                 Modal.createDialog(ForwardDialog, {
-<<<<<<< HEAD
-=======
                     matrixClient: this.matrixClient,
->>>>>>> 0a3a1113
                     event: payload.event,
                     permalinkCreator: payload.permalinkCreator,
                 });
@@ -106,6 +103,7 @@
                 Modal.createDialog(
                     SpaceSettingsDialog,
                     {
+                        matrixClient: payload.space.client,
                         space: payload.space,
                     },
                     /*className=*/ undefined,
