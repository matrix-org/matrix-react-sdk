/*
Copyright 2021 - 2022 The Matrix.org Foundation C.I.C.

Licensed under the Apache License, Version 2.0 (the "License");
you may not use this file except in compliance with the License.
You may obtain a copy of the License at

    http://www.apache.org/licenses/LICENSE-2.0

Unless required by applicable law or agreed to in writing, software
distributed under the License is distributed on an "AS IS" BASIS,
WITHOUT WARRANTIES OR CONDITIONS OF ANY KIND, either express or implied.
See the License for the specific language governing permissions and
limitations under the License.
*/

import { Direction, MatrixEvent, Room } from "matrix-js-sdk/src/matrix";
import { saveAs } from "file-saver";
import { logger } from "matrix-js-sdk/src/logger";
import sanitizeFilename from "sanitize-filename";

import { ExportType, IExportOptions } from "./exportUtils";
import { decryptFile } from "../DecryptFile";
import { mediaFromContent } from "../../customisations/Media";
import { formatFullDateNoDay, formatFullDateNoDayISO } from "../../DateUtils";
import { isVoiceMessage } from "../EventUtils";
import { IMediaEventContent } from "../../customisations/models/IMediaEventContent";
import { _t } from "../../languageHandler";
import SdkConfig from "../../SdkConfig";

type BlobFile = {
    name: string;
    blob: Blob;
};

export default abstract class Exporter {
    protected files: BlobFile[] = [];
    protected cancelled = false;

    protected constructor(
        protected room: Room,
        protected exportType: ExportType,
        protected exportOptions: IExportOptions,
        protected setProgressText: React.Dispatch<React.SetStateAction<string>>,
    ) {
        if (
            exportOptions.maxSize < 1 * 1024 * 1024 || // Less than 1 MB
            exportOptions.maxSize > 8000 * 1024 * 1024 || // More than 8 GB
            (!!exportOptions.numberOfMessages && exportOptions.numberOfMessages > 10 ** 8) ||
            (exportType === ExportType.LastNMessages && !exportOptions.numberOfMessages)
        ) {
            throw new Error("Invalid export options");
        }
        window.addEventListener("beforeunload", this.onBeforeUnload);
    }

    public get destinationFileName(): string {
        return this.makeFileNameNoExtension(SdkConfig.get().brand) + ".zip";
    }

    protected onBeforeUnload(e: BeforeUnloadEvent): string {
        e.preventDefault();
        return (e.returnValue = _t("Are you sure you want to exit during this export?"));
    }

    protected updateProgress(progress: string, log = true, show = true): void {
        if (log) logger.log(progress);
        if (show) this.setProgressText(progress);
    }

    protected addFile(filePath: string, blob: Blob): void {
        const file = {
            name: filePath,
            blob,
        };
        this.files.push(file);
    }

    protected makeFileNameNoExtension(brand = "matrix"): string {
        // First try to use the real name of the room, then a translated copy of a generic name,
        // then finally hardcoded default to guarantee we'll have a name.
        const safeRoomName = sanitizeFilename(this.room.name ?? _t("Unnamed Room")).trim() || "Unnamed Room";
        const safeDate = formatFullDateNoDayISO(new Date()).replace(/:/g, "-"); // ISO format automatically removes a lot of stuff for us
        const safeBrand = sanitizeFilename(brand);
        return `${safeBrand} - ${safeRoomName} - Chat Export - ${safeDate}`;
    }

    protected async downloadZIP(): Promise<string | void> {
        const filename = this.destinationFileName;
        const filenameWithoutExt = filename.substring(0, filename.lastIndexOf(".")); // take off the extension
        const { default: JSZip } = await import("jszip");

        const zip = new JSZip();
        // Create a writable stream to the directory
        if (!this.cancelled) this.updateProgress(_t("Generating a ZIP"));
        else return this.cleanUp();

        for (const file of this.files) zip.file(filenameWithoutExt + "/" + file.name, file.blob);

        const content = await zip.generateAsync({ type: "blob" });
        saveAs(content, filenameWithoutExt + ".zip");
    }

    protected cleanUp(): string {
        logger.log("Cleaning up...");
        window.removeEventListener("beforeunload", this.onBeforeUnload);
        return "";
    }

    public async cancelExport(): Promise<void> {
        logger.log("Cancelling export...");
        this.cancelled = true;
    }

    protected downloadPlainText(fileName: string, text: string): void {
        const content = new Blob([text], { type: "text/plain" });
        saveAs(content, fileName);
    }

    protected setEventMetadata(event: MatrixEvent): MatrixEvent {
        const roomState = this.room.currentState;
        const sender = event.getSender();
        event.sender = (!!sender && roomState?.getSentinelMember(sender)) || null;
        if (event.getType() === "m.room.member") {
            event.target = roomState?.getSentinelMember(event.getStateKey()!) ?? null;
        }
        return event;
    }

    public getLimit(): number {
        let limit: number;
        switch (this.exportType) {
            case ExportType.LastNMessages:
                // validated in constructor that numberOfMessages is defined
                // when export type is LastNMessages
                limit = this.exportOptions.numberOfMessages!;
                break;
            default:
                limit = 10 ** 8;
        }
        return limit;
    }

    protected async getRequiredEvents(): Promise<MatrixEvent[]> {
        const eventMapper = this.room.client.getEventMapper();

        let prevToken: string | null = null;

        let events: MatrixEvent[] = [];
        if (this.exportType === ExportType.Timeline) {
            events = this.room.getLiveTimeline().getEvents();
        } else {
            let limit = this.getLimit();
            while (limit) {
                const eventsPerCrawl = Math.min(limit, 1000);
                const res = await this.room.client.createMessagesRequest(
                    this.room.roomId,
                    prevToken,
                    eventsPerCrawl,
                    Direction.Backward,
                );

                if (this.cancelled) {
                    this.cleanUp();
                    return [];
                }

                if (res.chunk.length === 0) break;

                limit -= res.chunk.length;

                const matrixEvents: MatrixEvent[] = res.chunk.map(eventMapper);

                for (const mxEv of matrixEvents) {
                    // if (this.exportOptions.startDate && mxEv.getTs() < this.exportOptions.startDate) {
                    //     // Once the last message received is older than the start date, we break out of both the loops
                    //     limit = 0;
                    //     break;
                    // }
                    events.push(mxEv);
                }

                if (this.exportType === ExportType.LastNMessages) {
                    this.updateProgress(
                        _t("Fetched %(count)s events out of %(total)s", {
                            count: events.length,
                            total: this.exportOptions.numberOfMessages,
                        }),
                    );
                } else {
                    this.updateProgress(
                        _t("Fetched %(count)s events so far", {
                            count: events.length,
                        }),
                    );
                }

                prevToken = res.end ?? null;
            }
            // Reverse the events so that we preserve the order
            events.reverse();
        }

        const decryptionPromises = events
            .filter((event) => event.isEncrypted())
            .map((event) => {
                return this.room.client.decryptEventIfNeeded(event, {
                    isRetry: true,
                    emit: false,
                });
            });

        // Wait for all the events to get decrypted.
        await Promise.all(decryptionPromises);

        for (let i = 0; i < events.length; i++) this.setEventMetadata(events[i]);

        return events;
    }

    /**
     * Decrypts if necessary, and fetches media from a matrix event
     * @param event - matrix event with media event content
     * @resolves when media has been fetched
     * @throws if media was unable to be fetched
     */
    protected async getMediaBlob(event: MatrixEvent): Promise<Blob> {
        let blob: Blob | undefined = undefined;
        try {
            const isEncrypted = event.isEncrypted();
            const content = event.getContent<IMediaEventContent>();
            const shouldDecrypt = isEncrypted && content.hasOwnProperty("file") && event.getType() !== "m.sticker";
            if (shouldDecrypt) {
                blob = await decryptFile(content.file);
            } else {
                const media = mediaFromContent(content);
                if (!media.srcHttp) {
                    throw new Error("Cannot fetch without srcHttp");
                }
                const image = await fetch(media.srcHttp);
                blob = await image.blob();
            }
        } catch (err) {
            logger.log("Error decrypting media");
        }
        if (!blob) {
            throw new Error("Unable to fetch file");
        }
        return blob;
    }

    public splitFileName(file: string): string[] {
        const lastDot = file.lastIndexOf(".");
        if (lastDot === -1) return [file, ""];
        const fileName = file.slice(0, lastDot);
        const ext = file.slice(lastDot + 1);
        return [fileName, "." + ext];
    }

    public getFilePath(event: MatrixEvent): string {
        const mediaType = event.getContent().msgtype;
        let fileDirectory: string;
        switch (mediaType) {
            case "m.image":
                fileDirectory = "images";
                break;
            case "m.video":
                fileDirectory = "videos";
                break;
            case "m.audio":
                fileDirectory = "audio";
                break;
            default:
                fileDirectory = event.getType() === "m.sticker" ? "stickers" : "files";
        }
        const fileDate = formatFullDateNoDay(new Date(event.getTs()));
        let [fileName, fileExt] = this.splitFileName(event.getContent().body);

        if (event.getType() === "m.sticker") fileExt = ".png";
        if (isVoiceMessage(event)) fileExt = ".ogg";

        return fileDirectory + "/" + fileName + "-" + fileDate + fileExt;
    }
<<<<<<< HEAD
=======

    protected isReply(event: MatrixEvent): boolean {
        const isEncrypted = event.isEncrypted();
        // If encrypted, in_reply_to lies in event.event.content
        const content = isEncrypted ? event.event.content! : event.getContent();
        const relatesTo = content["m.relates_to"];
        return !!(relatesTo && relatesTo["m.in_reply_to"]);
    }

>>>>>>> 313aebfe
    protected isAttachment(mxEv: MatrixEvent): boolean {
        const attachmentTypes = ["m.sticker", "m.image", "m.file", "m.video", "m.audio"];
        return mxEv.getType() === attachmentTypes[0] || attachmentTypes.includes(mxEv.getContent().msgtype!);
    }

    public abstract export(): Promise<void>;
}<|MERGE_RESOLUTION|>--- conflicted
+++ resolved
@@ -281,18 +281,7 @@
 
         return fileDirectory + "/" + fileName + "-" + fileDate + fileExt;
     }
-<<<<<<< HEAD
-=======
-
-    protected isReply(event: MatrixEvent): boolean {
-        const isEncrypted = event.isEncrypted();
-        // If encrypted, in_reply_to lies in event.event.content
-        const content = isEncrypted ? event.event.content! : event.getContent();
-        const relatesTo = content["m.relates_to"];
-        return !!(relatesTo && relatesTo["m.in_reply_to"]);
-    }
-
->>>>>>> 313aebfe
+
     protected isAttachment(mxEv: MatrixEvent): boolean {
         const attachmentTypes = ["m.sticker", "m.image", "m.file", "m.video", "m.audio"];
         return mxEv.getType() === attachmentTypes[0] || attachmentTypes.includes(mxEv.getContent().msgtype!);
