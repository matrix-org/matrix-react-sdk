--- conflicted
+++ resolved
@@ -84,13 +84,12 @@
 
     protected async downloadZIP(): Promise<string | void> {
         const brand = SdkConfig.get().brand;
-<<<<<<< HEAD
+        // TR - 9142
+        const filenameWithoutExt = `${brand} - ${this.room.name} - Chat Export -${formatFullDateNoDayISO(new Date())}`;
+        // TR - 7992
         const filenameWithoutExt = this.santizeFileName(
             `${brand} - ${this.room.name} - Chat Export - ${formatFullDateNoDay(new Date())}`,
         );
-=======
-        const filenameWithoutExt = `${brand} - ${this.room.name} - Chat Export -${formatFullDateNoDayISO(new Date())}`;
->>>>>>> 58b7b4a4
         const filename = `${filenameWithoutExt}.zip`;
         const { default: JSZip } = await import('jszip');
 
