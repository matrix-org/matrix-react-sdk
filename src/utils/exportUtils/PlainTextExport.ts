--- conflicted
+++ resolved
@@ -137,13 +137,12 @@
             this.addFile("export.txt", new Blob([text]));
             await this.downloadZIP();
         } else {
-<<<<<<< HEAD
+            // TR - 9142
+            const fileName = `matrix-${this.room.name}-export-${formatFullDateNoDayISO(new Date())}.txt`;
+            // TR - 7992
             const fileName = this.santizeFileName(
                 `matrix-${this.room.name}-export-${formatFullDateNoDay(new Date())}.txt`,
             );
-=======
-            const fileName = `matrix-${this.room.name}-export-${formatFullDateNoDayISO(new Date())}.txt`;
->>>>>>> 58b7b4a4
             this.downloadPlainText(fileName, text);
         }
 
