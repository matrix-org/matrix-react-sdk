/*
Copyright 2021 - 2022 The Matrix.org Foundation C.I.C.

Licensed under the Apache License, Version 2.0 (the "License");
you may not use this file except in compliance with the License.
You may obtain a copy of the License at

    http://www.apache.org/licenses/LICENSE-2.0

Unless required by applicable law or agreed to in writing, software
distributed under the License is distributed on an "AS IS" BASIS,
WITHOUT WARRANTIES OR CONDITIONS OF ANY KIND, either express or implied.
See the License for the specific language governing permissions and
limitations under the License.
*/

import { Room } from "matrix-js-sdk/src/models/room";
import { IContent, MatrixEvent } from "matrix-js-sdk/src/models/event";
import { logger } from "matrix-js-sdk/src/logger";
import React from "react";

import Exporter from "./Exporter";
import { _t } from "../../languageHandler";
import { ExportType, IExportOptions } from "./exportUtils";
import { textForEvent } from "../../TextForEvent";
import { haveRendererForEvent } from "../../events/EventTileFactory";

export default class PlainTextExporter extends Exporter {
    protected totalSize: number;
    protected mediaOmitText: string;

    public constructor(
        room: Room,
        exportType: ExportType,
        exportOptions: IExportOptions,
        setProgressText: React.Dispatch<React.SetStateAction<string>>,
    ) {
        super(room, exportType, exportOptions, setProgressText);
        this.totalSize = 0;
        this.mediaOmitText = !this.exportOptions.attachmentsIncluded
            ? _t("Media omitted")
            : _t("Media omitted - file size limit exceeded");
    }

    public get destinationFileName(): string {
        return this.makeFileNameNoExtension() + ".txt";
    }

    public textForReplyEvent = (content: IContent): string => {
        const REPLY_REGEX = /> <(.*?)>(.*?)\n\n(.*)/s;
        const REPLY_SOURCE_MAX_LENGTH = 32;

        const match = REPLY_REGEX.exec(content.body);

        // if the reply format is invalid, then return the body
        if (!match) return content.body;

        let rplSource: string;
        const rplName = match[1];
        const rplText = match[3];

        rplSource = match[2].substring(1);
        // Get the first non-blank line from the source.
        const lines = rplSource.split("\n").filter((line) => !/^\s*$/.test(line));
        if (lines.length > 0) {
            // Cut to a maximum length.
            rplSource = lines[0].substring(0, REPLY_SOURCE_MAX_LENGTH);
            // Ellipsis if needed.
            if (lines[0].length > REPLY_SOURCE_MAX_LENGTH) {
                rplSource = rplSource + "...";
            }
            // Wrap in formatting
            rplSource = ` "${rplSource}"`;
        } else {
            // Don't show a source because we couldn't format one.
            rplSource = "";
        }

        return `<${rplName}${rplSource}> ${rplText}`;
    };

    protected plainTextForEvent = async (mxEv: MatrixEvent): Promise<string> => {
        const senderDisplayName = mxEv.sender && mxEv.sender.name ? mxEv.sender.name : mxEv.getSender();
        let mediaText = "";
        if (this.isAttachment(mxEv)) {
            if (this.exportOptions.attachmentsIncluded) {
                try {
                    const blob = await this.getMediaBlob(mxEv);
                    if (this.totalSize + blob.size > this.exportOptions.maxSize) {
                        mediaText = ` (${this.mediaOmitText})`;
                    } else {
                        this.totalSize += blob.size;
                        const filePath = this.getFilePath(mxEv);
                        mediaText = " (" + _t("File Attached") + ")";
                        this.addFile(filePath, blob);
                        if (this.totalSize == this.exportOptions.maxSize) {
                            this.exportOptions.attachmentsIncluded = false;
                        }
                    }
                } catch (error) {
                    mediaText = " (" + _t("Error fetching file") + ")";
                    logger.log("Error fetching file " + error);
                }
            } else mediaText = ` (${this.mediaOmitText})`;
        }
<<<<<<< HEAD
        if (this.isReply(mxEv))
            return `<${senderDisplayName}>` + ": " + this.textForReplyEvent(mxEv.getContent()) + mediaText;
        else return textForEvent(mxEv, true) + mediaText;
=======
        if (this.isReply(mxEv)) return senderDisplayName + ": " + this.textForReplyEvent(mxEv.getContent()) + mediaText;
        else return textForEvent(mxEv, this.room.client) + mediaText;
>>>>>>> 87f32978
    };

    protected async createOutput(events: MatrixEvent[]): Promise<string> {
        let content = "";
        for (let i = 0; i < events.length; i++) {
            const event = events[i];
            this.updateProgress(
                _t("Processing event %(number)s out of %(total)s", {
                    number: i + 1,
                    total: events.length,
                }),
                false,
                true,
            );
            if (this.cancelled) return this.cleanUp();
            if (!haveRendererForEvent(event, false)) continue;
            const textForEvent = await this.plainTextForEvent(event);
            content += textForEvent && `${new Date(event.getTs()).toLocaleString()} - ${textForEvent}\n`;
        }
        return content;
    }

    public async export(): Promise<void> {
        this.updateProgress(_t("Starting export process…"));
        this.updateProgress(_t("Fetching events…"));

        const fetchStart = performance.now();
        const res = await this.getRequiredEvents();
        const fetchEnd = performance.now();

        logger.log(`Fetched ${res.length} events in ${(fetchEnd - fetchStart) / 1000}s`);

        this.updateProgress(_t("Creating output…"));
        const text = await this.createOutput(res);

        if (this.files.length) {
            this.addFile("export.txt", new Blob([text]));
            await this.downloadZIP();
        } else {
            const fileName = this.destinationFileName;
            this.downloadPlainText(fileName, text);
        }

        const exportEnd = performance.now();

        if (this.cancelled) {
            logger.info("Export cancelled successfully");
        } else {
            logger.info("Export successful!");
            logger.log(`Exported ${res.length} events in ${(exportEnd - fetchStart) / 1000} seconds`);
        }

        this.cleanUp();
    }
}<|MERGE_RESOLUTION|>--- conflicted
+++ resolved
@@ -103,14 +103,8 @@
                 }
             } else mediaText = ` (${this.mediaOmitText})`;
         }
-<<<<<<< HEAD
-        if (this.isReply(mxEv))
-            return `<${senderDisplayName}>` + ": " + this.textForReplyEvent(mxEv.getContent()) + mediaText;
-        else return textForEvent(mxEv, true) + mediaText;
-=======
-        if (this.isReply(mxEv)) return senderDisplayName + ": " + this.textForReplyEvent(mxEv.getContent()) + mediaText;
-        else return textForEvent(mxEv, this.room.client) + mediaText;
->>>>>>> 87f32978
+        if (this.isReply(mxEv)) return `<${senderDisplayName}>` + ": " + this.textForReplyEvent(mxEv.getContent()) + mediaText;
+        else return textForEvent(mxEv, this.room.client,true) + mediaText;
     };
 
     protected async createOutput(events: MatrixEvent[]): Promise<string> {
