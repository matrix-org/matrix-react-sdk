--- conflicted
+++ resolved
@@ -60,10 +60,6 @@
         this.mediaOmitText = !this.exportOptions.attachmentsIncluded
             ? _t("Media omitted")
             : _t("Media omitted - file size limit exceeded");
-<<<<<<< HEAD
-=======
-        this.threadsEnabled = SettingsStore.getValue("feature_threadenabled");
->>>>>>> 3874314e
     }
 
     protected async getRoomAvatar(): Promise<ReactNode> {
@@ -250,11 +246,7 @@
         return renderToStaticMarkup(dateSeparator);
     }
 
-<<<<<<< HEAD
-    protected needsDateSeparator(event: MatrixEvent | null, prevEvent: MatrixEvent | null) {
-=======
     protected async needsDateSeparator(event: MatrixEvent, prevEvent: MatrixEvent): Promise<boolean> {
->>>>>>> 3874314e
         if (prevEvent == null) return true;
         return wantsDateSeparator(prevEvent.getDate(), event?.getDate() ?? null);
     }
