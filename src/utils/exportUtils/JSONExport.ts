--- conflicted
+++ resolved
@@ -108,13 +108,12 @@
             this.addFile("export.json", new Blob([text]));
             await this.downloadZIP();
         } else {
-<<<<<<< HEAD
+            // TR - 9142
+            const fileName = `matrix-${this.room.name}-export-${formatFullDateNoDayISO(new Date())}.json`;
+            // TR - 7992
             const fileName = this.santizeFileName(
                 `matrix-${this.room.name}-export-${formatFullDateNoDay(new Date())}.json`,
             );
-=======
-            const fileName = `matrix-${this.room.name}-export-${formatFullDateNoDayISO(new Date())}.json`;
->>>>>>> 58b7b4a4
             this.downloadPlainText(fileName, text);
         }
 
