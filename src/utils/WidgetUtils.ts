--- conflicted
+++ resolved
@@ -57,45 +57,29 @@
     /**
      * Returns true if user is able to send state events to modify widgets in this room
      * (Does not apply to non-room-based / user widgets)
-<<<<<<< HEAD
-     * @param matrixClient The matrix client of the logged-in user
-=======
-     * @param client The matrix client of the logged-in user
->>>>>>> c2850eb5
+     * @param client The matrix client of the logged-in user
      * @param roomId -- The ID of the room to check
      * @return Boolean -- true if the user can modify widgets in this room
      * @throws Error -- specifies the error reason
      */
-<<<<<<< HEAD
-    public static canUserModifyWidgets(matrixClient: MatrixClient, roomId?: string): boolean {
-=======
     public static canUserModifyWidgets(client: MatrixClient, roomId?: string): boolean {
->>>>>>> c2850eb5
         if (!roomId) {
             logger.warn("No room ID specified");
             return false;
         }
 
-<<<<<<< HEAD
-        if (!matrixClient) {
-=======
         if (!client) {
->>>>>>> c2850eb5
             logger.warn("User must be be logged in");
             return false;
         }
 
-        const room = matrixClient.getRoom(roomId);
+        const room = client.getRoom(roomId);
         if (!room) {
             logger.warn(`Room ID ${roomId} is not recognised`);
             return false;
         }
 
-<<<<<<< HEAD
-        const me = matrixClient.getUserId();
-=======
         const me = client.getUserId();
->>>>>>> c2850eb5
         if (!me) {
             logger.warn("Failed to get user ID");
             return false;
@@ -155,22 +139,14 @@
      * ID has been added as a user widget (ie. the accountData event
      * arrives) or rejects after a timeout
      *
-<<<<<<< HEAD
-     * @param matrixClient The matrix client of the logged-in user
-=======
-     * @param client The matrix client of the logged-in user
->>>>>>> c2850eb5
+     * @param client The matrix client of the logged-in user
      * @param widgetId The ID of the widget to wait for
      * @param add True to wait for the widget to be added,
      *     false to wait for it to be deleted.
      * @returns {Promise} that resolves when the widget is in the
      *     requested state according to the `add` param
      */
-<<<<<<< HEAD
-    public static waitForUserWidget(matrixClient: MatrixClient, widgetId: string, add: boolean): Promise<void> {
-=======
     public static waitForUserWidget(client: MatrixClient, widgetId: string, add: boolean): Promise<void> {
->>>>>>> c2850eb5
         return new Promise((resolve, reject) => {
             // Tests an account data event, returning true if it's in the state
             // we're waiting for it to be in
@@ -183,42 +159,25 @@
                 }
             }
 
-<<<<<<< HEAD
-            const startingAccountDataEvent = matrixClient.getAccountData("m.widgets");
-=======
             const startingAccountDataEvent = client.getAccountData("m.widgets");
->>>>>>> c2850eb5
             if (eventInIntendedState(startingAccountDataEvent)) {
                 resolve();
                 return;
             }
 
             function onAccountData(ev: MatrixEvent): void {
-<<<<<<< HEAD
-                const currentAccountDataEvent = matrixClient.getAccountData("m.widgets");
-                if (eventInIntendedState(currentAccountDataEvent)) {
-                    matrixClient.removeListener(ClientEvent.AccountData, onAccountData);
-=======
                 const currentAccountDataEvent = client.getAccountData("m.widgets");
                 if (eventInIntendedState(currentAccountDataEvent)) {
                     client.removeListener(ClientEvent.AccountData, onAccountData);
->>>>>>> c2850eb5
                     clearTimeout(timerId);
                     resolve();
                 }
             }
             const timerId = window.setTimeout(() => {
-<<<<<<< HEAD
-                matrixClient.removeListener(ClientEvent.AccountData, onAccountData);
-                reject(new Error("Timed out waiting for widget ID " + widgetId + " to appear"));
-            }, WIDGET_WAIT_TIME);
-            matrixClient.on(ClientEvent.AccountData, onAccountData);
-=======
                 client.removeListener(ClientEvent.AccountData, onAccountData);
                 reject(new Error("Timed out waiting for widget ID " + widgetId + " to appear"));
             }, WIDGET_WAIT_TIME);
             client.on(ClientEvent.AccountData, onAccountData);
->>>>>>> c2850eb5
         });
     }
 
@@ -227,11 +186,7 @@
      * ID has been added as a room widget in the given room (ie. the
      * room state event arrives) or rejects after a timeout
      *
-<<<<<<< HEAD
-     * @param matrixClient The matrix client of the logged-in user
-=======
-     * @param client The matrix client of the logged-in user
->>>>>>> c2850eb5
+     * @param client The matrix client of the logged-in user
      * @param {string} widgetId The ID of the widget to wait for
      * @param {string} roomId The ID of the room to wait for the widget in
      * @param {boolean} add True to wait for the widget to be added,
@@ -240,11 +195,7 @@
      *     requested state according to the `add` param
      */
     public static waitForRoomWidget(
-<<<<<<< HEAD
-        matrixClient: MatrixClient,
-=======
         client: MatrixClient,
->>>>>>> c2850eb5
         widgetId: string,
         roomId: string,
         add: boolean,
@@ -263,11 +214,7 @@
                 }
             }
 
-<<<<<<< HEAD
-            const room = matrixClient.getRoom(roomId);
-=======
             const room = client.getRoom(roomId);
->>>>>>> c2850eb5
             // TODO: Enable support for m.widget event type (https://github.com/vector-im/element-web/issues/13111)
             const startingWidgetEvents = room?.currentState.getStateEvents("im.vector.modular.widgets");
             if (eventsInIntendedState(startingWidgetEvents)) {
@@ -282,36 +229,21 @@
                 const currentWidgetEvents = room?.currentState.getStateEvents("im.vector.modular.widgets");
 
                 if (eventsInIntendedState(currentWidgetEvents)) {
-<<<<<<< HEAD
-                    matrixClient.removeListener(RoomStateEvent.Events, onRoomStateEvents);
-=======
                     client.removeListener(RoomStateEvent.Events, onRoomStateEvents);
->>>>>>> c2850eb5
                     clearTimeout(timerId);
                     resolve();
                 }
             }
             const timerId = window.setTimeout(() => {
-<<<<<<< HEAD
-                matrixClient.removeListener(RoomStateEvent.Events, onRoomStateEvents);
-                reject(new Error("Timed out waiting for widget ID " + widgetId + " to appear"));
-            }, WIDGET_WAIT_TIME);
-            matrixClient.on(RoomStateEvent.Events, onRoomStateEvents);
-=======
                 client.removeListener(RoomStateEvent.Events, onRoomStateEvents);
                 reject(new Error("Timed out waiting for widget ID " + widgetId + " to appear"));
             }, WIDGET_WAIT_TIME);
             client.on(RoomStateEvent.Events, onRoomStateEvents);
->>>>>>> c2850eb5
         });
     }
 
     public static setUserWidget(
-<<<<<<< HEAD
-        matrixClient: MatrixClient,
-=======
         client: MatrixClient,
->>>>>>> c2850eb5
         widgetId: string,
         widgetType: WidgetType,
         widgetUrl: string,
@@ -320,11 +252,7 @@
     ): Promise<void> {
         // Get the current widgets and clone them before we modify them, otherwise
         // we'll modify the content of the old event.
-<<<<<<< HEAD
-        const userWidgets = objectClone(WidgetUtils.getUserWidgets(matrixClient));
-=======
         const userWidgets = objectClone(WidgetUtils.getUserWidgets(client));
->>>>>>> c2850eb5
 
         // Delete existing widget with ID
         try {
@@ -335,7 +263,7 @@
 
         const addingWidget = Boolean(widgetUrl);
 
-        const userId = matrixClient.getSafeUserId();
+        const userId = client.getSafeUserId();
 
         const content = {
             id: widgetId,
@@ -361,14 +289,10 @@
         // since the widget won't appear added until this happens. If we don't
         // wait for this, the action will complete but if the user is fast enough,
         // the widget still won't actually be there.
-        return matrixClient
+        return client
             .setAccountData("m.widgets", userWidgets)
             .then(() => {
-<<<<<<< HEAD
-                return WidgetUtils.waitForUserWidget(matrixClient, widgetId, addingWidget);
-=======
                 return WidgetUtils.waitForUserWidget(client, widgetId, addingWidget);
->>>>>>> c2850eb5
             })
             .then(() => {
                 dis.dispatch({ action: "user_widget_updated" });
@@ -376,11 +300,7 @@
     }
 
     public static setRoomWidget(
-<<<<<<< HEAD
-        matrixClient: MatrixClient,
-=======
         client: MatrixClient,
->>>>>>> c2850eb5
         roomId: string,
         widgetId: string,
         widgetType?: WidgetType,
@@ -407,19 +327,11 @@
             content = {};
         }
 
-<<<<<<< HEAD
-        return WidgetUtils.setRoomWidgetContent(matrixClient, roomId, widgetId, content as IWidget);
-    }
-
-    public static setRoomWidgetContent(
-        matrixClient: MatrixClient,
-=======
         return WidgetUtils.setRoomWidgetContent(client, roomId, widgetId, content as IWidget);
     }
 
     public static setRoomWidgetContent(
         client: MatrixClient,
->>>>>>> c2850eb5
         roomId: string,
         widgetId: string,
         content: IWidget,
@@ -429,14 +341,10 @@
         WidgetEchoStore.setRoomWidgetEcho(roomId, widgetId, content);
 
         // TODO: Enable support for m.widget event type (https://github.com/vector-im/element-web/issues/13111)
-        return matrixClient
+        return client
             .sendStateEvent(roomId, "im.vector.modular.widgets", content, widgetId)
             .then(() => {
-<<<<<<< HEAD
-                return WidgetUtils.waitForRoomWidget(matrixClient, widgetId, roomId, addingWidget);
-=======
                 return WidgetUtils.waitForRoomWidget(client, widgetId, roomId, addingWidget);
->>>>>>> c2850eb5
             })
             .finally(() => {
                 WidgetEchoStore.removeRoomWidgetEcho(roomId, widgetId);
@@ -462,22 +370,14 @@
 
     /**
      * Get user specific widgets (not linked to a specific room)
-<<<<<<< HEAD
-     * @param matrixClient The matrix client of the logged-in user
-     * @return {object} Event content object containing current / active user widgets
-     */
-    public static getUserWidgets(matrixClient: MatrixClient | undefined): Record<string, UserWidget> {
-        if (!matrixClient) {
-=======
      * @param client The matrix client of the logged-in user
      * @return {object} Event content object containing current / active user widgets
      */
     public static getUserWidgets(client: MatrixClient | undefined): Record<string, UserWidget> {
         if (!client) {
->>>>>>> c2850eb5
             throw new Error("User not logged in");
         }
-        const userWidgets = matrixClient.getAccountData("m.widgets");
+        const userWidgets = client.getAccountData("m.widgets");
         if (userWidgets && userWidgets.getContent()) {
             return userWidgets.getContent();
         }
@@ -486,54 +386,30 @@
 
     /**
      * Get user specific widgets (not linked to a specific room) as an array
-<<<<<<< HEAD
-     * @param matrixClient The matrix client of the logged-in user
-     * @return {[object]} Array containing current / active user widgets
-     */
-    public static getUserWidgetsArray(matrixClient: MatrixClient | undefined): UserWidget[] {
-        return Object.values(WidgetUtils.getUserWidgets(matrixClient));
-=======
      * @param client The matrix client of the logged-in user
      * @return {[object]} Array containing current / active user widgets
      */
     public static getUserWidgetsArray(client: MatrixClient | undefined): UserWidget[] {
         return Object.values(WidgetUtils.getUserWidgets(client));
->>>>>>> c2850eb5
     }
 
     /**
      * Get active stickerpicker widgets (stickerpickers are user widgets by nature)
-<<<<<<< HEAD
-     * @param matrixClient The matrix client of the logged-in user
-     * @return {[object]} Array containing current / active stickerpicker widgets
-     */
-    public static getStickerpickerWidgets(matrixClient: MatrixClient | undefined): UserWidget[] {
-        const widgets = WidgetUtils.getUserWidgetsArray(matrixClient);
-=======
      * @param client The matrix client of the logged-in user
      * @return {[object]} Array containing current / active stickerpicker widgets
      */
     public static getStickerpickerWidgets(client: MatrixClient | undefined): UserWidget[] {
         const widgets = WidgetUtils.getUserWidgetsArray(client);
->>>>>>> c2850eb5
         return widgets.filter((widget) => widget.content?.type === "m.stickerpicker");
     }
 
     /**
      * Get all integration manager widgets for this user.
-<<<<<<< HEAD
-     * @param matrixClient The matrix client of the logged-in user
-     * @returns {Object[]} An array of integration manager user widgets.
-     */
-    public static getIntegrationManagerWidgets(matrixClient: MatrixClient | undefined): UserWidget[] {
-        const widgets = WidgetUtils.getUserWidgetsArray(matrixClient);
-=======
      * @param client The matrix client of the logged-in user
      * @returns {Object[]} An array of integration manager user widgets.
      */
     public static getIntegrationManagerWidgets(client: MatrixClient | undefined): UserWidget[] {
         const widgets = WidgetUtils.getUserWidgetsArray(client);
->>>>>>> c2850eb5
         return widgets.filter((w) => w.content?.type === "m.integration_manager");
     }
 
@@ -545,16 +421,11 @@
         });
     }
 
-<<<<<<< HEAD
-    public static async removeIntegrationManagerWidgets(matrixClient: MatrixClient | undefined): Promise<void> {
-        if (!matrixClient) {
-=======
     public static async removeIntegrationManagerWidgets(client: MatrixClient | undefined): Promise<void> {
         if (!client) {
->>>>>>> c2850eb5
             throw new Error("User not logged in");
         }
-        const widgets = matrixClient.getAccountData("m.widgets");
+        const widgets = client.getAccountData("m.widgets");
         if (!widgets) return;
         const userWidgets: Record<string, IWidgetEvent> = widgets.getContent() || {};
         Object.entries(userWidgets).forEach(([key, widget]) => {
@@ -562,25 +433,17 @@
                 delete userWidgets[key];
             }
         });
-        await matrixClient.setAccountData("m.widgets", userWidgets);
+        await client.setAccountData("m.widgets", userWidgets);
     }
 
     public static addIntegrationManagerWidget(
-<<<<<<< HEAD
-        matrixClient: MatrixClient,
-=======
         client: MatrixClient,
->>>>>>> c2850eb5
         name: string,
         uiUrl: string,
         apiUrl: string,
     ): Promise<void> {
         return WidgetUtils.setUserWidget(
-<<<<<<< HEAD
-            matrixClient,
-=======
             client,
->>>>>>> c2850eb5
             "integration_manager_" + new Date().getTime(),
             WidgetType.INTEGRATION_MANAGER,
             uiUrl,
@@ -591,22 +454,14 @@
 
     /**
      * Remove all stickerpicker widgets (stickerpickers are user widgets by nature)
-<<<<<<< HEAD
-     * @param matrixClient The matrix client of the logged-in user
-     * @return {Promise} Resolves on account data updated
-     */
-    public static async removeStickerpickerWidgets(matrixClient: MatrixClient | undefined): Promise<void> {
-        if (!matrixClient) {
-=======
      * @param client The matrix client of the logged-in user
      * @return {Promise} Resolves on account data updated
      */
     public static async removeStickerpickerWidgets(client: MatrixClient | undefined): Promise<void> {
         if (!client) {
->>>>>>> c2850eb5
             throw new Error("User not logged in");
         }
-        const widgets = matrixClient.getAccountData("m.widgets");
+        const widgets = client.getAccountData("m.widgets");
         if (!widgets) return;
         const userWidgets: Record<string, IWidgetEvent> = widgets.getContent() || {};
         Object.entries(userWidgets).forEach(([key, widget]) => {
@@ -614,15 +469,11 @@
                 delete userWidgets[key];
             }
         });
-        await matrixClient.setAccountData("m.widgets", userWidgets);
+        await client.setAccountData("m.widgets", userWidgets);
     }
 
     public static async addJitsiWidget(
-<<<<<<< HEAD
-        matrixClient: MatrixClient,
-=======
         client: MatrixClient,
->>>>>>> c2850eb5
         roomId: string,
         type: CallType,
         name: string,
@@ -650,15 +501,9 @@
         widgetUrl.search = ""; // Causes the URL class use searchParams instead
         widgetUrl.searchParams.set("confId", confId);
 
-<<<<<<< HEAD
-        await WidgetUtils.setRoomWidget(matrixClient, roomId, widgetId, WidgetType.JITSI, widgetUrl.toString(), name, {
-            conferenceId: confId,
-            roomName: oobRoomName ?? matrixClient.getRoom(roomId)?.name,
-=======
         await WidgetUtils.setRoomWidget(client, roomId, widgetId, WidgetType.JITSI, widgetUrl.toString(), name, {
             conferenceId: confId,
             roomName: oobRoomName ?? client.getRoom(roomId)?.name,
->>>>>>> c2850eb5
             isAudioOnly: type === CallType.Voice,
             isVideoChannel,
             domain,
