/*
Copyright 2022 The Matrix.org Foundation C.I.C.

Licensed under the Apache License, Version 2.0 (the "License");
you may not use this file except in compliance with the License.
You may obtain a copy of the License at

    http://www.apache.org/licenses/LICENSE-2.0

Unless required by applicable law or agreed to in writing, software
distributed under the License is distributed on an "AS IS" BASIS,
WITHOUT WARRANTIES OR CONDITIONS OF ANY KIND, either express or implied.
See the License for the specific language governing permissions and
limitations under the License.
*/

import { logger } from "matrix-js-sdk/src/logger";
import { ClientEvent, MatrixClient } from "matrix-js-sdk/src/matrix";

import defaultDispatcher from "../dispatcher/dispatcher";
import { MatrixClientPeg } from "../MatrixClientPeg";
import { LocalRoom, LocalRoomState } from "../models/LocalRoom";
<<<<<<< HEAD
import * as thisModule from "./local-room";
import { isLocalRoom } from "./localRoom/isLocalRoom";
=======
import { isLocalRoom } from "./localRoom/isLocalRoom";
import { isRoomReady } from "./localRoom/isRoomReady";
>>>>>>> 92fce71e

/**
 * Does a room action:
 * For non-local rooms it calls fn directly.
 * For local rooms it adds the callback function to the room's afterCreateCallbacks and
 * dispatches a "local_room_event".
 *
 * @async
 * @template T
 * @param {string} roomId Room ID of the target room
 * @param {(actualRoomId: string) => Promise<T>} fn Callback to be called directly or collected at the local room
 * @param {MatrixClient} [client]
 * @returns {Promise<T>} Promise that gets resolved after the callback has finished
 */
export async function doMaybeLocalRoomAction<T>(
    roomId: string,
    fn: (actualRoomId: string) => Promise<T>,
    client?: MatrixClient,
): Promise<T> {
    if (isLocalRoom(roomId)) {
        client = client ?? MatrixClientPeg.get();
        const room = client.getRoom(roomId) as LocalRoom;

        if (room.isCreated) {
            return fn(room.actualRoomId);
        }

        return new Promise<T>((resolve, reject) => {
            room.afterCreateCallbacks.push((newRoomId: string) => {
                fn(newRoomId).then(resolve).catch(reject);
            });
            defaultDispatcher.dispatch({
                action: "local_room_event",
                roomId: room.roomId,
            });
        });
    }

    return fn(roomId);
}

/**
 * Waits until a room is ready and then applies the after-create local room callbacks.
 * Also implements a stopgap timeout after that a room is assumed to be ready.
 *
 * @see isRoomReady
 * @async
 * @param {MatrixClient} client
 * @param {LocalRoom} localRoom
 * @returns {Promise<string>} Resolved to the actual room id
 */
export async function waitForRoomReadyAndApplyAfterCreateCallbacks(
    client: MatrixClient,
    localRoom: LocalRoom,
): Promise<string> {
    if (isRoomReady(client, localRoom)) {
        return applyAfterCreateCallbacks(localRoom, localRoom.actualRoomId).then(() => {
            localRoom.state = LocalRoomState.CREATED;
            client.emit(ClientEvent.Room, localRoom);
            return Promise.resolve(localRoom.actualRoomId);
        });
    }

    return new Promise((resolve) => {
        const finish = () => {
            if (checkRoomStateIntervalHandle) clearInterval(checkRoomStateIntervalHandle);
            if (stopgapTimeoutHandle) clearTimeout(stopgapTimeoutHandle);

            applyAfterCreateCallbacks(localRoom, localRoom.actualRoomId).then(() => {
                localRoom.state = LocalRoomState.CREATED;
                client.emit(ClientEvent.Room, localRoom);
                resolve(localRoom.actualRoomId);
            });
        };

        const stopgapFinish = () => {
            logger.warn(`Assuming local room ${localRoom.roomId} is ready after hitting timeout`);
            finish();
        };

        const checkRoomStateIntervalHandle = setInterval(() => {
            if (isRoomReady(client, localRoom)) finish();
        }, 500);
        const stopgapTimeoutHandle = setTimeout(stopgapFinish, 5000);
    });
}

/**
 * Applies the after-create callback of a local room.
 *
 * @async
 * @param {LocalRoom} localRoom
 * @param {string} roomId
 * @returns {Promise<void>} Resolved after all callbacks have been called
 */
async function applyAfterCreateCallbacks(localRoom: LocalRoom, roomId: string): Promise<void> {
    for (const afterCreateCallback of localRoom.afterCreateCallbacks) {
        await afterCreateCallback(roomId);
    }

    localRoom.afterCreateCallbacks = [];
}<|MERGE_RESOLUTION|>--- conflicted
+++ resolved
@@ -20,13 +20,8 @@
 import defaultDispatcher from "../dispatcher/dispatcher";
 import { MatrixClientPeg } from "../MatrixClientPeg";
 import { LocalRoom, LocalRoomState } from "../models/LocalRoom";
-<<<<<<< HEAD
-import * as thisModule from "./local-room";
-import { isLocalRoom } from "./localRoom/isLocalRoom";
-=======
 import { isLocalRoom } from "./localRoom/isLocalRoom";
 import { isRoomReady } from "./localRoom/isRoomReady";
->>>>>>> 92fce71e
 
 /**
  * Does a room action:
