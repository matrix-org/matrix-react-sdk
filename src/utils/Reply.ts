--- conflicted
+++ resolved
@@ -194,20 +194,7 @@
     };
 
     if (ev.threadRootId) {
-<<<<<<< HEAD
         mixin.is_falling_back = false;
-=======
-        if (SettingsStore.getValue("feature_threadenabled")) {
-            mixin.is_falling_back = false;
-        } else {
-            // Clients that do not offer a threading UI should behave as follows when replying, for best interaction
-            // with those that do. They should set the m.in_reply_to part as usual, and then add on
-            // "rel_type": "m.thread" and "event_id": "$thread_root", copying $thread_root from the replied-to event.
-            const relation = ev.getRelation();
-            mixin.rel_type = relation?.rel_type;
-            mixin.event_id = relation?.event_id;
-        }
->>>>>>> 9b267e7b
     }
 
     return mixin;
