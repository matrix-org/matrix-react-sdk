--- conflicted
+++ resolved
@@ -182,16 +182,12 @@
         return false;
     }
 
-<<<<<<< HEAD
-    const inReplyTo = event.getRelation()?.["m.in_reply_to"];
-    const isFallingBack = inReplyTo?.is_falling_back ?? inReplyTo?.["io.element.is_falling_back"];
-    return !isFallingBack;
+    return !!inReplyTo.event_id;
 }
 
 interface IAddReplyOpts {
     permalinkCreator?: RoomPermalinkCreator;
     includeLegacyFallback?: boolean;
-    inThread?: boolean;
 }
 
 export function addReplyToMessageContent(
@@ -201,7 +197,7 @@
         includeLegacyFallback: true,
     },
 ): void {
-    const replyContent = makeReplyMixIn(replyToEvent, opts.inThread);
+    const replyContent = makeReplyMixIn(replyToEvent);
     Object.assign(content, replyContent);
 
     if (opts.includeLegacyFallback) {
@@ -215,7 +211,4 @@
             content.body = nestedReply.body + content.body;
         }
     }
-=======
-    return !!inReplyTo.event_id;
->>>>>>> 14653d13
 }