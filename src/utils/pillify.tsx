--- conflicted
+++ resolved
@@ -21,13 +21,8 @@
 
 import { MatrixClientPeg } from '../MatrixClientPeg';
 import SettingsStore from "../settings/SettingsStore";
-<<<<<<< HEAD
 import Pill, { PillType } from "../components/views/elements/Pill";
-import { parseAppLocalLink } from "./permalinks/Permalinks";
-=======
-import Pill from "../components/views/elements/Pill";
 import { parsePermalink } from "./permalinks/Permalinks";
->>>>>>> 3572b366
 
 /**
  * Recurses depth-first through a DOM tree, converting matrix.to links
