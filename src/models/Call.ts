/*
Copyright 2022 The Matrix.org Foundation C.I.C.

Licensed under the Apache License, Version 2.0 (the "License");
you may not use this file except in compliance with the License.
You may obtain a copy of the License at

    http://www.apache.org/licenses/LICENSE-2.0

Unless required by applicable law or agreed to in writing, software
distributed under the License is distributed on an "AS IS" BASIS,
WITHOUT WARRANTIES OR CONDITIONS OF ANY KIND, either express or implied.
See the License for the specific language governing permissions and
limitations under the License.
*/

import { TypedEventEmitter } from "matrix-js-sdk/src/models/typed-event-emitter";
import { logger } from "matrix-js-sdk/src/logger";
import { randomString } from "matrix-js-sdk/src/randomstring";
import { MatrixClient } from "matrix-js-sdk/src/client";
import { RoomEvent } from "matrix-js-sdk/src/models/room";
import { RoomStateEvent } from "matrix-js-sdk/src/models/room-state";
import { CallType } from "matrix-js-sdk/src/webrtc/call";
import { NamespacedValue } from "matrix-js-sdk/src/NamespacedValue";
import { IWidgetApiRequest, MatrixWidgetType } from "matrix-widget-api";
import {
    GroupCall,
    GroupCallEvent,
    GroupCallIntent,
    GroupCallState,
    GroupCallType,
} from "matrix-js-sdk/src/webrtc/groupCall";
import { EventType } from "matrix-js-sdk/src/@types/event";

import type EventEmitter from "events";
import type { IMyDevice } from "matrix-js-sdk/src/client";
import type { Room } from "matrix-js-sdk/src/models/room";
import type { RoomMember } from "matrix-js-sdk/src/models/room-member";
import type { ClientWidgetApi } from "matrix-widget-api";
import type { IApp } from "../stores/WidgetStore";
import SdkConfig, { DEFAULTS } from "../SdkConfig";
import SettingsStore from "../settings/SettingsStore";
import MediaDeviceHandler, { MediaDeviceKindEnum } from "../MediaDeviceHandler";
import { timeout } from "../utils/promise";
import WidgetUtils from "../utils/WidgetUtils";
import { WidgetType } from "../widgets/WidgetType";
import { ElementWidgetActions } from "../stores/widgets/ElementWidgetActions";
import WidgetStore from "../stores/WidgetStore";
import { WidgetMessagingStore, WidgetMessagingStoreEvent } from "../stores/widgets/WidgetMessagingStore";
import ActiveWidgetStore, { ActiveWidgetStoreEvent } from "../stores/ActiveWidgetStore";
import PlatformPeg from "../PlatformPeg";
import { getCurrentLanguage } from "../languageHandler";
import DesktopCapturerSourcePicker from "../components/views/elements/DesktopCapturerSourcePicker";
import Modal from "../Modal";
import { FontWatcher } from "../settings/watchers/FontWatcher";
import { PosthogAnalytics } from "../PosthogAnalytics";

const TIMEOUT_MS = 16000;

// Waits until an event is emitted satisfying the given predicate
const waitForEvent = async (
    emitter: EventEmitter,
    event: string,
    pred: (...args: any[]) => boolean = () => true,
): Promise<void> => {
    let listener: (...args: any[]) => void;
    const wait = new Promise<void>((resolve) => {
        listener = (...args) => {
            if (pred(...args)) resolve();
        };
        emitter.on(event, listener);
    });

    const timedOut = (await timeout(wait, false, TIMEOUT_MS)) === false;
    emitter.off(event, listener!);
    if (timedOut) throw new Error("Timed out");
};

export enum ConnectionState {
    Disconnected = "disconnected",
    Connecting = "connecting",
    Connected = "connected",
    Disconnecting = "disconnecting",
}

export const isConnected = (state: ConnectionState): boolean =>
    state === ConnectionState.Connected || state === ConnectionState.Disconnecting;

export enum Layout {
    Tile = "tile",
    Spotlight = "spotlight",
}

export enum CallEvent {
    ConnectionState = "connection_state",
    Participants = "participants",
    Layout = "layout",
    Destroy = "destroy",
}

interface CallEventHandlerMap {
    [CallEvent.ConnectionState]: (state: ConnectionState, prevState: ConnectionState) => void;
    [CallEvent.Participants]: (
        participants: Map<RoomMember, Set<string>>,
        prevParticipants: Map<RoomMember, Set<string>>,
    ) => void;
    [CallEvent.Layout]: (layout: Layout) => void;
    [CallEvent.Destroy]: () => void;
}

/**
 * A group call accessed through a widget.
 */
export abstract class Call extends TypedEventEmitter<CallEvent, CallEventHandlerMap> {
    protected readonly widgetUid = WidgetUtils.getWidgetUid(this.widget);
    protected readonly room = this.client.getRoom(this.roomId)!;

    /**
     * The time after which device member state should be considered expired.
     */
    public abstract readonly STUCK_DEVICE_TIMEOUT_MS: number;

    private _messaging: ClientWidgetApi | null = null;
    /**
     * The widget's messaging, or null if disconnected.
     */
    protected get messaging(): ClientWidgetApi | null {
        return this._messaging;
    }
    private set messaging(value: ClientWidgetApi | null) {
        this._messaging = value;
    }

    public get roomId(): string {
        return this.widget.roomId;
    }

    private _connectionState = ConnectionState.Disconnected;
    public get connectionState(): ConnectionState {
        return this._connectionState;
    }
    protected set connectionState(value: ConnectionState) {
        const prevValue = this._connectionState;
        this._connectionState = value;
        this.emit(CallEvent.ConnectionState, value, prevValue);
    }

    public get connected(): boolean {
        return isConnected(this.connectionState);
    }

    private _participants = new Map<RoomMember, Set<string>>();
    /**
     * The participants in the call, as a map from members to device IDs.
     */
    public get participants(): Map<RoomMember, Set<string>> {
        return this._participants;
    }
    protected set participants(value: Map<RoomMember, Set<string>>) {
        const prevValue = this._participants;
        this._participants = value;
        this.emit(CallEvent.Participants, value, prevValue);
    }

    public constructor(
        /**
         * The widget used to access this call.
         */
        public readonly widget: IApp,
        protected readonly client: MatrixClient,
    ) {
        super();
    }

    /**
     * Gets the call associated with the given room, if any.
     * @param {Room} room The room.
     * @returns {Call | null} The call.
     */
    public static get(room: Room): Call | null {
        return ElementCall.get(room) ?? JitsiCall.get(room);
    }

    /**
     * Performs a routine check of the call's associated room state, cleaning up
     * any data left over from an unclean disconnection.
     */
    public abstract clean(): Promise<void>;

    /**
     * Contacts the widget to connect to the call.
     * @param {MediaDeviceInfo | null} audioInput The audio input to use, or
     *   null to start muted.
     * @param {MediaDeviceInfo | null} audioInput The video input to use, or
     *   null to start muted.
     */
    protected abstract performConnection(
        audioInput: MediaDeviceInfo | null,
        videoInput: MediaDeviceInfo | null,
    ): Promise<void>;

    /**
     * Contacts the widget to disconnect from the call.
     */
    protected abstract performDisconnection(): Promise<void>;

    /**
     * Connects the user to the call using the media devices set in
     * MediaDeviceHandler. The widget associated with the call must be active
     * for this to succeed.
     */
    public async connect(): Promise<void> {
        this.connectionState = ConnectionState.Connecting;

        const { [MediaDeviceKindEnum.AudioInput]: audioInputs, [MediaDeviceKindEnum.VideoInput]: videoInputs } =
            await MediaDeviceHandler.getDevices();

        let audioInput: MediaDeviceInfo | null = null;
        if (!MediaDeviceHandler.startWithAudioMuted) {
            const deviceId = MediaDeviceHandler.getAudioInput();
            audioInput = audioInputs.find((d) => d.deviceId === deviceId) ?? audioInputs[0] ?? null;
        }
        let videoInput: MediaDeviceInfo | null = null;
        if (!MediaDeviceHandler.startWithVideoMuted) {
            const deviceId = MediaDeviceHandler.getVideoInput();
            videoInput = videoInputs.find((d) => d.deviceId === deviceId) ?? videoInputs[0] ?? null;
        }

        const messagingStore = WidgetMessagingStore.instance;
        this.messaging = messagingStore.getMessagingForUid(this.widgetUid);
        if (!this.messaging) {
            // The widget might still be initializing, so wait for it
            try {
                await waitForEvent(
                    messagingStore,
                    WidgetMessagingStoreEvent.StoreMessaging,
                    (uid: string, widgetApi: ClientWidgetApi) => {
                        if (uid === this.widgetUid) {
                            this.messaging = widgetApi;
                            return true;
                        }
                        return false;
                    },
                );
            } catch (e) {
                throw new Error(`Failed to bind call widget in room ${this.roomId}: ${e}`);
            }
        }

        try {
            await this.performConnection(audioInput, videoInput);
        } catch (e) {
            this.connectionState = ConnectionState.Disconnected;
            throw e;
        }

        this.room.on(RoomEvent.MyMembership, this.onMyMembership);
        WidgetMessagingStore.instance.on(WidgetMessagingStoreEvent.StopMessaging, this.onStopMessaging);
        window.addEventListener("beforeunload", this.beforeUnload);
        this.connectionState = ConnectionState.Connected;
    }

    /**
     * Disconnects the user from the call.
     */
    public async disconnect(): Promise<void> {
        if (this.connectionState !== ConnectionState.Connected) throw new Error("Not connected");

        this.connectionState = ConnectionState.Disconnecting;
        await this.performDisconnection();
        this.setDisconnected();
    }

    /**
     * Manually marks the call as disconnected and cleans up.
     */
    public setDisconnected(): void {
        this.room.off(RoomEvent.MyMembership, this.onMyMembership);
        WidgetMessagingStore.instance.off(WidgetMessagingStoreEvent.StopMessaging, this.onStopMessaging);
        window.removeEventListener("beforeunload", this.beforeUnload);
        this.messaging = null;
        this.connectionState = ConnectionState.Disconnected;
    }

    /**
     * Stops all internal timers and tasks to prepare for garbage collection.
     */
    public destroy(): void {
        if (this.connected) this.setDisconnected();
        this.emit(CallEvent.Destroy);
    }

    private onMyMembership = async (_room: Room, membership: string): Promise<void> => {
        if (membership !== "join") this.setDisconnected();
    };

<<<<<<< HEAD
    private beforeUnload = (): void => this.setDisconnected();
=======
    private onStopMessaging = (uid: string) => {
        if (uid === this.widgetUid) {
            logger.log("The widget died; treating this as a user hangup");
            this.setDisconnected();
        }
    };

    private beforeUnload = () => this.setDisconnected();
>>>>>>> 07ae8437
}

export interface JitsiCallMemberContent {
    // Connected device IDs
    devices: string[];
    // Time at which this state event should be considered stale
    expires_ts: number;
}

/**
 * A group call using Jitsi as a backend.
 */
export class JitsiCall extends Call {
    public static readonly MEMBER_EVENT_TYPE = "io.element.video.member";
    public readonly STUCK_DEVICE_TIMEOUT_MS = 1000 * 60 * 60; // 1 hour

    private resendDevicesTimer: number | null = null;
    private participantsExpirationTimer: number | null = null;

    private constructor(widget: IApp, client: MatrixClient) {
        super(widget, client);

        this.room.on(RoomStateEvent.Update, this.onRoomState);
        this.on(CallEvent.ConnectionState, this.onConnectionState);
        this.updateParticipants();
    }

    public static get(room: Room): JitsiCall | null {
        // Only supported in video rooms
        if (SettingsStore.getValue("feature_video_rooms") && room.isElementVideoRoom()) {
            const apps = WidgetStore.instance.getApps(room.roomId);
            // The isVideoChannel field differentiates rich Jitsi calls from bare Jitsi widgets
            const jitsiWidget = apps.find((app) => WidgetType.JITSI.matches(app.type) && app.data?.isVideoChannel);
            if (jitsiWidget) return new JitsiCall(jitsiWidget, room.client);
        }

        return null;
    }

    public static async create(room: Room): Promise<void> {
        await WidgetUtils.addJitsiWidget(room.roomId, CallType.Video, "Group call", true, room.name);
    }

    private updateParticipants(): void {
        if (this.participantsExpirationTimer !== null) {
            clearTimeout(this.participantsExpirationTimer);
            this.participantsExpirationTimer = null;
        }

        const participants = new Map<RoomMember, Set<string>>();
        const now = Date.now();
        let allExpireAt = Infinity;

        for (const e of this.room.currentState.getStateEvents(JitsiCall.MEMBER_EVENT_TYPE)) {
            const member = this.room.getMember(e.getStateKey()!);
            const content = e.getContent<JitsiCallMemberContent>();
            const expiresAt = typeof content.expires_ts === "number" ? content.expires_ts : -Infinity;
            let devices =
                expiresAt > now && Array.isArray(content.devices)
                    ? content.devices.filter((d) => typeof d === "string")
                    : [];

            // Apply local echo for the disconnected case
            if (!this.connected && member?.userId === this.client.getUserId()) {
                devices = devices.filter((d) => d !== this.client.getDeviceId());
            }
            // Must have a connected device and still be joined to the room
            if (devices.length > 0 && member?.membership === "join") {
                participants.set(member, new Set(devices));
                if (expiresAt < allExpireAt) allExpireAt = expiresAt;
            }
        }

        // Apply local echo for the connected case
        if (this.connected) {
            const localMember = this.room.getMember(this.client.getUserId()!)!;
            let devices = participants.get(localMember);
            if (devices === undefined) {
                devices = new Set();
                participants.set(localMember, devices);
            }

            devices.add(this.client.getDeviceId()!);
        }

        this.participants = participants;
        if (allExpireAt < Infinity) {
            this.participantsExpirationTimer = window.setTimeout(() => this.updateParticipants(), allExpireAt - now);
        }
    }

    /**
     * Updates our member state with the devices returned by the given function.
     * @param fn A function from the current devices to the new devices. If it
     *     returns null, the update is skipped.
     */
    private async updateDevices(fn: (devices: string[]) => string[] | null): Promise<void> {
        if (this.room.getMyMembership() !== "join") return;

        const event = this.room.currentState.getStateEvents(JitsiCall.MEMBER_EVENT_TYPE, this.client.getUserId()!);
        const content = event?.getContent<JitsiCallMemberContent>();
        const expiresAt = typeof content?.expires_ts === "number" ? content.expires_ts : -Infinity;
        const devices = expiresAt > Date.now() && Array.isArray(content?.devices) ? content!.devices : [];
        const newDevices = fn(devices);

        if (newDevices !== null) {
            const newContent: JitsiCallMemberContent = {
                devices: newDevices,
                expires_ts: Date.now() + this.STUCK_DEVICE_TIMEOUT_MS,
            };

            await this.client.sendStateEvent(
                this.roomId,
                JitsiCall.MEMBER_EVENT_TYPE,
                newContent,
                this.client.getUserId()!,
            );
        }
    }

    public async clean(): Promise<void> {
        const now = Date.now();
        const { devices: myDevices } = await this.client.getDevices();
        const deviceMap = new Map<string, IMyDevice>(myDevices.map((d) => [d.device_id, d]));

        // Clean up our member state by filtering out logged out devices,
        // inactive devices, and our own device (if we're disconnected)
        await this.updateDevices((devices) => {
            const newDevices = devices.filter((d) => {
                const device = deviceMap.get(d);
                return (
                    device?.last_seen_ts !== undefined &&
                    !(d === this.client.getDeviceId() && !this.connected) &&
                    now - device.last_seen_ts < this.STUCK_DEVICE_TIMEOUT_MS
                );
            });

            // Skip the update if the devices are unchanged
            return newDevices.length === devices.length ? null : newDevices;
        });
    }

    private async addOurDevice(): Promise<void> {
        await this.updateDevices((devices) => Array.from(new Set(devices).add(this.client.getDeviceId()!)));
    }

    private async removeOurDevice(): Promise<void> {
        await this.updateDevices((devices) => {
            const devicesSet = new Set(devices);
            devicesSet.delete(this.client.getDeviceId()!);
            return Array.from(devicesSet);
        });
    }

    protected async performConnection(
        audioInput: MediaDeviceInfo | null,
        videoInput: MediaDeviceInfo | null,
    ): Promise<void> {
        // Ensure that the messaging doesn't get stopped while we're waiting for responses
        const dontStopMessaging = new Promise<void>((resolve, reject) => {
            const messagingStore = WidgetMessagingStore.instance;

            const listener = (uid: string): void => {
                if (uid === this.widgetUid) {
                    cleanup();
                    reject(new Error("Messaging stopped"));
                }
            };
            const done = (): void => {
                cleanup();
                resolve();
            };
            const cleanup = (): void => {
                messagingStore.off(WidgetMessagingStoreEvent.StopMessaging, listener);
                this.off(CallEvent.ConnectionState, done);
            };

            messagingStore.on(WidgetMessagingStoreEvent.StopMessaging, listener);
            this.on(CallEvent.ConnectionState, done);
        });

        // Empirically, it's possible for Jitsi Meet to crash instantly at startup,
        // sending a hangup event that races with the rest of this method, so we need
        // to add the hangup listener now rather than later
        this.messaging!.on(`action:${ElementWidgetActions.HangupCall}`, this.onHangup);

        // Actually perform the join
        const response = waitForEvent(
            this.messaging!,
            `action:${ElementWidgetActions.JoinCall}`,
            (ev: CustomEvent<IWidgetApiRequest>) => {
                ev.preventDefault();
                this.messaging!.transport.reply(ev.detail, {}); // ack
                return true;
            },
        );
        const request = this.messaging!.transport.send(ElementWidgetActions.JoinCall, {
            audioInput: audioInput?.label ?? null,
            videoInput: videoInput?.label ?? null,
        });
        try {
            await Promise.race([Promise.all([request, response]), dontStopMessaging]);
        } catch (e) {
            // If it timed out, clean up our advance preparations
            this.messaging!.off(`action:${ElementWidgetActions.HangupCall}`, this.onHangup);

            if (this.messaging!.transport.ready) {
                // The messaging still exists, which means Jitsi might still be going in the background
                this.messaging!.transport.send(ElementWidgetActions.HangupCall, { force: true });
            }

            throw new Error(`Failed to join call in room ${this.roomId}: ${e}`);
        }

        ActiveWidgetStore.instance.on(ActiveWidgetStoreEvent.Dock, this.onDock);
        ActiveWidgetStore.instance.on(ActiveWidgetStoreEvent.Undock, this.onUndock);
    }

    protected async performDisconnection(): Promise<void> {
        const response = waitForEvent(
            this.messaging!,
            `action:${ElementWidgetActions.HangupCall}`,
            (ev: CustomEvent<IWidgetApiRequest>) => {
                ev.preventDefault();
                this.messaging!.transport.reply(ev.detail, {}); // ack
                return true;
            },
        );
        const request = this.messaging!.transport.send(ElementWidgetActions.HangupCall, {});
        try {
            await Promise.all([request, response]);
        } catch (e) {
            throw new Error(`Failed to hangup call in room ${this.roomId}: ${e}`);
        }
    }

    public setDisconnected(): void {
        this.messaging!.off(`action:${ElementWidgetActions.HangupCall}`, this.onHangup);
        ActiveWidgetStore.instance.off(ActiveWidgetStoreEvent.Dock, this.onDock);
        ActiveWidgetStore.instance.off(ActiveWidgetStoreEvent.Undock, this.onUndock);

        super.setDisconnected();
    }

    public destroy(): void {
        this.room.off(RoomStateEvent.Update, this.onRoomState);
        this.on(CallEvent.ConnectionState, this.onConnectionState);
        if (this.participantsExpirationTimer !== null) {
            clearTimeout(this.participantsExpirationTimer);
            this.participantsExpirationTimer = null;
        }
        if (this.resendDevicesTimer !== null) {
            clearInterval(this.resendDevicesTimer);
            this.resendDevicesTimer = null;
        }

        super.destroy();
    }

    private onRoomState = (): void => this.updateParticipants();

    private onConnectionState = async (state: ConnectionState, prevState: ConnectionState): Promise<void> => {
        if (state === ConnectionState.Connected && !isConnected(prevState)) {
            this.updateParticipants(); // Local echo

            // Tell others that we're connected, by adding our device to room state
            await this.addOurDevice();
            // Re-add this device every so often so our video member event doesn't become stale
            this.resendDevicesTimer = window.setInterval(async (): Promise<void> => {
                logger.log(`Resending video member event for ${this.roomId}`);
                await this.addOurDevice();
            }, (this.STUCK_DEVICE_TIMEOUT_MS * 3) / 4);
        } else if (state === ConnectionState.Disconnected && isConnected(prevState)) {
            this.updateParticipants(); // Local echo

            if (this.resendDevicesTimer !== null) {
                clearInterval(this.resendDevicesTimer);
                this.resendDevicesTimer = null;
            }
            // Tell others that we're disconnected, by removing our device from room state
            await this.removeOurDevice();
        }
    };

    private onDock = async (): Promise<void> => {
        // The widget is no longer a PiP, so let's restore the default layout
        await this.messaging!.transport.send(ElementWidgetActions.TileLayout, {});
    };

    private onUndock = async (): Promise<void> => {
        // The widget has become a PiP, so let's switch Jitsi to spotlight mode
        // to only show the active speaker and economize on space
        await this.messaging!.transport.send(ElementWidgetActions.SpotlightLayout, {});
    };

    private onHangup = async (ev: CustomEvent<IWidgetApiRequest>): Promise<void> => {
        // If we're already in the middle of a client-initiated disconnection,
        // ignore the event
        if (this.connectionState === ConnectionState.Disconnecting) return;

        ev.preventDefault();

        // In case this hangup is caused by Jitsi Meet crashing at startup,
        // wait for the connection event in order to avoid racing
        if (this.connectionState === ConnectionState.Connecting) {
            await waitForEvent(this, CallEvent.ConnectionState);
        }

        await this.messaging!.transport.reply(ev.detail, {}); // ack
        this.setDisconnected();
    };
}

/**
 * A group call using MSC3401 and Element Call as a backend.
 * (somewhat cheekily named)
 */
export class ElementCall extends Call {
    public static readonly CALL_EVENT_TYPE = new NamespacedValue(null, EventType.GroupCallPrefix);
    public static readonly MEMBER_EVENT_TYPE = new NamespacedValue(null, EventType.GroupCallMemberPrefix);
    public readonly STUCK_DEVICE_TIMEOUT_MS = 1000 * 60 * 60; // 1 hour

    private terminationTimer: number | null = null;

    private _layout = Layout.Tile;
    public get layout(): Layout {
        return this._layout;
    }
    protected set layout(value: Layout) {
        this._layout = value;
        this.emit(CallEvent.Layout, value);
    }

    private constructor(public readonly groupCall: GroupCall, client: MatrixClient) {
        const accountAnalyticsData = client.getAccountData(PosthogAnalytics.ANALYTICS_EVENT_TYPE);
        // The analyticsID is passed directly to element call (EC) since this codepath is only for EC and no other widget.
        // We really don't want the same analyticID's for the EC and EW posthog instances (Data on posthog should be limited/anonymized as much as possible).
        // This is prohibited in EC where a hashed version of the analyticsID is used for the actual posthog identification.
        // We can pass the raw EW analyticsID here since we need to trust EC with not sending sensitive data to posthog (EC has access to more sensible data than the analyticsID e.g. the username)
        const analyticsID: string = accountAnalyticsData?.getContent().pseudonymousAnalyticsOptIn
            ? accountAnalyticsData?.getContent().id
            : "";

        // Splice together the Element Call URL for this call
        const params = new URLSearchParams({
            embed: "",
            preload: "",
            hideHeader: "",
            userId: client.getUserId()!,
            deviceId: client.getDeviceId()!,
            roomId: groupCall.room.roomId,
            baseUrl: client.baseUrl,
            lang: getCurrentLanguage().replace("_", "-"),
            fontScale: `${SettingsStore.getValue("baseFontSize") / FontWatcher.DEFAULT_SIZE}`,
            analyticsID,
        });

        // Set custom fonts
        if (SettingsStore.getValue("useSystemFont")) {
            SettingsStore.getValue<string>("systemFont")
                .split(",")
                .map((font) => {
                    // Strip whitespace and quotes
                    font = font.trim();
                    if (font.startsWith('"') && font.endsWith('"')) font = font.slice(1, -1);
                    return font;
                })
                .forEach((font) => params.append("font", font));
        }

        const url = new URL(SdkConfig.get("element_call").url ?? DEFAULTS.element_call.url!);
        url.pathname = "/room";
        url.hash = `#?${params.toString()}`;

        // To use Element Call without touching room state, we create a virtual
        // widget (one that doesn't have a corresponding state event)
        super(
            WidgetStore.instance.addVirtualWidget(
                {
                    id: randomString(24), // So that it's globally unique
                    creatorUserId: client.getUserId()!,
                    name: "Element Call",
                    type: MatrixWidgetType.Custom,
                    url: url.toString(),
                },
                groupCall.room.roomId,
            ),
            client,
        );

        this.on(CallEvent.Participants, this.onParticipants);
        groupCall.on(GroupCallEvent.ParticipantsChanged, this.onGroupCallParticipants);
        groupCall.on(GroupCallEvent.GroupCallStateChanged, this.onGroupCallState);

        this.updateParticipants();
    }

    public static get(room: Room): ElementCall | null {
        // Only supported in the new group call experience or in video rooms
        if (
            SettingsStore.getValue("feature_group_calls") ||
            (SettingsStore.getValue("feature_video_rooms") &&
                SettingsStore.getValue("feature_element_call_video_rooms") &&
                room.isCallRoom())
        ) {
            const groupCall = room.client.groupCallEventHandler!.groupCalls.get(room.roomId);
            if (groupCall !== undefined) return new ElementCall(groupCall, room.client);
        }

        return null;
    }

    public static async create(room: Room): Promise<void> {
        const isVideoRoom =
            SettingsStore.getValue("feature_video_rooms") &&
            SettingsStore.getValue("feature_element_call_video_rooms") &&
            room.isCallRoom();

        const groupCall = new GroupCall(
            room.client,
            room,
            GroupCallType.Video,
            false,
            isVideoRoom ? GroupCallIntent.Room : GroupCallIntent.Prompt,
        );

        await groupCall.create();
    }

    public clean(): Promise<void> {
        return this.groupCall.cleanMemberState();
    }

    protected async performConnection(
        audioInput: MediaDeviceInfo | null,
        videoInput: MediaDeviceInfo | null,
    ): Promise<void> {
        try {
            await this.messaging!.transport.send(ElementWidgetActions.JoinCall, {
                audioInput: audioInput?.label ?? null,
                videoInput: videoInput?.label ?? null,
            });
        } catch (e) {
            throw new Error(`Failed to join call in room ${this.roomId}: ${e}`);
        }

        this.groupCall.enteredViaAnotherSession = true;
        this.messaging!.on(`action:${ElementWidgetActions.HangupCall}`, this.onHangup);
        this.messaging!.on(`action:${ElementWidgetActions.TileLayout}`, this.onTileLayout);
        this.messaging!.on(`action:${ElementWidgetActions.SpotlightLayout}`, this.onSpotlightLayout);
        this.messaging!.on(`action:${ElementWidgetActions.ScreenshareRequest}`, this.onScreenshareRequest);
    }

    protected async performDisconnection(): Promise<void> {
        try {
            await this.messaging!.transport.send(ElementWidgetActions.HangupCall, {});
        } catch (e) {
            throw new Error(`Failed to hangup call in room ${this.roomId}: ${e}`);
        }
    }

    public setDisconnected(): void {
        this.messaging!.off(`action:${ElementWidgetActions.HangupCall}`, this.onHangup);
        this.messaging!.off(`action:${ElementWidgetActions.TileLayout}`, this.onTileLayout);
        this.messaging!.off(`action:${ElementWidgetActions.SpotlightLayout}`, this.onSpotlightLayout);
        this.messaging!.off(`action:${ElementWidgetActions.ScreenshareRequest}`, this.onScreenshareRequest);
        super.setDisconnected();
        this.groupCall.enteredViaAnotherSession = false;
    }

    public destroy(): void {
        WidgetStore.instance.removeVirtualWidget(this.widget.id, this.groupCall.room.roomId);
        this.off(CallEvent.Participants, this.onParticipants);
        this.groupCall.off(GroupCallEvent.ParticipantsChanged, this.onGroupCallParticipants);
        this.groupCall.off(GroupCallEvent.GroupCallStateChanged, this.onGroupCallState);

        if (this.terminationTimer !== null) {
            clearTimeout(this.terminationTimer);
            this.terminationTimer = null;
        }

        super.destroy();
    }

    /**
     * Sets the call's layout.
     * @param layout The layout to switch to.
     */
    public async setLayout(layout: Layout): Promise<void> {
        const action = layout === Layout.Tile ? ElementWidgetActions.TileLayout : ElementWidgetActions.SpotlightLayout;

        await this.messaging!.transport.send(action, {});
    }

    private updateParticipants(): void {
        const participants = new Map<RoomMember, Set<string>>();

        for (const [member, deviceMap] of this.groupCall.participants) {
            participants.set(member, new Set(deviceMap.keys()));
        }

        this.participants = participants;
    }

    private get mayTerminate(): boolean {
        return (
            this.groupCall.intent !== GroupCallIntent.Room &&
            this.room.currentState.mayClientSendStateEvent(ElementCall.CALL_EVENT_TYPE.name, this.client)
        );
    }

    private onParticipants = async (
        participants: Map<RoomMember, Set<string>>,
        prevParticipants: Map<RoomMember, Set<string>>,
    ): Promise<void> => {
        let participantCount = 0;
        for (const devices of participants.values()) participantCount += devices.size;

        let prevParticipantCount = 0;
        for (const devices of prevParticipants.values()) prevParticipantCount += devices.size;

        // If the last participant disconnected, terminate the call
        if (participantCount === 0 && prevParticipantCount > 0 && this.mayTerminate) {
            if (prevParticipants.get(this.room.getMember(this.client.getUserId()!)!)?.has(this.client.getDeviceId()!)) {
                // If we were that last participant, do the termination ourselves
                await this.groupCall.terminate();
            } else {
                // We don't appear to have been the last participant, but because of
                // the potential for races, users lacking permission, and a myriad of
                // other reasons, we can't rely on other clients to terminate the call.
                // Since it's likely that other clients are using this same logic, we wait
                // randomly between 2 and 8 seconds before terminating the call, to
                // probabilistically reduce event spam. If someone else beats us to it,
                // this timer will be automatically cleared upon the call's destruction.
                this.terminationTimer = window.setTimeout(
                    () => this.groupCall.terminate(),
                    Math.random() * 6000 + 2000,
                );
            }
        }
    };

    private onGroupCallParticipants = (): void => this.updateParticipants();

    private onGroupCallState = (state: GroupCallState): void => {
        if (state === GroupCallState.Ended) this.destroy();
    };

    private onHangup = async (ev: CustomEvent<IWidgetApiRequest>): Promise<void> => {
        ev.preventDefault();
        await this.messaging!.transport.reply(ev.detail, {}); // ack
        this.setDisconnected();
    };

    private onTileLayout = async (ev: CustomEvent<IWidgetApiRequest>): Promise<void> => {
        ev.preventDefault();
        this.layout = Layout.Tile;
        await this.messaging!.transport.reply(ev.detail, {}); // ack
    };

    private onSpotlightLayout = async (ev: CustomEvent<IWidgetApiRequest>): Promise<void> => {
        ev.preventDefault();
        this.layout = Layout.Spotlight;
        await this.messaging!.transport.reply(ev.detail, {}); // ack
    };

    private onScreenshareRequest = async (ev: CustomEvent<IWidgetApiRequest>): Promise<void> => {
        ev.preventDefault();

        if (PlatformPeg.get().supportsDesktopCapturer()) {
            await this.messaging!.transport.reply(ev.detail, { pending: true });

            const { finished } = Modal.createDialog(DesktopCapturerSourcePicker);
            const [source] = await finished;

            if (source) {
                await this.messaging!.transport.send(ElementWidgetActions.ScreenshareStart, {
                    desktopCapturerSourceId: source,
                });
            } else {
                await this.messaging!.transport.send(ElementWidgetActions.ScreenshareStop, {});
            }
        } else {
            await this.messaging!.transport.reply(ev.detail, { pending: false });
        }
    };
}<|MERGE_RESOLUTION|>--- conflicted
+++ resolved
@@ -294,18 +294,14 @@
         if (membership !== "join") this.setDisconnected();
     };
 
-<<<<<<< HEAD
-    private beforeUnload = (): void => this.setDisconnected();
-=======
-    private onStopMessaging = (uid: string) => {
+    private onStopMessaging = (uid: string): void => {
         if (uid === this.widgetUid) {
             logger.log("The widget died; treating this as a user hangup");
             this.setDisconnected();
         }
     };
 
-    private beforeUnload = () => this.setDisconnected();
->>>>>>> 07ae8437
+    private beforeUnload = (): void => this.setDisconnected();
 }
 
 export interface JitsiCallMemberContent {
