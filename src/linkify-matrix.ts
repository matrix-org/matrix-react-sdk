--- conflicted
+++ resolved
@@ -31,10 +31,7 @@
 import { ViewUserPayload } from "./dispatcher/payloads/ViewUserPayload";
 import { ViewRoomPayload } from "./dispatcher/payloads/ViewRoomPayload";
 import { MatrixClientPeg } from "./MatrixClientPeg";
-<<<<<<< HEAD
-=======
 import { PERMITTED_URL_SCHEMES } from "./utils/UrlUtils";
->>>>>>> 44f51fd1
 
 export enum Type {
     URL = "url",
@@ -193,11 +190,7 @@
             case Type.RoomAlias:
             case Type.UserId:
             default: {
-<<<<<<< HEAD
-                return tryTransformEntityToPermalink(MatrixClientPeg.get(), href) ?? "";
-=======
                 return tryTransformEntityToPermalink(MatrixClientPeg.safeGet(), href) ?? "";
->>>>>>> 44f51fd1
             }
         }
     },
