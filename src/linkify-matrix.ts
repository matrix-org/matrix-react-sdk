--- conflicted
+++ resolved
@@ -19,11 +19,7 @@
 import linkifyElement from 'linkify-element';
 import linkifyString from 'linkify-string';
 import { RoomMember } from 'matrix-js-sdk/src/models/room-member';
-<<<<<<< HEAD
 import { registerCustomProtocol, registerPlugin } from 'linkifyjs';
-=======
-import { registerPlugin } from 'linkifyjs';
->>>>>>> 336e1ae3
 
 import { baseUrl } from "./utils/permalinks/MatrixToPermalinkConstructor";
 import {
@@ -90,7 +86,6 @@
     const domainpartTokens = [DOMAIN, NUM, TLD, LOCALHOST];
 
     const INITIAL_STATE = S_START.tt(token);
-<<<<<<< HEAD
 
     const LOCALPART_STATE = INITIAL_STATE.tt(DOMAIN);
     for (const token of localpartTokens) {
@@ -121,7 +116,7 @@
     PORT_STATE.tt(NUM, matrixSymbol);
 }
 
-// This is sadly necessary for linkifyjs v3 In v4 it will be possible to just
+// This is (sadly) necessary for linkifyjs v3 In v4 it will be possible to just
 // call registerCustomProtocol("matrix") but currently this does not support
 // matrid:u/ but only matrix://
 function matrixURILinkifyParser({ scanner, parser, utils }) {
@@ -175,36 +170,6 @@
         AFTERQUERY_STATE.tt(token, AFTERQUERY_STATE);
         AFTERQUERY_STATE.tt(token, matrixDone);
     }
-=======
-
-    const LOCALPART_STATE = INITIAL_STATE.tt(DOMAIN);
-    for (const token of localpartTokens) {
-        INITIAL_STATE.tt(token, LOCALPART_STATE);
-        LOCALPART_STATE.tt(token, LOCALPART_STATE);
-    }
-    const LOCALPART_STATE_DOT = LOCALPART_STATE.tt(DOT);
-    for (const token of localpartTokens) {
-        LOCALPART_STATE_DOT.tt(token, LOCALPART_STATE);
-    }
-
-    const DOMAINPART_STATE_DOT = LOCALPART_STATE.tt(COLON);
-    const DOMAINPART_STATE = DOMAINPART_STATE_DOT.tt(DOMAIN);
-    DOMAINPART_STATE.tt(DOT, DOMAINPART_STATE_DOT);
-    for (const token of domainpartTokens) {
-        DOMAINPART_STATE.tt(token, DOMAINPART_STATE);
-        // we are done if we have a domain
-        DOMAINPART_STATE.tt(token, matrixSymbol);
-    }
-
-    // accept repeated TLDs (e.g .org.uk) but do not accept double dots: ..
-    for (const token of domainpartTokens) {
-        DOMAINPART_STATE_DOT.tt(token, DOMAINPART_STATE);
-    }
-
-    const PORT_STATE = DOMAINPART_STATE.tt(COLON);
-
-    PORT_STATE.tt(NUM, matrixSymbol);
->>>>>>> 336e1ae3
 }
 
 function onUserClick(event: MouseEvent, userId: string) {
@@ -356,12 +321,9 @@
         name: Type.UserId,
     });
 });
-<<<<<<< HEAD
 
 registerCustomProtocol("matrix");
 registerPlugin("matrixURI", matrixURILinkifyParser);
-=======
->>>>>>> 336e1ae3
 
 export const linkify = linkifyjs;
 export const _linkifyElement = linkifyElement;
