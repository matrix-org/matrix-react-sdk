--- conflicted
+++ resolved
@@ -119,11 +119,8 @@
     element_call: {
         url: string;
         use_exclusively: boolean;
-<<<<<<< HEAD
         participant_limit?: number;
-=======
         brand: string;
->>>>>>> 26a74a19
     };
 
     logout_redirect_url?: string;
