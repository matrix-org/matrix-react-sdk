/*
Copyright 2022 The Matrix.org Foundation C.I.C.

Licensed under the Apache License, Version 2.0 (the "License");
you may not use this file except in compliance with the License.
You may obtain a copy of the License at

    http://www.apache.org/licenses/LICENSE-2.0

Unless required by applicable law or agreed to in writing, software
distributed under the License is distributed on an "AS IS" BASIS,
WITHOUT WARRANTIES OR CONDITIONS OF ANY KIND, either express or implied.
See the License for the specific language governing permissions and
limitations under the License.
*/

import { PureComponent, SyntheticEvent } from "react";
import { Screen as ScreenEvent } from "matrix-analytics-events/types/typescript/Screen";
import { Interaction as InteractionEvent } from "matrix-analytics-events/types/typescript/Interaction";

import PageType from "./PageTypes";
import Views from "./Views";
import { PosthogAnalytics } from "./PosthogAnalytics";

export type ScreenName = ScreenEvent["screenName"];
export type InteractionName = InteractionEvent["name"];

const notLoggedInMap: Record<Exclude<Views, Views.LOGGED_IN>, ScreenName> = {
    [Views.LOADING]: "WebLoading",
    [Views.WELCOME]: "Welcome",
    [Views.LOGIN]: "Login",
    [Views.REGISTER]: "Register",
    [Views.FORGOT_PASSWORD]: "ForgotPassword",
    [Views.COMPLETE_SECURITY]: "WebCompleteSecurity",
    [Views.E2E_SETUP]: "WebE2ESetup",
    [Views.SOFT_LOGOUT]: "WebSoftLogout",
};

const loggedInPageTypeMap: Record<PageType, ScreenName> = {
    [PageType.HomePage]: "Home",
    [PageType.RoomView]: "Room",
    [PageType.UserView]: "User",
    [PageType.GroupView]: "Group",
    [PageType.MyGroups]: "MyGroups",
};

export default class PosthogTrackers {
    private static internalInstance: PosthogTrackers;

    public static get instance(): PosthogTrackers {
        if (!PosthogTrackers.internalInstance) {
            PosthogTrackers.internalInstance = new PosthogTrackers();
        }
        return PosthogTrackers.internalInstance;
    }

    private view: Views = Views.LOADING;
    private pageType?: PageType = null;
    private override?: ScreenName = null;

    public trackPageChange(view: Views, pageType: PageType | undefined, durationMs: number): void {
        this.view = view;
        this.pageType = pageType;
        if (this.override) return;
        this.trackPage(durationMs);
    }

    private trackPage(durationMs?: number): void {
        const screenName = this.view === Views.LOGGED_IN
            ? loggedInPageTypeMap[this.pageType]
            : notLoggedInMap[this.view];
        PosthogAnalytics.instance.trackEvent<ScreenEvent>({
            eventName: "$screen",
            screenName,
            durationMs,
        });
    }

    public trackOverride(screenName: ScreenName): void {
        if (!screenName) return;
        this.override = screenName;
        PosthogAnalytics.instance.trackEvent<ScreenEvent>({
            eventName: "$screen",
            screenName,
        });
    }

    public clearOverride(screenName: ScreenName): void {
        if (screenName !== this.override) return;
        this.override = null;
        this.trackPage();
    }

<<<<<<< HEAD
    public static trackInteraction(name: InteractionEvent["name"], ev?: SyntheticEvent, index?: number): void {
=======
    public static trackInteraction(name: InteractionName, ev?: SyntheticEvent): void {
>>>>>>> be324df9
        let interactionType: InteractionEvent["interactionType"];
        if (ev?.type === "click") {
            interactionType = "Pointer";
        } else if (ev?.type.startsWith("key")) {
            interactionType = "Keyboard";
        }

        PosthogAnalytics.instance.trackEvent<InteractionEvent>({
            eventName: "Interaction",
            interactionType,
            index,
            name,
        });
    }
}

export class PosthogScreenTracker extends PureComponent<{ screenName: ScreenName }> {
    componentDidMount() {
        PosthogTrackers.instance.trackOverride(this.props.screenName);
    }

    componentDidUpdate() {
        // We do not clear the old override here so that we do not send the non-override screen as a transition
        PosthogTrackers.instance.trackOverride(this.props.screenName);
    }

    componentWillUnmount() {
        PosthogTrackers.instance.clearOverride(this.props.screenName);
    }

    render() {
        return null; // no need to render anything, we just need to hook into the React lifecycle
    }
}<|MERGE_RESOLUTION|>--- conflicted
+++ resolved
@@ -91,11 +91,7 @@
         this.trackPage();
     }
 
-<<<<<<< HEAD
-    public static trackInteraction(name: InteractionEvent["name"], ev?: SyntheticEvent, index?: number): void {
-=======
-    public static trackInteraction(name: InteractionName, ev?: SyntheticEvent): void {
->>>>>>> be324df9
+    public static trackInteraction(name: InteractionName, ev?: SyntheticEvent, index?: number): void {
         let interactionType: InteractionEvent["interactionType"];
         if (ev?.type === "click") {
             interactionType = "Pointer";
