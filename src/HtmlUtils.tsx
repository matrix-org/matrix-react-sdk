/*
Copyright 2015, 2016 OpenMarket Ltd
Copyright 2017, 2018 New Vector Ltd
Copyright 2019 Michael Telatynski <7t3chguy@gmail.com>
Copyright 2019 The Matrix.org Foundation C.I.C.

Licensed under the Apache License, Version 2.0 (the "License");
you may not use this file except in compliance with the License.
You may obtain a copy of the License at

    http://www.apache.org/licenses/LICENSE-2.0

Unless required by applicable law or agreed to in writing, software
distributed under the License is distributed on an "AS IS" BASIS,
WITHOUT WARRANTIES OR CONDITIONS OF ANY KIND, either express or implied.
See the License for the specific language governing permissions and
limitations under the License.
*/

import React, { ReactNode } from 'react';
import sanitizeHtml from 'sanitize-html';
import cheerio from 'cheerio';
import classNames from 'classnames';
import EMOJIBASE_REGEX from 'emojibase-regex';
import { split } from 'lodash';
import katex from 'katex';
import { AllHtmlEntities } from 'html-entities';
import { IContent } from 'matrix-js-sdk/src/models/event';
import { Optional } from 'matrix-events-sdk';

import {
    _linkifyElement,
    _linkifyString,
    ELEMENT_URL_PATTERN,
    options as linkifyMatrixOptions,
} from './linkify-matrix';
import { IExtendedSanitizeOptions } from './@types/sanitize-html';
import SettingsStore from './settings/SettingsStore';
import { tryTransformPermalinkToLocalHref } from "./utils/permalinks/Permalinks";
import { getEmojiFromUnicode } from "./emoji";
import { mediaFromMxc } from "./customisations/Media";
import { stripHTMLReply, stripPlainReply } from './utils/Reply';

// Anything outside the basic multilingual plane will be a surrogate pair
const SURROGATE_PAIR_PATTERN = /([\ud800-\udbff])([\udc00-\udfff])/;
// And there a bunch more symbol characters that emojibase has within the
// BMP, so this includes the ranges from 'letterlike symbols' to
// 'miscellaneous symbols and arrows' which should catch all of them
// (with plenty of false positives, but that's OK)
const SYMBOL_PATTERN = /([\u2100-\u2bff])/;

// Regex pattern for Zero-Width joiner unicode characters
const ZWJ_REGEX = /[\u200D\u2003]/g;

// Regex pattern for whitespace characters
const WHITESPACE_REGEX = /\s/g;

const BIGEMOJI_REGEX = new RegExp(`^(${EMOJIBASE_REGEX.source})+$`, 'i');

const COLOR_REGEX = /^#[0-9a-fA-F]{6}$/;

export const PERMITTED_URL_SCHEMES = [
    "bitcoin",
    "ftp",
    "geo",
    "http",
    "https",
    "im",
    "irc",
    "ircs",
    "magnet",
    "mailto",
    "matrix",
    "mms",
    "news",
    "nntp",
    "openpgp4fpr",
    "sip",
    "sftp",
    "sms",
    "smsto",
    "ssh",
    "tel",
    "urn",
    "webcal",
    "wtai",
    "xmpp",
];

const MEDIA_API_MXC_REGEX = /\/_matrix\/media\/r0\/(?:download|thumbnail)\/(.+?)\/(.+?)(?:[?/]|$)/;

/*
 * Return true if the given string contains emoji
 * Uses a much, much simpler regex than emojibase's so will give false
 * positives, but useful for fast-path testing strings to see if they
 * need emojification.
 */
function mightContainEmoji(str: string): boolean {
    return SURROGATE_PAIR_PATTERN.test(str) || SYMBOL_PATTERN.test(str);
}

/**
 * Returns the shortcode for an emoji character.
 *
 * @param {String} char The emoji character
 * @return {String} The shortcode (such as :thumbup:)
 */
export function unicodeToShortcode(char: string): string {
    const shortcodes = getEmojiFromUnicode(char)?.shortcodes;
    return shortcodes?.length ? `:${shortcodes[0]}:` : '';
}

/*
 * Given an untrusted HTML string, return a React node with an sanitized version
 * of that HTML.
 */
export function sanitizedHtmlNode(insaneHtml: string): ReactNode {
    const saneHtml = sanitizeHtml(insaneHtml, sanitizeHtmlParams);

    return <div dangerouslySetInnerHTML={{ __html: saneHtml }} dir="auto" />;
}

export function getHtmlText(insaneHtml: string): string {
    return sanitizeHtml(insaneHtml, {
        allowedTags: [],
        allowedAttributes: {},
        selfClosing: [],
        allowedSchemes: [],
        disallowedTagsMode: 'discard',
    });
}

/**
 * Tests if a URL from an untrusted source may be safely put into the DOM
 * The biggest threat here is javascript: URIs.
 * Note that the HTML sanitiser library has its own internal logic for
 * doing this, to which we pass the same list of schemes. This is used in
 * other places we need to sanitise URLs.
 * @return true if permitted, otherwise false
 */
export function isUrlPermitted(inputUrl: string): boolean {
    try {
        // URL parser protocol includes the trailing colon
        return PERMITTED_URL_SCHEMES.includes(new URL(inputUrl).protocol.slice(0, -1));
    } catch (e) {
        return false;
    }
}

const transformTags: IExtendedSanitizeOptions["transformTags"] = { // custom to matrix
    // add blank targets to all hyperlinks except vector URLs
    'a': function(tagName: string, attribs: sanitizeHtml.Attributes) {
        if (attribs.href) {
            attribs.target = '_blank'; // by default

            const transformed = tryTransformPermalinkToLocalHref(attribs.href); // only used to check if it is a link that can be handled locally
            if (
                transformed !== attribs.href || // it could be converted so handle locally symbols e.g. @user:server.tdl, matrix: and matrix.to
                attribs.href.match(ELEMENT_URL_PATTERN) // for https links to Element domains
            ) {
                delete attribs.target;
            }
        } else {
            // Delete the href attrib if it is falsy
            delete attribs.href;
        }

        attribs.rel = 'noreferrer noopener'; // https://mathiasbynens.github.io/rel-noopener/
        return { tagName, attribs };
    },
    'img': function(tagName: string, attribs: sanitizeHtml.Attributes) {
        let src = attribs.src;
        // Strip out imgs that aren't `mxc` here instead of using allowedSchemesByTag
        // because transformTags is used _before_ we filter by allowedSchemesByTag and
        // we don't want to allow images with `https?` `src`s.
        // We also drop inline images (as if they were not present at all) when the "show
        // images" preference is disabled. Future work might expose some UI to reveal them
        // like standalone image events have.
        if (!src || !SettingsStore.getValue("showImages")) {
            return { tagName, attribs: {} };
        }

        if (!src.startsWith("mxc://")) {
            const match = MEDIA_API_MXC_REGEX.exec(src);
            if (match) {
                src = `mxc://${match[1]}/${match[2]}`;
            }
        }

        if (!src.startsWith("mxc://")) {
            return { tagName, attribs: {} };
        }

        const requestedWidth = Number(attribs.width);
        const requestedHeight = Number(attribs.height);
        const width = Math.min(requestedWidth || 800, 800);
        const height = Math.min(requestedHeight || 600, 600);
        // specify width/height as max values instead of absolute ones to allow object-fit to do its thing
        // we only allow our own styles for this tag so overwrite the attribute
        attribs.style = `max-width: ${width}px; max-height: ${height}px;`;
        if (requestedWidth) {
            attribs.style += "width: 100%;";
        }
        if (requestedHeight) {
            attribs.style += "height: 100%;";
        }

        attribs.src = mediaFromMxc(src).getThumbnailOfSourceHttp(width, height);
        return { tagName, attribs };
    },
    'code': function(tagName: string, attribs: sanitizeHtml.Attributes) {
        if (typeof attribs.class !== 'undefined') {
            // Filter out all classes other than ones starting with language- for syntax highlighting.
            const classes = attribs.class.split(/\s/).filter(function(cl) {
                return cl.startsWith('language-') && !cl.startsWith('language-_');
            });
            attribs.class = classes.join(' ');
        }
        return { tagName, attribs };
    },
    // eslint-disable-next-line @typescript-eslint/naming-convention
    '*': function(tagName: string, attribs: sanitizeHtml.Attributes) {
        // Delete any style previously assigned, style is an allowedTag for font, span & img,
        // because attributes are stripped after transforming.
        // For img this is trusted as it is generated wholly within the img transformation method.
        if (tagName !== "img") {
            delete attribs.style;
        }

        // Sanitise and transform data-mx-color and data-mx-bg-color to their CSS
        // equivalents
        const customCSSMapper = {
            'data-mx-color': 'color',
            'data-mx-bg-color': 'background-color',
            // $customAttributeKey: $cssAttributeKey
        };

        let style = "";
        Object.keys(customCSSMapper).forEach((customAttributeKey) => {
            const cssAttributeKey = customCSSMapper[customAttributeKey];
            const customAttributeValue = attribs[customAttributeKey];
            if (customAttributeValue &&
                typeof customAttributeValue === 'string' &&
                COLOR_REGEX.test(customAttributeValue)
            ) {
                style += cssAttributeKey + ":" + customAttributeValue + ";";
                delete attribs[customAttributeKey];
            }
        });

        if (style) {
            attribs.style = style + (attribs.style || "");
        }

        return { tagName, attribs };
    },
};

const sanitizeHtmlParams: IExtendedSanitizeOptions = {
    allowedTags: [
        'font', // custom to matrix for IRC-style font coloring
        'del', // for markdown
        'h1', 'h2', 'h3', 'h4', 'h5', 'h6', 'blockquote', 'p', 'a', 'ul', 'ol', 'sup', 'sub',
        'nl', 'li', 'b', 'i', 'u', 'strong', 'em', 'strike', 'code', 'hr', 'br', 'div',
        'table', 'thead', 'caption', 'tbody', 'tr', 'th', 'td', 'pre', 'span', 'img',
        'details', 'summary',
    ],
    allowedAttributes: {
        // attribute sanitization happens after transformations, so we have to accept `style` for font, span & img
        // but strip during the transformation.
        // custom ones first:
        font: ['color', 'data-mx-bg-color', 'data-mx-color', 'style'], // custom to matrix
        span: ['data-mx-maths', 'data-mx-bg-color', 'data-mx-color', 'data-mx-spoiler', 'style'], // custom to matrix
        div: ['data-mx-maths'],
        a: ['href', 'name', 'target', 'rel'], // remote target: custom to matrix
        // img tags also accept width/height, we just map those to max-width & max-height during transformation
        img: ['src', 'alt', 'title', 'style'],
        ol: ['start'],
        code: ['class'], // We don't actually allow all classes, we filter them in transformTags
    },
    // Lots of these won't come up by default because we don't allow them
    selfClosing: ['img', 'br', 'hr', 'area', 'base', 'basefont', 'input', 'link', 'meta'],
    // URL schemes we permit
    allowedSchemes: PERMITTED_URL_SCHEMES,
    allowProtocolRelative: false,
    transformTags,
    // 50 levels deep "should be enough for anyone"
    nestingLimit: 50,
};

// this is the same as the above except with less rewriting
const composerSanitizeHtmlParams: IExtendedSanitizeOptions = {
    ...sanitizeHtmlParams,
    transformTags: {
        'code': transformTags['code'],
        '*': transformTags['*'],
    },
};

// reduced set of allowed tags to avoid turning topics into Myspace
const topicSanitizeHtmlParams: IExtendedSanitizeOptions = {
    ...sanitizeHtmlParams,
    allowedTags: [
        'font', // custom to matrix for IRC-style font coloring
        'del', // for markdown
        'a', 'sup', 'sub',
        'b', 'i', 'u', 'strong', 'em', 'strike', 'br', 'div',
        'span',
    ],
};

abstract class BaseHighlighter<T extends React.ReactNode> {
    constructor(public highlightClass: string, public highlightLink: string) {
    }

    /**
     * apply the highlights to a section of text
     *
     * @param {string} safeSnippet The snippet of text to apply the highlights
     *     to.
     * @param {string[]} safeHighlights A list of substrings to highlight,
     *     sorted by descending length.
     *
     * returns a list of results (strings for HtmlHighligher, react nodes for
     * TextHighlighter).
     */
    public applyHighlights(safeSnippet: string, safeHighlights: string[]): T[] {
        let lastOffset = 0;
        let offset;
        let nodes: T[] = [];

        const safeHighlight = safeHighlights[0];
        while ((offset = safeSnippet.toLowerCase().indexOf(safeHighlight.toLowerCase(), lastOffset)) >= 0) {
            // handle preamble
            if (offset > lastOffset) {
                const subSnippet = safeSnippet.substring(lastOffset, offset);
                nodes = nodes.concat(this.applySubHighlights(subSnippet, safeHighlights));
            }

            // do highlight. use the original string rather than safeHighlight
            // to preserve the original casing.
            const endOffset = offset + safeHighlight.length;
            nodes.push(this.processSnippet(safeSnippet.substring(offset, endOffset), true));

            lastOffset = endOffset;
        }

        // handle postamble
        if (lastOffset !== safeSnippet.length) {
            const subSnippet = safeSnippet.substring(lastOffset, undefined);
            nodes = nodes.concat(this.applySubHighlights(subSnippet, safeHighlights));
        }
        return nodes;
    }

    private applySubHighlights(safeSnippet: string, safeHighlights: string[]): T[] {
        if (safeHighlights[1]) {
            // recurse into this range to check for the next set of highlight matches
            return this.applyHighlights(safeSnippet, safeHighlights.slice(1));
        } else {
            // no more highlights to be found, just return the unhighlighted string
            return [this.processSnippet(safeSnippet, false)];
        }
    }

    protected abstract processSnippet(snippet: string, highlight: boolean): T;
}

class HtmlHighlighter extends BaseHighlighter<string> {
    /* highlight the given snippet if required
     *
     * snippet: content of the span; must have been sanitised
     * highlight: true to highlight as a search match
     *
     * returns an HTML string
     */
    protected processSnippet(snippet: string, highlight: boolean): string {
        if (!highlight) {
            // nothing required here
            return snippet;
        }

        let span = `<span class="${this.highlightClass}">${snippet}</span>`;

        if (this.highlightLink) {
            span = `<a href="${encodeURI(this.highlightLink)}">${span}</a>`;
        }
        return span;
    }
}

interface IOpts {
    highlightLink?: string;
    disableBigEmoji?: boolean;
    stripReplyFallback?: boolean;
    returnString?: boolean;
    forComposerQuote?: boolean;
    ref?: React.Ref<HTMLSpanElement>;
<<<<<<< HEAD
    emotes?: Dictionary<string>;
=======
    emotes?: Map<string, string>;
>>>>>>> 6bef0128
}

export interface IOptsReturnNode extends IOpts {
    returnString: false | undefined;
}

export interface IOptsReturnString extends IOpts {
    returnString: true;
}

const emojiToHtmlSpan = (emoji: string) =>
    `<span class='mx_Emoji' title='${unicodeToShortcode(emoji)}'>${emoji}</span>`;
const emojiToJsxSpan = (emoji: string, key: number) =>
    <span key={key} className='mx_Emoji' title={unicodeToShortcode(emoji)}>{ emoji }</span>;

/**
 * Wraps emojis in <span> to style them separately from the rest of message. Consecutive emojis (and modifiers) are wrapped
 * in the same <span>.
 * @param {string} message the text to format
 * @param {boolean} isHtmlMessage whether the message contains HTML
 * @returns if isHtmlMessage is true, returns an array of strings, otherwise return an array of React Elements for emojis
 * and plain text for everything else
 */
function formatEmojis(message: string, isHtmlMessage: boolean): (JSX.Element | string)[] {
    const emojiToSpan = isHtmlMessage ? emojiToHtmlSpan : emojiToJsxSpan;
    const result: (JSX.Element | string)[] = [];
    let text = '';
    let key = 0;
    let cleanmsg = '';
    let titles = [];
    let alts = [];
    let spoilers=[];
    const $ = cheerio.load(message, {
        // @ts-ignore: The `_useHtmlParser2` internal option is the
        // simplest way to both parse and render using `htmlparser2`.
        _useHtmlParser2: true,
        decodeEntities: false,
    });
    if (isHtmlMessage) {

        $("img").each(function (i, elm) {

            titles.push($(this).attr("title") ? $(this).attr("title") : null)
            alts.push($(this).attr("alt") ? $(this).attr("alt") : null)
            $(this).attr("title", "placeholder")
            $(this).attr("alt", "placeholder")
        }
        )

        $("span").each(function (i, elm) {  
            if($(this).attr("data-mx-spoiler")){
                spoilers.push($(this).attr("data-mx-spoiler"))
                $(this).attr("data-mx-spoiler", "placeholder")
            }
            
        })
        cleanmsg = $.html()
    }
    else {
        cleanmsg = message;

    }
    // We use lodash's grapheme splitter to avoid breaking apart compound emojis
    for (const char of split(cleanmsg, '')) {
        if (EMOJIBASE_REGEX.test(char)) {
            if (!isHtmlMessage) {
                if (text) {
                    result.push(text);
                    text = '';
                }

                result.push(emojiToSpan(char, key));
                key++;
            } else {
                text += emojiToSpan(char, key);
            }
        } else {
            text += char;
        }
    }
    if (isHtmlMessage) {
        console.log("text ",text)
        const $ = cheerio.load(text, {
            // @ts-ignore: The `_useHtmlParser2` internal option is the
            // simplest way to both parse and render using `htmlparser2`.
            _useHtmlParser2: true,
            decodeEntities: false,
        });
        let cnt = 0;
        let cntalt = 0;
        let splrcnt = 0;
        $("img").each(function (i, elm) {
            $(this).attr("title", titles[cnt])
            cnt = cnt + 1;
            $(this).attr("alt", alts[cntalt])
            cntalt += 1;
        }
        )
        $("span").each(function (i, elm) {
            if($(this).attr("data-mx-spoiler")){
                $(this).attr("data-mx-spoiler", spoilers[splrcnt])
                splrcnt+=1;
            }
            
        })
        text = $.html()
    }
    if (text) {
        result.push(text);
    }
    return result;
}

/* turn a matrix event body into html
 *
 * content: 'content' of the MatrixEvent
 *
 * highlights: optional list of words to highlight, ordered by longest word first
 *
 * opts.highlightLink: optional href to add to highlighted words
 * opts.disableBigEmoji: optional argument to disable the big emoji class.
 * opts.stripReplyFallback: optional argument specifying the event is a reply and so fallback needs removing
 * opts.returnString: return an HTML string rather than JSX elements
 * opts.forComposerQuote: optional param to lessen the url rewriting done by sanitization, for quoting into composer
 * opts.ref: React ref to attach to any React components returned (not compatible with opts.returnString)
 */
export function bodyToHtml(content: IContent, highlights: Optional<string[]>, opts: IOptsReturnString): string;
export function bodyToHtml(content: IContent, highlights: Optional<string[]>, opts: IOptsReturnNode): ReactNode;
export function bodyToHtml(content: IContent, highlights: Optional<string[]>, opts: IOpts = {}) {
    const isFormattedBody = content.format === "org.matrix.custom.html" && !!content.formatted_body;
    let bodyHasEmoji = false;
    let isHtmlMessage = false;

    let sanitizeParams = sanitizeHtmlParams;
    if (opts.forComposerQuote) {
        sanitizeParams = composerSanitizeHtmlParams;
    }
<<<<<<< HEAD
=======
    
>>>>>>> 6bef0128
    let strippedBody: string;
    let safeBody: string; // safe, sanitised HTML, preferred over `strippedBody` which is fully plaintext

    try {
        // sanitizeHtml can hang if an unclosed HTML tag is thrown at it
        // A search for `<foo` will make the browser crash an alternative would be to escape HTML special characters
        // but that would bring no additional benefit as the highlighter does not work with those special chars
        const safeHighlights = highlights
            ?.filter((highlight: string): boolean => !highlight.includes("<"))
            .map((highlight: string): string => sanitizeHtml(highlight, sanitizeParams));

        let formattedBody = typeof content.formatted_body === 'string' ? content.formatted_body : null;
        const plainBody = typeof content.body === 'string' ? content.body : "";

        if (opts.stripReplyFallback && formattedBody) formattedBody = stripHTMLReply(formattedBody);
        strippedBody = opts.stripReplyFallback ? stripPlainReply(plainBody) : plainBody;
        bodyHasEmoji = mightContainEmoji(isFormattedBody ? formattedBody : plainBody);
        const highlighter = safeHighlights?.length
            ? new HtmlHighlighter("mx_EventTile_searchHighlight", opts.highlightLink)
            : null;
        if (isFormattedBody) {
            if (highlighter) {
                // XXX: We sanitize the HTML whilst also highlighting its text nodes, to avoid accidentally trying
                // to highlight HTML tags themselves. However, this does mean that we don't highlight textnodes which
                // are interrupted by HTML tags (not that we did before) - e.g. foo<span/>bar won't get highlighted
                // by an attempt to search for 'foobar'.  Then again, the search query probably wouldn't work either
                // XXX: hacky bodge to temporarily apply a textFilter to the sanitizeParams structure.
                sanitizeParams.textFilter = function(safeText) {
                    return highlighter.applyHighlights(safeText, safeHighlights).join('')
                        .replace(/:[\w+-]+:/g, m => opts.emotes[m] ? opts.emotes[m] : m);
                };
            }

            safeBody = sanitizeHtml(formattedBody, sanitizeParams);
            const phtml = cheerio.load(safeBody, {
                // @ts-ignore: The `_useHtmlParser2` internal option is the
                // simplest way to both parse and render using `htmlparser2`.
                _useHtmlParser2: true,
                decodeEntities: false,
            });
            const isPlainText = phtml.html() === phtml.root().text();
            isHtmlMessage = !isPlainText;

            if (isHtmlMessage && SettingsStore.getValue("feature_latex_maths")) {
                // @ts-ignore - The types for `replaceWith` wrongly expect
                // Cheerio instance to be returned.
                phtml('div, span[data-mx-maths!=""]').replaceWith(function(i, e) {
                    return katex.renderToString(
                        AllHtmlEntities.decode(phtml(e).attr('data-mx-maths')),
                        {
                            throwOnError: false,
                            // @ts-ignore - `e` can be an Element, not just a Node
                            displayMode: e.name == 'div',
                            output: "htmlAndMathml",
                        });
                });
                safeBody = phtml.html();
            }
            if (bodyHasEmoji) {
                safeBody = formatEmojis(safeBody, true).join('');
            }
        } else if (highlighter) {
            safeBody = highlighter.applyHighlights(plainBody, safeHighlights).join('');
        }
    } finally {
        delete sanitizeParams.textFilter;
    }

    let contentBody = safeBody ?? strippedBody;
<<<<<<< HEAD
    //contentBody = contentBody.replace(/:[\w+-]+:/g, m => opts.emotes[m] ? opts.emotes[m] : m);
=======
    contentBody = contentBody.replace(/:[\w+-]+:/g, m => opts.emotes[m] ? opts.emotes[m] : m);
>>>>>>> 6bef0128
    if (opts.returnString) {
        return contentBody;
    }

    let emojiBody = false;
    if (!opts.disableBigEmoji && bodyHasEmoji) {
        let contentBodyTrimmed = contentBody !== undefined ? contentBody.trim() : '';

        // Ignore spaces in body text. Emojis with spaces in between should
        // still be counted as purely emoji messages.
        contentBodyTrimmed = contentBodyTrimmed.replace(WHITESPACE_REGEX, '');

        // Remove zero width joiner characters from emoji messages. This ensures
        // that emojis that are made up of multiple unicode characters are still
        // presented as large.
        contentBodyTrimmed = contentBodyTrimmed.replace(ZWJ_REGEX, '');

        const match = BIGEMOJI_REGEX.exec(contentBodyTrimmed);
        emojiBody = match && match[0] && match[0].length === contentBodyTrimmed.length &&
                    // Prevent user pills expanding for users with only emoji in
                    // their username. Permalinks (links in pills) can be any URL
                    // now, so we just check for an HTTP-looking thing.
                    (
                        strippedBody === safeBody || // replies have the html fallbacks, account for that here
                        content.formatted_body === undefined ||
                        (!content.formatted_body.includes("http:") &&
                        !content.formatted_body.includes("https:"))
                    );
    }

    const className = classNames({
        'mx_EventTile_body': true,
        'mx_EventTile_bigEmoji': emojiBody,
        'markdown-body': isHtmlMessage && !emojiBody,
    });
    const tmp=strippedBody?.replace(/:[\w+-]+:/g, m => opts.emotes[m] ? opts.emotes[m] : m);
    if (tmp!=strippedBody) {
        safeBody=tmp;
    }

    let emojiBodyElements: JSX.Element[];
    if (!safeBody && bodyHasEmoji) {
        emojiBodyElements = formatEmojis(strippedBody, false) as JSX.Element[];
    }

    return safeBody ?
        <span
            key="body"
            ref={opts.ref}
            className={className}
            dangerouslySetInnerHTML={{ __html: safeBody }}
            dir="auto"
        /> : <span key="body" ref={opts.ref} className={className} dir="auto">
            { emojiBodyElements || strippedBody }
        </span>;
}

/**
 * Turn a room topic into html
 * @param topic plain text topic
 * @param htmlTopic optional html topic
 * @param ref React ref to attach to any React components returned
 * @param allowExtendedHtml whether to allow extended HTML tags such as headings and lists
 * @return The HTML-ified node.
 */
export function topicToHtml(
    topic: string,
    htmlTopic?: string,
    ref?: React.Ref<HTMLSpanElement>,
    allowExtendedHtml = false,
): ReactNode {
    if (!SettingsStore.getValue("feature_html_topic")) {
        htmlTopic = null;
    }

    let isFormattedTopic = !!htmlTopic;
    let topicHasEmoji = false;
    let safeTopic = "";

    try {
        topicHasEmoji = mightContainEmoji(isFormattedTopic ? htmlTopic : topic);

        if (isFormattedTopic) {
            safeTopic = sanitizeHtml(htmlTopic, allowExtendedHtml ? sanitizeHtmlParams : topicSanitizeHtmlParams);
            if (topicHasEmoji) {
                safeTopic = formatEmojis(safeTopic, true).join('');
            }
        }
    } catch {
        isFormattedTopic = false; // Fall back to plain-text topic
    }

    let emojiBodyElements: ReturnType<typeof formatEmojis>;
    if (!isFormattedTopic && topicHasEmoji) {
        emojiBodyElements = formatEmojis(topic, false);
    }

    return isFormattedTopic
        ? <span
            ref={ref}
            dangerouslySetInnerHTML={{ __html: safeTopic }}
            dir="auto"
        />
        : <span ref={ref} dir="auto">
            { emojiBodyElements || topic }
        </span>;
}

/**
 * Linkifies the given string. This is a wrapper around 'linkifyjs/string'.
 *
 * @param {string} str string to linkify
 * @param {object} [options] Options for linkifyString. Default: linkifyMatrixOptions
 * @returns {string} Linkified string
 */
export function linkifyString(str: string, options = linkifyMatrixOptions): string {
    return _linkifyString(str, options);
}

/**
 * Linkifies the given DOM element. This is a wrapper around 'linkifyjs/element'.
 *
 * @param {object} element DOM element to linkify
 * @param {object} [options] Options for linkifyElement. Default: linkifyMatrixOptions
 * @returns {object}
 */
export function linkifyElement(element: HTMLElement, options = linkifyMatrixOptions): HTMLElement {
    return _linkifyElement(element, options);
}

/**
 * Linkify the given string and sanitize the HTML afterwards.
 *
 * @param {string} dirtyHtml The HTML string to sanitize and linkify
 * @param {object} [options] Options for linkifyString. Default: linkifyMatrixOptions
 * @returns {string}
 */
export function linkifyAndSanitizeHtml(dirtyHtml: string, options = linkifyMatrixOptions): string {
    return sanitizeHtml(linkifyString(dirtyHtml, options), sanitizeHtmlParams);
}

/**
 * Returns if a node is a block element or not.
 * Only takes html nodes into account that are allowed in matrix messages.
 *
 * @param {Node} node
 * @returns {bool}
 */
export function checkBlockNode(node: Node): boolean {
    switch (node.nodeName) {
        case "H1":
        case "H2":
        case "H3":
        case "H4":
        case "H5":
        case "H6":
        case "PRE":
        case "BLOCKQUOTE":
        case "P":
        case "UL":
        case "OL":
        case "LI":
        case "HR":
        case "TABLE":
        case "THEAD":
        case "TBODY":
        case "TR":
        case "TH":
        case "TD":
            return true;
        case "DIV":
            // don't treat math nodes as block nodes for deserializing
            return !(node as HTMLElement).hasAttribute("data-mx-maths");
        default:
            return false;
    }
}<|MERGE_RESOLUTION|>--- conflicted
+++ resolved
@@ -396,11 +396,7 @@
     returnString?: boolean;
     forComposerQuote?: boolean;
     ref?: React.Ref<HTMLSpanElement>;
-<<<<<<< HEAD
-    emotes?: Dictionary<string>;
-=======
     emotes?: Map<string, string>;
->>>>>>> 6bef0128
 }
 
 export interface IOptsReturnNode extends IOpts {
@@ -538,10 +534,7 @@
     if (opts.forComposerQuote) {
         sanitizeParams = composerSanitizeHtmlParams;
     }
-<<<<<<< HEAD
-=======
     
->>>>>>> 6bef0128
     let strippedBody: string;
     let safeBody: string; // safe, sanitised HTML, preferred over `strippedBody` which is fully plaintext
 
@@ -570,8 +563,7 @@
                 // by an attempt to search for 'foobar'.  Then again, the search query probably wouldn't work either
                 // XXX: hacky bodge to temporarily apply a textFilter to the sanitizeParams structure.
                 sanitizeParams.textFilter = function(safeText) {
-                    return highlighter.applyHighlights(safeText, safeHighlights).join('')
-                        .replace(/:[\w+-]+:/g, m => opts.emotes[m] ? opts.emotes[m] : m);
+                    return highlighter.applyHighlights(safeText, safeHighlights).join('');
                 };
             }
 
@@ -611,11 +603,7 @@
     }
 
     let contentBody = safeBody ?? strippedBody;
-<<<<<<< HEAD
     //contentBody = contentBody.replace(/:[\w+-]+:/g, m => opts.emotes[m] ? opts.emotes[m] : m);
-=======
-    contentBody = contentBody.replace(/:[\w+-]+:/g, m => opts.emotes[m] ? opts.emotes[m] : m);
->>>>>>> 6bef0128
     if (opts.returnString) {
         return contentBody;
     }
