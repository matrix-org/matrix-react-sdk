--- conflicted
+++ resolved
@@ -588,22 +588,11 @@
     if (!opts.disableBigEmoji && bodyHasEmoji) {
         let contentBodyTrimmed = contentBody !== undefined ? contentBody.trim() : "";
 
-<<<<<<< HEAD
         // Remove zero width joiner, zero width spaces and other spaces in body
         // text. This ensures that emojis with spaces in between or that are made
         // up of multiple unicode characters are still counted as purely emoji
         // messages.
         contentBodyTrimmed = contentBodyTrimmed.replace(EMOJI_SEPARATOR_REGEX, '');
-=======
-        // Ignore spaces in body text. Emojis with spaces in between should
-        // still be counted as purely emoji messages.
-        contentBodyTrimmed = contentBodyTrimmed.replace(WHITESPACE_REGEX, "");
-
-        // Remove zero width joiner characters from emoji messages. This ensures
-        // that emojis that are made up of multiple unicode characters are still
-        // presented as large.
-        contentBodyTrimmed = contentBodyTrimmed.replace(ZWJ_REGEX, "");
->>>>>>> 7516c7f4
 
         const match = BIGEMOJI_REGEX.exec(contentBodyTrimmed);
         emojiBody =
