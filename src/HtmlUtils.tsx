--- conflicted
+++ resolved
@@ -59,39 +59,8 @@
 
 const COLOR_REGEX = /^#[0-9a-fA-F]{6}$/;
 
-<<<<<<< HEAD
 const CUSTOM_EMOTES_REGEX = /:[\w+-]+:/g;
 
-export const PERMITTED_URL_SCHEMES = [
-    "bitcoin",
-    "ftp",
-    "geo",
-    "http",
-    "https",
-    "im",
-    "irc",
-    "ircs",
-    "magnet",
-    "mailto",
-    "matrix",
-    "mms",
-    "news",
-    "nntp",
-    "openpgp4fpr",
-    "sip",
-    "sftp",
-    "sms",
-    "smsto",
-    "ssh",
-    "tel",
-    "urn",
-    "webcal",
-    "wtai",
-    "xmpp",
-];
-
-=======
->>>>>>> 186497a6
 const MEDIA_API_MXC_REGEX = /\/_matrix\/media\/r0\/(?:download|thumbnail)\/(.+?)\/(.+?)(?:[?/]|$)/;
 
 /*
