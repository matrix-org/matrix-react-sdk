--- conflicted
+++ resolved
@@ -28,7 +28,6 @@
 import { Optional } from "matrix-events-sdk";
 import _Linkify from "linkify-react";
 import escapeHtml from "escape-html";
-import GraphemeSplitter from "graphemer";
 
 import {
     _linkifyElement,
@@ -495,10 +494,6 @@
         }
         )
 
-<<<<<<< HEAD
-    const splitter = new GraphemeSplitter();
-    for (const char of splitter.iterateGraphemes(message)) {
-=======
         $("span").each(function (i, elm) {  
             if($(this).attr("data-mx-spoiler")){
                 spoilers.push($(this).attr("data-mx-spoiler"))
@@ -514,7 +509,6 @@
     }
     // We use lodash's grapheme splitter to avoid breaking apart compound emojis
     for (const char of split(cleanmsg, '')) {
->>>>>>> 6d2ba5d4
         if (EMOJIBASE_REGEX.test(char)) {
             if (!isHtmlMessage) {
                 if (text) {
@@ -605,12 +599,8 @@
 
         if (opts.stripReplyFallback && formattedBody) formattedBody = stripHTMLReply(formattedBody);
         strippedBody = opts.stripReplyFallback ? stripPlainReply(plainBody) : plainBody;
-<<<<<<< HEAD
         bodyHasEmoji = mightContainEmoji(isFormattedBody ? formattedBody! : plainBody);
 
-=======
-        bodyHasEmoji = mightContainEmoji(isFormattedBody ? formattedBody : plainBody);
->>>>>>> 6d2ba5d4
         const highlighter = safeHighlights?.length
             ? new HtmlHighlighter("mx_EventTile_searchHighlight", opts.highlightLink)
             : null;
@@ -650,11 +640,6 @@
     }
 
     let contentBody = safeBody ?? strippedBody;
-<<<<<<< HEAD
-    contentBody = contentBody.replace(/:[\w+-]+:/g, m => opts.emotes[m] ? opts.emotes[m] : m);
-=======
-    //contentBody = contentBody.replace(/:[\w+-]+:/g, m => opts.emotes[m] ? opts.emotes[m] : m);
->>>>>>> 6d2ba5d4
     if (opts.returnString) {
         return contentBody;
     }
