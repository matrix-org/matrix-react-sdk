/*
Copyright 2019 The Matrix.org Foundation C.I.C.

Licensed under the Apache License, Version 2.0 (the "License");
you may not use this file except in compliance with the License.
You may obtain a copy of the License at

    http://www.apache.org/licenses/LICENSE-2.0

Unless required by applicable law or agreed to in writing, software
distributed under the License is distributed on an "AS IS" BASIS,
WITHOUT WARRANTIES OR CONDITIONS OF ANY KIND, either express or implied.
See the License for the specific language governing permissions and
limitations under the License.
*/

import { createContext } from "react";

import { IRoomState } from "../components/structures/RoomView";
import { Layout } from "../settings/Layout";

export enum TimelineRenderingType {
    Room,
<<<<<<< HEAD
    Thread,
    ThreadsList
=======
    File,
    Notification,
    Thread
>>>>>>> 4416212d
}

const RoomContext = createContext<IRoomState>({
    roomLoading: true,
    peekLoading: false,
    shouldPeek: true,
    membersLoaded: false,
    numUnreadMessages: 0,
    draggingFile: false,
    searching: false,
    guestsCanJoin: false,
    canPeek: false,
    showApps: false,
    isPeeking: false,
    showRightPanel: true,
    joining: false,
    atEndOfLiveTimeline: true,
    atEndOfLiveTimelineInit: false,
    showTopUnreadMessagesBar: false,
    statusBarVisible: false,
    canReact: false,
    canReply: false,
    layout: Layout.Group,
    lowBandwidth: false,
    alwaysShowTimestamps: false,
    showTwelveHourTimestamps: false,
    readMarkerInViewThresholdMs: 3000,
    readMarkerOutOfViewThresholdMs: 30000,
    showHiddenEventsInTimeline: false,
    showReadReceipts: true,
    showRedactions: true,
    showJoinLeaves: true,
    showAvatarChanges: true,
    showDisplaynameChanges: true,
    matrixClientIsReady: false,
    dragCounter: 0,
    timelineRenderingType: TimelineRenderingType.Room,
    liveTimeline: undefined,
});
RoomContext.displayName = "RoomContext";
export default RoomContext;<|MERGE_RESOLUTION|>--- conflicted
+++ resolved
@@ -21,14 +21,10 @@
 
 export enum TimelineRenderingType {
     Room,
-<<<<<<< HEAD
     Thread,
-    ThreadsList
-=======
+    ThreadsList,
     File,
     Notification,
-    Thread
->>>>>>> 4416212d
 }
 
 const RoomContext = createContext<IRoomState>({
