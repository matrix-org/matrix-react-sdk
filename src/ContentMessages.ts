/*
Copyright 2015, 2016 OpenMarket Ltd
Copyright 2019 New Vector Ltd
Copyright 2020 The Matrix.org Foundation C.I.C.

Licensed under the Apache License, Version 2.0 (the "License");
you may not use this file except in compliance with the License.
You may obtain a copy of the License at

    http://www.apache.org/licenses/LICENSE-2.0

Unless required by applicable law or agreed to in writing, software
distributed under the License is distributed on an "AS IS" BASIS,
WITHOUT WARRANTIES OR CONDITIONS OF ANY KIND, either express or implied.
See the License for the specific language governing permissions and
limitations under the License.
*/

import { MatrixClient } from "matrix-js-sdk/src/client";
import { IUploadOpts } from "matrix-js-sdk/src/@types/requests";
import { MsgType } from "matrix-js-sdk/src/@types/event";
import encrypt from "matrix-encrypt-attachment";
import extractPngChunks from "png-chunks-extract";
import { IAbortablePromise, IImageInfo } from "matrix-js-sdk/src/@types/partials";
import { logger } from "matrix-js-sdk/src/logger";
import { IEventRelation, ISendEventResponse, MatrixError, MatrixEvent } from "matrix-js-sdk/src/matrix";
import { THREAD_RELATION_TYPE } from "matrix-js-sdk/src/models/thread";

import { IEncryptedFile, IMediaEventInfo } from "./customisations/models/IMediaEventContent";
import dis from './dispatcher/dispatcher';
import { _t } from './languageHandler';
import Modal from './Modal';
import Spinner from "./components/views/elements/Spinner";
import { Action } from "./dispatcher/actions";
import {
    UploadCanceledPayload,
    UploadErrorPayload,
    UploadFinishedPayload,
    UploadProgressPayload,
    UploadStartedPayload,
} from "./dispatcher/payloads/UploadPayload";
import { IUpload } from "./models/IUpload";
import SettingsStore from "./settings/SettingsStore";
import { decorateStartSendingTime, sendRoundTripMetric } from "./sendTimePerformanceMetrics";
import { TimelineRenderingType } from "./contexts/RoomContext";
import { RoomViewStore } from "./stores/RoomViewStore";
import { addReplyToMessageContent } from "./utils/Reply";
import ErrorDialog from "./components/views/dialogs/ErrorDialog";
import UploadFailureDialog from "./components/views/dialogs/UploadFailureDialog";
import UploadConfirmDialog from "./components/views/dialogs/UploadConfirmDialog";
import { createThumbnail } from "./utils/image-media";
import { attachRelation } from "./components/views/rooms/SendMessageComposer";
import { doMaybeLocalRoomAction } from "./utils/local-room";

// scraped out of a macOS hidpi (5660ppm) screenshot png
//                  5669 px (x-axis)      , 5669 px (y-axis)      , per metre
const PHYS_HIDPI = [0x00, 0x00, 0x16, 0x25, 0x00, 0x00, 0x16, 0x25, 0x01];

export class UploadCanceledError extends Error {}

interface IMediaConfig {
    "m.upload.size"?: number;
}

interface IContent {
    body: string;
    msgtype: string;
    info: IMediaEventInfo;
    file?: string;
    url?: string;
}

/**
 * Load a file into a newly created image element.
 *
 * @param {File} imageFile The file to load in an image element.
 * @return {Promise} A promise that resolves with the html image element.
 */
async function loadImageElement(imageFile: File) {
    // Load the file into an html element
    const img = document.createElement("img");
    const objectUrl = URL.createObjectURL(imageFile);
    const imgPromise = new Promise((resolve, reject) => {
        img.onload = function() {
            URL.revokeObjectURL(objectUrl);
            resolve(img);
        };
        img.onerror = function(e) {
            reject(e);
        };
    });
    img.src = objectUrl;

    // check for hi-dpi PNGs and fudge display resolution as needed.
    // this is mainly needed for macOS screencaps
    let parsePromise;
    if (imageFile.type === "image/png") {
        // in practice macOS happens to order the chunks so they fall in
        // the first 0x1000 bytes (thanks to a massive ICC header).
        // Thus we could slice the file down to only sniff the first 0x1000
        // bytes (but this makes extractPngChunks choke on the corrupt file)
        const headers = imageFile; //.slice(0, 0x1000);
        parsePromise = readFileAsArrayBuffer(headers).then(arrayBuffer => {
            const buffer = new Uint8Array(arrayBuffer);
            const chunks = extractPngChunks(buffer);
            for (const chunk of chunks) {
                if (chunk.name === 'pHYs') {
                    if (chunk.data.byteLength !== PHYS_HIDPI.length) return;
                    return chunk.data.every((val, i) => val === PHYS_HIDPI[i]);
                }
            }
            return false;
        });
    }

    const [hidpi] = await Promise.all([parsePromise, imgPromise]);
    const width = hidpi ? (img.width >> 1) : img.width;
    const height = hidpi ? (img.height >> 1) : img.height;
    return { width, height, img };
}

// Minimum size for image files before we generate a thumbnail for them.
const IMAGE_SIZE_THRESHOLD_THUMBNAIL = 1 << 15; // 32KB
// Minimum size improvement for image thumbnails, if both are not met then don't bother uploading thumbnail.
const IMAGE_THUMBNAIL_MIN_REDUCTION_SIZE = 1 << 16; // 1MB
const IMAGE_THUMBNAIL_MIN_REDUCTION_PERCENT = 0.1; // 10%
// We don't apply these thresholds to video thumbnails as a poster image is always useful
// and videos tend to be much larger.

// Image mime types for which to always include a thumbnail for even if it is larger than the input for wider support.
const ALWAYS_INCLUDE_THUMBNAIL = ["image/avif", "image/webp"];

/**
 * Read the metadata for an image file and create and upload a thumbnail of the image.
 *
 * @param {MatrixClient} matrixClient A matrixClient to upload the thumbnail with.
 * @param {String} roomId The ID of the room the image will be uploaded in.
 * @param {File} imageFile The image to read and thumbnail.
 * @return {Promise} A promise that resolves with the attachment info.
 */
async function infoForImageFile(
    matrixClient: MatrixClient,
    roomId: string,
    imageFile: File,
): Promise<Partial<IMediaEventInfo>> {
    let thumbnailType = "image/png";
    if (imageFile.type === "image/jpeg") {
        thumbnailType = "image/jpeg";
    }

    const imageElement = await loadImageElement(imageFile);

    const result = await createThumbnail(imageElement.img, imageElement.width, imageElement.height, thumbnailType);
    const imageInfo = result.info;

    // For lesser supported image types, always include the thumbnail even if it is larger
    if (!ALWAYS_INCLUDE_THUMBNAIL.includes(imageFile.type)) {
        // we do all sizing checks here because we still rely on thumbnail generation for making a blurhash from.
        const sizeDifference = imageFile.size - imageInfo.thumbnail_info.size;
        if (
            // image is small enough already
            imageFile.size <= IMAGE_SIZE_THRESHOLD_THUMBNAIL ||
            // thumbnail is not sufficiently smaller than original
            (sizeDifference <= IMAGE_THUMBNAIL_MIN_REDUCTION_SIZE &&
                sizeDifference <= (imageFile.size * IMAGE_THUMBNAIL_MIN_REDUCTION_PERCENT))
        ) {
            delete imageInfo["thumbnail_info"];
            return imageInfo;
        }
    }

    const uploadResult = await uploadFile(matrixClient, roomId, result.thumbnail);

    imageInfo["thumbnail_url"] = uploadResult.url;
    imageInfo["thumbnail_file"] = uploadResult.file;
    return imageInfo;
}

/**
 * Load a file into a newly created video element and pull some strings
 * in an attempt to guarantee the first frame will be showing.
 *
 * @param {File} videoFile The file to load in an video element.
 * @return {Promise} A promise that resolves with the video image element.
 */
function loadVideoElement(videoFile: File): Promise<HTMLVideoElement> {
    return new Promise((resolve, reject) => {
        // Load the file into an html element
        const video = document.createElement("video");
        video.preload = "metadata";
        video.playsInline = true;
        video.muted = true;

        const reader = new FileReader();

        reader.onload = function(ev) {
            // Wait until we have enough data to thumbnail the first frame.
            video.onloadeddata = async function() {
                resolve(video);
                video.pause();
            };
            video.onerror = function(e) {
                reject(e);
            };

            let dataUrl = ev.target.result as string;
            // Chrome chokes on quicktime but likes mp4, and `file.type` is
            // read only, so do this horrible hack to unbreak quicktime
            if (dataUrl.startsWith("data:video/quicktime;")) {
                dataUrl = dataUrl.replace("data:video/quicktime;", "data:video/mp4;");
            }

            video.src = dataUrl;
            video.load();
            video.play();
        };
        reader.onerror = function(e) {
            reject(e);
        };
        reader.readAsDataURL(videoFile);
    });
}

/**
 * Read the metadata for a video file and create and upload a thumbnail of the video.
 *
 * @param {MatrixClient} matrixClient A matrixClient to upload the thumbnail with.
 * @param {String} roomId The ID of the room the video will be uploaded to.
 * @param {File} videoFile The video to read and thumbnail.
 * @return {Promise} A promise that resolves with the attachment info.
 */
function infoForVideoFile(
    matrixClient: MatrixClient,
    roomId: string,
    videoFile: File,
): Promise<Partial<IMediaEventInfo>> {
    const thumbnailType = "image/jpeg";

    let videoInfo: Partial<IMediaEventInfo>;
    return loadVideoElement(videoFile).then((video) => {
        return createThumbnail(video, video.videoWidth, video.videoHeight, thumbnailType);
    }).then((result) => {
        videoInfo = result.info;
        return uploadFile(matrixClient, roomId, result.thumbnail);
    }).then((result) => {
        videoInfo.thumbnail_url = result.url;
        videoInfo.thumbnail_file = result.file;
        return videoInfo;
    });
}

/**
 * Read the file as an ArrayBuffer.
 * @param {File} file The file to read
 * @return {Promise} A promise that resolves with an ArrayBuffer when the file
 *   is read.
 */
function readFileAsArrayBuffer(file: File | Blob): Promise<ArrayBuffer> {
    return new Promise((resolve, reject) => {
        const reader = new FileReader();
        reader.onload = function(e) {
            resolve(e.target.result as ArrayBuffer);
        };
        reader.onerror = function(e) {
            reject(e);
        };
        reader.readAsArrayBuffer(file);
    });
}

/**
 * Upload the file to the content repository.
 * If the room is encrypted then encrypt the file before uploading.
 *
 * @param {MatrixClient} matrixClient The matrix client to upload the file with.
 * @param {String} roomId The ID of the room being uploaded to.
 * @param {File} file The file to upload.
 * @param {Function?} progressHandler optional callback to be called when a chunk of
 *    data is uploaded.
 * @return {Promise} A promise that resolves with an object.
 *  If the file is unencrypted then the object will have a "url" key.
 *  If the file is encrypted then the object will have a "file" key.
 */
export function uploadFile(
    matrixClient: MatrixClient,
    roomId: string,
    file: File | Blob,
    progressHandler?: IUploadOpts["progressHandler"],
): IAbortablePromise<{ url?: string, file?: IEncryptedFile }> {
    let canceled = false;
    if (matrixClient.isRoomEncrypted(roomId)) {
        // If the room is encrypted then encrypt the file before uploading it.
        // First read the file into memory.
        let uploadPromise: IAbortablePromise<string>;
        const prom = readFileAsArrayBuffer(file).then(function(data) {
            if (canceled) throw new UploadCanceledError();
            // Then encrypt the file.
            return encrypt.encryptAttachment(data);
        }).then(function(encryptResult) {
            if (canceled) throw new UploadCanceledError();

            // Pass the encrypted data as a Blob to the uploader.
            const blob = new Blob([encryptResult.data]);
            uploadPromise = matrixClient.uploadContent(blob, {
                progressHandler,
                includeFilename: false,
            });

            return uploadPromise.then(url => {
                if (canceled) throw new UploadCanceledError();

                // If the attachment is encrypted then bundle the URL along
                // with the information needed to decrypt the attachment and
                // add it under a file key.
                return {
                    file: {
                        ...encryptResult.info,
                        url,
                    },
                };
            });
        }) as IAbortablePromise<{ file: IEncryptedFile }>;
        prom.abort = () => {
            canceled = true;
            if (uploadPromise) matrixClient.cancelUpload(uploadPromise);
        };
        return prom;
    } else {
        const basePromise = matrixClient.uploadContent(file, { progressHandler });
        const promise1 = basePromise.then(function(url) {
            if (canceled) throw new UploadCanceledError();
            // If the attachment isn't encrypted then include the URL directly.
            return { url };
        }) as IAbortablePromise<{ url: string }>;
        promise1.abort = () => {
            canceled = true;
            matrixClient.cancelUpload(basePromise);
        };
        return promise1;
    }
}

export default class ContentMessages {
    private inprogress: IUpload[] = [];
    private mediaConfig: IMediaConfig = null;

    public sendStickerContentToRoom(
        url: string,
        roomId: string,
        threadId: string | null,
        info: IImageInfo,
        text: string,
        matrixClient: MatrixClient,
    ): Promise<ISendEventResponse> {
<<<<<<< HEAD
        const prom = doMaybeLocalRoomAction(
            roomId,
            (actualRoomId: string) => matrixClient.sendStickerMessage(actualRoomId, threadId, url, info, text),
            matrixClient,
        );
        prom.catch((e) => {
=======
        return doMaybeLocalRoomAction(
            roomId,
            (actualRoomId: string) => matrixClient.sendStickerMessage(actualRoomId, threadId, url, info, text),
            matrixClient,
        ).catch((e) => {
>>>>>>> 3be20cf4
            logger.warn(`Failed to send content with URL ${url} to room ${roomId}`, e);
            throw e;
        });
    }

    public getUploadLimit(): number | null {
        if (this.mediaConfig !== null && this.mediaConfig["m.upload.size"] !== undefined) {
            return this.mediaConfig["m.upload.size"];
        } else {
            return null;
        }
    }

    public async sendContentListToRoom(
        files: File[],
        roomId: string,
        relation: IEventRelation | undefined,
        matrixClient: MatrixClient,
        context = TimelineRenderingType.Room,
    ): Promise<void> {
        if (matrixClient.isGuest()) {
            dis.dispatch({ action: 'require_registration' });
            return;
        }

        const replyToEvent = RoomViewStore.instance.getQuotingEvent();
        if (!this.mediaConfig) { // hot-path optimization to not flash a spinner if we don't need to
            const modal = Modal.createDialog(Spinner, null, 'mx_Dialog_spinner');
            await this.ensureMediaConfigFetched(matrixClient);
            modal.close();
        }

        const tooBigFiles = [];
        const okFiles = [];

        for (const file of files) {
            if (this.isFileSizeAcceptable(file)) {
                okFiles.push(file);
            } else {
                tooBigFiles.push(file);
            }
        }

        if (tooBigFiles.length > 0) {
            const { finished } = Modal.createDialog<[boolean]>(UploadFailureDialog, {
                badFiles: tooBigFiles,
                totalFiles: files.length,
                contentMessages: this,
            });
            const [shouldContinue] = await finished;
            if (!shouldContinue) return;
        }

        let uploadAll = false;
        // Promise to complete before sending next file into room, used for synchronisation of file-sending
        // to match the order the files were specified in
        let promBefore: Promise<any> = Promise.resolve();
        for (let i = 0; i < okFiles.length; ++i) {
            const file = okFiles[i];
            const loopPromiseBefore = promBefore;

            if (!uploadAll) {
                const { finished } = Modal.createDialog<[boolean, boolean]>(UploadConfirmDialog, {
                    file,
                    currentIndex: i,
                    totalFiles: okFiles.length,
                });
                const [shouldContinue, shouldUploadAll] = await finished;
                if (!shouldContinue) break;
                if (shouldUploadAll) {
                    uploadAll = true;
                }
            }

<<<<<<< HEAD
            const loopPromiseBefore = promBefore;
=======
>>>>>>> 3be20cf4
            promBefore = doMaybeLocalRoomAction(
                roomId,
                (actualRoomId) => this.sendContentToRoom(
                    file,
                    actualRoomId,
                    relation,
                    matrixClient,
                    replyToEvent,
                    loopPromiseBefore,
                ),
            );
        }

        if (replyToEvent) {
            // Clear event being replied to
            dis.dispatch({
                action: "reply_to_event",
                event: null,
                context,
            });
        }

        // Focus the correct composer
        dis.dispatch({
            action: Action.FocusSendMessageComposer,
            context,
        });
    }

    public getCurrentUploads(relation?: IEventRelation): IUpload[] {
        return this.inprogress.filter(upload => {
            const noRelation = !relation && !upload.relation;
            const matchingRelation = relation && upload.relation
                && relation.rel_type === upload.relation.rel_type
                && relation.event_id === upload.relation.event_id;

            return (noRelation || matchingRelation) && !upload.canceled;
        });
    }

    public cancelUpload(promise: IAbortablePromise<any>, matrixClient: MatrixClient): void {
        const upload = this.inprogress.find(item => item.promise === promise);
        if (upload) {
            upload.canceled = true;
            matrixClient.cancelUpload(upload.promise);
            dis.dispatch<UploadCanceledPayload>({ action: Action.UploadCanceled, upload });
        }
    }

    private sendContentToRoom(
        file: File,
        roomId: string,
        relation: IEventRelation | undefined,
        matrixClient: MatrixClient,
        replyToEvent: MatrixEvent | undefined,
        promBefore: Promise<any>,
    ) {
        const content: Omit<IContent, "info"> & { info: Partial<IMediaEventInfo> } = {
            body: file.name || 'Attachment',
            info: {
                size: file.size,
            },
            msgtype: MsgType.File, // set more specifically later
        };

        attachRelation(content, relation);
        if (replyToEvent) {
            addReplyToMessageContent(content, replyToEvent, {
                includeLegacyFallback: false,
            });
        }

        if (SettingsStore.getValue("Performance.addSendMessageTimingMetadata")) {
            decorateStartSendingTime(content);
        }

        // if we have a mime type for the file, add it to the message metadata
        if (file.type) {
            content.info.mimetype = file.type;
        }

        const prom = new Promise<void>((resolve) => {
            if (file.type.indexOf('image/') === 0) {
                content.msgtype = MsgType.Image;
                infoForImageFile(matrixClient, roomId, file).then((imageInfo) => {
                    Object.assign(content.info, imageInfo);
                    resolve();
                }, (e) => {
                    // Failed to thumbnail, fall back to uploading an m.file
                    logger.error(e);
                    content.msgtype = MsgType.File;
                    resolve();
                });
            } else if (file.type.indexOf('audio/') === 0) {
                content.msgtype = MsgType.Audio;
                resolve();
            } else if (file.type.indexOf('video/') === 0) {
                content.msgtype = MsgType.Video;
                infoForVideoFile(matrixClient, roomId, file).then((videoInfo) => {
                    Object.assign(content.info, videoInfo);
                    resolve();
                }, (e) => {
                    // Failed to thumbnail, fall back to uploading an m.file
                    logger.error(e);
                    content.msgtype = MsgType.File;
                    resolve();
                });
            } else {
                content.msgtype = MsgType.File;
                resolve();
            }
        }) as IAbortablePromise<void>;

        // create temporary abort handler for before the actual upload gets passed off to js-sdk
        prom.abort = () => {
            upload.canceled = true;
        };

        const upload: IUpload = {
            fileName: file.name || 'Attachment',
            roomId,
            relation,
            total: file.size,
            loaded: 0,
            promise: prom,
        };
        this.inprogress.push(upload);
        dis.dispatch<UploadStartedPayload>({ action: Action.UploadStarted, upload });

        function onProgress(ev) {
            upload.total = ev.total;
            upload.loaded = ev.loaded;
            dis.dispatch<UploadProgressPayload>({ action: Action.UploadProgress, upload });
        }

        let error: MatrixError;
        return prom.then(() => {
            if (upload.canceled) throw new UploadCanceledError();
            // XXX: upload.promise must be the promise that
            // is returned by uploadFile as it has an abort()
            // method hacked onto it.
            upload.promise = uploadFile(matrixClient, roomId, file, onProgress);
            return upload.promise.then(function(result) {
                content.file = result.file;
                content.url = result.url;
            });
        }).then(() => {
            // Await previous message being sent into the room
            return promBefore;
        }).then(function() {
            if (upload.canceled) throw new UploadCanceledError();
            const threadId = relation?.rel_type === THREAD_RELATION_TYPE.name
                ? relation.event_id
                : null;
            const prom = matrixClient.sendMessage(roomId, threadId, content);
            if (SettingsStore.getValue("Performance.addSendMessageTimingMetadata")) {
                prom.then(resp => {
                    sendRoundTripMetric(matrixClient, roomId, resp.event_id);
                });
            }
            return prom;
        }, function(err: MatrixError) {
            error = err;
            if (!upload.canceled) {
                let desc = _t("The file '%(fileName)s' failed to upload.", { fileName: upload.fileName });
                if (err.httpStatus === 413) {
                    desc = _t(
                        "The file '%(fileName)s' exceeds this homeserver's size limit for uploads",
                        { fileName: upload.fileName },
                    );
                }
                Modal.createDialog(ErrorDialog, {
                    title: _t('Upload Failed'),
                    description: desc,
                });
            }
        }).finally(() => {
            for (let i = 0; i < this.inprogress.length; ++i) {
                if (this.inprogress[i].promise === upload.promise) {
                    this.inprogress.splice(i, 1);
                    break;
                }
            }
            if (error) {
                // 413: File was too big or upset the server in some way:
                // clear the media size limit so we fetch it again next time
                // we try to upload
                if (error?.httpStatus === 413) {
                    this.mediaConfig = null;
                }
                dis.dispatch<UploadErrorPayload>({ action: Action.UploadFailed, upload, error });
            } else {
                dis.dispatch<UploadFinishedPayload>({ action: Action.UploadFinished, upload });
                dis.dispatch({ action: 'message_sent' });
            }
        });
    }

    private isFileSizeAcceptable(file: File) {
        if (this.mediaConfig !== null &&
            this.mediaConfig["m.upload.size"] !== undefined &&
            file.size > this.mediaConfig["m.upload.size"]) {
            return false;
        }
        return true;
    }

    private ensureMediaConfigFetched(matrixClient: MatrixClient): Promise<void> {
        if (this.mediaConfig !== null) return;

        logger.log("[Media Config] Fetching");
        return matrixClient.getMediaConfig().then((config) => {
            logger.log("[Media Config] Fetched config:", config);
            return config;
        }).catch(() => {
            // Media repo can't or won't report limits, so provide an empty object (no limits).
            logger.log("[Media Config] Could not fetch config, so not limiting uploads.");
            return {};
        }).then((config) => {
            this.mediaConfig = config;
        });
    }

    static sharedInstance() {
        if (window.mxContentMessages === undefined) {
            window.mxContentMessages = new ContentMessages();
        }
        return window.mxContentMessages;
    }
}<|MERGE_RESOLUTION|>--- conflicted
+++ resolved
@@ -352,20 +352,11 @@
         text: string,
         matrixClient: MatrixClient,
     ): Promise<ISendEventResponse> {
-<<<<<<< HEAD
-        const prom = doMaybeLocalRoomAction(
-            roomId,
-            (actualRoomId: string) => matrixClient.sendStickerMessage(actualRoomId, threadId, url, info, text),
-            matrixClient,
-        );
-        prom.catch((e) => {
-=======
         return doMaybeLocalRoomAction(
             roomId,
             (actualRoomId: string) => matrixClient.sendStickerMessage(actualRoomId, threadId, url, info, text),
             matrixClient,
         ).catch((e) => {
->>>>>>> 3be20cf4
             logger.warn(`Failed to send content with URL ${url} to room ${roomId}`, e);
             throw e;
         });
@@ -440,10 +431,6 @@
                 }
             }
 
-<<<<<<< HEAD
-            const loopPromiseBefore = promBefore;
-=======
->>>>>>> 3be20cf4
             promBefore = doMaybeLocalRoomAction(
                 roomId,
                 (actualRoomId) => this.sendContentToRoom(
