/*
Copyright 2021 The Matrix.org Foundation C.I.C.

Licensed under the Apache License, Version 2.0 (the "License");
you may not use this file except in compliance with the License.
You may obtain a copy of the License at

    http://www.apache.org/licenses/LICENSE-2.0

Unless required by applicable law or agreed to in writing, software
distributed under the License is distributed on an "AS IS" BASIS,
WITHOUT WARRANTIES OR CONDITIONS OF ANY KIND, either express or implied.
See the License for the specific language governing permissions and
limitations under the License.
*/

import { ensureVirtualRoomExists, findDMForUser } from './createRoom';
import { MatrixClientPeg } from "./MatrixClientPeg";
import DMRoomMap from "./utils/DMRoomMap";
import CallHandler, { VIRTUAL_ROOM_EVENT_TYPE } from './CallHandler';
import { Room } from 'matrix-js-sdk/src/models/room';

import { logger } from "matrix-js-sdk/src/logger";

// Functions for mapping virtual users & rooms. Currently the only lookup
// is sip virtual: there could be others in the future.

export default class VoipUserMapper {
    // We store mappings of virtual -> native room IDs here until the local echo for the
    // account data arrives.
    private virtualToNativeRoomIdCache = new Map<string, string>();

    public static sharedInstance(): VoipUserMapper {
        if (window.mxVoipUserMapper === undefined) window.mxVoipUserMapper = new VoipUserMapper();
        return window.mxVoipUserMapper;
    }

    private async userToVirtualUser(userId: string): Promise<string> {
        const results = await CallHandler.instance.sipVirtualLookup(userId);
        if (results.length === 0 || !results[0].fields.lookup_success) return null;
        return results[0].userid;
    }

    public async getOrCreateVirtualRoomForRoom(roomId: string): Promise<string> {
        const userId = DMRoomMap.shared().getUserIdForRoomId(roomId);
        if (!userId) return null;

        const virtualUser = await this.userToVirtualUser(userId);
        if (!virtualUser) return null;

        const virtualRoomId = await ensureVirtualRoomExists(MatrixClientPeg.get(), virtualUser, roomId);
        MatrixClientPeg.get().setRoomAccountData(virtualRoomId, VIRTUAL_ROOM_EVENT_TYPE, {
            native_room: roomId,
        });

        this.virtualToNativeRoomIdCache.set(virtualRoomId, roomId);

        return virtualRoomId;
    }

    public nativeRoomForVirtualRoom(roomId: string): string {
        const cachedNativeRoomId = this.virtualToNativeRoomIdCache.get(roomId);
        if (cachedNativeRoomId) {
            logger.log(
                "Returning native room ID " + cachedNativeRoomId + " for virtual room ID " + roomId + " from cache",
            );
            return cachedNativeRoomId;
        }

        const virtualRoom = MatrixClientPeg.get().getRoom(roomId);
        if (!virtualRoom) return null;
        const virtualRoomEvent = virtualRoom.getAccountData(VIRTUAL_ROOM_EVENT_TYPE);
        if (!virtualRoomEvent || !virtualRoomEvent.getContent()) return null;
        const nativeRoomID = virtualRoomEvent.getContent()['native_room'];
        const nativeRoom = MatrixClientPeg.get().getRoom(nativeRoomID);
        if (!nativeRoom || nativeRoom.getMyMembership() !== 'join') return null;

        return nativeRoomID;
    }

    public isVirtualRoom(room: Room): boolean {
        if (this.nativeRoomForVirtualRoom(room.roomId)) return true;

        if (this.virtualToNativeRoomIdCache.has(room.roomId)) return true;

        // also look in the create event for the claimed native room ID, which is the only
        // way we can recognise a virtual room we've created when it first arrives down
        // our stream. We don't trust this in general though, as it could be faked by an
        // inviter: our main source of truth is the DM state.
        const roomCreateEvent = room.currentState.getStateEvents("m.room.create", "");
        if (!roomCreateEvent || !roomCreateEvent.getContent()) return false;
        // we only look at this for rooms we created (so inviters can't just cause rooms
        // to be invisible)
        if (roomCreateEvent.getSender() !== MatrixClientPeg.get().getUserId()) return false;
        const claimedNativeRoomId = roomCreateEvent.getContent()[VIRTUAL_ROOM_EVENT_TYPE];
        return Boolean(claimedNativeRoomId);
    }

    public async onNewInvitedRoom(invitedRoom: Room): Promise<void> {
        if (!CallHandler.instance.getSupportsVirtualRooms()) return;

        const inviterId = invitedRoom.getDMInviter();
<<<<<<< HEAD
        console.log(`Checking virtual-ness of room ID ${invitedRoom.roomId}, invited by ${inviterId}`);
        const result = await CallHandler.instance.sipNativeLookup(inviterId);
=======
        logger.log(`Checking virtual-ness of room ID ${invitedRoom.roomId}, invited by ${inviterId}`);
        const result = await CallHandler.sharedInstance().sipNativeLookup(inviterId);
>>>>>>> f0bf39a0
        if (result.length === 0) {
            return;
        }

        if (result[0].fields.is_virtual) {
            const nativeUser = result[0].userid;
            const nativeRoom = findDMForUser(MatrixClientPeg.get(), nativeUser);
            if (nativeRoom) {
                // It's a virtual room with a matching native room, so set the room account data. This
                // will make sure we know where how to map calls and also allow us know not to display
                // it in the future.
                MatrixClientPeg.get().setRoomAccountData(invitedRoom.roomId, VIRTUAL_ROOM_EVENT_TYPE, {
                    native_room: nativeRoom.roomId,
                });
                // also auto-join the virtual room if we have a matching native room
                // (possibly we should only join if we've also joined the native room, then we'd also have
                // to make sure we joined virtual rooms on joining a native one)
                MatrixClientPeg.get().joinRoom(invitedRoom.roomId);
            }

            // also put this room in the virtual room ID cache so isVirtualRoom return the right answer
            // in however long it takes for the echo of setAccountData to come down the sync
            this.virtualToNativeRoomIdCache.set(invitedRoom.roomId, nativeRoom.roomId);
        }
    }
}<|MERGE_RESOLUTION|>--- conflicted
+++ resolved
@@ -100,13 +100,8 @@
         if (!CallHandler.instance.getSupportsVirtualRooms()) return;
 
         const inviterId = invitedRoom.getDMInviter();
-<<<<<<< HEAD
-        console.log(`Checking virtual-ness of room ID ${invitedRoom.roomId}, invited by ${inviterId}`);
+        logger.log(`Checking virtual-ness of room ID ${invitedRoom.roomId}, invited by ${inviterId}`);
         const result = await CallHandler.instance.sipNativeLookup(inviterId);
-=======
-        logger.log(`Checking virtual-ness of room ID ${invitedRoom.roomId}, invited by ${inviterId}`);
-        const result = await CallHandler.sharedInstance().sipNativeLookup(inviterId);
->>>>>>> f0bf39a0
         if (result.length === 0) {
             return;
         }
