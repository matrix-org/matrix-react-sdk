--- conflicted
+++ resolved
@@ -36,17 +36,6 @@
 $selection-fg-color: $primary-bg-color;
 
 $focus-brightness: 105%;
-
-<<<<<<< HEAD
-// warning colours
-$warning-color: $notice-primary-color; // red
-$orange-warning-color: #ff8d13; // used for true warnings
-// background colour for warnings
-$warning-bg-color: #df2a8b;
-$info-bg-color: #2a9edf;
-=======
-$other-user-pill-bg-color: rgba(0, 0, 0, 0.1);
->>>>>>> 431098b5
 
 // informational plinth
 $info-plinth-bg-color: #f7f7f7;
