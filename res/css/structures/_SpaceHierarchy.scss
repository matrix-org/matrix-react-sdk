--- conflicted
+++ resolved
@@ -273,17 +273,12 @@
                 }
 
                 &:hover, &:focus-within {
-                    background-color: $groupFilterPanel-bg-color;
-
-<<<<<<< HEAD
+                    background-color: $spacePanel-bg-color;
+
                     .mx_AccessibleButton {
                         visibility: visible;
                     }
                 }
-=======
-        &:hover, &:focus-within {
-            background-color: $spacePanel-bg-color;
->>>>>>> 6721d4fe
 
                 &.mx_SpaceHierarchy_joining {
                     .mx_AccessibleButton {
