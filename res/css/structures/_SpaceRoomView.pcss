/*
Copyright 2021 The Matrix.org Foundation C.I.C.

Licensed under the Apache License, Version 2.0 (the "License");
you may not use this file except in compliance with the License.
You may obtain a copy of the License at

    http://www.apache.org/licenses/LICENSE-2.0

Unless required by applicable law or agreed to in writing, software
distributed under the License is distributed on an "AS IS" BASIS,
WITHOUT WARRANTIES OR CONDITIONS OF ANY KIND, either express or implied.
See the License for the specific language governing permissions and
limitations under the License.
*/

$SpaceRoomViewInnerWidth: 428px;

@define-mixin SpacePillButton {
    position: relative;
    padding: 16px 32px 16px 72px;
    width: 432px;
    box-sizing: border-box;
    border-radius: 8px;
    border: 1px solid $input-border-color;
    font-size: $font-17px;
    font-weight: $font-semi-bold;
    margin: 20px 0;

<<<<<<< HEAD
    > h3 {
        font-weight: var(--font-semi-bold);
        margin: 0 0 4px;
    }

    > span {
=======
    > div {
        margin-top: 4px;
        font-weight: normal;
        font-size: $font-15px;
>>>>>>> fdfe800b
        color: $secondary-content;
    }

    &::before {
        position: absolute;
        content: "";
        width: 24px;
        height: 24px;
        top: 27px;
        left: 20px;
        mask-position: center;
        mask-repeat: no-repeat;
        mask-size: 24px;
        background-color: $tertiary-content;
    }

    &:hover {
        border-color: $accent;

        &::before {
            background-color: $accent;
        }

        > span {
            color: $primary-content;
        }
    }
}

.mx_SpaceRoomView {
    overflow-y: auto;
    flex: 1;

    .mx_MainSplit > div:first-child {
        padding: 80px 60px;
        flex-grow: 1;
        max-height: 100%;
        overflow-y: auto;

        h1 {
            margin: 0;
            font-size: $font-24px;
            font-weight: var(--font-semi-bold);
            color: $primary-content;
            width: max-content;
        }

        .mx_SpaceRoomView_description {
            font-size: $font-15px;
            color: $secondary-content;
            margin-top: 12px;
            margin-bottom: 24px;
            max-width: $SpaceRoomViewInnerWidth;
        }

        .mx_AddExistingToSpace {
            max-width: $SpaceRoomViewInnerWidth;

            .mx_AddExistingToSpace_content {
                height: calc(100vh - 360px);
                max-height: 400px;
            }
        }

        .mx_SpaceRoomView_buttons {
            display: block;
            margin-top: 44px;
            width: $SpaceRoomViewInnerWidth;
            text-align: right; /* button alignment right */

            .mx_AccessibleButton_hasKind {
                padding: 8px 22px;
                margin-left: 16px;
            }

            input.mx_AccessibleButton {
                border: none; /* override default styles */
            }
        }

        .mx_Field {
            max-width: $SpaceRoomViewInnerWidth;

            & + .mx_Field {
                margin-top: 28px;
            }
        }

        .mx_SpaceRoomView_errorText {
            font-weight: var(--font-semi-bold);
            font-size: $font-12px;
            line-height: $font-15px;
            color: $alert;
            margin-bottom: 28px;
        }

        .mx_AccessibleButton_disabled {
            cursor: not-allowed;
        }
    }

    .mx_SpaceRoomView_landing {
        display: flex;
        flex-direction: column;
        min-width: 0;

        .mx_SpaceRoomView_landing_header {
            display: flex;
            justify-content: space-between;

            .mx_BaseAvatar {
                width: 80px;

                .mx_BaseAvatar_image {
                    border-radius: 12px;
                }
            }
        }

        .mx_SpaceRoomView_landing_name {
            margin: 24px 0 16px;
            font-size: $font-15px;
            color: $secondary-content;

            > span {
                display: flex;
                flex-flow: column;
                gap: 12px 0;

                h1 {
                    display: inline-block;
                    overflow: hidden;
                    text-overflow: ellipsis;
                    white-space: nowrap;
                    width: 100%;
                }
            }

            .mx_SpaceRoomView_landing_inviter {
                .mx_BaseAvatar {
                    margin-right: 4px;
                    vertical-align: middle;
                }
            }
        }

        .mx_SpaceRoomView_landing_infoBar {
            display: flex;
            align-items: center;
            justify-content: space-between;
            gap: 12px;
            flex-wrap: wrap;
            line-height: $font-24px;

            .mx_SpaceRoomView_landing_infoBar_interactive {
                display: flex;
                flex-wrap: wrap;
                align-items: center;
                gap: 12px 12px;

                .mx_FacePile {
                    display: inline-block;

                    .mx_FacePile_faces {
                        cursor: pointer;
                    }
                }

                .mx_SpaceRoomView_landing_inviteButton,
                .mx_SpaceRoomView_landing_settingsButton {
                    position: relative;

                    &::before {
                        position: absolute;
                        content: "";
                        mask-position: center;
                        mask-repeat: no-repeat;
                    }
                }

                .mx_SpaceRoomView_landing_inviteButton {
                    padding: 4px 18px 4px 40px;
                    height: min-content;

                    &::before {
                        left: 8px;
                        height: 16px;
                        width: 16px;
                        background: #fff; /* white icon fill */
                        mask-size: 16px;
                        mask-image: url("$(res)/img/element-icons/room/invite.svg");
                    }
                }

                .mx_SpaceRoomView_landing_settingsButton {
                    width: 24px;
                    height: 24px;

                    &::before {
                        left: 0;
                        top: 0;
                        height: 24px;
                        width: 24px;
                        background: $tertiary-content;
                        mask-size: contain;
                        mask-image: url("$(res)/img/element-icons/settings.svg");
                    }
                }
            }
        }

        .mx_SpaceRoomView_landing_topic {
            font-size: $font-15px;
            margin-top: 12px;
            margin-bottom: 16px;
            white-space: pre-wrap;
            word-wrap: break-word;
        }

        .mx_SearchBox {
            margin: 0 0 20px;
            flex: 0;
        }
    }

    .mx_SpaceRoomView_privateScope {
        > .mx_AccessibleButton {
            @mixin SpacePillButton;
        }

        .mx_SpaceRoomView_privateScope_justMeButton::before {
            mask-image: url("$(res)/img/element-icons/room/members.svg");
        }

        .mx_SpaceRoomView_privateScope_meAndMyTeammatesButton::before {
            mask-image: url("$(res)/img/element-icons/group-members.svg");
        }
    }

    .mx_SpaceRoomView_inviteTeammates {
        /* XXX remove this when spaces leaves Beta */
        .mx_SpaceRoomView_inviteTeammates_betaDisclaimer {
            padding: 16px;
            position: relative;
            border-radius: 8px;
            background-color: $header-panel-bg-color;
            max-width: $SpaceRoomViewInnerWidth;
            margin: 20px 0 30px;
            box-sizing: border-box;

            .mx_BetaCard_betaPill {
                position: absolute;
                left: 16px;
                top: 16px;
            }
        }

        .mx_SpaceRoomView_inviteTeammates_buttons {
            color: $secondary-content;
            margin-top: 28px;

            .mx_AccessibleButton {
                position: relative;
                display: inline-block;
                padding-left: 32px;
                line-height: 24px; /* to center icons */

                &::before {
                    content: "";
                    position: absolute;
                    height: 24px;
                    width: 24px;
                    top: 0;
                    left: 0;
                    background-color: $secondary-content;
                    mask-repeat: no-repeat;
                    mask-position: center;
                    mask-size: contain;
                }

                & + .mx_AccessibleButton {
                    margin-left: 32px;
                }
            }

            .mx_SpaceRoomView_inviteTeammates_inviteDialogButton {
                color: $accent;

                &::before {
                    mask-image: url("$(res)/img/element-icons/room/invite.svg");
                    background-color: $accent;
                }
            }
        }
    }
}<|MERGE_RESOLUTION|>--- conflicted
+++ resolved
@@ -27,19 +27,10 @@
     font-weight: $font-semi-bold;
     margin: 20px 0;
 
-<<<<<<< HEAD
-    > h3 {
-        font-weight: var(--font-semi-bold);
-        margin: 0 0 4px;
-    }
-
-    > span {
-=======
     > div {
         margin-top: 4px;
         font-weight: normal;
         font-size: $font-15px;
->>>>>>> fdfe800b
         color: $secondary-content;
     }
 
