--- conflicted
+++ resolved
@@ -118,12 +118,9 @@
 }
 
 .mx_RightPanel_headerButton_unreadIndicator {
-<<<<<<< HEAD
-=======
     position: absolute;
     right: $dot-offset;
     top: $dot-offset;
->>>>>>> 1758450e
     margin: 4px;
 
     &.mx_Indicator_red {
@@ -149,9 +146,6 @@
     }
 }
 
-<<<<<<< HEAD
-.mx_RightPanel_headerButton_highlight {
-=======
 @keyframes mx_RightPanel_indicator_pulse {
     0% {
         transform: scale(0.95);
@@ -189,7 +183,6 @@
 
 .mx_RightPanel_headerButton_highlight,
 .mx_RightPanel_headerButton:hover {
->>>>>>> 1758450e
     &::before {
         background-color: $accent !important;
     }
