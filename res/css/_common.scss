--- conflicted
+++ resolved
@@ -659,6 +659,28 @@
     }
 }
 
+@define-mixin CallButton {
+    box-sizing: border-box;
+    font-weight: 600;
+    height: $font-24px;
+    line-height: $font-24px;
+    margin-right: 0;
+
+    span {
+        display: flex;
+        align-items: center;
+
+        &::before {
+            content: '';
+            display: inline-block;
+            background-color: $button-fg-color;
+            mask-position: center;
+            mask-repeat: no-repeat;
+            margin-right: 8px;
+        }
+    }
+}
+
 @define-mixin ButtonResetDefault {
     appearance: none;
     background: none;
@@ -671,7 +693,6 @@
     cursor: pointer;
 }
 
-<<<<<<< HEAD
 @define-mixin ButtonResetWarning {
     position: relative;
     padding-left: 24px; // 16px icon + 8px padding
@@ -716,26 +737,5 @@
     a:hover,
     a:visited {
         @mixin mx_Dialog_link;
-=======
-@define-mixin CallButton {
-    box-sizing: border-box;
-    font-weight: 600;
-    height: $font-24px;
-    line-height: $font-24px;
-    margin-right: 0;
-
-    span {
-        display: flex;
-        align-items: center;
-
-        &::before {
-            content: '';
-            display: inline-block;
-            background-color: $button-fg-color;
-            mask-position: center;
-            mask-repeat: no-repeat;
-            margin-right: 8px;
-        }
->>>>>>> 6bf7fef9
     }
 }