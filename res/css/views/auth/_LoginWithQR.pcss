--- conflicted
+++ resolved
@@ -106,15 +106,9 @@
 
         li {
             position: relative;
-<<<<<<< HEAD
-            padding-left: 30px;
-            color: 1px solid $input-placeholder;
-            margin-bottom: 16px;
-=======
             padding-left: var(--cpd-space-7x);
             color: 1px solid $input-placeholder;
             margin-bottom: var(--cpd-space-4x);
->>>>>>> d66cd511
             line-height: 20px;
             text-align: initial;
         }
@@ -138,11 +132,7 @@
     label[for="mx_LoginWithQR_checkCode"] {
         margin-top: var(--cpd-space-6x);
         color: var(--cpd-color-text-primary);
-<<<<<<< HEAD
-        margin-bottom: 4px;
-=======
         margin-bottom: var(--cpd-space-1x);
->>>>>>> d66cd511
     }
 
     .mx_LoginWithQR_icon {
@@ -150,11 +140,7 @@
         height: 56px;
         border-radius: 8px;
         box-sizing: border-box;
-<<<<<<< HEAD
-        padding: 12px;
-=======
         padding: var(--cpd-space-3x);
->>>>>>> d66cd511
         gap: 10px;
 
         background-color: var(--cpd-color-bg-success-subtle);
@@ -171,11 +157,7 @@
     }
 
     .mx_LoginWithQR_checkCode_input {
-<<<<<<< HEAD
-        margin-bottom: 4px;
-=======
         margin-bottom: var(--cpd-space-1x);
->>>>>>> d66cd511
         text-align: initial;
 
         input {
@@ -230,11 +212,7 @@
         flex-direction: column;
         align-items: center;
         gap: $spacing-16;
-<<<<<<< HEAD
-        margin-top: 24px;
-=======
         margin-top: var(--cpd-space-6x);
->>>>>>> d66cd511
 
         .mx_AccessibleButton {
             width: 300px;
