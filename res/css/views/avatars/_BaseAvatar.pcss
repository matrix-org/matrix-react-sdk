/*
Copyright 2015, 2016 OpenMarket Ltd

Licensed under the Apache License, Version 2.0 (the "License");
you may not use this file except in compliance with the License.
You may obtain a copy of the License at

    http://www.apache.org/licenses/LICENSE-2.0

Unless required by applicable law or agreed to in writing, software
distributed under the License is distributed on an "AS IS" BASIS,
WITHOUT WARRANTIES OR CONDITIONS OF ANY KIND, either express or implied.
See the License for the specific language governing permissions and
limitations under the License.
*/

.mx_BaseAvatar {
    position: relative;
    /* In at least Firefox, the case of relative positioned inline elements */
    /* (such as mx_BaseAvatar) with absolute positioned children (such as */
    /* mx_BaseAvatar_initial) is a dark corner full of spider webs. It will give */
    /* different results during full reflow of the page vs. incremental reflow */
    /* of small portions. While that's surely a browser bug, we can avoid it by */
    /* using `inline-block` instead of the default `inline`. */
    /* https://github.com/vector-im/element-web/issues/5594 */
    /* https://bugzilla.mozilla.org/show_bug.cgi?id=1535053 */
    /* https://bugzilla.mozilla.org/show_bug.cgi?id=255139 */
    display: inline-block;
    user-select: none;

    &.mx_RoomAvatar_isSpaceRoom {
        &.mx_BaseAvatar_image, .mx_BaseAvatar_image {
            border-radius: 8px;
        }
    }
}

.mx_BaseAvatar_initial {
    position: absolute;
    left: 0;
    color: $avatar-initial-color;
    text-align: center;
    speak: none;
    pointer-events: none;
    font-weight: normal;
}

.mx_BaseAvatar_image {
    object-fit: cover;
    aspect-ratio: 1;
    border-radius: 125px;
    vertical-align: top;
    background-color: $background;
}

/* Percy screenshot test specific CSS */
@media only percy {
<<<<<<< HEAD
    .mx_BaseAvatar_initial,
    .mx_BaseAvatar_initial + .mx_BaseAvatar_image {
        /* Stick the default room avatar colour, so it doesn't cause a false diff on the screenshot */
=======
    // Stick the default room avatar colour, so it doesn't cause a false diff on the screenshot
    .mx_BaseAvatar_initial {
>>>>>>> a2c5a59b
        background-color: $username-variant2-color !important;
        border-radius: 125px;
    }
    .mx_RoomAvatar_isSpaceRoom .mx_BaseAvatar_initial {
        border-radius: 8px;
    }
    .mx_BaseAvatar_initial + .mx_BaseAvatar_image {
        visibility: hidden;
    }
}<|MERGE_RESOLUTION|>--- conflicted
+++ resolved
@@ -55,14 +55,8 @@
 
 /* Percy screenshot test specific CSS */
 @media only percy {
-<<<<<<< HEAD
-    .mx_BaseAvatar_initial,
-    .mx_BaseAvatar_initial + .mx_BaseAvatar_image {
-        /* Stick the default room avatar colour, so it doesn't cause a false diff on the screenshot */
-=======
-    // Stick the default room avatar colour, so it doesn't cause a false diff on the screenshot
+    /* Stick the default room avatar colour, so it doesn't cause a false diff on the screenshot */
     .mx_BaseAvatar_initial {
->>>>>>> a2c5a59b
         background-color: $username-variant2-color !important;
         border-radius: 125px;
     }
