/*
Copyright 2021 The Matrix.org Foundation C.I.C.

Licensed under the Apache License, Version 2.0 (the "License");
you may not use this file except in compliance with the License.
You may obtain a copy of the License at

    http://www.apache.org/licenses/LICENSE-2.0

Unless required by applicable law or agreed to in writing, software
distributed under the License is distributed on an "AS IS" BASIS,
WITHOUT WARRANTIES OR CONDITIONS OF ANY KIND, either express or implied.
See the License for the specific language governing permissions and
limitations under the License.
*/

.mx_FontScalingPanel {
    color: $primary-content;

    .mx_FontScalingPanel_preview,
    .mx_FontScalingPanel_fontSlider {
        @mixin mx_Settings_fullWidthField;
    }

<<<<<<< HEAD
.mx_FontScalingPanel_fontSlider,
.mx_FontScalingPanel_fontSlider_preview {
    margin-inline-end: var(--SettingsTab_fullWidthField-margin-inline-end);
}
=======
    .mx_FontScalingPanel_preview {
        border: 1px solid $quinary-content;
        border-radius: 10px;
        padding: 0 $spacing-16 9px $spacing-16;
        pointer-events: none;
        display: flow-root;
>>>>>>> 33d680b1

        &.mx_IRCLayout {
            padding-top: 9px; // TODO: Use a spacing variable
        }

        .mx_EventTile[data-layout=bubble] {
            margin-top: 30px; // TODO: Use a spacing variable
        }

        .mx_EventTile_msgOption {
            display: none;
        }
    }

    .mx_FontScalingPanel_fontSlider {
        display: flex;
        align-items: center;
        padding: 15px $spacing-20 35px; // TODO: Use spacing variables
        background: rgba($quinary-content, 0.2);
        border-radius: 10px;
        font-size: $font-10px;
        margin-top: $spacing-24;
        margin-bottom: $spacing-24;

        .mx_FontScalingPanel_fontSlider_smallText,
        .mx_FontScalingPanel_fontSlider_largeText {
            font-weight: 500;
        }

        .mx_FontScalingPanel_fontSlider_smallText {
            font-size: $font-15px;
            padding-inline-end: $spacing-20;
        }

        .mx_FontScalingPanel_fontSlider_largeText {
            font-size: $font-18px;
            padding-inline-start: $spacing-20;
        }
    }

    .mx_FontScalingPanel_customFontSizeField {
        margin-inline-start: var(--AppearanceUserSettingsTab_Field-margin-inline-start);
    }
}<|MERGE_RESOLUTION|>--- conflicted
+++ resolved
@@ -19,22 +19,15 @@
 
     .mx_FontScalingPanel_preview,
     .mx_FontScalingPanel_fontSlider {
-        @mixin mx_Settings_fullWidthField;
+        margin-inline-end: var(--SettingsTab_fullWidthField-margin-inline-end);
     }
 
-<<<<<<< HEAD
-.mx_FontScalingPanel_fontSlider,
-.mx_FontScalingPanel_fontSlider_preview {
-    margin-inline-end: var(--SettingsTab_fullWidthField-margin-inline-end);
-}
-=======
     .mx_FontScalingPanel_preview {
         border: 1px solid $quinary-content;
         border-radius: 10px;
         padding: 0 $spacing-16 9px $spacing-16;
         pointer-events: none;
         display: flow-root;
->>>>>>> 33d680b1
 
         &.mx_IRCLayout {
             padding-top: 9px; // TODO: Use a spacing variable
