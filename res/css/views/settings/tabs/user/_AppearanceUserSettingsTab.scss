--- conflicted
+++ resolved
@@ -15,14 +15,9 @@
 */
 
 .mx_AppearanceUserSettingsTab {
-<<<<<<< HEAD
     .mx_SettingsTab_subsectionText {
         margin-block: $spacing-12 $spacing-32;
         color: $primary-content; // Same as mx_SettingsTab
-=======
-    > .mx_SettingsTab_SubHeading {
-        margin-block: $spacing-12 $spacing-32;
->>>>>>> d1d4cc42
     }
 
     .mx_Field {
