--- conflicted
+++ resolved
@@ -61,19 +61,8 @@
     margin-left: 5px;
 }
 
-<<<<<<< HEAD
 .mx_GeneralUserSettingsTab_warningIcon {
     vertical-align: middle;
     margin-right: $spacing-8;
     margin-bottom: 2px;
-}
-
-.mx_GeneralUserSettingsTab_section--spellcheck .mx_ToggleSwitch {
-    float: right;
-}
-
-=======
->>>>>>> 9211da20
-.mx_GeneralUserSettingsTab_heading_warningIcon {
-    vertical-align: middle;
 }