/*
Copyright 2019 New Vector Ltd
Copyright 2022 Šimon Brandner <simon.bra.ag@gmail.com>

Licensed under the Apache License, Version 2.0 (the "License");
you may not use this file except in compliance with the License.
You may obtain a copy of the License at

    http://www.apache.org/licenses/LICENSE-2.0

Unless required by applicable law or agreed to in writing, software
distributed under the License is distributed on an "AS IS" BASIS,
WITHOUT WARRANTIES OR CONDITIONS OF ANY KIND, either express or implied.
See the License for the specific language governing permissions and
limitations under the License.
*/

.mx_HelpUserSettingsTab_debugButton {
    margin-bottom: 5px;
    margin-top: 5px;
}

.mx_HelpUserSettingsTab span.mx_AccessibleButton {
    word-break: break-word;
}

.mx_HelpUserSettingsTab code {
    word-break: break-all;
    user-select: all;
<<<<<<< HEAD
}

.mx_HelpUserSettingsTab_copy {
    display: flex;
    border-radius: 5px;
    border: solid 1px $quinary-content;
    margin-bottom: 10px;
    margin-top: 10px;
    padding: 10px;
    width: max-content;
    max-width: 100%;

    .mx_HelpUserSettingsTab_copyButton {
        flex-shrink: 0;
        width: 20px;
        height: 20px;
        cursor: pointer;
        margin-left: 20px;
        display: block;

        &::before {
            content: "";

            mask-image: url($copy-button-url);
            background-color: $secondary-content;
            width: 20px;
            height: 20px;
            display: block;
            background-repeat: no-repeat;
        }
    }
=======
>>>>>>> 319ed3a7
}<|MERGE_RESOLUTION|>--- conflicted
+++ resolved
@@ -27,38 +27,4 @@
 .mx_HelpUserSettingsTab code {
     word-break: break-all;
     user-select: all;
-<<<<<<< HEAD
-}
-
-.mx_HelpUserSettingsTab_copy {
-    display: flex;
-    border-radius: 5px;
-    border: solid 1px $quinary-content;
-    margin-bottom: 10px;
-    margin-top: 10px;
-    padding: 10px;
-    width: max-content;
-    max-width: 100%;
-
-    .mx_HelpUserSettingsTab_copyButton {
-        flex-shrink: 0;
-        width: 20px;
-        height: 20px;
-        cursor: pointer;
-        margin-left: 20px;
-        display: block;
-
-        &::before {
-            content: "";
-
-            mask-image: url($copy-button-url);
-            background-color: $secondary-content;
-            width: 20px;
-            height: 20px;
-            display: block;
-            background-repeat: no-repeat;
-        }
-    }
-=======
->>>>>>> 319ed3a7
 }