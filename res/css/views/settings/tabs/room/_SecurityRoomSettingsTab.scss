--- conflicted
+++ resolved
@@ -24,13 +24,4 @@
         align-items: center;
         column-gap: $spacing-4;
     }
-<<<<<<< HEAD
-=======
-}
-
-.mx_SecurityRoomSettingsTab_encryptionSection {
-    padding-bottom: 24px;
-    border-bottom: 1px solid $quinary-content;
-    margin-bottom: 32px;
->>>>>>> 39f2bbaa
 }