/*
Copyright 2019, 2020 New Vector Ltd

Licensed under the Apache License, Version 2.0 (the "License");
you may not use this file except in compliance with the License.
You may obtain a copy of the License at

    http://www.apache.org/licenses/LICENSE-2.0

Unless required by applicable law or agreed to in writing, software
distributed under the License is distributed on an "AS IS" BASIS,
WITHOUT WARRANTIES OR CONDITIONS OF ANY KIND, either express or implied.
See the License for the specific language governing permissions and
limitations under the License.
*/

.mx_SettingsTab {
    --SettingsTab_section-margin-bottom-preferences-labs: 30px;
    color: $primary-content;

    a {
        color: $accent-alt;
    }
}

.mx_SettingsTab_warningText {
    color: $alert;
}

.mx_SettingsTab_heading {
    font-size: $font-20px;
    font-weight: 600;
    color: $primary-content;
    margin-top: 10px; // TODO: Use a spacing variable
    margin-bottom: 10px; // TODO: Use a spacing variable

    &:nth-child(n + 2) {
        margin-top: 30px; // TODO: Use a spacing variable
    }
}

.mx_SettingsTab_subheading {
    font-size: $font-16px;
    display: block;
    font-weight: 600;
    color: $primary-content;
    margin-top: $spacing-12;
    margin-bottom: 10px; // TODO: Use a spacing variable
}

.mx_SettingsTab_subsectionText {
    color: $secondary-content;
    font-size: $font-14px;
    display: block;
    margin-top: 10px; // TODO: Use a spacing variable
    margin-inline-end: 80px; // Align with the rest of the view
    margin-bottom: 10px; // TODO: Use a spacing variable
    margin-inline-start: 0;
}

.mx_SettingsTab_section {
    $end-gutter: 80px;

    margin-bottom: $spacing-24;

    .mx_SettingsFlag {
        margin-inline-end: $end-gutter;
        margin-bottom: 10px; // TODO: Use a spacing variable

        .mx_SettingsFlag_label {
            vertical-align: middle;
            display: inline-block;
            max-width: calc(100% - $font-48px); // Force word wrap instead of colliding with the switch
            box-sizing: border-box;
        }

        .mx_ToggleSwitch {
            float: inline-end;
        }
    }

    > p {
        margin-inline-end: $end-gutter;
    }

    &.mx_SettingsTab_subsectionText .mx_SettingsFlag {
        margin-inline-end: 0 !important;
    }
}

.mx_SettingsTab_linkBtn {
    cursor: pointer;
    color: $accent;
    word-break: break-all;
}

<<<<<<< HEAD
=======
.mx_SettingsTab a {
    color: $links;
}

>>>>>>> 3b28b110
.mx_SettingsTab_toggleWithDescription {
    margin-top: $spacing-24;
}<|MERGE_RESOLUTION|>--- conflicted
+++ resolved
@@ -19,7 +19,7 @@
     color: $primary-content;
 
     a {
-        color: $accent-alt;
+        color: $links;
     }
 }
 
@@ -94,13 +94,6 @@
     word-break: break-all;
 }
 
-<<<<<<< HEAD
-=======
-.mx_SettingsTab a {
-    color: $links;
-}
-
->>>>>>> 3b28b110
 .mx_SettingsTab_toggleWithDescription {
     margin-top: $spacing-24;
 }