--- conflicted
+++ resolved
@@ -31,15 +31,8 @@
     font-size: $font-20px;
     font-weight: 600;
     color: $primary-content;
-<<<<<<< HEAD
-    margin-bottom: 10px;
-    margin-top: 10px;
-    margin-right: 100px;
-}
-=======
     margin-top: 10px; // TODO: Use a spacing variable
     margin-bottom: 10px; // TODO: Use a spacing variable
->>>>>>> 663bca55
 
     &:nth-child(n + 2) {
         margin-top: 30px; // TODO: Use a spacing variable
@@ -51,14 +44,8 @@
     display: block;
     font-weight: 600;
     color: $primary-content;
-<<<<<<< HEAD
-    margin-bottom: 10px;
-    margin-top: 12px;
-    margin-right: 100px;
-=======
     margin-top: $spacing-12;
     margin-bottom: 10px; // TODO: Use a spacing variable
->>>>>>> 663bca55
 }
 
 .mx_SettingsTab_subsectionText {
