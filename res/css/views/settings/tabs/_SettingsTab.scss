--- conflicted
+++ resolved
@@ -16,12 +16,9 @@
 
 .mx_SettingsTab {
     --SettingsTab_section-margin-bottom-preferences-labs: 30px;
-<<<<<<< HEAD
     --SettingsTab_heading_nth_child-margin-top: 30px; // TODO: Use a spacing variable
-=======
     --SettingsTab_fullWidthField-margin-inline-end: 100px;
     --SettingsTab_tooltip-max-width: 120px; // So it fits in the space provided by the page
->>>>>>> ea5616a0
 
     color: $primary-content;
 
