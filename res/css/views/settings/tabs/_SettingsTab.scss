/*
Copyright 2019, 2020 New Vector Ltd

Licensed under the Apache License, Version 2.0 (the "License");
you may not use this file except in compliance with the License.
You may obtain a copy of the License at

    http://www.apache.org/licenses/LICENSE-2.0

Unless required by applicable law or agreed to in writing, software
distributed under the License is distributed on an "AS IS" BASIS,
WITHOUT WARRANTIES OR CONDITIONS OF ANY KIND, either express or implied.
See the License for the specific language governing permissions and
limitations under the License.
*/

.mx_SettingsTab {
    --SettingsTab_section-margin-bottom-preferences-labs: 30px;
<<<<<<< HEAD
    --SettingsTab_fullWidthField-margin-inline-end: 100px;
=======
    --SettingsTab_tooltip-max-width: 120px; // So it fits in the space provided by the page
>>>>>>> 33d680b1

    color: $primary-content;

    a {
        color: $links;
    }
}

.mx_SettingsTab_warningText {
    color: $alert;
}

.mx_SettingsTab_heading {
    font-size: $font-20px;
    font-weight: 600;
    color: $primary-content;
    margin-top: 10px; // TODO: Use a spacing variable
    margin-bottom: 10px; // TODO: Use a spacing variable

    &:nth-child(n + 2) {
        margin-top: 30px; // TODO: Use a spacing variable
    }
}

.mx_SettingsTab_subheading {
    font-size: $font-16px;
    display: block;
    font-weight: 600;
    color: $primary-content;
    margin-top: $spacing-12;
    margin-bottom: 10px; // TODO: Use a spacing variable
}

.mx_SettingsTab_subsectionText {
    color: $secondary-content;
    font-size: $font-14px;
    display: block;
    margin-top: 10px; // TODO: Use a spacing variable
    margin-inline-end: 80px; // Align with the rest of the view
    margin-bottom: 10px; // TODO: Use a spacing variable
    margin-inline-start: 0;
}

.mx_SettingsTab_section {
    $end-gutter: 80px;

    margin-bottom: $spacing-24;

    .mx_SettingsFlag {
        margin-inline-end: $end-gutter;
        margin-bottom: 10px; // TODO: Use a spacing variable

        .mx_SettingsFlag_label {
            vertical-align: middle;
            display: inline-block;
            max-width: calc(100% - $font-48px); // Force word wrap instead of colliding with the switch
            box-sizing: border-box;
        }

        .mx_ToggleSwitch {
            float: inline-end;
        }
    }

    > p {
        margin-inline-end: $end-gutter;
    }

    &.mx_SettingsTab_subsectionText .mx_SettingsFlag {
        margin-inline-end: 0 !important;
    }
}

.mx_SettingsTab_linkBtn {
    cursor: pointer;
    color: $accent;
    word-break: break-all;
}

.mx_SettingsTab_toggleWithDescription {
    margin-top: $spacing-24;
}<|MERGE_RESOLUTION|>--- conflicted
+++ resolved
@@ -16,11 +16,8 @@
 
 .mx_SettingsTab {
     --SettingsTab_section-margin-bottom-preferences-labs: 30px;
-<<<<<<< HEAD
     --SettingsTab_fullWidthField-margin-inline-end: 100px;
-=======
     --SettingsTab_tooltip-max-width: 120px; // So it fits in the space provided by the page
->>>>>>> 33d680b1
 
     color: $primary-content;
 
