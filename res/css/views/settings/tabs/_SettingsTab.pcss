/*
Copyright 2019, 2020 New Vector Ltd

Licensed under the Apache License, Version 2.0 (the "License");
you may not use this file except in compliance with the License.
You may obtain a copy of the License at

    http://www.apache.org/licenses/LICENSE-2.0

Unless required by applicable law or agreed to in writing, software
distributed under the License is distributed on an "AS IS" BASIS,
WITHOUT WARRANTIES OR CONDITIONS OF ANY KIND, either express or implied.
See the License for the specific language governing permissions and
limitations under the License.
*/

.mx_SettingsTab {
    --SettingsTab_section-margin-bottom-preferences-labs: 30px;
    --SettingsTab_heading_nth_child-margin-top: 30px; /* TODO: Use a spacing variable */
    --SettingsTab_fullWidthField-margin-inline-end: 100px;
    --SettingsTab_tooltip-max-width: 120px; /* So it fits in the space provided by the page */

    color: $primary-content;

    a {
        color: $links;
    }
}

.mx_SettingsTab_warningText {
    color: $alert;
}

.mx_SettingsTab_heading {
    font-size: $font-20px;
    font-weight: 600;
    color: $primary-content;
<<<<<<< HEAD
    margin-top: 10px; // TODO: Use a spacing variable
    margin-bottom: 10px; // TODO: Use a spacing variable
    margin-right: 100px; // TODO: Use a spacing variable
=======
    margin-top: 10px; /* TODO: Use a spacing variable */
    margin-bottom: 10px; /* TODO: Use a spacing variable */
>>>>>>> 8379f562

    &:nth-child(n + 2) {
        margin-top: var(--SettingsTab_heading_nth_child-margin-top);
    }
}

.mx_SettingsTab_subheading {
    font-size: $font-16px;
    display: block;
    font-weight: 600;
    color: $primary-content;
    margin-top: $spacing-12;
<<<<<<< HEAD
    margin-bottom: 10px; // TODO: Use a spacing variable
    margin-right: 100px; // TODO: Use a spacing variable
=======
    margin-bottom: 10px; /* TODO: Use a spacing variable */
>>>>>>> 8379f562
}

.mx_SettingsTab_subsectionText {
    color: $secondary-content;
    font-size: $font-14px;
    display: block;
    margin-top: 10px; /* TODO: Use a spacing variable */
    margin-inline-end: 80px; /* Align with the rest of the view */
    margin-bottom: 10px; /* TODO: Use a spacing variable */
    margin-inline-start: 0;
}

.mx_SettingsTab_section {
    $end-gutter: 80px;

    margin-bottom: $spacing-24;

    .mx_SettingsFlag {
        margin-inline-end: $end-gutter;
        margin-bottom: 10px; /* TODO: Use a spacing variable */

        .mx_SettingsFlag_label {
            vertical-align: middle;
            display: inline-block;
            max-width: calc(100% - $font-48px); /* Force word wrap instead of colliding with the switch */
            box-sizing: border-box;
        }

        .mx_ToggleSwitch {
            float: inline-end;
        }
    }

    > p {
        margin-inline-end: $end-gutter;
    }

    &.mx_SettingsTab_subsectionText .mx_SettingsFlag {
        margin-inline-end: 0 !important;
    }
}

.mx_SettingsTab_toggleWithDescription {
    margin-top: $spacing-24;
}<|MERGE_RESOLUTION|>--- conflicted
+++ resolved
@@ -35,14 +35,9 @@
     font-size: $font-20px;
     font-weight: 600;
     color: $primary-content;
-<<<<<<< HEAD
-    margin-top: 10px; // TODO: Use a spacing variable
-    margin-bottom: 10px; // TODO: Use a spacing variable
-    margin-right: 100px; // TODO: Use a spacing variable
-=======
     margin-top: 10px; /* TODO: Use a spacing variable */
     margin-bottom: 10px; /* TODO: Use a spacing variable */
->>>>>>> 8379f562
+    margin-right: 100px; /* TODO: Use a spacing variable */
 
     &:nth-child(n + 2) {
         margin-top: var(--SettingsTab_heading_nth_child-margin-top);
@@ -55,12 +50,8 @@
     font-weight: 600;
     color: $primary-content;
     margin-top: $spacing-12;
-<<<<<<< HEAD
-    margin-bottom: 10px; // TODO: Use a spacing variable
-    margin-right: 100px; // TODO: Use a spacing variable
-=======
     margin-bottom: 10px; /* TODO: Use a spacing variable */
->>>>>>> 8379f562
+    margin-right: 100px; /* TODO: Use a spacing variable */
 }
 
 .mx_SettingsTab_subsectionText {
