/*
Copyright 2019, 2020 The Matrix.org Foundation C.I.C.

Licensed under the Apache License, Version 2.0 (the "License");
you may not use this file except in compliance with the License.
You may obtain a copy of the License at

    http://www.apache.org/licenses/LICENSE-2.0

Unless required by applicable law or agreed to in writing, software
distributed under the License is distributed on an "AS IS" BASIS,
WITHOUT WARRANTIES OR CONDITIONS OF ANY KIND, either express or implied.
See the License for the specific language governing permissions and
limitations under the License.
*/

.mx_AvatarSetting_avatar {
    width: 90px;
    min-width: 90px; /* so it doesn't get crushed by the flexbox in languages with longer words */
    height: 90px;
    margin-top: 8px;
    position: relative;

    &.mx_AvatarSetting_avatarDisplay:hover .mx_AvatarSetting_hover {
        opacity: 1;
    }

    & > * {
        box-sizing: border-box;
    }

    .mx_AccessibleButton.mx_AccessibleButton_kind_primary {
        margin-top: 8px;
    }

    .mx_AccessibleButton.mx_AccessibleButton_kind_link_sm {
        width: 100%;
    }

    & > img {
        display: block;
        height: 90px;
        width: inherit;
        border-radius: 90px;
        cursor: pointer;
        object-fit: cover;
    }

    .mx_AvatarSetting_uploadButton {
        width: 28px;
        height: 28px;
        border-radius: 32px;
        border: 1px solid var(--cpd-color-bg-canvas-default);
        background-color: var(--cpd-color-bg-subtle-primary);

        position: absolute;
        bottom: 0;
        right: 0;
        text-align: center;
        cursor: pointer;

        svg {
            position: relative;
            top: 3px;
        }
    }
<<<<<<< HEAD
}

.mx_AvatarSetting_avatar .mx_AvatarSetting_avatarPlaceholder {
    background-color: $system;
}

.mx_AvatarSetting_removeMenuItem svg,
.mx_AvatarSetting_removeMenuItem span {
    color: var(--cpd-color-text-critical-primary) !important;
=======
>>>>>>> 7f08efdb
}<|MERGE_RESOLUTION|>--- conflicted
+++ resolved
@@ -64,16 +64,9 @@
             top: 3px;
         }
     }
-<<<<<<< HEAD
-}
-
-.mx_AvatarSetting_avatar .mx_AvatarSetting_avatarPlaceholder {
-    background-color: $system;
 }
 
 .mx_AvatarSetting_removeMenuItem svg,
 .mx_AvatarSetting_removeMenuItem span {
     color: var(--cpd-color-text-critical-primary) !important;
-=======
->>>>>>> 7f08efdb
 }