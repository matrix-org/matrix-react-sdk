/*
Copyright 2021 The Matrix.org Foundation C.I.C

Licensed under the Apache License, Version 2.0 (the "License");
you may not use this file except in compliance with the License.
You may obtain a copy of the License at

    http://www.apache.org/licenses/LICENSE-2.0

Unless required by applicable law or agreed to in writing, software
distributed under the License is distributed on an "AS IS" BASIS,
WITHOUT WARRANTIES OR CONDITIONS OF ANY KIND, either express or implied.
See the License for the specific language governing permissions and
limitations under the License.
*/

.mx_LocationPicker {
    border-radius: 8px;

    height: 100%;
    position: relative;
    overflow: hidden;

    // when there are errors loading the map
    // the canvas is still inserted
    // and can overlap error message/close buttons
    // hide it
    &.mx_LocationPicker_hasError {
        .maplibregl-canvas-container, .maplibregl-control-container {
            display: none;
        }
    }

    #mx_LocationPicker_map {
        height: 100%;
        border-radius: 8px;

        .maplibregl-ctrl.maplibregl-ctrl-group,
        .maplibregl-ctrl.maplibregl-ctrl-attrib {
            margin-right: $spacing-16;
        }

        .maplibregl-ctrl.maplibregl-ctrl-group {
            // place below the close button
            // padding-16 + 24px close button + padding-10
            margin-top: 50px;
        }

        .maplibregl-ctrl-bottom-right {
<<<<<<< HEAD
            bottom: 68px;
=======
            bottom: 80px;
>>>>>>> 14684c62
        }

        .maplibregl-user-location-accuracy-circle {
            display: none;
        }

        .maplibregl-user-location-dot {
            display: none;
        }

        .mx_MLocationBody_markerBorder {
            width: 31px;
            height: 31px;
            border-radius: 50%;
            background-color: $accent;
            filter: drop-shadow(0px 3px 5px rgba(0, 0, 0, 0.2));

            display: flex;
            align-items: center;
            justify-content: center;
        }

        .mx_MLocationBody_pointer {
            position: absolute;
            bottom: -3px;
            left: 11px;
            width: 9px;
            height: 5px;

            &::before {
                mask-image: url('$(res)/img/location/pointer.svg');
                mask-position: center;
                mask-repeat: no-repeat;
                mask-size: 9px;
                content: '';
                display: inline-block;
                width: 9px;
                height: 5px;
                position: absolute;
                background-color: $accent;
            }
        }
    }

    .mx_LocationPicker_footer {
        position: absolute;
        bottom: 0px;
        width: 100%;
        box-sizing: border-box;
        padding: $spacing-16;
        display: flex;
        flex-direction: column;
        justify-content: stretch;

        background-color: $header-panel-bg-color;
    }
}

.mx_MLocationBody_markerIcon {
    color: white;
    height: 20px;
}

.mx_LocationPicker_pinText {
    position: absolute;
    top: $spacing-16;
    width: 100%;
    box-sizing: border-box;
    text-align: center;
    height: 0;
    pointer-events: none;

    span {
        box-shadow: 0px 4px 15px rgba(0, 0, 0, 0.15);
        border-radius: 8px;
        padding: $spacing-8;
        background-color: $background;
        color: $primary-content;

        font-size: $font-12px;
    }
}

.mx_LocationPicker_error {
    padding: 60px;
    text-align: center;

    p {
        margin: $spacing-24 0;
    }
}

.mx_MLocationBody_markerIcon {
    color: white;
    height: 20px;
}

.mx_LocationPicker_pinText {
    position: absolute;
    top: $spacing-16;
    width: 100%;
    box-sizing: border-box;
    text-align: center;
    height: 0;
    pointer-events: none;

    span {
        box-shadow: 0px 4px 15px rgba(0, 0, 0, 0.15);
        border-radius: 8px;
        padding: $spacing-8;
        background-color: $background;
        color: $primary-content;

        font-size: $font-12px;
    }
}

.mx_LocationPicker_submitButton {
    width: 100%;
    height: 48px;
}<|MERGE_RESOLUTION|>--- conflicted
+++ resolved
@@ -47,11 +47,7 @@
         }
 
         .maplibregl-ctrl-bottom-right {
-<<<<<<< HEAD
-            bottom: 68px;
-=======
             bottom: 80px;
->>>>>>> 14684c62
         }
 
         .maplibregl-user-location-accuracy-circle {
