--- conflicted
+++ resolved
@@ -44,15 +44,10 @@
         min-height: 0;
         flex-grow: 1;
         padding: $spacing-12;
-<<<<<<< HEAD
         color: $call-primary-content;
         background-color: $call-background;
-=======
-        color: $call-lobby-primary-content;
-        background-color: $call-lobby-background;
-
-        --facepile-background: $call-lobby-background;
->>>>>>> 6b155620
+
+        --facepile-background: $call-background;
         border-radius: 8px;
 
         display: flex;
@@ -64,13 +59,6 @@
         .mx_FacePile {
             width: fit-content;
             margin: $spacing-8 auto 0;
-<<<<<<< HEAD
-
-            .mx_FacePile_faces .mx_BaseAvatar_image {
-                border-color: $call-background;
-            }
-=======
->>>>>>> 6b155620
         }
 
         .mx_CallView_preview {
