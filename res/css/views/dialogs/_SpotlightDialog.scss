/*
Copyright 2021 The Matrix.org Foundation C.I.C.

Licensed under the Apache License, Version 2.0 (the "License");
you may not use this file except in compliance with the License.
You may obtain a copy of the License at

    http://www.apache.org/licenses/LICENSE-2.0

Unless required by applicable law or agreed to in writing, software
distributed under the License is distributed on an "AS IS" BASIS,
WITHOUT WARRANTIES OR CONDITIONS OF ANY KIND, either express or implied.
See the License for the specific language governing permissions and
limitations under the License.
*/

.mx_SpotlightDialog_wrapper .mx_Dialog {
    border-radius: 8px;
    overflow-y: initial;
    position: relative;
    height: 60%;
    padding: 0;
    contain: unset; // needed for #mx_SpotlightDialog_keyboardPrompt to not be culled

    #mx_SpotlightDialog_keyboardPrompt {
        position: absolute;
        padding: 8px;
        border-radius: 8px;
        background-color: $background;
        top: -60px; // relative to the top of the modal
        left: 50%;
        transform: translateX(-50%);
        font-size: $font-12px;
        line-height: $font-15px;
        color: $secondary-content;

        > span > div {
            display: inline-block;
            padding: 2px 4px;
            margin: 0 4px;
            border-radius: 6px;
            background-color: $quinary-content;
            vertical-align: middle;
            color: $tertiary-content;
        }
    }
}

.mx_SpotlightDialog {
    height: 100%;
    display: flex;
    flex-direction: column;

    .mx_Dialog_header {
        display: none;
    }

    .mx_SpotlightDialog_searchBox {
        margin: 0;
        border: none;
        padding: 12px 16px;
        border-bottom: 1px solid $system;

        > input {
            display: block;
            box-sizing: border-box;
            background-color: transparent;
            width: 100%;
            height: 32px;
            padding: 0;
            color: $tertiary-content;
            font-weight: normal;
            font-size: $font-15px;
            line-height: $font-24px;
        }
    }

    #mx_SpotlightDialog_content {
        margin: 16px;
        height: 100%;
        overflow-y: auto;

        .mx_SpotlightDialog_section {
            > h4 {
                font-weight: $font-semi-bold;
                font-size: $font-12px;
                line-height: $font-15px;
                color: $secondary-content;
                margin-top: 0;
                margin-bottom: 8px;
            }

            & + .mx_SpotlightDialog_section {
                margin-top: 24px;
            }
        }

        .mx_SpotlightDialog_recentlyViewed {
            > div {
                display: flex;
                white-space: nowrap;
                overflow-x: hidden;
                margin-right: 1px; // occlude the 1px visible of the very next tile to prevent it looking broken
            }

            .mx_AccessibleButton {
                border-radius: 8px;
                padding: 4px;
                color: $primary-content;
                font-size: $font-12px;
                line-height: $font-15px;
                display: inline-block;
                width: 58px;
                height: 58px;
                min-width: 58px;
                box-sizing: border-box;
                text-align: center;
                overflow: hidden;
                text-overflow: ellipsis;

<<<<<<< HEAD
                .mx_DecoratedAvatar {
                    margin: 0 5px 4px; // maintain centering
=======
                .mx_DecoratedRoomAvatar {
                    margin: 0 9px 4px; // maintain centering
>>>>>>> 6c69f3e3
                }

                & + .mx_AccessibleButton {
                    margin-left: 16px;
                }

                &:hover, &[aria-selected=true] {
                    background-color: $quinary-content;
                }
            }
        }

        .mx_SpotlightDialog_results,
        .mx_SpotlightDialog_recentSearches,
        .mx_SpotlightDialog_otherSearches {
            .mx_AccessibleButton {
                padding: 6px 4px;
                border-radius: 8px;
                font-size: $font-15px;
                line-height: $font-24px;
                color: $primary-content;
                position: relative;
                display: flex;
                align-items: center;
                white-space: nowrap;
                text-overflow: ellipsis;
                overflow: hidden;

                > .mx_SpotlightDialog_metaspaceResult,
                > .mx_DecoratedRoomAvatar,
                > .mx_BaseAvatar {
                    margin-right: 8px;
                    width: 24px;
                    height: 24px;

                    .mx_BaseAvatar {
                        width: inherit;
                        height: inherit;
                    }
                }

                .mx_NotificationBadge {
                    margin-left: 8px;
                }

                &:hover, &[aria-selected=true] {
                    background-color: $system;
                }

                &[aria-selected=true] .mx_SpotlightDialog_enterPrompt {
                    display: inline-block;
                }
            }
        }

        .mx_SpotlightDialog_otherSearches {
            .mx_SpotlightDialog_startChat,
            .mx_SpotlightDialog_joinRoomAlias,
            .mx_SpotlightDialog_explorePublicRooms {
                padding-left: 32px;
                position: relative;

                &::before {
                    background-color: $secondary-content;
                    content: "";
                    mask-repeat: no-repeat;
                    mask-position: center;
                    mask-size: contain;
                    width: 24px;
                    height: 24px;
                    position: absolute;
                    left: 4px;
                    top: 50%;
                    transform: translateY(-50%);
                }
            }

            .mx_SpotlightDialog_startChat::before {
                mask-image: url('$(res)/img/element-icons/room/members.svg');
            }

            .mx_SpotlightDialog_joinRoomAlias::before {
                mask-image: url('$(res)/img/element-icons/roomlist/hash-circle.svg');
            }

            .mx_SpotlightDialog_explorePublicRooms::before {
                mask-image: url('$(res)/img/element-icons/roomlist/explore.svg');
            }

            .mx_SpotlightDialog_otherSearches_messageSearchText {
                font-size: $font-15px;
                line-height: $font-24px;
            }

            .mx_SpotlightDialog_otherSearches_messageSearchIcon {
                display: inline-block;
                width: 24px;
                height: 24px;
                background-color: $secondary-content;
                vertical-align: text-bottom;
                mask-repeat: no-repeat;
                mask-position: center;
                mask-size: contain;
                mask-image: url('$(res)/img/element-icons/room/search-inset.svg');
            }
        }

        .mx_SpotlightDialog_result_details {
            margin-left: 8px;
            margin-right: 8px;
            color: $tertiary-content;
            font-size: $font-12px;
            line-height: $font-15px;
            min-width: 0;
            overflow: hidden;
            text-overflow: ellipsis;
        }

        .mx_SpotlightDialog_recentSearches > h4 > .mx_AccessibleButton_kind_link {
            padding: 0;
            float: right;
            font-weight: normal;
            font-size: $font-12px;
            line-height: $font-15px;
            color: $secondary-content;
        }

        .mx_SpotlightDialog_enterPrompt {
            padding: 2px 4px;
            font-size: $font-12px;
            line-height: $font-15px;
            color: $tertiary-content;
            border-radius: 6px;
            background-color: $quinary-content;
            margin: 0 4px 0 auto;
            display: none;
        }

        .mx_SpotlightDialog_metaspaceResult {
            background-color: $secondary-content;
            mask-position: center;
            mask-repeat: no-repeat;
            mask-size: contain;

            &.mx_SpotlightDialog_metaspaceResult_home-space {
                mask-image: url('$(res)/img/element-icons/home.svg');
            }

            &.mx_SpotlightDialog_metaspaceResult_favourites-space {
                mask-image: url('$(res)/img/element-icons/roomlist/favorite.svg');
            }

            &.mx_SpotlightDialog_metaspaceResult_people-space {
                mask-image: url('$(res)/img/element-icons/room/members.svg');
            }

            &.mx_SpotlightDialog_metaspaceResult_orphans-space {
                mask-image: url('$(res)/img/element-icons/roomlist/hash-circle.svg');
            }
        }
    }

    .mx_SpotlightDialog_footer {
        font-size: $font-12px;
        line-height: $font-15px;
        color: $secondary-content;
        padding: 12px 16px 16px;
        display: flex;
        border-top: 1px solid $quinary-content;

        .mx_BetaCard_betaPill {
            margin-right: 12px;
            height: min-content;
            align-self: center;
        }

        > span {
            align-self: center;

            .mx_AccessibleButton_kind_link_inline {
                padding: 0;
            }
        }

        .mx_AccessibleButton_kind_primary_outline {
            padding: 4px 8px;
            border-color: $secondary-content;
            color: $secondary-content;
            margin-left: auto;
        }
    }
}<|MERGE_RESOLUTION|>--- conflicted
+++ resolved
@@ -118,13 +118,8 @@
                 overflow: hidden;
                 text-overflow: ellipsis;
 
-<<<<<<< HEAD
                 .mx_DecoratedAvatar {
-                    margin: 0 5px 4px; // maintain centering
-=======
-                .mx_DecoratedRoomAvatar {
                     margin: 0 9px 4px; // maintain centering
->>>>>>> 6c69f3e3
                 }
 
                 & + .mx_AccessibleButton {
