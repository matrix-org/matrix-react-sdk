--- conflicted
+++ resolved
@@ -311,7 +311,6 @@
     flex-direction: column;
 
     .mx_InviteDialog_content {
-<<<<<<< HEAD
         flex-direction: column;
 
         .mx_TabbedView {
@@ -326,10 +325,6 @@
 
     input[type="checkbox"] {
         margin-right: 8px;
-=======
-        overflow: hidden;
-        height: 100%;
->>>>>>> 8f6d31b7
     }
 }
 
@@ -351,7 +346,6 @@
     padding: 0;
 }
 
-<<<<<<< HEAD
 .mx_InviteDialog_dialPad .mx_InviteDialog_dialPadField {
     border-top: 0;
     border-left: 0;
@@ -399,7 +393,8 @@
 
 .mx_InviteDialog_dialPadIcon::before {
     mask-image: url('$(res)/img/voip/tab-dialpad.svg');
-=======
+}
+
 .mx_InviteDialog_multiInviterError {
     > h4 {
         font-size: $font-15px;
@@ -437,5 +432,4 @@
             }
         }
     }
->>>>>>> 8f6d31b7
 }