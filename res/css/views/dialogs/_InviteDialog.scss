--- conflicted
+++ resolved
@@ -290,7 +290,6 @@
     // Prevent the dialog from jumping around randomly when elements change.
     height: 600px;
     padding-left: 20px; // the design wants some padding on the left
-<<<<<<< HEAD
 
     .mx_InviteDialog_userSections {
         height: 455px; // mx_InviteDialog's height minus some for the upper elements
@@ -300,13 +299,10 @@
 .mx_InviteDialog_transfer {
     width: 496px;
     height: 466px;
-=======
->>>>>>> bc74a736
     display: flex;
     flex-direction: column;
 
     .mx_InviteDialog_content {
-<<<<<<< HEAD
         flex: 1;
         display: flex;
         flex-direction: column;
@@ -314,21 +310,15 @@
         .mx_TabbedView {
             flex: 1;
         }
-=======
         overflow: hidden;
->>>>>>> bc74a736
     }
 }
 
 .mx_InviteDialog_userSections {
     margin-top: 4px;
     overflow-y: auto;
-<<<<<<< HEAD
-    padding-right: 45px;
-=======
     padding: 0 45px 4px 0;
     height: calc(100% - 115px); // mx_InviteDialog's height minus some for the upper and lower elements
->>>>>>> bc74a736
 }
 
 .mx_InviteDialog_hasFooter .mx_InviteDialog_userSections {
