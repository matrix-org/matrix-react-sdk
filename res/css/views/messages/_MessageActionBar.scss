--- conflicted
+++ resolved
@@ -144,26 +144,16 @@
         mask-image: url('$(res)/img/element-icons/expand-message.svg');
     }
 
-<<<<<<< HEAD
-.mx_MessageActionBar_viewInRoomButton::after {
-    mask-image: url('$(res)/img/element-icons/view-in-room.svg');
-}
-
-.mx_MessageActionBar_copyLinkButton::after {
-    mask-image: url('$(res)/img/element-icons/link.svg');
-}
-=======
     &.mx_MessageActionBar_collapseMessageButton::after {
         mask-size: 12px;
         mask-image: url('$(res)/img/element-icons/collapse-message.svg');
     }
 
-    &.mx_MessageActionBar_viewInRoom::after {
+    &.mx_MessageActionBar_viewInRoomButton::after {
         mask-image: url('$(res)/img/element-icons/view-in-room.svg');
     }
->>>>>>> aedbeb29
 
-    &.mx_MessageActionBar_copyLinkToThread::after {
+    &.mx_MessageActionBar_copyLinkButton::after {
         mask-image: url('$(res)/img/element-icons/link.svg');
     }
 }