/*
Copyright 2018 Vector Creations Ltd

Licensed under the Apache License, Version 2.0 (the "License");
you may not use this file except in compliance with the License.
You may obtain a copy of the License at

    http://www.apache.org/licenses/LICENSE-2.0

Unless required by applicable law or agreed to in writing, software
distributed under the License is distributed on an "AS IS" BASIS,
WITHOUT WARRANTIES OR CONDITIONS OF ANY KIND, either express or implied.
See the License for the specific language governing permissions and
limitations under the License.
*/

.mx_ReplyThread {
    margin-top: 0;
    margin-left: 0;
    margin-right: 0;
    margin-bottom: 8px;
<<<<<<< HEAD
    padding-left: 10px;
    border-left: 4px solid $button-bg-color;
    border-left-color: var(--username-color);
=======
    padding: 0 10px;
    border-left: 2px solid $button-bg-color;
    border-radius: 2px;
>>>>>>> 6765bb8f

    .mx_ReplyThread_show {
        cursor: pointer;
        color: var(--username-color);

        &:hover {
            filter: brightness(1.5);
        }
    }

    &.mx_ReplyThread_color1 {
        --username-color: $username-variant1-color;
    }

    &.mx_ReplyThread_color2 {
        --username-color: $username-variant2-color;
    }

    &.mx_ReplyThread_color3 {
        --username-color: $username-variant3-color;
    }

    &.mx_ReplyThread_color4 {
        --username-color: $username-variant4-color;
    }

    &.mx_ReplyThread_color5 {
        --username-color: $username-variant5-color;
    }

    &.mx_ReplyThread_color6 {
        --username-color: $username-variant6-color;
    }

    &.mx_ReplyThread_color7 {
        --username-color: $username-variant7-color;
    }

    &.mx_ReplyThread_color8 {
        --username-color: $username-variant8-color;
    }
}<|MERGE_RESOLUTION|>--- conflicted
+++ resolved
@@ -19,15 +19,9 @@
     margin-left: 0;
     margin-right: 0;
     margin-bottom: 8px;
-<<<<<<< HEAD
     padding-left: 10px;
-    border-left: 4px solid $button-bg-color;
-    border-left-color: var(--username-color);
-=======
-    padding: 0 10px;
-    border-left: 2px solid $button-bg-color;
+    border-left: 2px solid var(--username-color);
     border-radius: 2px;
->>>>>>> 6765bb8f
 
     .mx_ReplyThread_show {
         cursor: pointer;
