--- conflicted
+++ resolved
@@ -15,14 +15,10 @@
 */
 
 .mx_ReplyChain {
-<<<<<<< HEAD
-    margin-top: 0;
-    margin-left: 0;
-    margin-right: 0;
-    margin-bottom: 8px;
-    padding-left: 10px;
-    border-left: 2px solid var(--username-color);
-    border-radius: 2px;
+    margin: 0 0 $spacing-8 0;
+    padding-left: 10px; // TODO: Use a spacing variable
+    border-left: 2px solid var(--username-color); // TODO: Use a spacing variable
+    border-radius: 2px; // TODO: Use a spacing variable
 
     .mx_ReplyChain_show {
         @mixin ButtonResetDefault;
@@ -32,22 +28,6 @@
 
         &:hover {
             opacity: 0.65;
-=======
-    margin: 0 0 $spacing-8 0;
-    padding: 0 10px; // TODO: Use a spacing variable
-    border-left: 2px solid $accent;
-    border-radius: 2px;
-
-    .mx_ReplyChain_show {
-        &.mx_AccessibleButton_kind_link_inline {
-            padding: 0;
-            color: unset;
-            white-space: nowrap; // Enforce 'In reply to' to be a single line
-
-            &:hover {
-                color: $links;
-            }
->>>>>>> b1e07e8e
         }
     }
 
