/*
Copyright 2015, 2016 OpenMarket Ltd
Copyright 2021 Michael Weimann <mail@michael-weimann.eu>

Licensed under the Apache License, Version 2.0 (the "License");
you may not use this file except in compliance with the License.
You may obtain a copy of the License at

    http://www.apache.org/licenses/LICENSE-2.0

Unless required by applicable law or agreed to in writing, software
distributed under the License is distributed on an "AS IS" BASIS,
WITHOUT WARRANTIES OR CONDITIONS OF ANY KIND, either express or implied.
See the License for the specific language governing permissions and
limitations under the License.
*/

.mx_MessageContextMenu {

    .mx_IconizedContextMenu_icon {
        width: 16px;
        height: 16px;
        display: block;

        &::before {
            content: '';
            width: 16px;
            height: 16px;
            display: block;
            mask-position: center;
            mask-size: contain;
            mask-repeat: no-repeat;
            background: $primary-content;
        }
    }

    .mx_MessageContextMenu_iconCollapse::before {
        mask-image: url('$(res)/img/element-icons/message/chevron-up.svg');
    }

    .mx_MessageContextMenu_iconReport::before {
        mask-image: url('$(res)/img/element-icons/warning-badge.svg');
    }

    .mx_MessageContextMenu_iconLink::before {
        mask-image: url('$(res)/img/element-icons/link.svg');
    }

    .mx_MessageContextMenu_iconPermalink::before {
        mask-image: url('$(res)/img/element-icons/room/share.svg');
    }

    .mx_MessageContextMenu_iconUnhidePreview::before {
        mask-image: url('$(res)/img/element-icons/settings/appearance.svg');
    }

    .mx_MessageContextMenu_iconOpenInMapSite::before {
        mask-image: url('$(res)/img/external-link.svg');
    }

    .mx_MessageContextMenu_iconEndPoll::before {
        mask-image: url('$(res)/img/element-icons/check-white.svg');
    }

    .mx_MessageContextMenu_iconForward::before {
        mask-image: url('$(res)/img/element-icons/message/fwd.svg');
    }

    .mx_MessageContextMenu_iconRedact::before {
        mask-image: url('$(res)/img/element-icons/trashcan.svg');
    }

    .mx_MessageContextMenu_iconResend::before {
        mask-image: url('$(res)/img/element-icons/retry.svg');
    }

    .mx_MessageContextMenu_iconSource::before {
        mask-image: url('$(res)/img/element-icons/room/format-bar/code.svg');
    }

    .mx_MessageContextMenu_iconQuote::before {
        mask-image: url('$(res)/img/element-icons/room/format-bar/quote.svg');
    }

    .mx_MessageContextMenu_iconPin::before {
        mask-image: url('$(res)/img/element-icons/room/pin-upright.svg');
    }

    .mx_MessageContextMenu_iconUnpin::before {
        mask-image: url('$(res)/img/element-icons/room/pin.svg');
    }

<<<<<<< HEAD
    .mx_MessageContextMenu_jumpToEvent::before {
        mask-image: url('$(res)/img/element-icons/link.svg');
=======
    .mx_MessageContextMenu_iconCopy::before {
        mask-image: url($copy-button-url);
    }

    .mx_MessageContextMenu_iconEdit::before {
        mask-image: url('$(res)/img/element-icons/room/message-bar/edit.svg');
    }

    .mx_MessageContextMenu_iconReply::before {
        mask-image: url('$(res)/img/element-icons/room/message-bar/reply.svg');
    }

    .mx_MessageContextMenu_iconReact::before {
        mask-image: url('$(res)/img/element-icons/room/message-bar/emoji.svg');
    }

    .mx_MessageContextMenu_iconViewInRoom::before {
        mask-image: url('$(res)/img/element-icons/view-in-room.svg');
>>>>>>> 408f4dfe
    }
}<|MERGE_RESOLUTION|>--- conflicted
+++ resolved
@@ -90,10 +90,6 @@
         mask-image: url('$(res)/img/element-icons/room/pin.svg');
     }
 
-<<<<<<< HEAD
-    .mx_MessageContextMenu_jumpToEvent::before {
-        mask-image: url('$(res)/img/element-icons/link.svg');
-=======
     .mx_MessageContextMenu_iconCopy::before {
         mask-image: url($copy-button-url);
     }
@@ -112,6 +108,9 @@
 
     .mx_MessageContextMenu_iconViewInRoom::before {
         mask-image: url('$(res)/img/element-icons/view-in-room.svg');
->>>>>>> 408f4dfe
+    }
+
+    .mx_MessageContextMenu_jumpToEvent::before {
+        mask-image: url('$(res)/img/element-icons/link.svg');
     }
 }