/*
Copyright 2021 The Matrix.org Foundation C.I.C.

Licensed under the Apache License, Version 2.0 (the "License");
you may not use this file except in compliance with the License.
You may obtain a copy of the License at

    http://www.apache.org/licenses/LICENSE-2.0

Unless required by applicable law or agreed to in writing, software
distributed under the License is distributed on an "AS IS" BASIS,
WITHOUT WARRANTIES OR CONDITIONS OF ANY KIND, either express or implied.
See the License for the specific language governing permissions and
limitations under the License.
*/

.mx_SpaceBasicSettings {
    .mx_Field {
        margin: 24px 0;
    }

    .mx_SpaceBasicSettings_avatarContainer {
        display: flex;
        margin-top: 24px;

        .mx_SpaceBasicSettings_avatar {
            position: relative;
            height: 80px;
            width: 80px;
            background-color: $tertiary-content;
            border-radius: 16px;
        }

        img.mx_SpaceBasicSettings_avatar {
            width: 80px;
            height: 80px;
            object-fit: cover;
            border-radius: 16px;
        }

        // only show it when the button is a div and not an img (has avatar)
        div.mx_SpaceBasicSettings_avatar {
            cursor: pointer;

            &::before {
                content: "";
                position: absolute;
                height: 80px;
                width: 80px;
                top: 0;
                left: 0;
                background-color: #ffffff; // white icon fill
                mask-repeat: no-repeat;
                mask-position: center;
                mask-size: 20px;
                mask-image: url('$(res)/img/element-icons/camera.svg');
            }
        }

        > input[type="file"] {
            display: none;
        }

        > .mx_AccessibleButton_kind_link {
            display: inline-block;
            margin: auto 18px;
<<<<<<< HEAD
            color: $links;
=======
            color: #368bd6;
            font-size: $font-14px; // See _SpaceSettingsDialog.scss
>>>>>>> 35c49a8c
        }

        > .mx_SpaceBasicSettings_avatar_remove {
            color: $alert;
        }
    }

    .mx_AccessibleButton_hasKind {
        margin-left: auto;
        display: block;
        width: min-content;
    }

    .mx_AccessibleButton_disabled {
        cursor: not-allowed;
    }
}<|MERGE_RESOLUTION|>--- conflicted
+++ resolved
@@ -64,12 +64,8 @@
         > .mx_AccessibleButton_kind_link {
             display: inline-block;
             margin: auto 18px;
-<<<<<<< HEAD
             color: $links;
-=======
-            color: #368bd6;
             font-size: $font-14px; // See _SpaceSettingsDialog.scss
->>>>>>> 35c49a8c
         }
 
         > .mx_SpaceBasicSettings_avatar_remove {
