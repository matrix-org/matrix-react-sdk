/*
Copyright 2021 - 2022 The Matrix.org Foundation C.I.C.

Licensed under the Apache License, Version 2.0 (the "License");
you may not use this file except in compliance with the License.
You may obtain a copy of the License at

    http://www.apache.org/licenses/LICENSE-2.0

Unless required by applicable law or agreed to in writing, software
distributed under the License is distributed on an "AS IS" BASIS,
WITHOUT WARRANTIES OR CONDITIONS OF ANY KIND, either express or implied.
See the License for the specific language governing permissions and
limitations under the License.
*/

.mx_TimelineCard {
    .mx_TimelineCard__header {
        margin-left: 6px;

        span:first-of-type {
            font-weight: 600;
            font-size: 15px;
            line-height: 18px;
            color: $secondary-content;
        }
    }

    .mx_BaseCard_header {
        margin: 5px 0 9px 0;

        .mx_BaseCard_close {
            margin: 8px;
            right: 0;
        }
    }

    .mx_TimelineCard_timeline {
        overflow: hidden;
        position: relative; // offset parent for jump to bottom button
        flex: 1;
        border-radius: 8px;
    }

    .mx_AutoHideScrollbar {
        padding-right: 10px;
        width: calc(100% - 10px);
    }

    .mx_NewRoomIntro {
        margin-left: 36px;
    }

    .mx_EventTile_content {
        margin-right: 0;
    }

    .mx_EventTile:not([data-layout="bubble"]) {
        .mx_EventTile_line {
            padding-left: 36px;
            padding-right: 36px;
        }

        .mx_ReactionsRow {
<<<<<<< HEAD
            padding-left: 36px;
            padding-right: 36px;
        }
=======
            padding: 0;

            // See margin setting of ReactionsRow on _EventTile.scss
            margin-left: 36px;
            margin-right: 8px;
        }
    }
>>>>>>> aa334429

        .mx_ThreadInfo {
            margin-left: 36px;
            margin-right: 0;
            max-width: min(calc(100% - 36px), 600px);
        }

        .mx_EventTile_avatar {
            top: 12px;
            left: -3px;
        }

        .mx_MessageTimestamp {
            right: -4px;
            left: auto;
        }

        .mx_EventTile_msgOption {
            margin-right: 2px;
        }

        &.mx_EventTile_info {
            .mx_EventTile_line {
                padding-left: 36px;
            }

            .mx_EventTile_avatar {
                left: 18px;
            }
        }
    }

    .mx_GroupLayout {
        .mx_EventTile {
            > .mx_DisambiguatedProfile {
                margin-left: 36px;
            }

            .mx_EventTile_line {
                padding-bottom: 8px;
            }
        }
    }

    .mx_CallEvent_wrapper {
        justify-content: center;
        margin: auto 5px;
        .mx_CallEvent {
            margin: 4px;
        }
    }

    .mx_GenericEventListSummary:not([data-layout=bubble]) .mx_EventTile_line,
    .mx_GenericEventListSummary:not([data-layout=bubble]) > .mx_GenericEventListSummary_unstyledList > .mx_EventTile_info .mx_EventTile_avatar ~ .mx_EventTile_line {
        padding-left: 36px;
    }

    .mx_EventTile_readAvatars {
        top: -10px;
    }

    .mx_WhoIsTypingTile {
        margin-left: -12px; // undo padding on the message list
    }

    .mx_WhoIsTypingTile_avatars {
        flex-basis: 48px; // 12 (padding on message list) + 36 (padding on event lines)
    }

    &.mx_BaseCard {
        // For a chat timeline on the right panel when the widget is maximised
        // TODO: rename ThreadPanel
        &.mx_ThreadPanel {
            padding-right: 8px; // .mx_RightPanel padding
        }
    }
}<|MERGE_RESOLUTION|>--- conflicted
+++ resolved
@@ -62,11 +62,6 @@
         }
 
         .mx_ReactionsRow {
-<<<<<<< HEAD
-            padding-left: 36px;
-            padding-right: 36px;
-        }
-=======
             padding: 0;
 
             // See margin setting of ReactionsRow on _EventTile.scss
@@ -74,7 +69,6 @@
             margin-right: 8px;
         }
     }
->>>>>>> aa334429
 
         .mx_ThreadInfo {
             margin-left: 36px;
