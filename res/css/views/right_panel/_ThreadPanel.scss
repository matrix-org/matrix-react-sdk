--- conflicted
+++ resolved
@@ -59,36 +59,11 @@
         height: 100%;
     }
 
-<<<<<<< HEAD
-    // Override _GroupLayout.scss for the thread panel
-    .mx_GroupLayout {
-        .mx_EventTile {
-            .mx_MessageActionBar {
-                right: 0;
-                top: -36px; // 2px above EventTile
-                z-index: 10; // See _EventTile.scss
-            }
-
-            &[data-shape=ThreadsList] {
-                > .mx_DisambiguatedProfile {
-                    margin-inline-start: 0;
-                }
-
-                .mx_MessageTimestamp {
-                    position: initial;
-                }
-
-                .mx_EventTile_line {
-                    padding-bottom: 0; // Override mx_EventTile_line on _GroupLayout.scss
-                }
-            }
-=======
     .mx_EventTile[data-layout=group] {
         .mx_MessageActionBar {
             right: 0;
             top: -36px; // 2px above EventTile
             z-index: 10; // See _EventTile.scss
->>>>>>> 3b28b110
         }
     }
 
