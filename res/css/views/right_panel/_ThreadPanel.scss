/*
Copyright 2021 The Matrix.org Foundation C.I.C.

Licensed under the Apache License, Version 2.0 (the "License");
you may not use this file except in compliance with the License.
You may obtain a copy of the License at

    http://www.apache.org/licenses/LICENSE-2.0

Unless required by applicable law or agreed to in writing, software
distributed under the License is distributed on an "AS IS" BASIS,
WITHOUT WARRANTIES OR CONDITIONS OF ANY KIND, either express or implied.
See the License for the specific language governing permissions and
limitations under the License.
*/

.mx_ThreadPanel {
    display: flex;
    flex-direction: column;

    padding-right: 0;

    .mx_BaseCard_header {
        padding: 6px 8px 6px 0;

        .mx_BaseCard_close,
        .mx_BaseCard_back {
            margin-top: 15px;
        }

        .mx_BaseCard_close {
            right: -8px;
        }
    }

    .mx_ThreadPanel__header {
<<<<<<< HEAD
        width: calc(100% - 40px);
=======
        width: calc(100% - 60px);
        margin-left: 30px;
>>>>>>> 801eb068
        display: flex;
        flex: 1;
        justify-content: space-between;

        span:first-of-type {
            font-weight: 600;
            font-size: 15px;
            line-height: 18px;
            color: $secondary-content;
        }

        .mx_AccessibleButton {
            font-size: 12px;
            color: $secondary-content;
        }

        .mx_ContextualMenu_wrapper {
            // It's added here due to some weird error if I pass it directly in the style, even though it's a numeric value, so it's being passed 0 instead.
            // The error: react_devtools_backend.js:2526 Warning: `NaN` is an invalid value for the `top` css style property.
            top: 43px;
        }

        .mx_ContextualMenu {
            position: initial;
            span:first-of-type {
                font-weight: 600;
                font-size: 12px;
                color: $primary-content;
            }

            font-size: 12px;
            color: $secondary-content;
        }

        .mx_ThreadPanel_Header_FilterOptionItem {
            display: flex;
            flex-grow: 1;
            justify-content: space-between;
            flex-direction: column;
            overflow: visible;
            width: 100%;
            padding: 20px;
            padding-left: 30px;
            position: relative;

            &:hover {
                background-color: $event-selected-color;
            }
            &[aria-selected="true"] {
                &::before {
                    content: "";
                    width: 12px;
                    height: 12px;
                    grid-column: 1;
                    grid-row: 1;
                    mask-image: url("$(res)/img/feather-customised/check.svg");
                    mask-size: 100%;
                    mask-repeat: no-repeat;
                    position: absolute;
                    top: 22px;
                    left: 10px;
                    background-color: $primary-content;
                }
            }
        }
    }

    .mx_ThreadPanel_button {
        width: 20px;
        height: 20px;
        margin-top: -3px;
        margin-bottom: auto;
        position: relative;

        &::before {
            top: 2px;
            left: 2px;
            content: '';
            width: 16px;
            height: 16px;
            position: absolute;
            mask-position: center;
            mask-size: contain;
            mask-repeat: no-repeat;
            background: $primary-content;
        }

        &.mx_ThreadPanel_OptionsButton::before {
            mask-image: url('$(res)/img/element-icons/context-menu.svg');
        }
    }

    .mx_AutoHideScrollbar {
        border-radius: 8px;
    }

    .mx_RoomView_messageListWrapper {
        background-color: $background;
        padding: 8px;
        border-radius: inherit;
    }

    .mx_ScrollPanel {
        .mx_RoomView_MessageList {
            padding: 0;
        }
    }

    .mx_EventTile, .mx_EventListSummary {
        // Account for scrollbar when hovering
        width: calc(100% - 3px);
        margin: 0 2px;
<<<<<<< HEAD

        .mx_MessageTimestamp {
            // We need to add !important here due to some enormous selectors overriding it anyways
            // See: _EventTile.scss:241
            left: unset !important;
            right: 12px !important;
            top: 16px;
        }

        .mx_NotificationBadge {
            position: absolute;
            right: 5px;
            top: 24px;
        }

        .mx_EventTile_line.mx_EventTile_line {
            position: unset;
        }
=======
        padding-top: 0;
>>>>>>> 801eb068

        .mx_ThreadInfo {
            position: relative;
            padding-right: 11px;
            &::after {
                content: '';
                display: block;
                position: absolute;
                left: 0;
                bottom: -16px;
                height: 1px;
                width: 100%;
                border-bottom: 1px solid $message-action-bar-border-color;
            }
        }

        .mx_DateSeparator {
            display: none;
        }
    }

    .mx_MessageComposer {
        background-color: $background;
        border-radius: 8px;
        margin-top: 8px;
        width: calc(100% - 8px);
        padding: 0 8px;
        box-sizing: border-box;
    }
}

.mx_ThreadPanel_viewInRoom::before {
    mask-image: url('$(res)/img/element-icons/view-in-room.svg');
}

.mx_ThreadPanel_copyLinkToThread::before {
    mask-image: url('$(res)/img/element-icons/link.svg');
}<|MERGE_RESOLUTION|>--- conflicted
+++ resolved
@@ -34,12 +34,8 @@
     }
 
     .mx_ThreadPanel__header {
-<<<<<<< HEAD
-        width: calc(100% - 40px);
-=======
         width: calc(100% - 60px);
         margin-left: 30px;
->>>>>>> 801eb068
         display: flex;
         flex: 1;
         justify-content: space-between;
@@ -152,7 +148,7 @@
         // Account for scrollbar when hovering
         width: calc(100% - 3px);
         margin: 0 2px;
-<<<<<<< HEAD
+        padding-top: 0;
 
         .mx_MessageTimestamp {
             // We need to add !important here due to some enormous selectors overriding it anyways
@@ -171,9 +167,6 @@
         .mx_EventTile_line.mx_EventTile_line {
             position: unset;
         }
-=======
-        padding-top: 0;
->>>>>>> 801eb068
 
         .mx_ThreadInfo {
             position: relative;
