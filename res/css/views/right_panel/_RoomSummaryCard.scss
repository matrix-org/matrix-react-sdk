/*
Copyright 2020 The Matrix.org Foundation C.I.C.

Licensed under the Apache License, Version 2.0 (the "License");
you may not use this file except in compliance with the License.
You may obtain a copy of the License at

    http://www.apache.org/licenses/LICENSE-2.0

Unless required by applicable law or agreed to in writing, software
distributed under the License is distributed on an "AS IS" BASIS,
WITHOUT WARRANTIES OR CONDITIONS OF ANY KIND, either express or implied.
See the License for the specific language governing permissions and
limitations under the License.
*/

.mx_RoomSummaryCard {
    .mx_BaseCard_header {
        text-align: center;
        margin-top: 20px;

        h2 {
            font-weight: $font-semi-bold;
            font-size: $font-18px;
            margin: 12px 0 4px;
        }

        .mx_RoomSummaryCard_alias {
            font-size: $font-13px;
            color: $secondary-content;
        }

        h2, .mx_RoomSummaryCard_alias {
            display: -webkit-box;
            -webkit-line-clamp: 2;
            -webkit-box-orient: vertical;
            overflow: hidden;
            text-overflow: ellipsis;
            white-space: pre-wrap;
        }

        .mx_RoomSummaryCard_avatar {
            display: inline-flex;

            .mx_RoomSummaryCard_e2ee {
                display: inline-block;
                position: relative;
                width: 54px;
                height: 54px;
                border-radius: 50%;
                background-color: #737d8c;
                margin-top: -3px; // alignment
                margin-left: -10px; // overlap
                border: 3px solid $dark-panel-bg-color;

                &::before {
                    content: '';
                    position: absolute;
                    top: 13px;
                    left: 13px;
                    height: 28px;
                    width: 28px;
                    mask-size: cover;
                    mask-repeat: no-repeat;
                    mask-position: center;
                    mask-image: url('$(res)/img/e2e/disabled.svg');
                    background-color: #ffffff;
                }
            }

            .mx_RoomSummaryCard_e2ee_normal {
                background-color: #424446;
                &::before {
                    mask-image: url('$(res)/img/e2e/normal.svg');
                }
            }

            .mx_RoomSummaryCard_e2ee_verified {
                background-color: #0dbd8b;
                &::before {
                    mask-image: url('$(res)/img/e2e/verified.svg');
                }
            }

            .mx_RoomSummaryCard_e2ee_warning {
                background-color: #ff5b55;
                &::before {
                    mask-image: url('$(res)/img/e2e/warning.svg');
                }
            }
        }
    }

    .mx_RoomSummaryCard_aboutGroup {
        .mx_RoomSummaryCard_Button {
            padding-left: 44px;

            &::before {
                content: '';
                position: absolute;
                top: 8px;
                left: 10px;
                height: 24px;
                width: 24px;
                mask-repeat: no-repeat;
                mask-position: center;
                background-color: $icon-button-color;
            }
        }
    }

    .mx_RoomSummaryCard_appsGroup {
        .mx_RoomSummaryCard_Button {
            // this button is special so we have to override some of the original styling
            // as we will be applying it in its children
            padding: 0;
            height: auto;
            color: $tertiary-content;

            .mx_RoomSummaryCard_icon_app {
                padding: 10px 48px 10px 12px; // based on typical mx_RoomSummaryCard_Button padding
                text-overflow: ellipsis;
                overflow: hidden;

                .mx_BaseAvatar_image {
                    vertical-align: top;
                    margin-right: 12px;
                }

                span {
                    color: $primary-content;
                }
            }

            .mx_RoomSummaryCard_app_pinToggle,
            .mx_RoomSummaryCard_app_maximise,
            .mx_RoomSummaryCard_app_minimise,
            .mx_RoomSummaryCard_app_options {
                position: absolute;
                top: 0;
                height: 100%; // to give bigger interactive zone
                width: 24px;
                padding: 12px 4px;
                box-sizing: border-box;
                min-width: 24px; // prevent flexbox crushing

                &:hover {
                    &::after {
                        content: '';
                        position: absolute;
                        height: 24px;
                        width: 24px;
                        top: 8px; // equal to padding-top of parent
                        left: 0;
                        border-radius: 12px;
                        background-color: rgba(141, 151, 165, 0.1);
                    }
                }

                &::before {
                    content: '';
                    position: absolute;
                    height: 16px;
                    width: 16px;
                    mask-repeat: no-repeat;
                    mask-position: center;
                    mask-size: 16px;
                    background-color: $icon-button-color;
                }
            }

            .mx_RoomSummaryCard_app_pinToggle {
                right: 0px;

                &::before {
                    mask-image: url('$(res)/img/element-icons/room/pin-upright.svg');
                }
            }
            .mx_RoomSummaryCard_app_maximise {
<<<<<<< HEAD
                right: 24px;

=======
                right: 48px;
>>>>>>> 704ddc84
                &::before {
                    mask-size: 14px;
                    mask-image: url("$(res)/img/element-icons/maximise-expand.svg");
                }
            }
            .mx_RoomSummaryCard_app_minimise {
                right: 24px;
                &::before {
                    mask-size: 14px;
                    mask-image: url("$(res)/img/element-icons/minimise-collapse.svg");
                    background-color: $accent;
                }
            }

            .mx_RoomSummaryCard_app_options {
                right: 24px;
                display: none;

                &::before {
                    mask-image: url('$(res)/img/element-icons/room/ellipsis.svg');
                }
                &.mx_RoomSummaryCard_maximised_widget {
                    right: 48px;
                }
            }

            &.mx_RoomSummaryCard_Button_pinned {
                &::after {
                    opacity: 0.2;
                }

                .mx_RoomSummaryCard_app_pinToggle::before {
                    background-color: $accent;
                }
            }

            &:hover {
                .mx_RoomSummaryCard_icon_app {
                    padding-right: 72px;
                }

                .mx_RoomSummaryCard_app_options {
                    display: unset;
                }
            }

            &::before {
                content: unset;
            }

            &::after {
                top: 8px; // re-align based on the height change
                pointer-events: none; // pass through to the real button
            }
        }
    }

    .mx_AccessibleButton_kind_link {
        padding: 0;
        margin-top: 12px;
        margin-bottom: 12px;
        font-size: $font-13px;
        font-weight: $font-semi-bold;
    }
}

.mx_RoomSummaryCard_icon_people::before {
    mask-image: url("$(res)/img/element-icons/room/members.svg");
}

.mx_RoomSummaryCard_icon_files::before {
    mask-image: url('$(res)/img/element-icons/room/files.svg');
}

.mx_RoomSummaryCard_icon_threads::before {
    mask-image: url('$(res)/img/element-icons/message/thread.svg');
}

.mx_RoomSummaryCard_icon_share::before {
    mask-image: url('$(res)/img/element-icons/room/share.svg');
}

.mx_RoomSummaryCard_icon_settings::before {
    mask-image: url('$(res)/img/element-icons/settings.svg');
}

.mx_RoomSummaryCard_icon_export::before {
    mask-image: url('$(res)/img/element-icons/export.svg');
}<|MERGE_RESOLUTION|>--- conflicted
+++ resolved
@@ -177,12 +177,8 @@
                 }
             }
             .mx_RoomSummaryCard_app_maximise {
-<<<<<<< HEAD
                 right: 24px;
 
-=======
-                right: 48px;
->>>>>>> 704ddc84
                 &::before {
                     mask-size: 14px;
                     mask-image: url("$(res)/img/element-icons/maximise-expand.svg");
