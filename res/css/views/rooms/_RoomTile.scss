--- conflicted
+++ resolved
@@ -33,13 +33,8 @@
         border-radius: 8px;
     }
 
-<<<<<<< HEAD
     .mx_DecoratedAvatar, .mx_RoomTile_avatarContainer {
-        margin-right: 8px;
-=======
-    .mx_DecoratedRoomAvatar, .mx_RoomTile_avatarContainer {
         margin-right: 10px;
->>>>>>> 6c69f3e3
     }
 
     .mx_RoomTile_details {
