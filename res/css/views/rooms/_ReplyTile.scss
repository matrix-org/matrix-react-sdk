/*
Copyright 2020 Tulir Asokan <tulir@maunium.net>

Licensed under the Apache License, Version 2.0 (the "License");
you may not use this file except in compliance with the License.
You may obtain a copy of the License at

    http://www.apache.org/licenses/LICENSE-2.0

Unless required by applicable law or agreed to in writing, software
distributed under the License is distributed on an "AS IS" BASIS,
WITHOUT WARRANTIES OR CONDITIONS OF ANY KIND, either express or implied.
See the License for the specific language governing permissions and
limitations under the License.
*/

.mx_ReplyTile {
    position: relative;
    padding: 2px 0;
    font-size: $font-14px;
    line-height: $font-16px;

    &.mx_ReplyTile_audio .mx_MFileBody_info_icon::before {
        mask-image: url("$(res)/img/element-icons/speaker.svg");
    }

    &.mx_ReplyTile_video .mx_MFileBody_info_icon::before {
        mask-image: url("$(res)/img/element-icons/call/video-call.svg");
    }

    > a {
        display: flex;
        flex-direction: column;
        text-decoration: none;
        color: $tertiary-content;
        gap: 4px;

        &:hover {
            color: $primary-content;
        }
    }

    .mx_RedactedBody {
        line-height: $font-18px;
    }

    .mx_RedactedBody,
    .mx_HiddenBody {

        padding: 4px 0 2px 20px;

        &::before {
            height: 13px;
            width: 13px;
            top: 3px;
        }
    }

    // We do reply size limiting with CSS to avoid duplicating the TextualBody component.
    .mx_EventTile_content {
        $reply-lines: 2;
        $line-height: $font-18px;

        text-overflow: ellipsis;
        display: -webkit-box;
        -webkit-box-orient: vertical;
        -webkit-line-clamp: $reply-lines;
        line-height: $line-height;

        .mx_EventTile_body.mx_EventTile_bigEmoji {
            line-height: $line-height !important;
            font-size: $font-14px !important; // Override the big emoji override
        }

        // Hide line numbers and edited indicator
        .mx_EventTile_lineNumbers, .mx_EventTile_edited {
            display: none;
        }

        // Hack to cut content in <pre> tags too
        .mx_EventTile_pre_container > pre {
            overflow-x: scroll;
            overflow-y: hidden;
            text-overflow: ellipsis;
            display: -webkit-box;
            -webkit-box-orient: vertical;
            -webkit-line-clamp: $reply-lines;
            padding: 4px;
        }

        .markdown-body blockquote,
        .markdown-body dl,
        .markdown-body ol,
        .markdown-body p,
        .markdown-body pre,
        .markdown-body table,
        .markdown-body ul {
            margin-bottom: 4px;
        }
    }

    &.mx_ReplyTile_info {
        padding-top: 0;
    }

<<<<<<< HEAD
    .mx_ReplyTile_sender {
        display: flex;
        align-items: center;
        gap: 4px;

        .mx_SenderProfile {
            font-size: $font-14px;
=======
    .mx_DisambiguatedProfile {
        font-size: $font-14px;
        line-height: $font-17px;
>>>>>>> 6c69f3e3

            display: inline-block; // anti-zalgo, with overflow hidden
            padding: 0;
            margin: 0;

            // truncate long display names
            overflow: hidden;
            white-space: nowrap;
            text-overflow: ellipsis;
        }

        .mx_BaseAvatar {
            line-height: 14px; // To match size
        }
    }
}<|MERGE_RESOLUTION|>--- conflicted
+++ resolved
@@ -103,19 +103,13 @@
         padding-top: 0;
     }
 
-<<<<<<< HEAD
-    .mx_ReplyTile_sender {
+    .mx_DisambiguatedProfile {
         display: flex;
         align-items: center;
         gap: 4px;
 
         .mx_SenderProfile {
             font-size: $font-14px;
-=======
-    .mx_DisambiguatedProfile {
-        font-size: $font-14px;
-        line-height: $font-17px;
->>>>>>> 6c69f3e3
 
             display: inline-block; // anti-zalgo, with overflow hidden
             padding: 0;
