--- conflicted
+++ resolved
@@ -32,16 +32,12 @@
         display: flex;
         flex-direction: column;
         text-decoration: none;
-<<<<<<< HEAD
         color: $blockquote-fg-color;
         gap: 4px;
 
         &:hover {
-            color: $primary-fg-color;
+            color: $primary-content;
         }
-=======
-        color: $primary-content;
->>>>>>> 94449953
     }
 
     .mx_RedactedBody {
