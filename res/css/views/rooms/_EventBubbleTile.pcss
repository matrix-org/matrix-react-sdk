/*
Copyright 2021 The Matrix.org Foundation C.I.C.

Licensed under the Apache License, Version 2.0 (the "License");
you may not use this file except in compliance with the License.
You may obtain a copy of the License at

    http://www.apache.org/licenses/LICENSE-2.0

Unless required by applicable law or agreed to in writing, software
distributed under the License is distributed on an "AS IS" BASIS,
WITHOUT WARRANTIES OR CONDITIONS OF ANY KIND, either express or implied.
See the License for the specific language governing permissions and
limitations under the License.
*/

.mx_RoomView_body[data-layout="bubble"] {
    .mx_RoomView_timeline,
    .mx_RoomView_statusArea,
    .mx_MessageComposer {
        width: 100%;
        max-width: 1200px;
        margin: 0 auto;
    }
}

.mx_EventTile[data-layout="bubble"],
.mx_GenericEventListSummary[data-layout="bubble"] {
    --avatarSize: 32px;
    --gutterSize: 11px;
    --cornerRadius: 12px;
    --maxWidth: 70%;

    /* For both event tile and event list summary */
    --EventTile_bubble-margin-inline-start: 49px;
    --EventTile_bubble-margin-inline-end: 60px;

    margin-inline-start: var(--EventTile_bubble-margin-inline-start);
    margin-inline-end: var(--EventTile_bubble-margin-inline-end);
}

.mx_EventTile[data-layout="bubble"] {
    --EventTile_bubble_line-margin-inline-start: -9px;
    --EventTile_bubble_line-margin-inline-end: -12px;
    --EventTile_bubble_gap-inline: 5px;

    position: relative;
    /* Other half of the gutter is provided by margin-bottom on the last tile
    of the section */
    margin-top: calc(var(--gutterSize) / 2);
    margin-left: var(--EventTile_bubble-margin-inline-start);
    font-size: $font-14px;

    .mx_MessageTimestamp {
        width: unset; /* Cancel the default width */
        max-width: var(--MessageTimestamp-max-width);
    }

    .mx_ThreadSummary {
        clear: both;
        width: fit-content;
    }

    .mx_EventTile_content {
        margin-right: 0;
    }

    &.mx_EventTile_highlight {
        &::before {
            background-color: $event-highlight-bg-color;
        }
    }

    /* For replies */
    .mx_EventTile {
        padding-top: 0;
    }

    &::before {
        content: "";
        position: absolute;
        top: -1px;
        bottom: -1px;
        left: calc(-1 * var(--EventTile_bubble-margin-inline-start));
        right: calc(-1 * var(--EventTile_bubble-margin-inline-end));
        z-index: -1;
        border-radius: 4px;
    }

    &:hover,
    &.mx_EventTile_selected {
        &::before {
            background: $eventbubble-bg-hover;
        }

        .mx_EventTile_avatar {
            img {
                box-shadow: 0 0 0 3px $eventbubble-bg-hover;
            }
        }
    }

    .mx_DisambiguatedProfile,
    .mx_EventTile_line {
        --EventBubbleTile_line-max-width: 70%;

        width: fit-content;
        max-width: var(--EventBubbleTile_line-max-width); /* Align message bubble and displayName */
        line-height: $font-18px; /* fixed line height to prevent emoji from being taller than text */
    }

    /* other users profile on bubble layout */
    > .mx_DisambiguatedProfile {
        white-space: normal; /* display mxid */

        .mx_DisambiguatedProfile_displayName {
            white-space: nowrap; /* truncate long display names */
            margin-inline-end: 5px;

            /* For RTL displayName */
            unicode-bidi: embed;
            direction: ltr;
        }

        .mx_DisambiguatedProfile_mxid {
            margin-inline-start: 0; /* Align mxid with truncated displayName
                inside mx_EventTile[data-layout="bubble"] */
        }
    }

    /* inside mx_RoomView_MessageList, outside of mx_ReplyTile */
    /* (on the main panel and the chat panel with a maximized widget) */
    > .mx_DisambiguatedProfile,
    /* inside a thread, outside of mx_ReplyTile */
    .mx_EventTile_senderDetails > .mx_DisambiguatedProfile {
        position: relative;
        top: -2px;
        left: 2px;
        font-size: $font-15px;
    }

    .mx_MessageActionBar {
        top: -28px;
        z-index: 9; /* above the avatar */
    }

    .mx_MediaBody {
        /* leave space for the timestamp */
        padding-right: 48px;
    }

    .mx_MImageBody {
        .mx_MImageBody_thumbnail_container {
            justify-content: center;
            min-height: calc(1.8rem + var(--gutterSize) + var(--gutterSize));
            min-width: calc(1.8rem + var(--gutterSize) + var(--gutterSize));
        }
    }

    .mx_LegacyCallEvent {
        background-color: unset;

        border-style: solid;
        border-width: 1px;
        border-color: $quinary-content;
    }

    .mx_ReactionsRow {
        margin-inline: var(--EventTile_bubble_line-margin-inline-start) var(--EventTile_bubble_line-margin-inline-end);
    }

    &[data-self="false"] {
        .mx_EventTile_line {
            border-bottom-right-radius: var(--cornerRadius);

            .mx_MImageBody .mx_MImageBody_thumbnail_container,
            .mx_MImageBody::before,
            .mx_MVideoBody .mx_MVideoBody_container,
            .mx_MediaBody,
            .mx_MLocationBody_map,
            .mx_MBeaconBody {
                border-bottom-right-radius: var(--cornerRadius) !important;
            }
        }

        .mx_EventTile_avatar {
            left: -34px;
        }

        .mx_MessageActionBar {
            inset-inline-start: calc(100% - var(--MessageActionBar-size-box));
            right: initial; /* Reset the default value */
        }

        .mx_ThreadSummary {
            margin-inline-start: calc(-1 * var(--gutterSize));
            margin-inline-end: auto;
        }

        .mx_ReactionsRow {
            justify-content: flex-start;
        }

        --backgroundColor: $eventbubble-others-bg;
    }

    &[data-self="true"] {
        .mx_EventTile_line {
            margin-inline-start: auto;
            border-bottom-left-radius: var(--cornerRadius);

            .mx_MImageBody .mx_MImageBody_thumbnail_container,
            .mx_MImageBody::before,
            .mx_MVideoBody .mx_MVideoBody_container,
            .mx_MediaBody,
            .mx_MLocationBody_map,
            .mx_MBeaconBody {
                border-bottom-left-radius: var(--cornerRadius) !important;
            }
        }

        .mx_EventTile_sticker {
            /* align timestamp with those inside bubbles */
            margin-right: 32px;
        }

        .mx_ThreadSummary {
            margin-inline-start: auto;
            margin-inline-end: calc(-1 * var(--gutterSize));
        }

        .mx_DisambiguatedProfile {
            display: none;
        }

        .mx_ReplyTile .mx_DisambiguatedProfile {
            display: block;
            max-width: 100%;
        }

        .mx_ReactionsRow {
            justify-content: flex-end;

            > :last-child {
                order: -1; /* Moving the "add reaction button" before the reactions */
            }
        }

        .mx_EventTile_avatar {
            top: -19px; /* height of the sender block */
            right: -35px;
        }

        .mx_MediaBody {
            background: $eventbubble-self-bg;
        }

        .mx_MessageActionBar {
            inset-inline-end: 0;
        }

        --backgroundColor: $eventbubble-self-bg;
    }

    .mx_EventTile_line {
        position: relative;
        display: flex;
        gap: 5px var(--EventTile_bubble_gap-inline);
        margin-block: 0;
        margin-inline: var(--EventTile_bubble_line-margin-inline-start) var(--EventTile_bubble_line-margin-inline-end);
        border-top-left-radius: var(--cornerRadius);
        border-top-right-radius: var(--cornerRadius);

        /* the selector here is quite weird because timestamps can appear linked & unlinked and in different places */
        /* in the DOM depending on the specific rendering context */
        > a, /* timestamp wrapper anchor */
        .mx_MessageActionBar + .mx_MessageTimestamp {
            position: absolute;
            padding: 4px 8px;
            bottom: 0;
            right: 0;
            z-index: 3; /* above media and location share maps */
        }

        &.mx_EventTile_mediaLine {
            /* TODO: Use a common class name instead */
            .mx_MFileBody,
            .mx_MAudioBody {
                max-width: 100%; /* avoid overflow */
            }

            .mx_MVoiceMessageBody {
                /* allow the event to be collapsed, this causes the waveform to get cropped */
                min-width: 0;
            }

            /* we put the timestamps for media (other than stickers) atop the media */
            &.mx_EventTile_image {
                .mx_MessageTimestamp {
                    border-radius: $timeline-image-border-radius;
                    /* Hardcoded colours because it's the same on all themes */
                    background-color: rgba(0, 0, 0, 0.6);
                    color: #ffffff;
                    padding: 0px 4px 0px 4px;
                }
            }
        }

        &.mx_EventTile_sticker {
            > a, /* timestamp wrapper anchor */
            .mx_MessageActionBar + .mx_MessageTimestamp {
                /* position timestamps for stickers to the right of the un-bubbled sticker */
                right: unset;
                left: 100%;
            }

            .mx_MStickerBody_wrapper {
                padding: 0;
            }
        }

        .mx_MImageBody {
            width: 100%;
            height: 100%;

            .mx_MImageBody_thumbnail.mx_MImageBody_thumbnail--blurhash {
                position: unset;
            }
        }

        /* noinspection CssReplaceWithShorthandSafely */
        .mx_MImageBody .mx_MImageBody_thumbnail_container,
        .mx_MVideoBody .mx_MVideoBody_container,
        .mx_MediaBody {
            border-radius: unset;
            border-top-left-radius: var(--cornerRadius);
            border-top-right-radius: var(--cornerRadius);
        }

        .mx_EventTile_e2eIcon {
            flex-shrink: 0; /* keep it at full size */
        }
    }

    &:not(.mx_EventTile_noBubble) .mx_EventTile_line:not(.mx_EventTile_mediaLine) {
        /* make the top and bottom padding 1px smaller so that we can pad
            .mx_EventTile_content by 1px */
        /* to avoid anti-zalgo cutting off our larger than text emojis. */
        padding: calc(var(--gutterSize) - 1px);
        padding-right: 60px; /* space for the timestamp */
        background: var(--backgroundColor);

        .mx_EventTile_content {
            padding: 1px;
        }
    }

    &.mx_EventTile_continuation[data-self="false"] .mx_EventTile_line {
        border-top-left-radius: 0;

        .mx_MImageBody .mx_MImageBody_thumbnail_container,
        .mx_MVideoBody .mx_MVideoBody_container,
        .mx_MImageBody::before,
        .mx_MediaBody,
        .mx_MLocationBody_map,
        .mx_MBeaconBody {
            border-top-left-radius: 0;
        }
    }
    &.mx_EventTile_lastInSection[data-self="false"] .mx_EventTile_line {
        border-bottom-left-radius: var(--cornerRadius);

        .mx_MImageBody .mx_MImageBody_thumbnail_container,
        .mx_MVideoBody .mx_MVideoBody_container,
        .mx_MImageBody::before,
        .mx_MediaBody,
        .mx_MLocationBody_map,
        .mx_MBeaconBody {
            border-bottom-left-radius: var(--cornerRadius);
        }
    }

    &.mx_EventTile_continuation[data-self="true"] .mx_EventTile_line {
        border-top-right-radius: 0;

        .mx_MImageBody .mx_MImageBody_thumbnail_container,
        .mx_MVideoBody .mx_MVideoBody_container,
        .mx_MImageBody::before,
        .mx_MediaBody,
        .mx_MLocationBody_map,
        .mx_MBeaconBody {
            border-top-right-radius: 0;
        }
    }
    &.mx_EventTile_lastInSection[data-self="true"] .mx_EventTile_line {
        border-bottom-right-radius: var(--cornerRadius);

        .mx_MImageBody .mx_MImageBody_thumbnail_container,
        .mx_MVideoBody .mx_MVideoBody_container,
        .mx_MImageBody::before,
        .mx_MediaBody,
        .mx_MLocationBody_map,
        .mx_MBeaconBody {
            border-bottom-right-radius: var(--cornerRadius);
        }
    }

    .mx_EventTile_avatar {
        position: absolute;
        top: 0;
        line-height: 1;
        z-index: 9;
        img {
            box-shadow: 0 0 0 3px $background;
            border-radius: 50%;
        }
    }

    &.mx_EventTile_noSender {
        .mx_EventTile_avatar {
            top: -19px;
        }
    }

    .mx_BaseAvatar,
    .mx_EventTile_avatar {
        line-height: 1;
    }

    &[data-has-reply="true"] {
        > .mx_EventTile_line {
            flex-direction: column;
        }

        .mx_ReplyChain {
            .mx_EventTile_reply {
                max-width: 90%;
                padding: 0;
                > a, /* timestamp wrapper anchor */
                .mx_MessageActionBar + .mx_MessageTimestamp {
                    display: none !important;
                }
            }

            .mx_EventTile {
                display: flex;
                gap: var(--gutterSize);
                .mx_EventTile_avatar {
                    position: static;
                }
                .mx_DisambiguatedProfile {
                    display: none;
                }
            }
        }
    }

    .mx_MPollBody {
        width: 550px; /* to prevent timestamp overlapping summary text */
        max-width: 100%; /* prevent overflowing a reply tile */

        .mx_MPollBody_totalVotes {
            /* align summary text with corner timestamp */
            padding: 4px 0;
        }
    }

    &.mx_EventTile_bad {
        &:hover {
            &::before {
                background: transparent;
            }
        }

        /* Special layout scenario for "Unable To Decrypt (UTD)" events */
        .mx_EventTile_line {
            display: grid;
            grid-template:
                "reply reply" auto
                "shield body" auto
<<<<<<< HEAD
                / auto  1fr;
=======
                "shield link" auto
                / auto 1fr;
>>>>>>> d835721a

            .mx_UnknownBody,
            .mx_ReplyChain_wrapper,
            .mx_ViewSourceEvent {
                min-width: 0; /* Prevent a grid blowout */
            }

            .mx_EventTile_e2eIcon {
                grid-area: shield;
                margin-top: auto;
                margin-bottom: auto;
            }

            .mx_UnknownBody,
            .mx_DecryptionFailureBody {
                grid-area: body;
            }

            .mx_ReplyChain_wrapper {
                grid-area: reply;
            }
        }

        &.mx_EventTile_info {
            /* "Unable To Decrypt" layout for hidden events */
            .mx_EventTile_line {
                gap: 0 9px; /* 9px: margin value of E2E icon */
                align-items: center;
                grid-template:
                    "shield source" auto
<<<<<<< HEAD
                    / auto  1fr;
=======
                    "shield link" auto
                    / auto 1fr;
>>>>>>> d835721a

                .mx_ViewSourceEvent {
                    grid-area: source;
                }
            }
        }
    }

    .mx_MTextBody {
        max-width: 100%;
    }

    .mx_LegacyCallEvent_wrapper,
    .mx_CallEvent_wrapper {
        justify-content: center;
    }
}

.mx_EventTile.mx_EventTile_noBubble[data-layout="bubble"] {
    --backgroundColor: transparent;

    .mx_EventTile_line.mx_EventTile_emote {
        padding-right: 60px; /* align with bubbles text */
        font-style: italic;

        > a {
            /* timestamp anchor wrapper */
            align-self: center;
            bottom: unset;
            top: unset;
            font-style: normal; /* undo italic above */
        }

        .mx_MEmoteBody {
            padding: 4px 0;
        }
    }
}

.mx_EventTile.mx_EventTile_bubbleContainer[data-layout="bubble"],
.mx_EventTile.mx_EventTile_leftAlignedBubble[data-layout="bubble"] {
    .mx_EventTile_line > a {
        /* hide this timestamp as the tile will render its own */
        display: none;
    }
}

.mx_EventTile.mx_EventTile_bubbleContainer[data-layout="bubble"],
.mx_EventTile.mx_EventTile_leftAlignedBubble[data-layout="bubble"],
.mx_EventTile.mx_EventTile_info[data-layout="bubble"] {
    padding: 5px 0;
    display: flex;
    align-items: center;
    justify-content: flex-start;

    .mx_EventTile_line,
    .mx_EventTile_info {
        min-width: 100%;
        /* Preserve alignment with left edge of text in bubbles */
        margin: 0;
    }
}

.mx_EventTile.mx_EventTile_bubbleContainer[data-layout="bubble"],
.mx_EventTile.mx_EventTile_leftAlignedBubble[data-layout="bubble"],
.mx_EventTile.mx_EventTile_info[data-layout="bubble"],
.mx_GenericEventListSummary[data-layout="bubble"][data-expanded="false"] {
    --backgroundColor: transparent;
    --gutterSize: 0;

    .mx_EventTile_avatar {
        position: static;
        order: -1;
        margin-inline-end: var(--EventTile_bubble_gap-inline); /* Same spacing between E2E icon and a hidden event */
    }

    .mx_EventTile_e2eIcon {
        margin-inline-start: 0; /* mx_EventTile_avatar has margin-inline-end, so margin is not needed here */
        align-self: center;
    }

    .mx_EventTile_line {
        > a, /* timestamp wrapper anchor */
        .mx_MessageActionBar + .mx_MessageTimestamp {
            right: auto;
            left: -77px;
            bottom: unset;
            align-self: center;

            .mx_MessageTimestamp,
            &.mx_MessageTimestamp {
                vertical-align: middle;
            }
        }
    }
}

.mx_GenericEventListSummary[data-layout="bubble"] {
    .mx_EventTile.mx_EventTile_info .mx_EventTile_line {
        /* Avoid overflow of event info by cancelling width settings */
        width: 100%;
        min-width: 0;
        max-width: 100%;
    }

    /* increase margin between ELS and the next Event to not have our user avatar overlap the expand/collapse button */
    &[data-expanded="false"] + .mx_EventTile[data-layout="bubble"][data-self="true"] {
        margin-top: 20px;
    }

    &[data-expanded="true"] .mx_EventTile_info {
        padding: 2px 0;
        margin-right: 0;

        .mx_MessageActionBar {
            /* Reset .mx_EventTile[data-layout="bubble"][data-self="false"] .mx_MessageActionBar */
            inset-inline-start: initial;
            inset-inline-end: 48px; /* align with that of right-column bubbles */
        }

        .mx_ReadReceiptGroup {
            /* match alignment to RRs of chat bubbles */
            inset-inline-end: calc(-1 * var(--ReadReceiptGroup_EventBubbleTile-spacing-end) + 60px);
        }

        &::before {
            inset-inline-end: 0; /* match alignment of the hover background to that of chat bubbles */
        }
    }
}

.mx_EventTile_tileError[data-layout="bubble"] .mx_EventTile_line {
    flex-direction: column; /* restore the centering */
}<|MERGE_RESOLUTION|>--- conflicted
+++ resolved
@@ -478,12 +478,7 @@
             grid-template:
                 "reply reply" auto
                 "shield body" auto
-<<<<<<< HEAD
-                / auto  1fr;
-=======
-                "shield link" auto
                 / auto 1fr;
->>>>>>> d835721a
 
             .mx_UnknownBody,
             .mx_ReplyChain_wrapper,
@@ -514,12 +509,7 @@
                 align-items: center;
                 grid-template:
                     "shield source" auto
-<<<<<<< HEAD
-                    / auto  1fr;
-=======
-                    "shield link" auto
                     / auto 1fr;
->>>>>>> d835721a
 
                 .mx_ViewSourceEvent {
                     grid-area: source;
