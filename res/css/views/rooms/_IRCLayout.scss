--- conflicted
+++ resolved
@@ -162,15 +162,6 @@
     }
 
     .mx_EventTile.mx_EventTile_info {
-<<<<<<< HEAD
-=======
-        .mx_EventTile_avatar {
-            left: var(--EventTile_irc_line_info-inset-inline-start);
-            top: 0;
-            margin-right: var(--right-padding);
-        }
-
->>>>>>> b1fb609a
         .mx_EventTile_line {
             left: var(--EventTile_irc_line_info-inset-inline-start);
         }
