--- conflicted
+++ resolved
@@ -197,13 +197,9 @@
 
     .mx_ReplyThread {
         margin: 0;
-<<<<<<< HEAD
         .mx_DisambiguatedProfile {
-=======
-        .mx_SenderProfile {
             order: unset;
             max-width: unset;
->>>>>>> 770de8f6
             width: unset;
             background: transparent;
         }
