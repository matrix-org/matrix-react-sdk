/*
Copyright 2020 The Matrix.org Foundation C.I.C.

Licensed under the Apache License, Version 2.0 (the "License");
you may not use this file except in compliance with the License.
You may obtain a copy of the License at

    http://www.apache.org/licenses/LICENSE-2.0

Unless required by applicable law or agreed to in writing, software
distributed under the License is distributed on an "AS IS" BASIS,
WITHOUT WARRANTIES OR CONDITIONS OF ANY KIND, either express or implied.
See the License for the specific language governing permissions and
limitations under the License.
*/

$irc-line-height: $font-18px;

.mx_IRCLayout {
    --name-width: 70px;
    --icon-width: 14px;
    --right-padding: 5px;

    line-height: $irc-line-height !important;

    .mx_EventTile {
        --EventTile_irc_line-padding-block: 1px;

        /* timestamps are links which shouldn't be underlined */
        > a {
            text-decoration: none;
            min-width: $MessageTimestamp_width;
        }

        display: flex;
        flex-direction: row;
        align-items: flex-start;
        padding-top: 0;

        > * {
            margin-right: var(--right-padding);
        }

        .mx_EventTile_msgOption {
            order: 5;
            flex-shrink: 0;
        }

        .mx_EventTile_line,
        .mx_EventTile_reply {
            display: flex;
            flex-direction: column;
            order: 3;
            flex-grow: 1;
            flex-shrink: 1;
            min-width: 0;
        }

        .mx_EventTile_avatar {
            order: 1;
            position: relative;
            flex-shrink: 0;
            height: $irc-line-height;
            display: flex;
            align-items: center;

            /* Need to use important to override the js provided height and width values. */
            > .mx_BaseAvatar, > .mx_BaseAvatar > * {
                height: $font-14px !important;
                width: $font-14px !important;
                font-size: $font-10px !important;
                line-height: $font-15px !important;
            }
        }

        .mx_DisambiguatedProfile {
            width: var(--name-width);
            margin-inline-end: 0; /* override mx_EventTile > * */
            order: 2;
            flex-shrink: 0;

            > .mx_DisambiguatedProfile_displayName {
                width: 100%;
                text-align: end;
                overflow: hidden;
                text-overflow: ellipsis;
            }

            > .mx_DisambiguatedProfile_mxid {
                visibility: collapse;
                /* Override the inherited margin. */
                margin-left: 0;
                padding: 0 5px;
            }

            &:hover {
                overflow: visible;
                z-index: 10;

                > .mx_DisambiguatedProfile_displayName {
                    overflow: visible;
                    display: inline;
                    background-color: $event-selected-color;
                    border-radius: 8px 0 0 8px;
                    padding-right: 8px;
                }

                > .mx_DisambiguatedProfile_mxid {
                    visibility: visible;
                    opacity: 1;
                    background-color: $event-selected-color;
                }
            }
        }

        .mx_EventTile_e2eIcon {
            padding: 0;

            flex-shrink: 0;
            flex-grow: 0;

            height: $font-18px;

            background-position: center;
        }

        .mx_EventTile_line {
            .mx_EventTile_e2eIcon,
            .mx_TextualEvent,
            .mx_ViewSourceEvent,
            .mx_MTextBody {
<<<<<<< HEAD
                // add a 1px padding top and bottom because our larger emoji font otherwise gets cropped by anti-zalgo
=======
                display: inline-block;
                /* add a 1px padding top and bottom because our larger
                emoji font otherwise gets cropped by anti-zalgo */
>>>>>>> 6a8dd23d
                padding: var(--EventTile_irc_line-padding-block) 0;
            }

            .mx_EventTile_e2eIcon,
            .mx_TextualEvent,
            .mx_MTextBody {
                display: inline-block;
            }

            .mx_ReplyTile {
                .mx_MTextBody {
                    display: -webkit-box; /* Enable -webkit-line-clamp */
                }
            }
        }

        .mx_EventTile_reply {
            order: 4;
        }

        .mx_EditMessageComposer_buttons {
            position: relative;
        }
    }

    .mx_EventTile_emote {
        .mx_EventTile_avatar {
            margin-left: calc(var(--name-width) + var(--icon-width) + var(--right-padding));
        }
    }

    blockquote {
        margin: 0;
    }

    .mx_EventTile.mx_EventTile_info {
        .mx_ViewSourceEvent, /* For hidden events */
        .mx_TextualEvent {
            line-height: $irc-line-height;
        }
    }

    /* Suppress highlight thing from the normal Layout. */
    .mx_EventTile:hover.mx_EventTile_verified .mx_EventTile_line,
    .mx_EventTile:hover.mx_EventTile_unverified .mx_EventTile_line,
    .mx_EventTile:hover.mx_EventTile_unknown .mx_EventTile_line {
        border-left: 0;
    }

    .mx_ReplyChain {
        margin: 0;
        .mx_DisambiguatedProfile {
            order: unset;
            width: unset;
            background: transparent;
        }

        .mx_EventTile_emote {
            > .mx_EventTile_avatar {
                margin-left: initial;
            }
        }

        .mx_MessageTimestamp {
            width: initial;
        }

        /**
         * adding the icon back in the document flow
         * if it's not present, there's no unwanted wasted space
         */
        .mx_EventTile_e2eIcon {
            position: relative;
            order: -1;
        }
    }

    .mx_ProfileResizer {
        position: absolute;
        height: 100%;
        width: 15px;
        left: calc(80px + var(--name-width));
        cursor: col-resize;
        z-index: 100;
    }
}<|MERGE_RESOLUTION|>--- conflicted
+++ resolved
@@ -129,13 +129,8 @@
             .mx_TextualEvent,
             .mx_ViewSourceEvent,
             .mx_MTextBody {
-<<<<<<< HEAD
-                // add a 1px padding top and bottom because our larger emoji font otherwise gets cropped by anti-zalgo
-=======
-                display: inline-block;
                 /* add a 1px padding top and bottom because our larger
                 emoji font otherwise gets cropped by anti-zalgo */
->>>>>>> 6a8dd23d
                 padding: var(--EventTile_irc_line-padding-block) 0;
             }
 
