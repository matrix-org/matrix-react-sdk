--- conflicted
+++ resolved
@@ -173,15 +173,6 @@
                 line-height: $irc-line-height;
             }
         }
-
-        /* Suppress highlight thing from the normal Layout. */
-        &:hover.mx_EventTile_verified,
-        &:hover.mx_EventTile_unverified,
-        &:hover.mx_EventTile_unknown {
-            .mx_EventTile_line {
-                border-left: 0;
-            }
-        }
     }
 
     .mx_EventTile_emote {
@@ -191,20 +182,6 @@
         }
     }
 
-<<<<<<< HEAD
-=======
-    blockquote {
-        margin: 0;
-    }
-
-    .mx_EventTile.mx_EventTile_info {
-        .mx_ViewSourceEvent, /* For hidden events */
-        .mx_TextualEvent {
-            line-height: $irc-line-height;
-        }
-    }
-
->>>>>>> b06b602c
     .mx_ReplyChain {
         .mx_DisambiguatedProfile {
             width: unset;
