--- conflicted
+++ resolved
@@ -16,13 +16,8 @@
 
 .mx_MessageComposerFormatBar {
     display: none;
-<<<<<<< HEAD
-    width: calc(26px * 6);
-    height: 24px;
-=======
-    width: calc(32px * 5);
+    width: calc(32px * 6);
     height: 32px;
->>>>>>> 1f5d8a95
     position: absolute;
     cursor: pointer;
     border-radius: 8px;
