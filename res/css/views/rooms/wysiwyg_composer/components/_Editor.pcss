--- conflicted
+++ resolved
@@ -50,7 +50,6 @@
             display: none;
         }
 
-<<<<<<< HEAD
         > pre {
             font-size: $font-15px;
             line-height: $font-24px;
@@ -62,14 +61,14 @@
             background-color: $system;
             border: 1px solid $quinary-content;
             border-radius: 2px;
-=======
+        }
+
         code {
             font-family: $monospace-font-family !important;
             background-color: $inlinecode-background-color;
             border: 1px solid $inlinecode-border-color;
             border-radius: 4px;
             padding: $spacing-2;
->>>>>>> 314b2e7b
         }
     }
 
