--- conflicted
+++ resolved
@@ -18,11 +18,9 @@
 $MiniAppTileHeight: 200px;
 
 .mx_AppsDrawer {
-<<<<<<< HEAD
-    margin: 5px 5px 0 5px; // No bottom margin for the correct gap to the CallView below.
-=======
-    margin: 5px 5px 5px 13px;
->>>>>>> 9e7b407b
+    margin: 5px;
+    margin-bottom: 0; // No bottom margin for the correct gap to the CallView below.
+    margin-left: 13px; // 5+8px to compensate for the scroll bar padding on the right.
     position: relative;
     display: flex;
     flex-direction: column;
