--- conflicted
+++ resolved
@@ -407,26 +407,6 @@
     &.mx_EventTile.focus-visible:focus-within .mx_EventTile_line {
         background-color: $event-selected-color;
     }
-
-<<<<<<< HEAD
-    .mx_EventTile_searchHighlight {
-        background-color: $accent;
-        color: $accent-fg-color;
-        border-radius: 5px;
-        padding-left: 2px;
-        padding-right: 2px;
-        cursor: pointer;
-
-        a {
-            background-color: $accent;
-            color: $accent-fg-color;
-        }
-=======
-    /* End to end encryption stuff */
-    &:hover .mx_EventTile_e2eIcon {
-        opacity: 1;
->>>>>>> 03ce8ae3
-    }
 }
 
 .mx_GenericEventListSummary {
