--- conflicted
+++ resolved
@@ -536,7 +536,6 @@
     }
 }
 
-<<<<<<< HEAD
 .mx_EventTile_e2eIcon_decryption_failure {
     &::after {
         mask-image: url('$(res)/img/e2e/decryption-failure.svg');
@@ -545,10 +544,6 @@
     opacity: 1;
 }
 
-/* Various markdown overrides */
-
-=======
->>>>>>> 80be02b5
 .mx_EventTile_body {
     a:hover {
         text-decoration: underline;
@@ -649,78 +644,6 @@
     mask-image: url("$(res)/img/element-icons/maximise-expand.svg");
 }
 
-<<<<<<< HEAD
-.mx_EventTile_body .mx_EventTile_pre_container {
-    // For correct positioning of _copyButton (See TextualBody)
-    position: relative;
-
-    &:focus-within,
-    &:hover {
-        .mx_EventTile_button {
-            visibility: visible;
-        }
-    }
-
-    .mx_EventTile_collapsedCodeBlock {
-        max-height: 30vh;
-    }
-
-    // Inserted adjacent to <pre> blocks, (See TextualBody)
-    .mx_EventTile_button {
-        position: absolute;
-        top: 8px;
-        right: 8px;
-        width: 19px;
-        height: 19px;
-        visibility: hidden;
-        background-color: $message-action-bar-fg-color;
-
-        &.mx_EventTile_buttonBottom {
-            top: 33px;
-        }
-
-        &.mx_EventTile_collapseButton,
-        &.mx_EventTile_expandButton {
-            mask-size: 75%;
-        }
-    }
-}
-
-/* end of overrides */
-
-=======
-.mx_EventTile_keyRequestInfo {
-    font-size: $font-12px;
-
-    .mx_EventTile_keyRequestInfo_text {
-        opacity: 0.5;
-
-        .mx_AccessibleButton {
-            color: $primary-content;
-            text-decoration: underline;
-
-            &.mx_AccessibleButton_kind_link_inline {
-                padding: 0;
-            }
-        }
-    }
-}
-
-.mx_EventTile_keyRequestInfo_tooltip_contents p {
-    text-align: auto;
-    margin-left: 3px;
-    margin-right: 3px;
-
-    &:first-child {
-        margin-top: 0px;
-    }
-
-    &:last-child {
-        margin-bottom: 0px;
-    }
-}
-
->>>>>>> 80be02b5
 .mx_EventTile_tileError {
     color: red;
     text-align: center;
