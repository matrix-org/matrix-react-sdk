/*
Copyright 2015, 2016 OpenMarket Ltd
Copyright 2020-2021 The Matrix.org Foundation C.I.C.

Licensed under the Apache License, Version 2.0 (the "License");
you may not use this file except in compliance with the License.
You may obtain a copy of the License at

    http://www.apache.org/licenses/LICENSE-2.0

Unless required by applicable law or agreed to in writing, software
distributed under the License is distributed on an "AS IS" BASIS,
WITHOUT WARRANTIES OR CONDITIONS OF ANY KIND, either express or implied.
See the License for the specific language governing permissions and
limitations under the License.
*/

$left-gutter: 64px;
$threadInfoLineHeight: calc(2 * $font-12px); // See: _commons.scss

.mx_EventTile {
    flex-shrink: 0;

    .mx_EventTile_receiptSent,
    .mx_EventTile_receiptSending {
        position: relative;
        display: inline-block;
        width: 16px;
        height: 16px;

        &::before {
            background-color: $tertiary-content;
            mask-repeat: no-repeat;
            mask-position: center;
            mask-size: 16px;
            width: 16px;
            height: 16px;
            content: '';
            position: absolute;
            top: 0;
            left: 0;
            right: 0;
        }
    }

    .mx_EventTile_receiptSent::before {
        mask-image: url('$(res)/img/element-icons/circle-sent.svg');
    }

    .mx_EventTile_receiptSending::before {
        mask-image: url('$(res)/img/element-icons/circle-sending.svg');
    }

    .mx_EventTile_content {
        &.mx_EditMessageComposer {
            // Make sure the formatting bar is visible
            overflow: visible;
        }
    }

    .mx_MImageBody {
        .mx_MImageBody_thumbnail_container {
            display: flex;
            align-items: center; // on every layout
        }
    }

    &[data-layout=group] {
        > .mx_DisambiguatedProfile {
            line-height: $font-20px;
            margin-left: $left-gutter;
        }

        > .mx_EventTile_avatar {
            position: absolute;
            z-index: 9;
        }

        .mx_MessageTimestamp {
            position: absolute; // for modern layout
        }

        .mx_EventTile_line,
        .mx_EventTile_reply {
            padding-top: 1px;
            padding-bottom: 3px;
            line-height: $font-22px;
        }
    }
}

.mx_EventTile:not([data-layout=bubble]) {
    max-width: 100%;
    clear: both;
    padding-top: 18px;
    font-size: $font-14px;
    position: relative;

    .mx_ThreadSummary,
    .mx_ThreadSummaryIcon {
        margin-left: 64px;
    }

    .mx_EventTile_avatar {
        top: 14px;
        left: 8px;
        cursor: pointer;
        user-select: none;
    }

    &.mx_EventTile_info {
        padding-top: 0;

        .mx_EventTile_avatar,
        .mx_EventTile_e2eIcon {
            margin: 3px 0 2px; // Align with mx_EventTile_line
        }

        .mx_EventTile_e2eIcon {
            top: 0;
        }

        .mx_EventTile_avatar {
            top: initial;
            inset-inline-start: $left-gutter;
            height: 14px;
        }

        .mx_EventTile_line {
            padding: 3px 0 2px; // Align with mx_EventTile_avatar and mx_EventTile_e2eIcon

            .mx_MessageTimestamp {
                top: 0;
            }
        }
    }

    &.mx_EventTile_continuation {
        padding-top: 0px !important;
    }

    .mx_DisambiguatedProfile {
        color: $primary-content;
        font-size: $font-14px;
        display: inline-block;
        padding-bottom: 0px;
        padding-top: 0px;
        max-width: calc(100% - $left-gutter);
    }

    &.mx_EventTile_isEditing .mx_MessageTimestamp {
        visibility: hidden;
    }

    .mx_MessageTimestamp {
        display: block;
        white-space: nowrap;
        left: 0px;
        text-align: center;
        user-select: none;
    }

    &.mx_EventTile_continuation .mx_EventTile_line {
        clear: both;
    }

    .mx_EventTile_line,
    .mx_EventTile_reply {
        position: relative;
        padding-left: $left-gutter;
        border-radius: 8px;
    }

    .mx_EventTile_reply {
        margin-right: 10px;
    }

    /* this is used for the tile for the event which is selected via the URL.
     * TODO: ultimately we probably want some transition on here.
     */
    &.mx_EventTile_isEditing > .mx_EventTile_line,
    &.mx_EventTile_selected > .mx_EventTile_line {
        box-shadow: inset calc(50px + $selected-message-border-width) 0 0 -50px $accent;
        background-color: $event-selected-color;
    }

    &.mx_EventTile_highlight,
    &.mx_EventTile_highlight .markdown-body {
        color: $alert;

        .mx_EventTile_line {
            background-color: $event-highlight-bg-color;
        }
    }

    &.mx_EventTile_selected.mx_EventTile_info .mx_EventTile_line {
        padding-left: calc($left-gutter + 18px);
    }

    &.mx_EventTile:hover .mx_EventTile_line,
    &.mx_EventTile.mx_EventTile_actionBarFocused .mx_EventTile_line,
    &.mx_EventTile.focus-visible:focus-within .mx_EventTile_line {
        background-color: $event-selected-color;
    }

    .mx_EventTile_searchHighlight {
        background-color: $accent;
        color: $accent-fg-color;
        border-radius: 5px;
        padding-left: 2px;
        padding-right: 2px;
        cursor: pointer;
    }

    .mx_EventTile_searchHighlight a {
        background-color: $accent;
        color: $accent-fg-color;
    }

    &.mx_EventTile_contextual {
        opacity: 0.4;
    }

    .mx_EventTile_msgOption {
        float: right;
        text-align: right;
        position: relative;
        width: 90px;

        /* Hack to stop the height of this pushing the messages apart.
           Replaces margin-top: -6px. This interacts better with a read
           marker being in between. Content overflows. */
        height: 1px;

        margin-right: 10px;
    }

    .mx_EventTile_msgOption a {
        text-decoration: none;
    }

    /* De-zalgoing */
    .mx_EventTile_body {
        overflow-y: hidden;
    }

    &:hover.mx_EventTile_verified .mx_EventTile_line {
        box-shadow: inset calc(50px + $selected-message-border-width) 0 0 -50px $e2e-verified-color;
    }

    &:hover.mx_EventTile_unverified .mx_EventTile_line {
        box-shadow: inset calc(50px + $selected-message-border-width) 0 0 -50px $e2e-unverified-color;
    }

    &:hover.mx_EventTile_unknown .mx_EventTile_line {
        box-shadow: inset calc(50px + $selected-message-border-width) 0 0 -50px $e2e-unknown-color;
    }

    &:hover.mx_EventTile_verified.mx_EventTile_info .mx_EventTile_line,
    &:hover.mx_EventTile_unverified.mx_EventTile_info .mx_EventTile_line,
    &:hover.mx_EventTile_unknown.mx_EventTile_info .mx_EventTile_line {
        padding-left: calc($left-gutter + 18px + $selected-message-border-width);
    }

    /* End to end encryption stuff */
    &:hover .mx_EventTile_e2eIcon {
        opacity: 1;
    }

    .mx_MImageBody {
        margin-right: 34px;

        .mx_MImageBody_thumbnail_container {
            justify-content: flex-start;
            min-height: $font-44px;
            min-width: $font-44px;
        }
    }

    .mx_EventTile_e2eIcon {
        position: absolute;
        top: 6px;
        left: 44px;
        bottom: 0;
        right: 0;
    }

    .mx_ReactionsRow {
        margin: 0;
        padding: 4px 64px;
    }
}

.mx_GenericEventListSummary:not([data-layout=bubble]) {
    .mx_EventTile_line {
        padding-left: $left-gutter;

        .mx_RedactedBody {
            line-height: 1; // remove spacing between lines
        }
    }
}

.mx_EventTile:not([data-layout=bubble]).mx_EventTile_info .mx_EventTile_line,
.mx_GenericEventListSummary:not([data-layout=bubble]) > .mx_GenericEventListSummary_unstyledList > .mx_EventTile_info .mx_EventTile_avatar ~ .mx_EventTile_line {
    padding-left: calc($left-gutter + 20px); // override padding-left $left-gutter
}

.mx_EventTile_content {
    /*
    all the overflow-y: hidden; are to trap Zalgos -
    but they introduce an implicit overflow-x: auto.
    so make that explicitly hidden too to avoid random
    horizontal scrollbars occasionally appearing, like in
    https://github.com/vector-im/vector-web/issues/1154
    */
    overflow-y: hidden;
    overflow-x: hidden;
    margin-right: 34px;

    .mx_EventTile_edited,
    .mx_EventTile_pendingModeration {
        user-select: none;
        font-size: $font-12px;
        color: $roomtopic-color;
        display: inline-block;
        margin-left: 9px;
    }

    .mx_EventTile_edited {
        cursor: pointer;
    }

    .markdown-body {
        font-family: inherit !important;
        white-space: normal !important;
        line-height: inherit !important;
        color: inherit; // inherit the colour from the dark or light theme by default (but not for code blocks)
        font-size: $font-14px;

        pre,
        code {
            font-family: $monospace-font-family !important;
            background-color: $codeblock-background-color;
        }

        code {
            white-space: pre-wrap; // don't collapse spaces in inline code blocks
        }

        pre {
            // have to use overlay rather than auto otherwise Linux and Windows
            // Chrome gets very confused about vertical spacing:
            // https://github.com/vector-im/vector-web/issues/754
            overflow-x: overlay;
            overflow-y: visible;

            &::-webkit-scrollbar-corner {
                background: transparent;
            }

            code {
                white-space: pre; // we want code blocks to be scrollable and not wrap

                > * {
                    display: inline;
                }
            }
        }

        h1,
        h2,
        h3,
        h4,
        h5,
        h6 {
            font-family: inherit !important;
            color: inherit;
        }

        /* Make h1 and h2 the same size as h3. */
        h1,
        h2 {
            font-size: 1.5em;
            border-bottom: none !important; // override GFM
        }

        a {
            color: $accent-alt;
        }

        blockquote {
            border-left: 2px solid $blockquote-bar-color;
            border-radius: 2px;
            padding: 0 10px;
        }

        /*
        // actually, removing the Italic TTF provides
        // better results seemingly

        // compensate for Nunito italics being terrible
        // https://github.com/google/fonts/issues/1726
        em {
            transform: skewX(-14deg);
            display: inline-block;
        }
        */
    }
}

/* Spoiler stuff */
.mx_EventTile_spoiler {
    cursor: pointer;

    .mx_EventTile_spoiler_reason {
        color: $event-timestamp-color;
        font-size: $font-11px;
    }

    .mx_EventTile_spoiler_content {
        filter: blur(5px) saturate(0.1) sepia(1);
        transition-duration: 0.5s;
    }

    &.visible > .mx_EventTile_spoiler_content {
        filter: none;
    }
}

.mx_RoomView_timeline_rr_enabled {
    .mx_EventTile[data-layout=group] {

        .mx_ThreadSummary,
        .mx_ThreadSummaryIcon,
        .mx_EventTile_line {
            /* ideally should be 100px, but 95px gives us a max thumbnail size of 800x600, which is nice */
            margin-right: 80px;
            min-height: $font-14px;
        }

        .mx_ThreadSummary {
            max-width: min(calc(100% - $left-gutter - 80px), 600px); // leave space on both left & right gutters
        }
    }

    // on ELS we need the margin to allow interaction with the expand/collapse button which is normally in the RR gutter
}

.mx_EventTile_bubbleContainer {
    display: grid;
    grid-template-columns: 1fr 100px;

    .mx_EventTile_line {
        margin-right: 0;
        grid-column: 1 / 3;
        // override default padding of mx_EventTile_line so that we can be centered
        padding: 0 !important;
    }

    .mx_EventTile_msgOption {
        grid-column: 2;
    }

    &:hover {
        .mx_EventTile_line {
            // To avoid bubble events being highlighted
            background-color: inherit !important;
        }
    }
}

.mx_EventTile_bigEmoji {
    font-size: 48px;
    line-height: 57px;

    .mx_Emoji {
        font-size: inherit !important;
    }
}

.mx_EventTile_e2eIcon {
    position: relative;
    width: 14px;
    height: 14px;
    display: block;
    opacity: 0.2;
    background-repeat: no-repeat;
    background-size: contain;

    &::before,
    &::after {
        content: "";
        display: block;
        position: absolute;
        top: 0;
        bottom: 0;
        left: 0;
        right: 0;
        mask-repeat: no-repeat;
        mask-position: center;
        mask-size: contain;
    }

    &::before {
        mask-size: 80%;
    }

    &.mx_EventTile_e2eIcon_warning,
    &.mx_EventTile_e2eIcon_normal {
        opacity: 1;
    }

    &.mx_EventTile_e2eIcon_warning::after {
        mask-image: url('$(res)/img/e2e/warning.svg');
        background-color: $alert;
    }

    &.mx_EventTile_e2eIcon_normal::after {
        mask-image: url('$(res)/img/e2e/normal.svg');
        background-color: $header-panel-text-primary-color;
    }
}

/* Various markdown overrides */

.mx_EventTile_body {
    a:hover {
        text-decoration: underline;
    }

    pre {
        border: 1px solid transparent;
    }

    // selector wrongly applies to pill avatars but those have explicit width/height passed at a higher specificity
    &.markdown-body img {
        object-fit: contain;
        object-position: left top;
    }
}

.mx_EventTile_clamp {
    .mx_EventTile_body {
        -webkit-line-clamp: 2;
        -webkit-box-orient: vertical;
        overflow: hidden;
        text-overflow: ellipsis;
        display: -webkit-box;
    }
}

.mx_EventTile_lineNumbers {
    float: left;
    margin: 0 0.5em 0 -1.5em;
    color: gray;

    & span {
        text-align: right;
        display: block;
        padding-left: 1em;
    }
}

.mx_EventTile:hover .mx_EventTile_body pre,
.mx_EventTile.focus-visible:focus-within .mx_EventTile_body pre {
    border: 1px solid $tertiary-content;
}

.mx_EventTile_button {
    display: inline-block;
    cursor: pointer;
}

.mx_EventTile_copyButton {
    mask-image: url($copy-button-url);
}

.mx_EventTile_collapseButton,
.mx_EventTile_expandButton {
    mask-position: center;
    mask-repeat: no-repeat;
}

.mx_EventTile_collapseButton {
    mask-image: url("$(res)/img/element-icons/minimise-collapse.svg");
}

.mx_EventTile_expandButton {
    mask-image: url("$(res)/img/element-icons/maximise-expand.svg");
}

.mx_EventTile_body .mx_EventTile_pre_container {
    // For correct positioning of _copyButton (See TextualBody)
    position: relative;

    &:focus-within,
    &:hover {
        .mx_EventTile_button {
            visibility: visible;
        }
    }

    .mx_EventTile_collapsedCodeBlock {
        max-height: 30vh;
    }

    // Inserted adjacent to <pre> blocks, (See TextualBody)
    .mx_EventTile_button {
        position: absolute;
        top: 8px;
        right: 8px;
        width: 19px;
        height: 19px;
        visibility: hidden;
        background-color: $message-action-bar-fg-color;

        &.mx_EventTile_buttonBottom {
            top: 33px;
        }

        &.mx_EventTile_collapseButton,
        &.mx_EventTile_expandButton {
            mask-size: 75%;
        }
    }
}

/* end of overrides */

.mx_EventTile_keyRequestInfo {
    font-size: $font-12px;

    .mx_EventTile_keyRequestInfo_text {
        opacity: 0.5;

        .mx_AccessibleButton {
            color: $primary-content;
            text-decoration: underline;

            &.mx_AccessibleButton_kind_link_inline {
                padding: 0;
            }
        }
    }
}

.mx_EventTile_keyRequestInfo_tooltip_contents p {
    text-align: auto;
    margin-left: 3px;
    margin-right: 3px;

    &:first-child {
        margin-top: 0px;
    }

    &:last-child {
        margin-bottom: 0px;
    }
}

.mx_EventTile_tileError {
    color: red;
    text-align: center;

    // Remove some of the default tile padding so that the error is centered
    margin-right: 0;

    .mx_EventTile_line {
        padding-left: 0;
        margin-right: 0;
    }

    .mx_EventTile_line span {
        padding: 4px 8px;
    }

    a {
        margin-left: 1em;
    }
}

.mx_EventTile:hover .mx_MessageActionBar,
.mx_EventTile.mx_EventTile_actionBarFocused .mx_MessageActionBar,
[data-whatinput='keyboard'] .mx_EventTile:focus-within .mx_MessageActionBar,
.mx_EventTile.focus-visible:focus-within .mx_MessageActionBar {
    visibility: visible;
}

// Inverse of the above to *disable* the animation on any indicators. This approach
// is less pretty, but is easier to target because otherwise we need to define the
// animation for when it's shown which means duplicating the style definition in
// multiple places.
.mx_EventTile:not(:hover):not(.mx_EventTile_actionBarFocused):not([data-whatinput='keyboard'] :focus-within):not(.focus-visible:focus-within) {
    .mx_MessageActionBar .mx_Indicator {
        animation: none;
    }
}

@media only screen and (max-width: 480px) {

    .mx_EventTile_line,
    .mx_EventTile_reply {
        padding-left: 0;
        margin-right: 0;
    }

    .mx_EventTile_content {
        margin-top: 10px;
        margin-right: 0;
    }
}

.mx_ThreadPanel_replies::before,
.mx_ThreadSummaryIcon::before,
.mx_ThreadSummary::before {
    @mixin ThreadInfoIcon;
    background-color: $secondary-content !important;
}

.mx_ThreadSummaryIcon {
    display: inline-block;
    font-size: $font-12px;
    color: $secondary-content !important;
    margin-top: 8px;
    margin-bottom: 8px;

    &::before {
        vertical-align: middle;
        margin-right: 8px;
        margin-top: -2px;
    }
}

.mx_MessagePanel_narrow .mx_ThreadSummary {
    min-width: initial;
    max-width: 100%; // prevent overflow
    width: initial;
}

.mx_EventTile[data-shape=ThreadsList] {
    --topOffset: $spacing-12;
    --leftOffset: 48px;
    $borderRadius: 8px;
    $padding: $spacing-8;
    $hrHeight: 1px;
    $notification-dot-size: 8px; // notification dot next to the timestamp

    margin: calc(var(--topOffset) + $hrHeight) 0 var(--topOffset); // include the height of horizontal line
    padding: $padding $spacing-24 $padding $padding;
    border-radius: $borderRadius;

    display: flex;
    flex-flow: wrap;
    align-items: center;

    &:hover,
    // Override .mx_EventTile:not([data-layout=bubble]).mx_EventTile:hover .mx_EventTile_line
    &:not([data-layout=bubble]):hover .mx_EventTile_line {
        background-color: $system;
    }

    &:not([data-layout=bubble]):hover .mx_EventTile_line {
        box-shadow: none; // don't show the verification left stroke in the thread list
    }

    &::after,
    &::before {
        content: "";
        position: absolute;
    }

    &::after {
        $inset-block-start: auto;
        $inset-inline-end: calc(32px - $padding);
        $inset-block-end: calc(-1 * var(--topOffset) - $hrHeight); // exclude the height of horizontal line
        $inset-inline-start: calc(var(--leftOffset) + $padding);
        inset: $inset-block-start $inset-inline-end $inset-block-end $inset-inline-start;

        height: $hrHeight;
        background-color: $quinary-content;
        pointer-events: none; // disable the message action bar on hover
    }

    &::before {
        inset: 0;
    }

    // Display notification dot
    &[data-notification]::before {
        width: $notification-dot-size;
        height: $notification-dot-size;
        border-radius: 50%;
        inset: 14px $spacing-8 auto auto; // 14px: align the dot with the timestamp row
    }

    &[data-notification=total]::before {
        background-color: $room-icon-unread-color;
    }

    &[data-notification=highlight]::before {
        background-color: $alert;
    }

    &:last-child {
        &::after {
            content: unset;
        }

        margin-bottom: 0;
    }

    &:first-child {
        margin-top: 0;
    }

    .mx_EventTile_avatar {
        inset: $padding auto auto $padding;
    }

    .mx_DisambiguatedProfile {
<<<<<<< HEAD
        margin-inline-start: 0;
        margin-right: 12px;
=======
        margin-right: $spacing-12;
>>>>>>> 1b7e9d95
        display: inline-flex;
        flex: 1;

        .mx_DisambiguatedProfile_displayName,
        .mx_DisambiguatedProfile_mxid {
            display: block;
            overflow: hidden;
            text-overflow: ellipsis;
        }

        .mx_DisambiguatedProfile_displayName {
            flex: none;
            max-width: 100%;
        }

        .mx_DisambiguatedProfile_mxid {
            flex: 1;
        }
    }

    .mx_EventTile_line {
        width: 100%;
        box-sizing: border-box;
<<<<<<< HEAD
        border-radius: $borderRadius !important; // override 4px
        padding-bottom: 0;
=======

        .mx_ThreadPanel_replies {
            margin-top: $spacing-8;
            display: flex;
            align-items: center;
            position: relative;

            .mx_ThreadPanel_replies_amount {
                @mixin ThreadsAmount;
                font-size: $font-12px; // Same font size as the counter on the main panel
            }
        }
>>>>>>> 1b7e9d95
    }

    .mx_DisambiguatedProfile,
    .mx_EventTile_line {
        padding-inline-start: var(--leftOffset);
    }

    .mx_MessageTimestamp {
        max-width: 80px;
        width: auto;
        position: initial;
    }
}

// For style rules of ThreadView, see _ThreadPanel.scss
.mx_ThreadView {
    --ThreadView_group_spacing-start: 56px; // 56px: 64px - 8px (padding)
    --ThreadView_group_spacing-end: 8px; // same as padding

    .mx_EventTile {
        display: flex;
        flex-direction: column;

        .mx_EventTile_roomName {
            display: none;
        }

        .mx_EventTile_line {
            padding-top: var(--BaseCard_EventTile_line-padding-block);
            padding-bottom: var(--BaseCard_EventTile_line-padding-block);
        }

        .mx_EventTile_line,
        .mx_ReactionsRow {
            padding-inline-start: 0; // Cancel inherited padding value for event message and reactions row
        }

        .mx_ReactionsRow {
            padding-inline-end: 0;
        }

        .mx_MessageTimestamp {
            font-size: $font-10px;
        }

        // handling for hidden events (e.g reactions) in the thread view
        &.mx_EventTile_info {
            padding-top: 0;

            .mx_EventTile_avatar {
                position: absolute;
                top: 1.5px; // Align with hidden event content
                margin-top: 0;
                margin-bottom: 0;
                width: 14px; // avatar img size
                height: 14px; // avatar img size
            }

            .mx_ViewSourceEvent_toggle {
                display: none; // hide the hidden event expand button, not enough space, view source can still be used
            }

            &.mx_EventTile_selected .mx_EventTile_line,
            .mx_EventTile_line {
                $line-height: $font-12px;

                padding-inline-start: 0;
                line-height: $line-height;

                .mx_EventTile_content,
                .mx_RedactedBody {
                    width: auto;
                    margin-inline-start: calc(var(--ThreadView_group_spacing-start) + 14px + 6px); // 14px: avatar width, 6px: 20px - 14px
                    font-size: $line-height;
                }
            }

            &:not([data-layout=bubble]) {
                .mx_MessageTimestamp {
                    top: 2px; // Align with avatar
                }

                .mx_EventTile_avatar {
                    left: calc($MessageTimestamp_width + 14px - 4px); // 14px: avatar width, 4px: align with text
                    z-index: 9; // position above the hover styling
                }
            }

            &[data-layout=bubble] {
                .mx_EventTile_avatar {
                    inset-inline-start: 0;
                }
            }
        }

        &:not([data-layout=bubble]) {
            padding-top: $spacing-16;

            &:hover.mx_EventTile_verified.mx_EventTile_info .mx_EventTile_line,
            &:hover.mx_EventTile_unverified.mx_EventTile_info .mx_EventTile_line,
            &:hover.mx_EventTile_unknown.mx_EventTile_info .mx_EventTile_line {
                padding-inline-start: 0; // Override
            }

            .mx_EventTile_line {
                padding-top: var(--BaseCard_EventTile_line-padding-block);
                padding-bottom: var(--BaseCard_EventTile_line-padding-block);

                .mx_EventTile_content {
                    &.mx_EditMessageComposer {
                        padding-inline-start: 0; // align start of first letter with that of the event body
                    }
                }
            }
        }

        &[data-layout=bubble] {
            margin-inline-start: var(--BaseCard_EventTile-spacing-inline);
            margin-inline-end: var(--BaseCard_EventTile-spacing-inline);

            &::before {
                inset-inline: calc(-1 * var(--BaseCard_EventTile-spacing-inline));
                z-index: auto; // enable background color on hover
            }

            .mx_ReactionsRow {
                position: relative; // display on hover
            }

            .mx_EventTile_line.mx_EventTile_mediaLine {
                padding-block: 0;
                padding-inline-start: 0;
                max-width: var(--EventBubbleTile_line-max-width);
            }

            &[data-self=true] {
                align-items: flex-end;

                .mx_EventTile_line.mx_EventTile_mediaLine {
                    margin: 0 var(--EventBubbleTile_line-margin-inline-end) 0 0; // align with normal messages
                }
            }
        }

        &[data-layout=group] {
            width: 100%;

            .mx_EventTile_content,
            .mx_HiddenBody,
            .mx_RedactedBody,
            .mx_UnknownBody,
            .mx_MPollBody,
            .mx_MLocationBody,
            .mx_ReplyChain_wrapper,
            .mx_ReactionsRow {
                margin-inline-start: var(--ThreadView_group_spacing-start);
                margin-inline-end: var(--ThreadView_group_spacing-end);

                .mx_EventTile_content,
                .mx_HiddenBody,
                .mx_RedactedBody,
                .mx_MImageBody {
                    margin: 0;
                }
            }

            .mx_ReplyChain_wrapper {
                .mx_MLocationBody,
                .mx_UnknownBody { // Error message inside ReplyTile
                    margin-inline: unset;
                }
            }

            .mx_EventTile_mediaLine {
                // such as MImageBody
                > div,
                > span {
                    margin-inline-start: var(--ThreadView_group_spacing-start);
                    margin-inline-end: var(--ThreadView_group_spacing-end);
                }

                // such as MAudioBody and MFileBody
                > span {
                    display: block; // Apply the margin declarations to span element
                }
            }

            .mx_MessageTimestamp {
                top: 2px; // Align with mx_EventTile_content
            }

            .mx_EventTile_senderDetails {
                display: flex;
                align-items: center;
                gap: $spacing-16; // gap between the avatar and the sender ID
                padding-inline-start: $spacing-8;

                a {
                    flex: 1;
                    min-width: unset;
                    max-width: 100%;
                    display: flex;
                    align-items: center;

                    .mx_DisambiguatedProfile {
                        margin-left: 8px;
                        flex: 1;
                    }
                }
            }
        }
    }

    .mx_GenericEventListSummary {
        &:not([data-layout=bubble]) > .mx_EventTile_line {
            padding-inline-start: var(--ThreadView_group_spacing-start); // align summary text with message text
            padding-inline-end: var(--ThreadView_group_spacing-end); // align summary text with message text
        }
    }
}<|MERGE_RESOLUTION|>--- conflicted
+++ resolved
@@ -819,12 +819,8 @@
     }
 
     .mx_DisambiguatedProfile {
-<<<<<<< HEAD
         margin-inline-start: 0;
         margin-right: 12px;
-=======
-        margin-right: $spacing-12;
->>>>>>> 1b7e9d95
         display: inline-flex;
         flex: 1;
 
@@ -848,10 +844,7 @@
     .mx_EventTile_line {
         width: 100%;
         box-sizing: border-box;
-<<<<<<< HEAD
-        border-radius: $borderRadius !important; // override 4px
         padding-bottom: 0;
-=======
 
         .mx_ThreadPanel_replies {
             margin-top: $spacing-8;
@@ -864,7 +857,6 @@
                 font-size: $font-12px; // Same font size as the counter on the main panel
             }
         }
->>>>>>> 1b7e9d95
     }
 
     .mx_DisambiguatedProfile,
