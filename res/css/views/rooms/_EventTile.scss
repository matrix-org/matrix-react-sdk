--- conflicted
+++ resolved
@@ -620,40 +620,6 @@
 
 /* end of overrides */
 
-<<<<<<< HEAD
-=======
-.mx_EventTile_keyRequestInfo {
-    font-size: $font-12px;
-
-    .mx_EventTile_keyRequestInfo_text {
-        opacity: 0.5;
-
-        .mx_AccessibleButton {
-            color: $primary-content;
-            text-decoration: underline;
-
-            &.mx_AccessibleButton_kind_link_inline {
-                padding: 0;
-            }
-        }
-    }
-}
-
-.mx_EventTile_keyRequestInfo_tooltip_contents p {
-    text-align: auto;
-    margin-left: 3px;
-    margin-right: 3px;
-
-    &:first-child {
-        margin-top: 0px;
-    }
-
-    &:last-child {
-        margin-bottom: 0px;
-    }
-}
-
->>>>>>> 5b520e84
 .mx_EventTile_tileError {
     color: red;
     text-align: center;
