--- conflicted
+++ resolved
@@ -412,26 +412,6 @@
         padding-left: calc($left-gutter + 18px);
     }
 
-<<<<<<< HEAD
-    .mx_EventTile_searchHighlight {
-        background-color: $accent;
-        color: $accent-fg-color;
-        border-radius: 5px;
-        padding-left: 2px;
-        padding-right: 2px;
-        cursor: pointer;
-
-        a {
-            background-color: $accent;
-            color: $accent-fg-color;
-        }
-=======
-    &.mx_EventTile.mx_EventTile_actionBarFocused .mx_EventTile_line,
-    &.mx_EventTile.focus-visible:focus-within .mx_EventTile_line {
-        background-color: $event-selected-color;
->>>>>>> 03ce8ae3
-    }
-
     /* End to end encryption stuff */
     &:hover .mx_EventTile_e2eIcon {
         opacity: 1;
