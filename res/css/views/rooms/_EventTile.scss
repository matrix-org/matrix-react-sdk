--- conflicted
+++ resolved
@@ -267,19 +267,19 @@
             left: unset; // Cancel the value specified above for the tile inside ReplyTile
         }
 
-<<<<<<< HEAD
+        &.mx_EventTile_isEditing > .mx_EventTile_line {
+            .mx_EditMessageComposer {
+                // add space for the stroke on box-shadow
+                padding-inline-start: calc($selected-message-border-width + var(--EditMessageComposer-padding-inline));
+            }
+        }
+
         &.mx_EventTile_info {
             .mx_EventTile_avatar {
                 left: var(--EventTile_irc_line_info-inset-inline-start);
                 top: 0;
                 margin-right: var(--right-padding);
                 padding-block: var(--EventTile_irc_line-padding-block);
-=======
-        &.mx_EventTile_isEditing > .mx_EventTile_line {
-            .mx_EditMessageComposer {
-                // add space for the stroke on box-shadow
-                padding-inline-start: calc($selected-message-border-width + var(--EditMessageComposer-padding-inline));
->>>>>>> e576347b
             }
         }
     }
