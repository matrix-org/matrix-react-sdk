/*
Copyright 2015, 2016 OpenMarket Ltd
Copyright 2020-2021 The Matrix.org Foundation C.I.C.

Licensed under the Apache License, Version 2.0 (the "License");
you may not use this file except in compliance with the License.
You may obtain a copy of the License at

    http://www.apache.org/licenses/LICENSE-2.0

Unless required by applicable law or agreed to in writing, software
distributed under the License is distributed on an "AS IS" BASIS,
WITHOUT WARRANTIES OR CONDITIONS OF ANY KIND, either express or implied.
See the License for the specific language governing permissions and
limitations under the License.
*/

$left-gutter: 64px;

.mx_EventTile {
    flex-shrink: 0;

    .mx_EventTile_receiptSent,
    .mx_EventTile_receiptSending {
        // Give it some dimensions so the tooltip can position properly
        display: inline-block;
        width: 14px;
        height: 14px;
        // We don't use `position: relative` on the element because then it won't line
        // up with the other read receipts

        &::before {
            background-color: $tertiary-content;
            mask-repeat: no-repeat;
            mask-position: center;
            mask-size: 14px;
            width: 14px;
            height: 14px;
            content: '';
            position: absolute;
            top: 0;
            left: 0;
            right: 0;
        }
    }
    .mx_EventTile_receiptSent::before {
        mask-image: url('$(res)/img/element-icons/circle-sent.svg');
    }
    .mx_EventTile_receiptSending::before {
        mask-image: url('$(res)/img/element-icons/circle-sending.svg');
    }
}

.mx_EventTile:not([data-layout=bubble]) {
    max-width: 100%;
    clear: both;
    padding-top: 18px;
    font-size: $font-14px;
    position: relative;

    &[data-shape=ThreadsList][data-notification]::before {
        content: "";
        position: absolute;
        width: 8px;
        height: 8px;
        border-radius: 50%;
        right: -16px;
        top: 6px;
        left: auto;
    }

    &[data-shape=ThreadsList][data-notification=total]::before {
        background-color: $roomtile-default-badge-bg-color;
    }

    &[data-shape=ThreadsList][data-notification=highlight]::before {
        background-color: $alert;
    }

    .mx_ThreadInfo,
    .mx_ThreadSummaryIcon {
        margin-right: 110px;
        margin-left: 64px;
    }

    &.mx_EventTile_info {
        padding-top: 1px;
    }

    .mx_EventTile_avatar {
        top: 14px;
        left: 8px;
        cursor: pointer;
        user-select: none;
    }

    &.mx_EventTile_info .mx_EventTile_avatar {
        top: $font-6px;
        left: $left-gutter;
    }

    &.mx_EventTile_continuation {
        padding-top: 0px !important;

        &.mx_EventTile_isEditing {
            padding-top: 5px !important;
            margin-top: -5px;
        }
    }

    &.mx_EventTile_isEditing {
        background-color: $header-panel-bg-color;
    }

    .mx_SenderProfile {
        color: $primary-content;
        font-size: $font-14px;
        display: inline-block; /* anti-zalgo, with overflow hidden */
        overflow: hidden;
        padding-bottom: 0px;
        padding-top: 0px;
        margin: 0px;
        /* the next three lines, along with overflow hidden, truncate long display names */
        white-space: nowrap;
        text-overflow: ellipsis;
        max-width: calc(100% - $left-gutter);
    }

<<<<<<< HEAD
=======
    .mx_DisambiguatedProfile .mx_Flair {
        opacity: 0.7;
        margin-left: 5px;
        display: inline-block;
        vertical-align: top;
        overflow: hidden;
        user-select: none;

        img {
            vertical-align: -2px;
            margin-right: 2px;
            border-radius: 8px;
        }
    }

    .mx_DisambiguatedProfile {
        color: $primary-content;
        font-size: $font-14px;
        display: inline-block; /* anti-zalgo, with overflow hidden */
        overflow: hidden;
        cursor: pointer;
        padding-bottom: 0px;
        padding-top: 0px;
        margin: 0px;
        /* the next three lines, along with overflow hidden, truncate long display names */
        white-space: nowrap;
        text-overflow: ellipsis;
        max-width: calc(100% - $left-gutter);
    }

>>>>>>> bff1ef31
    &.mx_EventTile_isEditing .mx_MessageTimestamp {
        visibility: hidden;
    }

    .mx_MessageTimestamp {
        display: block;
        white-space: nowrap;
        left: 0px;
        text-align: center;
        user-select: none;
    }

    &.mx_EventTile_continuation .mx_EventTile_line {
        clear: both;
    }

    .mx_EventTile_line, .mx_EventTile_reply {
        position: relative;
        padding-left: $left-gutter;
        border-radius: 8px;
    }

    .mx_EventTile_reply {
        margin-right: 10px;
    }

    /* this is used for the tile for the event which is selected via the URL.
     * TODO: ultimately we probably want some transition on here.
     */
    &.mx_EventTile_selected > .mx_EventTile_line {
        box-shadow: inset calc(50px + $selected-message-border-width) 0 0 -50px $accent;
        background-color: $event-selected-color;
    }

    &.mx_EventTile_highlight,
    &.mx_EventTile_highlight .markdown-body {
        color: $alert;

        .mx_EventTile_line {
            background-color: $event-highlight-bg-color;
        }
    }

    &.mx_EventTile_selected.mx_EventTile_info .mx_EventTile_line {
        padding-left: calc($left-gutter + 18px);
    }

    &.mx_EventTile:hover .mx_EventTile_line,
    &.mx_EventTile.mx_EventTile_actionBarFocused .mx_EventTile_line,
    &.mx_EventTile.focus-visible:focus-within .mx_EventTile_line {
        background-color: $event-selected-color;
    }

    .mx_EventTile_searchHighlight {
        background-color: $accent;
        color: $accent-fg-color;
        border-radius: 5px;
        padding-left: 2px;
        padding-right: 2px;
        cursor: pointer;
    }

    .mx_EventTile_searchHighlight a {
        background-color: $accent;
        color: $accent-fg-color;
    }

    &.mx_EventTile_contextual {
        opacity: 0.4;
    }

    .mx_EventTile_msgOption {
        float: right;
        text-align: right;
        position: relative;
        width: 90px;

        /* Hack to stop the height of this pushing the messages apart.
           Replaces margin-top: -6px. This interacts better with a read
           marker being in between. Content overflows. */
        height: 1px;

        margin-right: 10px;
    }

    .mx_EventTile_msgOption a {
        text-decoration: none;
    }

    /* De-zalgoing */
    .mx_EventTile_body {
        overflow-y: hidden;
    }

    &.mx_EventTile_selected .mx_EventTile_line,
    &:hover .mx_EventTile_line {
        border-top-left-radius: 4px;
        border-bottom-left-radius: 4px;
    }

    &:hover.mx_EventTile_verified .mx_EventTile_line {
        box-shadow: inset calc(50px + $selected-message-border-width) 0 0 -50px $e2e-verified-color;
    }

    &:hover.mx_EventTile_unverified .mx_EventTile_line {
        box-shadow: inset calc(50px + $selected-message-border-width) 0 0 -50px $e2e-unverified-color;
    }

    &:hover.mx_EventTile_unknown .mx_EventTile_line {
        box-shadow: inset calc(50px + $selected-message-border-width) 0 0 -50px $e2e-unknown-color;
    }

    &:hover.mx_EventTile_verified.mx_EventTile_info .mx_EventTile_line,
    &:hover.mx_EventTile_unverified.mx_EventTile_info .mx_EventTile_line,
    &:hover.mx_EventTile_unknown.mx_EventTile_info .mx_EventTile_line {
        padding-left: calc($left-gutter + 18px + $selected-message-border-width);
    }

    /* End to end encryption stuff */
    &:hover .mx_EventTile_e2eIcon {
        opacity: 1;
    }

    .mx_MImageBody {
        margin-right: 34px;
    }

    .mx_EventTile_e2eIcon {
        position: absolute;
        top: 6px;
        left: 44px;
        bottom: 0;
        right: 0;
    }

    .mx_ReactionsRow {
        margin: 0;
        padding: 4px 64px;
    }
}

.mx_GenericEventListSummary:not([data-layout=bubble]) .mx_EventTile_line {
    padding-left: $left-gutter;
}

.mx_EventTile:not([data-layout=bubble]).mx_EventTile_info .mx_EventTile_line,
.mx_GenericEventListSummary:not([data-layout=bubble]) > .mx_GenericEventListSummary_unstyledList > .mx_EventTile_info .mx_EventTile_avatar ~ .mx_EventTile_line {
    padding-left: calc($left-gutter + 20px); // override padding-left $left-gutter
}

/* all the overflow-y: hidden; are to trap Zalgos -
   but they introduce an implicit overflow-x: auto.
   so make that explicitly hidden too to avoid random
   horizontal scrollbars occasionally appearing, like in
   https://github.com/vector-im/vector-web/issues/1154 */
.mx_EventTile_content {
    overflow-y: hidden;
    overflow-x: hidden;
    margin-right: 34px;
}

/* Spoiler stuff */
.mx_EventTile_spoiler {
    cursor: pointer;
}

.mx_EventTile_spoiler_reason {
    color: $event-timestamp-color;
    font-size: $font-11px;
}

.mx_EventTile_spoiler_content {
    filter: blur(5px) saturate(0.1) sepia(1);
    transition-duration: 0.5s;
}

.mx_EventTile_spoiler.visible > .mx_EventTile_spoiler_content {
    filter: none;
}

.mx_RoomView_timeline_rr_enabled {
    .mx_EventTile[data-layout=group] {
        .mx_EventTile_line {
            /* ideally should be 100px, but 95px gives us a max thumbnail size of 800x600, which is nice */
            margin-right: 110px;
        }
    }
    // on ELS we need the margin to allow interaction with the expand/collapse button which is normally in the RR gutter
}

.mx_SenderProfile {
    cursor: pointer;
}

.mx_EventTile_bubbleContainer {
    display: grid;
    grid-template-columns: 1fr 100px;

    .mx_EventTile_line {
        margin-right: 0;
        grid-column: 1 / 3;
        // override default padding of mx_EventTile_line so that we can be centered
        padding: 0 !important;
    }

    .mx_EventTile_msgOption {
        grid-column: 2;
    }

    &:hover {
        .mx_EventTile_line {
            // To avoid bubble events being highlighted
            background-color: inherit !important;
        }
    }
}

.mx_EventTile_readAvatars {
    position: relative;
    display: inline-block;
    width: 14px;
    height: 14px;
    // This aligns the avatar with the last line of the
    // message. We want to move it one line up - 2.2rem
    top: -2.2rem;
    user-select: none;
    z-index: 1;
}

.mx_EventTile_readAvatars .mx_BaseAvatar {
    position: absolute;
    display: inline-block;
    height: $font-14px;
    width: $font-14px;

    will-change: left, top;
    transition:
        left var(--transition-short) ease-out,
        top var(--transition-standard) ease-out;
}

.mx_EventTile_readAvatarRemainder {
    color: $event-timestamp-color;
    font-size: $font-11px;
    position: absolute;
}

.mx_EventTile_bigEmoji {
    font-size: 48px;
    line-height: 57px;

    .mx_Emoji {
        font-size: inherit !important;
    }
}

.mx_EventTile_content .mx_EventTile_edited {
    user-select: none;
    font-size: $font-12px;
    color: $roomtopic-color;
    display: inline-block;
    margin-left: 9px;
    cursor: pointer;
}

.mx_EventTile_content .mx_EventTile_pendingModeration {
    user-select: none;
    font-size: $font-12px;
    color: $roomtopic-color;
    display: inline-block;
    margin-left: 9px;
}

.mx_EventTile_e2eIcon {
    position: relative;
    width: 14px;
    height: 14px;
    display: block;
    opacity: 0.2;
    background-repeat: no-repeat;
    background-size: contain;

    &::before, &::after {
        content: "";
        display: block;
        position: absolute;
        top: 0;
        bottom: 0;
        left: 0;
        right: 0;
        mask-repeat: no-repeat;
        mask-position: center;
        mask-size: contain;
    }

    &::before {
        mask-repeat: no-repeat;
        mask-position: center;
        mask-size: 80%;
    }
}

.mx_EventTile_e2eIcon_warning {
    &::after {
        mask-image: url('$(res)/img/e2e/warning.svg');
        background-color: $alert;
    }
    opacity: 1;
}

.mx_EventTile_e2eIcon_normal {
    &::after {
        mask-image: url('$(res)/img/e2e/normal.svg');
        background-color: $header-panel-text-primary-color;
    }
    opacity: 1;
}

/* Various markdown overrides */

.mx_EventTile_body {
    a:hover {
        text-decoration: underline;
    }

    pre {
        border: 1px solid transparent;
    }

    // selector wrongly applies to pill avatars but those have explicit width/height passed at a higher specificity
    &.markdown-body img {
        object-fit: contain;
        object-position: left top;
    }
}

.mx_EventTile_clamp {
    .mx_EventTile_body {
        -webkit-line-clamp: 2;
        -webkit-box-orient: vertical;
        overflow: hidden;
        text-overflow: ellipsis;
        display: -webkit-box;
    }
}

.mx_EventTile_content .markdown-body {
    font-family: inherit !important;
    white-space: normal !important;
    line-height: inherit !important;
    color: inherit; // inherit the colour from the dark or light theme by default (but not for code blocks)
    font-size: $font-14px;

    pre, code {
        font-family: $monospace-font-family !important;
        background-color: $codeblock-background-color;
    }

    // this selector wrongly applies to code blocks too but we will unset it in the next one
    code {
        white-space: pre-wrap; // don't collapse spaces in inline code blocks
    }

    pre code {
        white-space: pre; // we want code blocks to be scrollable and not wrap

        > * {
            display: inline;
        }
    }

    pre {
        // have to use overlay rather than auto otherwise Linux and Windows
        // Chrome gets very confused about vertical spacing:
        // https://github.com/vector-im/vector-web/issues/754
        overflow-x: overlay;
        overflow-y: visible;

        &::-webkit-scrollbar-corner {
            background: transparent;
        }
    }
}

.mx_EventTile_lineNumbers {
    float: left;
    margin: 0 0.5em 0 -1.5em;
    color: gray;
    & span {
        text-align: right;
        display: block;
        padding-left: 1em;
    }
}

.mx_EventTile_collapsedCodeBlock {
    max-height: 30vh;
}

.mx_EventTile:hover .mx_EventTile_body pre,
.mx_EventTile.focus-visible:focus-within .mx_EventTile_body pre {
    border: 1px solid $tertiary-content;
}

.mx_EventTile_pre_container {
    // For correct positioning of _copyButton (See TextualBody)
    position: relative;
}

// Inserted adjacent to <pre> blocks, (See TextualBody)
.mx_EventTile_button {
    position: absolute;
    display: inline-block;
    visibility: hidden;
    cursor: pointer;
    top: 8px;
    right: 8px;
    width: 19px;
    height: 19px;
    background-color: $message-action-bar-fg-color;
}
.mx_EventTile_buttonBottom {
    top: 33px;
}
.mx_EventTile_copyButton {
    mask-image: url($copy-button-url);
}
.mx_EventTile_collapseButton {
    mask-size: 75%;
    mask-position: center;
    mask-repeat: no-repeat;
    mask-image: url("$(res)/img/element-icons/minimise-collapse.svg");
}
.mx_EventTile_expandButton {
    mask-size: 75%;
    mask-position: center;
    mask-repeat: no-repeat;
    mask-image: url("$(res)/img/element-icons/maximise-expand.svg");
}

.mx_EventTile_body .mx_EventTile_pre_container:focus-within .mx_EventTile_copyButton,
.mx_EventTile_body .mx_EventTile_pre_container:hover .mx_EventTile_copyButton,
.mx_EventTile_body .mx_EventTile_pre_container:focus-within .mx_EventTile_collapseButton,
.mx_EventTile_body .mx_EventTile_pre_container:hover .mx_EventTile_collapseButton,
.mx_EventTile_body .mx_EventTile_pre_container:focus-within .mx_EventTile_expandButton,
.mx_EventTile_body .mx_EventTile_pre_container:hover .mx_EventTile_expandButton {
    visibility: visible;
}

.mx_EventTile_content .markdown-body h1,
.mx_EventTile_content .markdown-body h2,
.mx_EventTile_content .markdown-body h3,
.mx_EventTile_content .markdown-body h4,
.mx_EventTile_content .markdown-body h5,
.mx_EventTile_content .markdown-body h6 {
    font-family: inherit !important;
    color: inherit;
}

/* Make h1 and h2 the same size as h3. */
.mx_EventTile_content .markdown-body h1,
.mx_EventTile_content .markdown-body h2 {
    font-size: 1.5em;
    border-bottom: none !important; // override GFM
}

.mx_EventTile_content .markdown-body a {
    color: $accent-alt;
}

.mx_EventTile_content .markdown-body blockquote {
    border-left: 2px solid $blockquote-bar-color;
    border-radius: 2px;
    padding: 0 10px;
}

/*
// actually, removing the Italic TTF provides
// better results seemingly

// compensate for Nunito italics being terrible
// https://github.com/google/fonts/issues/1726
.mx_EventTile_content .markdown-body em {
    transform: skewX(-14deg);
    display: inline-block;
}
*/

/* end of overrides */

.mx_EventTile_keyRequestInfo {
    font-size: $font-12px;
}

.mx_EventTile_keyRequestInfo_text {
    opacity: 0.5;
}

.mx_EventTile_keyRequestInfo_text .mx_AccessibleButton {
    @mixin ButtonResetDefault;
    color: $primary-content;
    text-decoration: underline;
    cursor: pointer;
}

.mx_EventTile_keyRequestInfo_tooltip_contents p {
    text-align: auto;
    margin-left: 3px;
    margin-right: 3px;
}

.mx_EventTile_keyRequestInfo_tooltip_contents p:first-child {
    margin-top: 0px;
}

.mx_EventTile_keyRequestInfo_tooltip_contents p:last-child {
    margin-bottom: 0px;
}

.mx_EventTile_tileError {
    color: red;
    text-align: center;

    // Remove some of the default tile padding so that the error is centered
    margin-right: 0;

    .mx_EventTile_line {
        padding-left: 0;
        margin-right: 0;
    }

    .mx_EventTile_line span {
        padding: 4px 8px;
    }

    a {
        margin-left: 1em;
    }
}

.mx_EventTile:hover .mx_MessageActionBar,
.mx_EventTile.mx_EventTile_actionBarFocused .mx_MessageActionBar,
[data-whatinput='keyboard'] .mx_EventTile:focus-within .mx_MessageActionBar,
.mx_EventTile.focus-visible:focus-within .mx_MessageActionBar {
    visibility: visible;
}

@media only screen and (max-width: 480px) {
    .mx_EventTile_line, .mx_EventTile_reply {
        padding-left: 0;
        margin-right: 0;
    }
    .mx_EventTile_content {
        margin-top: 10px;
        margin-right: 0;
    }
}

.mx_ThreadSummaryIcon::before,
.mx_ThreadInfo::before {
    content: "";
    display: inline-block;
    mask-image: url('$(res)/img/element-icons/thread-summary.svg');
    mask-position: center;
    height: 18px;
    min-width: 18px;
    background-color: $secondary-content;
    mask-repeat: no-repeat;
    mask-size: contain;
}

.mx_ThreadSummaryIcon {
    font-size: $font-12px;
    color: $secondary-content;
    &::before {
        vertical-align: middle;
        margin-left: 8px;
    }
}

.mx_ThreadInfo {
    min-width: 267px;
    max-width: min(calc(100% - $left-gutter - 64px), 600px); // leave space on both left & right gutters
    width: fit-content;
    height: 40px;
    position: relative;
    background-color: $system;
    padding-left: 12px;
    display: flex;
    align-items: center;
    border-radius: 8px;
    padding-right: 16px;
    margin-top: 8px;
    font-size: $font-12px;
    color: $secondary-content;
    box-sizing: border-box;
    justify-content: flex-start;
    clear: both;
    overflow: hidden;
    border: 1px solid $system; // always render a border so the hover effect doesn't require a re-layout

    .mx_ThreadInfo_chevron {
        position: absolute;
        top: 0;
        right: 0;
        bottom: 0;
        width: 60px;
        box-sizing: border-box;
        background: linear-gradient(270deg, $system 52.6%, transparent 100%);

        opacity: 0;
        transform: translateX(60px);
        transition: all .1s ease-in-out;

        &::before {
            content: '';
            position: absolute;
            top: 50%;
            right: 12px;
            transform: translateY(-50%);
            width: 12px;
            height: 12px;
            mask-image: url('$(res)/img/compound/chevron-right-12px.svg');
            mask-position: center;
            mask-size: contain;
            mask-repeat: no-repeat;
            background-color: $secondary-content;
        }
    }

    &:hover, &:focus {
        cursor: pointer;
        border-color: $quinary-content;

        .mx_ThreadInfo_chevron {
            opacity: 1;
            transform: translateX(0);
        }
    }

    &::before {
        align-self: center; // v-align the threads icon
    }
}

.mx_MessagePanel_narrow .mx_ThreadInfo {
    min-width: initial;
    max-width: initial;
    width: initial;
}

$threadInfoLineHeight: calc(2 * $font-12px);

.mx_ThreadInfo_sender {
    font-weight: $font-semi-bold;
    line-height: $threadInfoLineHeight;
}

.mx_ThreadInfo_content {
    text-overflow: ellipsis;
    overflow: hidden;
    white-space: nowrap;
    margin-left: 4px;
    font-size: $font-12px;
    line-height: $threadInfoLineHeight;
    color: $secondary-content;
}

.mx_ThreadInfo_avatar {
    float: left;
    margin-right: 8px;
}

.mx_ThreadInfo_threads-amount {
    font-weight: $font-semi-bold;
    position: relative;
    padding: 0 12px 0 8px;
    white-space: nowrap;
    line-height: $threadInfoLineHeight;
}

.mx_EventTile[data-shape=ThreadsList] {
    --topOffset: 20px;
    --leftOffset: 46px;

    margin: var(--topOffset) 16px var(--topOffset) 0;
    border-radius: 8px;

    display: flex;
    flex-flow: wrap;
    align-items: center;

    &:hover {
        background-color: $system;
    }

    &::after {
        content: "";
        position: absolute;
        left: var(--leftOffset);
        right: 0;
        height: 1px;
        bottom: calc(-1 * var(--topOffset));
        background-color: $quinary-content;
    }

    &::before {
        content: "";
        position: absolute;
        top: 0;
        bottom: 0;
        left: 0;
        right: 0;
        /* enough to cover all sibling elements */
        z-index: 10;
    }

    &:last-child {
        &::after {
            content: unset;
        }
        margin-bottom: 0;
    }

    &:first-child {
        margin-top: 0;
    }

    padding-top: 0;

    .mx_EventTile_avatar {
        top: -4px;
        left: 0;
    }

    .mx_SenderProfile {
        margin-left: var(--leftOffset) !important;
        flex: 1;
        margin-right: 12px;

        display: inline-flex;
        // not a fan of the magic number here, but I just tweaked
        // the hardcoded value of the current implementation
        max-width: calc(100% - 96px);
    }

    .mx_SenderProfile_displayName,
    .mx_SenderProfile_mxid {
        display: block;
        overflow: hidden;
        text-overflow: ellipsis;
    }

    .mx_SenderProfile_displayName {
        flex: none;
        max-width: 100%;
    }

    .mx_SenderProfile_mxid {
        flex: 1;
    }

    .mx_EventTile_line {
        width: 100%;
        box-sizing: border-box;
        padding-left: var(--leftOffset) !important;
        padding-bottom: 0;
    }

    .mx_MessageTimestamp {
        position: initial !important;
        max-width: 80px;
        width: auto !important;
    }
}

.mx_ThreadView {
    display: flex;
    flex-direction: column;

    .mx_ThreadView_List {
        flex: 1;
        overflow: scroll;
    }

    .mx_EventTile_roomName {
        display: none;
    }

    .mx_EventTile {
        display: flex;
        flex-direction: column;
        padding-top: 0;

        .mx_EventTile_line {
            padding-left: 0;
            order: 10 !important;
        }

        .mx_MessageTimestamp {
            font-size: $font-10px;
        }

        .mx_ReactionsRow {
            order: 999;
            padding-left: 0;
            padding-right: 0;
        }
    }

    .mx_EventTile[data-layout=bubble] {
        margin-left: 36px;
        margin-right: 36px;

        .mx_EventTile_line.mx_EventTile_mediaLine {
            padding: 0 !important;
            max-width: 100%;

            .mx_MFileBody {
                width: 100%;
            }
        }

        &[data-self=true] {
            align-items: flex-end;

            .mx_EventTile_line.mx_EventTile_mediaLine {
                margin: 0 -13px 0 0; // align with normal messages
            }
        }

        &[data-self=false] {
            .mx_MessageActionBar {
                right: -60px; // smaller overlap, otherwise it'll overflow on the right
            }
        }
    }

    .mx_EventTile[data-layout=group] {
        width: 100%;

        .mx_EventTile_content,
        .mx_HiddenBody,
        .mx_RedactedBody,
        .mx_MPollBody,
        .mx_ReplyChain_wrapper {
            margin-left: 36px;
            margin-right: 8px;

            .mx_EventTile_content,
            .mx_HiddenBody,
            .mx_RedactedBody,
            .mx_MImageBody {
                margin: 0;
            }
        }

        .mx_ReactionsRow {
            margin-left: 36px;
            margin-right: 8px;
        }

        .mx_MessageTimestamp {
            top: 2px !important;
            width: auto;
        }

        .mx_EventTile_senderDetails {
            display: flex;
            align-items: center;
            gap: calc(6px + $selected-message-border-width);

            a {
                flex: 1;
                min-width: none;
                max-width: 100%;
                display: flex;
                align-items: center;

                .mx_SenderProfile {
                    flex: 1;
                }
            }
        }
    }

    .mx_EventTile_mediaLine {
        padding-left: 36px !important;
        padding-right: 50px;

        .mx_MImageBody {
            margin: 0;
            padding: 0;
        }
    }

    .mx_MessageComposer_sendMessage {
        margin-right: 0;
    }
}<|MERGE_RESOLUTION|>--- conflicted
+++ resolved
@@ -124,23 +124,6 @@
         white-space: nowrap;
         text-overflow: ellipsis;
         max-width: calc(100% - $left-gutter);
-    }
-
-<<<<<<< HEAD
-=======
-    .mx_DisambiguatedProfile .mx_Flair {
-        opacity: 0.7;
-        margin-left: 5px;
-        display: inline-block;
-        vertical-align: top;
-        overflow: hidden;
-        user-select: none;
-
-        img {
-            vertical-align: -2px;
-            margin-right: 2px;
-            border-radius: 8px;
-        }
     }
 
     .mx_DisambiguatedProfile {
@@ -158,7 +141,6 @@
         max-width: calc(100% - $left-gutter);
     }
 
->>>>>>> bff1ef31
     &.mx_EventTile_isEditing .mx_MessageTimestamp {
         visibility: hidden;
     }
