/*
Copyright 2015, 2016 OpenMarket Ltd
Copyright 2020-2021 The Matrix.org Foundation C.I.C.

Licensed under the Apache License, Version 2.0 (the "License");
you may not use this file except in compliance with the License.
You may obtain a copy of the License at

    http://www.apache.org/licenses/LICENSE-2.0

Unless required by applicable law or agreed to in writing, software
distributed under the License is distributed on an "AS IS" BASIS,
WITHOUT WARRANTIES OR CONDITIONS OF ANY KIND, either express or implied.
See the License for the specific language governing permissions and
limitations under the License.
*/

$left-gutter: 64px;

.mx_EventTile {
    --EventTile_content-margin-inline-end: 34px; // TODO: Use a spacing variable
    --EventTile_group_line-spacing-block-start: 1px;
    --EventTile_group_line-spacing-block-end: 3px;
    --EventTile_group_line-spacing-inline-start: $left-gutter;
    --EventTile_group_line-line-height: $font-22px;
    --EventTile_ThreadSummary-line-height: calc(2 * $font-12px);

    flex-shrink: 0;

    .mx_EventTile_avatar {
        cursor: pointer;
        user-select: none;
    }

    .mx_EventTile_body {
        overflow-y: hidden;
    }

    .mx_EventTile_receiptSent,
    .mx_EventTile_receiptSending {
        position: relative;
        display: inline-block;
        width: 16px;
        height: 16px;

        &::before {
            background-color: $tertiary-content;
            mask-repeat: no-repeat;
            mask-position: center;
            mask-size: 16px;
            width: 16px;
            height: 16px;
            content: '';
            position: absolute;
            top: 0;
            left: 0;
            right: 0;
        }
    }

    .mx_EventTile_receiptSent::before {
        mask-image: url('$(res)/img/element-icons/circle-sent.svg');
    }

    .mx_EventTile_receiptSending::before {
        mask-image: url('$(res)/img/element-icons/circle-sending.svg');
    }

    .mx_EventTile_content {
        &.mx_EditMessageComposer {
            // Make sure the formatting bar is visible
            overflow: visible;
        }
    }

    .mx_EventTile_searchHighlight {
        background-color: $accent;
        color: $accent-fg-color;
        border-radius: 5px;
        padding-inline: 2px;
        cursor: pointer;

        a {
            background-color: $accent;
            color: $accent-fg-color;
        }
    }

    .mx_EventTileBubble {
        margin-block: var(--EventTileBubble_margin-block);
    }

    .mx_MImageBody {
        .mx_MImageBody_thumbnail_container {
            display: flex;
            align-items: center; // on every layout
        }
    }

    .mx_DisambiguatedProfile {
        color: $primary-content;
        font-size: $font-14px;
        display: inline-block;
        padding-bottom: 0px;
        padding-top: 0px;
    }

    .mx_ReactionsRow {
        display: flex;
        flex-flow: wrap;
        align-items: center;
        gap: $spacing-4;
    }

    .mx_ReplyChain--expanded {
        .mx_EventTile_body {
            display: block;
            overflow-y: scroll;
        }

        .mx_EventTile_collapsedCodeBlock {
            display: block !important; // !important needed due to .mx_ReplyTile .mx_EventTile_content .mx_EventTile_pre_container > pre
        }
    }

    .mx_RoomView_searchResultsPanel & {
        &.mx_EventTile_contextual {
            opacity: 0.4;
        }
    }

    &.mx_EventTile_highlight,
    &.mx_EventTile_highlight .markdown-body {
        color: $alert;
    }

    &.mx_EventTile_bubbleContainer {
        display: grid;
        grid-template-columns: 1fr 100px;

        .mx_EventTile_line {
            margin-right: 0;
            grid-column: 1 / 3;
            padding: 0 !important; // override default padding of mx_EventTile_line so that we can be centered
        }

        .mx_EventTile_msgOption {
            grid-column: 2;
        }

        &:hover {
            .mx_EventTile_line {
                // To avoid bubble events being highlighted
                background-color: inherit !important;
            }
        }
    }

    &.mx_EventTile_isEditing .mx_MessageTimestamp {
        visibility: hidden;
    }

    &[data-layout=irc],
    &[data-layout=group] {
        // TODO: adjust the values for IRC layout
        --EventTile-box-shadow-offset-x: calc(50px + $selected-message-border-width);
        --EventTile-box-shadow-spread-radius: -50px;

        .mx_EventTile_e2eIcon {
            position: absolute;
        }

        .mx_MImageBody {
            .mx_MImageBody_thumbnail_container {
                justify-content: flex-start;
                min-height: $font-44px;
                min-width: $font-44px;
            }
        }

        .mx_EventTile_line,
        .mx_EventTile_reply {
            position: relative;
            border-radius: 8px;
        }

        .mx_EventTile_reply {
            margin-right: 10px;
        }

        .mx_EventTile_msgOption {
            float: right;
            text-align: right;
            position: relative;
            width: 90px;

            /* Hack to stop the height of this pushing the messages apart.
               Replaces margin-top: -6px. This interacts better with a read
               marker being in between. Content overflows. */
            height: 1px;

            a {
                text-decoration: none;
            }
        }

        &.mx_EventTile_highlight,
        &.mx_EventTile_highlight .markdown-body {
            .mx_EventTile_line {
                background-color: $event-highlight-bg-color;
            }
        }

<<<<<<< HEAD
        &.focus-visible:focus-within,
        &.mx_EventTile_actionBarFocused,
        &.mx_EventTile_isEditing,
        &.mx_EventTile_selected {
            .mx_EventTile_line {
                background-color: $event-selected-color;
            }
        }

        // this is used for the tile for the event which is selected via the URL.
        &.mx_EventTile_isEditing,
        &.mx_EventTile_selected {
            > .mx_EventTile_line {
                // TODO: ultimately we probably want some transition on here.
                box-shadow: inset var(--EventTile-box-shadow-offset-x) 0 0 var(--EventTile-box-shadow-spread-radius) $accent;
=======
        &.mx_EventTile_info {
            .mx_EventTile_e2eIcon {
                top: 0;
>>>>>>> c175263f
            }
        }

        &.mx_EventTile_continuation .mx_EventTile_line {
            clear: both;
        }

        &:hover {
            .mx_EventTile_line {
                background-color: $event-selected-color;
            }

            &.mx_EventTile_verified .mx_EventTile_line {
                box-shadow: inset var(--EventTile-box-shadow-offset-x) 0 0 var(--EventTile-box-shadow-spread-radius) $e2e-verified-color;
            }

            &.mx_EventTile_unverified .mx_EventTile_line {
                box-shadow: inset var(--EventTile-box-shadow-offset-x) 0 0 var(--EventTile-box-shadow-spread-radius) $e2e-unverified-color;
            }

            &.mx_EventTile_unknown .mx_EventTile_line {
                box-shadow: inset var(--EventTile-box-shadow-offset-x) 0 0 var(--EventTile-box-shadow-spread-radius) $e2e-unknown-color;
            }
        }
    }

    &[data-layout=bubble],
    &[data-layout=group] {
        .mx_EventTileBubble {
            margin-inline: auto;
        }
    }

    &[data-layout=irc] {
        --EventTile_irc_line_info-inset-inline-start: calc(var(--name-width) + 10px + var(--icon-width));

        .mx_MessageTimestamp {
            text-align: right;
        }

        .mx_EventTileBubble {
            position: relative;
            left: var(--EventTile_irc_line_info-inset-inline-start);

            &.mx_cryptoEvent {
                left: unset;
            }
        }

        .mx_ReplyTile .mx_EventTileBubble {
            left: unset; // Cancel the value specified above for the tile inside ReplyTile
        }

        &.mx_EventTile_isEditing > .mx_EventTile_line {
            .mx_EditMessageComposer {
                // add space for the stroke on box-shadow
                padding-inline-start: calc($selected-message-border-width + var(--EditMessageComposer-padding-inline));
            }
        }

        &.mx_EventTile_info {
            .mx_EventTile_avatar {
                left: var(--EventTile_irc_line_info-inset-inline-start);
                top: 0;
                margin-right: var(--right-padding);
                padding-block: var(--EventTile_irc_line-padding-block);
            }
        }
    }

    &[data-layout=group] {
        .mx_EventTile_avatar {
            top: 14px;
            left: $spacing-8;
        }

        .mx_EventTile_line,
        .mx_EventTile_reply {
            padding-top: var(--EventTile_group_line-spacing-block-start);
            padding-bottom: var(--EventTile_group_line-spacing-block-end);
            padding-left: var(--EventTile_group_line-spacing-inline-start);
            line-height: var(--EventTile_group_line-line-height);
        }

        .mx_EventTile_e2eIcon {
            inset: 6px 0 0 44px;
        }

        .mx_EventTile_msgOption {
            margin-right: 10px;
        }

        .mx_MessageTimestamp {
            position: absolute;
            left: 0;
            text-align: center;
        }

        .mx_ThreadSummary,
        .mx_ThreadSummary_icon {
            margin-left: $left-gutter;
        }

        .mx_ReactionsRow {
            margin: $spacing-4 64px;
        }

        > .mx_DisambiguatedProfile {
            line-height: $font-20px;
            margin-left: $left-gutter;
            max-width: calc(100% - $left-gutter);
        }

        > .mx_EventTile_avatar {
            position: absolute;
            z-index: 9;
        }

        .mx_RoomView_timeline_rr_enabled & {
            $inline-end-margin: 80px; // TODO: Use a spacing variable

            .mx_ThreadSummary,
            .mx_ThreadSummary_icon,
            .mx_EventTile_line {
                margin-right: $inline-end-margin;
                min-height: $font-14px;
            }

            .mx_ThreadSummary {
                max-width: min(calc(100% - $left-gutter - $inline-end-margin), 600px); // leave space on both left & right gutters
            }

            // on ELS we need the margin to allow interaction with the expand/collapse button which is normally in the RR gutter
        }

        &.mx_EventTile_continuation {
            padding-top: 0px !important;
        }

        &.mx_EventTile_info {
            $spacing-block-start: 3px;
            $spacing-block-end: 2px;

            padding-top: 0;

            .mx_EventTile_avatar,
            .mx_EventTile_e2eIcon {
                margin: $spacing-block-start 0 $spacing-block-end;
            }

            .mx_EventTile_avatar {
                top: initial;
                inset-inline-start: $left-gutter;
                height: 14px;
            }

            .mx_EventTile_line {
                padding-block: $spacing-block-start $spacing-block-end;
                padding-inline-start: calc(var(--EventTile_group_line-spacing-inline-start) + 20px); // 20px: avatar area

                .mx_MessageTimestamp {
                    top: 0;
                }
            }
        }

        &:hover {
            &.mx_EventTile_verified.mx_EventTile_info .mx_EventTile_line,
            &.mx_EventTile_unverified.mx_EventTile_info .mx_EventTile_line,
            &.mx_EventTile_unknown.mx_EventTile_info .mx_EventTile_line {
                padding-inline-start: calc($left-gutter + 18px + $selected-message-border-width);
            }
        }
    }

    &[data-layout=bubble] {
        .mx_EventTileBubble {
            // Timestamps are inside the tile, so the width can be less constrained
            max-width: 600px;
        }

        &.mx_EventTile_continuation {
            margin-top: 2px;
        }
    }
}

.mx_EventTile:not([data-layout=bubble]) {
    max-width: 100%;
    clear: both;
    padding-top: 18px;
    font-size: $font-14px;
    position: relative;

<<<<<<< HEAD
    &.mx_EventTile_info {
        padding-top: 0;

        .mx_EventTile_avatar,
        .mx_EventTile_e2eIcon {
            margin: 3px 0 2px; // Align with mx_EventTile_line
        }

        .mx_EventTile_e2eIcon {
            top: 0;
        }

        .mx_EventTile_avatar {
            top: initial;
            inset-inline-start: $left-gutter;
            height: 14px;
        }

        .mx_EventTile_line {
            padding-block: 3px 2px; // Align with mx_EventTile_avatar and mx_EventTile_e2eIcon

            .mx_MessageTimestamp {
                top: 0;
            }
        }
=======
    /* this is used for the tile for the event which is selected via the URL.
     * TODO: ultimately we probably want some transition on here.
     */
    &.mx_EventTile_isEditing > .mx_EventTile_line,
    &.mx_EventTile_selected > .mx_EventTile_line {
        box-shadow: inset calc(50px + $selected-message-border-width) 0 0 -50px $accent;
        background-color: $event-selected-color;
>>>>>>> c175263f
    }

    &.mx_EventTile_selected.mx_EventTile_info .mx_EventTile_line {
        padding-left: calc($left-gutter + 18px);
    }
}

.mx_GenericEventListSummary {
    &[data-layout=irc],
    &[data-layout=group] {
        .mx_EventTile_line .mx_RedactedBody {
            line-height: 1; // remove spacing between lines
        }
    }

    &[data-layout=irc] {
        .mx_EventTile_line .mx_RedactedBody {
            padding-left: 24px; // 25px - 1px

            &::before {
                left: var(--right-padding);
            }
        }

        // Apply only collapsed events block
        > .mx_EventTile_line {
            padding-left: calc(var(--name-width) + var(--icon-width) + $MessageTimestamp_width + 3 * var(--right-padding)); // 15 px of padding
        }
    }

    &[data-layout=group] {
        .mx_EventTile_line {
            padding-left: $left-gutter;
        }

        .mx_GenericEventListSummary_unstyledList > .mx_EventTile_info .mx_EventTile_avatar ~ .mx_EventTile_line {
            padding-left: calc($left-gutter + 20px); // override padding-left $left-gutter
        }
    }
}

.mx_EventTile_content {
    /*
    all the overflow-y: hidden; are to trap Zalgos -
    but they introduce an implicit overflow-x: auto.
    so make that explicitly hidden too to avoid random
    horizontal scrollbars occasionally appearing, like in
    https://github.com/vector-im/vector-web/issues/1154
    */
    overflow-y: hidden;
    overflow-x: hidden;
    margin-right: var(--EventTile_content-margin-inline-end);

    .mx_EventTile_edited,
    .mx_EventTile_pendingModeration {
        user-select: none;
        font-size: $font-12px;
        color: $roomtopic-color;
        display: inline-block;
        margin-left: 9px;
    }

    .mx_EventTile_edited {
        cursor: pointer;
    }

    .markdown-body {
        font-family: inherit !important;
        white-space: normal !important;
        line-height: inherit !important;
        color: inherit; // inherit the colour from the dark or light theme by default (but not for code blocks)
        font-size: $font-14px;

        pre,
        code {
            font-family: $monospace-font-family !important;
            background-color: $codeblock-background-color;
        }

        code {
            white-space: pre-wrap; // don't collapse spaces in inline code blocks
        }

        pre {
            // have to use overlay rather than auto otherwise Linux and Windows
            // Chrome gets very confused about vertical spacing:
            // https://github.com/vector-im/vector-web/issues/754
            overflow-x: overlay;
            overflow-y: visible;

            &::-webkit-scrollbar-corner {
                background: transparent;
            }

            code {
                white-space: pre; // we want code blocks to be scrollable and not wrap

                > * {
                    display: inline;
                }
            }
        }

        h1,
        h2,
        h3,
        h4,
        h5,
        h6 {
            font-family: inherit !important;
            color: inherit;
        }

        /* Make h1 and h2 the same size as h3. */
        h1,
        h2 {
            font-size: 1.5em;
            border-bottom: none !important; // override GFM
        }

        a {
            color: $accent-alt;
        }

        blockquote {
            border-left: 2px solid $blockquote-bar-color;
            border-radius: 2px;
            padding: 0 10px;
        }

        /*
        // actually, removing the Italic TTF provides
        // better results seemingly

        // compensate for Nunito italics being terrible
        // https://github.com/google/fonts/issues/1726
        em {
            transform: skewX(-14deg);
            display: inline-block;
        }
        */
    }
}

/* Spoiler stuff */
.mx_EventTile_spoiler {
    cursor: pointer;

    .mx_EventTile_spoiler_reason {
        color: $event-timestamp-color;
        font-size: $font-11px;
    }

    .mx_EventTile_spoiler_content {
        filter: blur(5px) saturate(0.1) sepia(1);
        transition-duration: 0.5s;
    }

    &.visible > .mx_EventTile_spoiler_content {
        filter: none;
    }
}

.mx_EventTile_bigEmoji {
    font-size: 48px;
    line-height: 57px;

    .mx_Emoji {
        font-size: inherit !important;
    }
}

.mx_EventTile_e2eIcon {
    position: relative;
    width: 14px;
    height: 14px;
    display: block;
    background-repeat: no-repeat;
    background-size: contain;

    &::before,
    &::after {
        content: "";
        display: block;
        position: absolute;
        top: 0;
        bottom: 0;
        left: 0;
        right: 0;
        mask-repeat: no-repeat;
        mask-position: center;
        mask-size: contain;
    }

    &::before {
        mask-size: 80%;
    }

    &.mx_EventTile_e2eIcon_warning::after {
        mask-image: url('$(res)/img/e2e/warning.svg');
        background-color: $alert;
    }

    &.mx_EventTile_e2eIcon_normal::after {
        mask-image: url('$(res)/img/e2e/normal.svg');
        background-color: $header-panel-text-primary-color;
    }
}

.mx_EventTile_body {
    a:hover {
        text-decoration: underline;
    }

    pre {
        border: 1px solid transparent;

        .mx_EventTile:hover &,
        .mx_EventTile.focus-visible:focus-within & {
            border: 1px solid $tertiary-content;
        }
    }

    // selector wrongly applies to pill avatars but those have explicit width/height passed at a higher specificity
    &.markdown-body img {
        object-fit: contain;
        object-position: left top;
    }

    .mx_EventTile_clamp & {
        -webkit-line-clamp: 2;
        -webkit-box-orient: vertical;
        overflow: hidden;
        text-overflow: ellipsis;
        display: -webkit-box;
    }

    .mx_EventTile_pre_container {
        // For correct positioning of _copyButton (See TextualBody)
        position: relative;

        &:focus-within,
        &:hover {
            .mx_EventTile_button {
                visibility: visible;
            }
        }

        .mx_EventTile_collapsedCodeBlock {
            max-height: 30vh;
        }

        // Inserted adjacent to <pre> blocks, (See TextualBody)
        .mx_EventTile_button {
            position: absolute;
            top: $spacing-8;
            right: $spacing-8;
            width: 19px;
            height: 19px;
            visibility: hidden;
            background-color: $message-action-bar-fg-color;

            &.mx_EventTile_buttonBottom {
                top: 33px;
            }

            &.mx_EventTile_collapseButton,
            &.mx_EventTile_expandButton {
                mask-size: 75%;
            }
        }

        .mx_EventTile_copyButton {
            height: 17px;
            mask-image: url($copy-button-url);
            mask-position: center center;
            mask-repeat: no-repeat;
            mask-size: contain;
            right: 9px;
            width: 17px;
        }
    }
}

.mx_EventTile_lineNumbers {
    float: left;
    margin: 0 0.5em 0 -1.5em;
    color: gray;

    & span {
        text-align: right;
        display: block;
        padding-left: 1em;
    }
}

.mx_EventTile_button {
    display: inline-block;
    cursor: pointer;
}

.mx_EventTile_collapseButton,
.mx_EventTile_expandButton {
    mask-position: center;
    mask-repeat: no-repeat;
}

.mx_EventTile_collapseButton {
    mask-image: url("$(res)/img/element-icons/minimise-collapse.svg");
}

.mx_EventTile_expandButton {
    mask-image: url("$(res)/img/element-icons/maximise-expand.svg");
}

.mx_EventTile_keyRequestInfo {
    font-size: $font-12px;

    .mx_EventTile_keyRequestInfo_text {
        opacity: 0.5;

        .mx_AccessibleButton {
            color: $primary-content;
            text-decoration: underline;
        }
    }
}

.mx_EventTile_keyRequestInfo_tooltip_contents p {
    text-align: auto;
    margin-left: 3px;
    margin-right: 3px;

    &:first-child {
        margin-top: 0px;
    }

    &:last-child {
        margin-bottom: 0px;
    }
}

.mx_EventTile_tileError {
    color: red;
    text-align: center;

    // Remove some of the default tile padding so that the error is centered
    margin-right: 0;

    .mx_EventTile_line {
        padding-left: 0;
        margin-right: 0;

        span {
            padding: $spacing-4 $spacing-8;
        }
    }

    a {
        margin-left: 1em;
    }
}

.mx_EventTile:hover .mx_MessageActionBar,
.mx_EventTile.mx_EventTile_actionBarFocused .mx_MessageActionBar,
[data-whatinput='keyboard'] .mx_EventTile:focus-within .mx_MessageActionBar,
.mx_EventTile.focus-visible:focus-within .mx_MessageActionBar {
    visibility: visible;
}

// Inverse of the above to *disable* the animation on any indicators. This approach
// is less pretty, but is easier to target because otherwise we need to define the
// animation for when it's shown which means duplicating the style definition in
// multiple places.
.mx_EventTile:not(:hover):not(.mx_EventTile_actionBarFocused):not([data-whatinput='keyboard'] :focus-within):not(.focus-visible:focus-within) {
    .mx_MessageActionBar .mx_Indicator {
        animation: none;
    }
}

.mx_EventTile[data-shape=ThreadsList] {
    --topOffset: $spacing-12;
    --leftOffset: 48px;
    $borderRadius: 8px;
    $padding: $spacing-8;
    $hrHeight: 1px;
    $notification-dot-size: 8px; // notification dot next to the timestamp

    margin: calc(var(--topOffset) + $hrHeight) 0 var(--topOffset); // include the height of horizontal line
    padding: $padding $spacing-24 $padding $padding;
    border-radius: $borderRadius;

    display: flex;
    flex-flow: wrap;
    align-items: center;

    &:hover,
    // Override .mx_EventTile:not([data-layout=bubble]).mx_EventTile:hover .mx_EventTile_line
    &:not([data-layout=bubble]):hover .mx_EventTile_line {
        background-color: $system;
    }

    &:not([data-layout=bubble]):hover .mx_EventTile_line {
        box-shadow: none; // don't show the verification left stroke in the thread list
    }

    &::after,
    &::before {
        content: "";
        position: absolute;
    }

    &::after {
        $inset-block-start: auto;
        $inset-inline-end: calc(32px - $padding);
        $inset-block-end: calc(-1 * var(--topOffset) - $hrHeight); // exclude the height of horizontal line
        $inset-inline-start: calc(var(--leftOffset) + $padding);
        inset: $inset-block-start $inset-inline-end $inset-block-end $inset-inline-start;

        height: $hrHeight;
        background-color: $quinary-content;
        pointer-events: none; // disable the message action bar on hover
    }

    &::before {
        inset: 0;
    }

    // Display notification dot
    &[data-notification]::before {
        $notification-inset-block-start: 14px; // 14px: align the dot with the timestamp row

        width: $notification-dot-size;
        height: $notification-dot-size;
        border-radius: 50%;
        inset: $notification-inset-block-start $spacing-8 auto auto;
    }

    &[data-notification=total]::before {
        background-color: $room-icon-unread-color;
    }

    &[data-notification=highlight]::before {
        background-color: $alert;
    }

    &:last-child {
        &::after {
            content: unset;
        }

        margin-bottom: 0;
    }

    &:first-child {
        margin-top: 0;
    }

    .mx_EventTile_avatar {
        inset: $padding auto auto $padding;
    }

    .mx_DisambiguatedProfile {
        margin-inline: 0 $spacing-12;
        display: inline-flex;
        flex: 1;

        .mx_DisambiguatedProfile_displayName,
        .mx_DisambiguatedProfile_mxid {
            display: block;
            overflow: hidden;
            text-overflow: ellipsis;
        }

        .mx_DisambiguatedProfile_displayName {
            flex: none;
            max-width: 100%;
        }

        .mx_DisambiguatedProfile_mxid {
            flex: 1;
        }
    }

    .mx_EventTile_line {
        width: 100%;
        box-sizing: border-box;
        padding-bottom: 0;

        .mx_ThreadPanel_replies {
            margin-top: $spacing-8;
            display: flex;
            align-items: center;
            position: relative;

            &::before {
                @mixin ThreadSummaryIcon;
            }

            .mx_ThreadPanel_replies_amount {
                @mixin ThreadRepliesAmount;
                line-height: var(--EventTile_ThreadSummary-line-height);
                font-size: $font-12px; // Same font size as the counter on the main panel
            }

            .mx_ThreadSummary_content {
                text-overflow: ellipsis;
                overflow: hidden;
                white-space: nowrap;
            }
        }
    }

    .mx_DisambiguatedProfile,
    .mx_EventTile_line {
        padding-inline-start: var(--leftOffset);
    }

    .mx_MessageTimestamp {
        font-size: $font-12px;
        max-width: var(--MessageTimestamp-max-width);
        position: initial;
    }
}

// For style rules of ThreadView, see _ThreadPanel.scss
.mx_ThreadView {
    --ThreadView_group_spacing-start: 56px; // 56px: 64px - 8px (padding)
    --ThreadView_group_spacing-end: 8px; // same as padding

    .mx_EventTile {
        display: flex;
        flex-direction: column;

        .mx_EventTile_roomName {
            display: none;
        }

        .mx_EventTile_line {
            padding-block: var(--BaseCard_EventTile_line-padding-block);
        }

        .mx_EventTile_line,
        .mx_ReactionsRow {
            padding-inline-start: 0; // Cancel inherited padding value for event message and reactions row
        }

        .mx_ReactionsRow {
            padding-inline-end: 0;
        }

        // handling for hidden events (e.g reactions) in the thread view
        &.mx_EventTile_info {
            .mx_EventTile_avatar {
                position: absolute;
                top: 1.5px; // Align with hidden event content
                margin-top: 0;
                margin-bottom: 0;
                width: 14px; // avatar img size
                height: 14px; // avatar img size
            }

            .mx_ViewSourceEvent_toggle {
                display: none; // hide the hidden event expand button, not enough space, view source can still be used
            }

            &.mx_EventTile_selected .mx_EventTile_line,
            .mx_EventTile_line {
                $line-height: $font-12px;

                padding-inline-start: 0;
                line-height: $line-height;

                .mx_EventTile_content,
                .mx_RedactedBody {
                    width: auto;
                    margin-inline-start: calc(var(--ThreadView_group_spacing-start) + 14px + 6px); // 14px: avatar width, 6px: 20px - 14px
                    font-size: $line-height;
                }
            }

            &[data-layout=irc],
            &[data-layout=group] {
                padding-top: 0;

                .mx_EventTile_avatar {
                    left: calc($MessageTimestamp_width + 14px - 4px); // 14px: avatar width, 4px: align with text
                    z-index: 9; // position above the hover styling
                }

                .mx_MessageTimestamp {
                    top: 2px; // Align with avatar
                }
            }

            &[data-layout=bubble] {
                .mx_EventTile_avatar {
                    inset-inline-start: 0;
                }
            }
        }

        &[data-layout=irc],
        &[data-layout=group] {
            padding-block-start: $spacing-16;

            .mx_EventTile_line {
                .mx_EventTile_content {
                    &.mx_EditMessageComposer {
                        padding-inline-start: 0; // align start of first letter with that of the event body
                    }
                }
            }
        }

        &[data-layout=group] {
            width: 100%;

            .mx_EventTile_content,
            .mx_HiddenBody,
            .mx_RedactedBody,
            .mx_UnknownBody,
            .mx_MPollBody,
            .mx_MLocationBody,
            .mx_ReplyChain_wrapper,
            .mx_ReactionsRow {
                margin-inline-start: var(--ThreadView_group_spacing-start);
                margin-inline-end: var(--ThreadView_group_spacing-end);

                .mx_EventTile_content,
                .mx_HiddenBody,
                .mx_RedactedBody,
                .mx_MImageBody {
                    margin: 0;
                }
            }

            .mx_ReplyChain_wrapper {
                .mx_MLocationBody,
                .mx_UnknownBody { // Error message inside ReplyTile
                    margin-inline: unset;
                }
            }

            .mx_EventTile_mediaLine {
                // such as MImageBody
                > div,
                > span {
                    margin-inline-start: var(--ThreadView_group_spacing-start);
                    margin-inline-end: var(--ThreadView_group_spacing-end);
                }

                // such as MAudioBody and MFileBody
                > span {
                    display: block; // Apply the margin declarations to span element
                }
            }

            .mx_EventTile_senderDetails {
                display: flex;
                align-items: center;
                gap: $spacing-16; // gap between the avatar and the sender ID
                padding-inline-start: $spacing-8;

                a {
                    flex: 1;
                    min-width: unset;
                    max-width: 100%;
                    display: flex;
                    align-items: center;

                    .mx_DisambiguatedProfile {
                        margin-left: 8px;
                        flex: 1;
                    }
                }
            }

            .mx_MessageTimestamp {
                position: absolute; // for IRC layout
                top: 2px; // Align with mx_EventTile_content
            }

            &:hover {
                &.mx_EventTile_verified.mx_EventTile_info .mx_EventTile_line,
                &.mx_EventTile_unverified.mx_EventTile_info .mx_EventTile_line,
                &.mx_EventTile_unknown.mx_EventTile_info .mx_EventTile_line {
                    padding-inline-start: 0;
                }
            }
        }

        &[data-layout=bubble] {
            margin-inline: var(--BaseCard_EventTile-spacing-inline);

            &::before {
                inset-inline: calc(-1 * var(--BaseCard_EventTile-spacing-inline));
                z-index: auto; // enable background color on hover
            }

            .mx_ReactionsRow {
                position: relative; // display on hover
            }

            .mx_EventTile_line.mx_EventTile_mediaLine {
                padding-block: 0;
                padding-inline-start: 0;
                max-width: var(--EventBubbleTile_line-max-width);
            }

            &[data-self=true] {
                align-items: flex-end;

                .mx_EventTile_line.mx_EventTile_mediaLine {
                    margin: 0 var(--EventTile_bubble_line-margin-inline-end) 0 0; // align with normal messages
                }
            }
        }
    }

    .mx_GenericEventListSummary {
        &[data-layout=irc],
        &[data-layout=group] {
            > .mx_EventTile_line {
                padding-inline-start: var(--ThreadView_group_spacing-start); // align summary text with message text
                padding-inline-end: var(--ThreadView_group_spacing-end); // align summary text with message text
            }
        }
    }
}

// Cascading - compact modern layout on the main timeline and the right panel
.mx_MatrixChat_useCompactLayout {
    .mx_EventTile {
        // Override :not([data-layout="bubble"])
        &[data-layout=group] {
            --MatrixChat_useCompactLayout_group-padding-top: $spacing-4;
            --MatrixChat_useCompactLayout-top-avatar: 2px;
            --MatrixChat_useCompactLayout-top-e2eIcon: 3px;
            --MatrixChat_useCompactLayout_line-spacing-block: 0px;

            padding-top: var(--MatrixChat_useCompactLayout_group-padding-top);

            .mx_EventTile_line,
            .mx_EventTile_reply {
                padding-block: var(--MatrixChat_useCompactLayout_line-spacing-block);
            }

            &.mx_EventTile_info {
                padding-top: 0; // same as the padding for non-compact .mx_EventTile.mx_EventTile_info
                font-size: $font-13px;

                .mx_EventTile_e2eIcon,
                .mx_EventTile_avatar {
                    top: 0;
                    margin-block: var(--MatrixChat_useCompactLayout_line-spacing-block);
                }

                .mx_EventTile_line,
                .mx_EventTile_reply {
                    line-height: $font-20px;
                }
            }

            &.mx_EventTile_emote {
                padding-top: $spacing-8; // add a bit more space for emotes so that avatars don't collide

                .mx_EventTile_avatar {
                    top: var(--MatrixChat_useCompactLayout-top-avatar);
                }

                .mx_EventTile_line,
                .mx_EventTile_reply {
                    padding-bottom: 1px;
                }

                &.mx_EventTile_continuation {
                    .mx_EventTile_line,
                    .mx_EventTile_reply {
                        padding-bottom: var(--MatrixChat_useCompactLayout_line-spacing-block);
                    }
                }
            }

            // Cascading - apply zero padding to every element including mx_EventTile_emote
            &.mx_EventTile_continuation {
                padding-top: var(--MatrixChat_useCompactLayout_line-spacing-block);
            }

            .mx_EventTile_avatar {
                top: var(--MatrixChat_useCompactLayout-top-avatar);
            }

            .mx_EventTile_e2eIcon {
                top: var(--MatrixChat_useCompactLayout-top-e2eIcon);
            }

            .mx_DisambiguatedProfile {
                font-size: $font-13px;
            }

            .mx_ReadReceiptGroup {
                // This aligns the avatar with the last line of the
                // message. We want to move it one line up - 2rem
                top: -2rem;
            }

            .mx_EventTile_content .markdown-body {
                p,
                ul,
                ol,
                dl,
                blockquote,
                pre,
                table {
                    margin-bottom: $spacing-4; // 1/4 of the non-compact margin-bottom
                }
            }
        }

        &[data-shape=ThreadsList][data-notification]::before {
            inset-block-start: calc($notification-inset-block-start - var(--MatrixChat_useCompactLayout_group-padding-top));
        }
    }
}

// Media query for mobile UI
@media only screen and (max-width: 480px) {
    .mx_EventTile_content {
        margin-right: 0;
    }
}<|MERGE_RESOLUTION|>--- conflicted
+++ resolved
@@ -211,7 +211,6 @@
             }
         }
 
-<<<<<<< HEAD
         &.focus-visible:focus-within,
         &.mx_EventTile_actionBarFocused,
         &.mx_EventTile_isEditing,
@@ -227,11 +226,12 @@
             > .mx_EventTile_line {
                 // TODO: ultimately we probably want some transition on here.
                 box-shadow: inset var(--EventTile-box-shadow-offset-x) 0 0 var(--EventTile-box-shadow-spread-radius) $accent;
-=======
+            }
+        }
+
         &.mx_EventTile_info {
             .mx_EventTile_e2eIcon {
                 top: 0;
->>>>>>> c175263f
             }
         }
 
@@ -425,43 +425,6 @@
     padding-top: 18px;
     font-size: $font-14px;
     position: relative;
-
-<<<<<<< HEAD
-    &.mx_EventTile_info {
-        padding-top: 0;
-
-        .mx_EventTile_avatar,
-        .mx_EventTile_e2eIcon {
-            margin: 3px 0 2px; // Align with mx_EventTile_line
-        }
-
-        .mx_EventTile_e2eIcon {
-            top: 0;
-        }
-
-        .mx_EventTile_avatar {
-            top: initial;
-            inset-inline-start: $left-gutter;
-            height: 14px;
-        }
-
-        .mx_EventTile_line {
-            padding-block: 3px 2px; // Align with mx_EventTile_avatar and mx_EventTile_e2eIcon
-
-            .mx_MessageTimestamp {
-                top: 0;
-            }
-        }
-=======
-    /* this is used for the tile for the event which is selected via the URL.
-     * TODO: ultimately we probably want some transition on here.
-     */
-    &.mx_EventTile_isEditing > .mx_EventTile_line,
-    &.mx_EventTile_selected > .mx_EventTile_line {
-        box-shadow: inset calc(50px + $selected-message-border-width) 0 0 -50px $accent;
-        background-color: $event-selected-color;
->>>>>>> c175263f
-    }
 
     &.mx_EventTile_selected.mx_EventTile_info .mx_EventTile_line {
         padding-left: calc($left-gutter + 18px);
