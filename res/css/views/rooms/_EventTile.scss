--- conflicted
+++ resolved
@@ -321,27 +321,6 @@
         }
     }
 
-<<<<<<< HEAD
-    &.mx_EventTile_contextual {
-        opacity: 0.4;
-=======
-    .mx_EventTile_msgOption {
-        float: right;
-        text-align: right;
-        position: relative;
-        width: 90px;
-
-        /* Hack to stop the height of this pushing the messages apart.
-           Replaces margin-top: -6px. This interacts better with a read
-           marker being in between. Content overflows. */
-        height: 1px;
-
-        a {
-            text-decoration: none;
-        }
->>>>>>> 352df7dd
-    }
-
     &:hover.mx_EventTile_verified .mx_EventTile_line {
         box-shadow: inset calc(50px + $selected-message-border-width) 0 0 -50px $e2e-verified-color;
     }
