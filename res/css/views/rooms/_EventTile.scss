--- conflicted
+++ resolved
@@ -32,10 +32,6 @@
         color: $alert;
     }
 
-<<<<<<< HEAD
-    &.mx_EventTile_isEditing .mx_MessageTimestamp {
-        visibility: hidden;
-=======
     &.mx_EventTile_bubbleContainer {
         display: grid;
         grid-template-columns: 1fr 100px;
@@ -56,7 +52,10 @@
                 background-color: inherit !important;
             }
         }
->>>>>>> 5fb9497e
+    }
+
+    &.mx_EventTile_isEditing .mx_MessageTimestamp {
+        visibility: hidden;
     }
 
     .mx_EventTile_avatar {
