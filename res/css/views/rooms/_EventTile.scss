/*
Copyright 2015, 2016 OpenMarket Ltd
Copyright 2020-2021 The Matrix.org Foundation C.I.C.

Licensed under the Apache License, Version 2.0 (the "License");
you may not use this file except in compliance with the License.
You may obtain a copy of the License at

    http://www.apache.org/licenses/LICENSE-2.0

Unless required by applicable law or agreed to in writing, software
distributed under the License is distributed on an "AS IS" BASIS,
WITHOUT WARRANTIES OR CONDITIONS OF ANY KIND, either express or implied.
See the License for the specific language governing permissions and
limitations under the License.
*/

$left-gutter: 64px;

.mx_EventTile {
    --EventTile_content-margin-inline-end: 34px; // TODO: Use a spacing variable
    --EventTile_group_line-spacing-block-start: 1px;
    --EventTile_group_line-spacing-block-end: 3px;
    --EventTile_group_line-spacing-inline-start: $left-gutter;
    --EventTile_group_line-line-height: $font-22px;
    --EventTile_ThreadSummary-line-height: calc(2 * $font-12px);

    flex-shrink: 0;

    .mx_EventTile_avatar {
        cursor: pointer;
        user-select: none;
    }

    .mx_EventTile_body {
        overflow-y: hidden;
    }

    .mx_EventTile_receiptSent,
    .mx_EventTile_receiptSending {
        position: relative;
        display: inline-block;
        width: 16px;
        height: 16px;

        &::before {
            background-color: $tertiary-content;
            mask-repeat: no-repeat;
            mask-position: center;
            mask-size: 16px;
            width: 16px;
            height: 16px;
            content: '';
            position: absolute;
            top: 0;
            left: 0;
            right: 0;
        }
    }

    .mx_EventTile_receiptSent::before {
        mask-image: url('$(res)/img/element-icons/circle-sent.svg');
    }

    .mx_EventTile_receiptSending::before {
        mask-image: url('$(res)/img/element-icons/circle-sending.svg');
    }

    .mx_EventTile_content {
        &.mx_EditMessageComposer {
            // Make sure the formatting bar is visible
            overflow: visible;
        }
    }

    .mx_MImageBody {
        .mx_MImageBody_thumbnail_container {
            display: flex;
            align-items: center; // on every layout
        }
    }

    .mx_DisambiguatedProfile {
        color: $primary-content;
        font-size: $font-14px;
        display: inline-block;
        padding-bottom: 0px;
        padding-top: 0px;
    }

    .mx_ReactionsRow {
        display: flex;
        flex-flow: wrap;
        align-items: center;
        gap: $spacing-4;
    }

    .mx_ReplyChain--expanded {
        .mx_EventTile_body {
            display: block;
            overflow-y: scroll;
        }

        .mx_EventTile_collapsedCodeBlock {
            display: block !important; // !important needed due to .mx_ReplyTile .mx_EventTile_content .mx_EventTile_pre_container > pre
        }
    }

    .mx_RoomView_searchResultsPanel & {
        &.mx_EventTile_contextual {
            opacity: 0.4;
        }
    }

    &.mx_EventTile_highlight,
    &.mx_EventTile_highlight .markdown-body {
        color: $alert;
    }

    &.mx_EventTile_bubbleContainer {
        display: grid;
        grid-template-columns: 1fr 100px;

        .mx_EventTile_line {
            margin-right: 0;
            grid-column: 1 / 3;
            padding: 0 !important; // override default padding of mx_EventTile_line so that we can be centered
        }

        .mx_EventTile_msgOption {
            grid-column: 2;
        }

        &:hover {
            .mx_EventTile_line {
                // To avoid bubble events being highlighted
                background-color: inherit !important;
            }
        }
    }

    &.mx_EventTile_isEditing .mx_MessageTimestamp {
        visibility: hidden;
    }

    &[data-layout=irc],
    &[data-layout=group] {
        .mx_EventTile_e2eIcon {
            position: absolute;
        }

        .mx_MImageBody {
            margin-right: var(--EventTile_content-margin-inline-end);

            .mx_MImageBody_thumbnail_container {
                justify-content: flex-start;
                min-height: $font-44px;
                min-width: $font-44px;
            }
        }

        .mx_EventTile_line,
        .mx_EventTile_reply {
            position: relative;
            border-radius: 8px;
        }

        .mx_EventTile_reply {
            margin-right: 10px;
        }

        .mx_EventTile_msgOption {
            float: right;
            text-align: right;
            position: relative;
            width: 90px;

            /* Hack to stop the height of this pushing the messages apart.
               Replaces margin-top: -6px. This interacts better with a read
               marker being in between. Content overflows. */
            height: 1px;

            a {
                text-decoration: none;
            }
        }

        &.mx_EventTile_highlight,
        &.mx_EventTile_highlight .markdown-body {
            .mx_EventTile_line {
                background-color: $event-highlight-bg-color;
            }
        }

        &.mx_EventTile_continuation .mx_EventTile_line {
            clear: both;
        }
    }

    &[data-layout=irc] {
        .mx_MessageTimestamp {
            text-align: right;
        }
    }

    &[data-layout=group] {
        .mx_EventTile_avatar {
            top: 14px;
            left: $spacing-8;
        }

        .mx_EventTile_line,
        .mx_EventTile_reply {
            padding-top: var(--EventTile_group_line-spacing-block-start);
            padding-bottom: var(--EventTile_group_line-spacing-block-end);
            padding-left: var(--EventTile_group_line-spacing-inline-start);
            line-height: var(--EventTile_group_line-line-height);
        }

        .mx_EventTile_e2eIcon {
            inset: 6px 0 0 44px;
        }

        .mx_EventTile_msgOption {
            margin-right: 10px;
        }

        .mx_MessageTimestamp {
            position: absolute;
            left: 0;
            text-align: center;
        }

        .mx_ThreadSummary,
        .mx_ThreadSummary_icon {
            margin-left: $left-gutter;
        }

        .mx_ReactionsRow {
            margin: $spacing-4 64px;
        }

        > .mx_DisambiguatedProfile {
            line-height: $font-20px;
            margin-left: $left-gutter;
            max-width: calc(100% - $left-gutter);
        }

        > .mx_EventTile_avatar {
            position: absolute;
            z-index: 9;
        }

        &.mx_EventTile_continuation {
            padding-top: 0px !important;
        }
    }

    &[data-layout=bubble] {
        &.mx_EventTile_continuation {
            margin-top: 2px;
        }
    }
}

.mx_EventTile:not([data-layout=bubble]) {
    max-width: 100%;
    clear: both;
    padding-top: 18px;
    font-size: $font-14px;
    position: relative;

    &.mx_EventTile_info {
        padding-top: 0;

        .mx_EventTile_avatar,
        .mx_EventTile_e2eIcon {
            margin: 3px 0 2px; // Align with mx_EventTile_line
        }

        .mx_EventTile_e2eIcon {
            top: 0;
        }

        .mx_EventTile_avatar {
            top: initial;
            inset-inline-start: $left-gutter;
            height: 14px;
        }

        .mx_EventTile_line {
            padding: 3px 0 2px; // Align with mx_EventTile_avatar and mx_EventTile_e2eIcon

            .mx_MessageTimestamp {
                top: 0;
            }
        }
    }

<<<<<<< HEAD
    &.mx_EventTile_continuation {
        padding-top: 0px !important;
    }

    &.mx_EventTile_continuation .mx_EventTile_line {
        clear: both;
=======
    .mx_MessageTimestamp {
        left: 0px;
        text-align: center;
>>>>>>> a009f800
    }

    /* this is used for the tile for the event which is selected via the URL.
     * TODO: ultimately we probably want some transition on here.
     */
    &.mx_EventTile_isEditing > .mx_EventTile_line,
    &.mx_EventTile_selected > .mx_EventTile_line {
        box-shadow: inset calc(50px + $selected-message-border-width) 0 0 -50px $accent;
        background-color: $event-selected-color;
    }

    &.mx_EventTile_selected.mx_EventTile_info .mx_EventTile_line {
        padding-left: calc($left-gutter + 18px);
    }

    &.mx_EventTile:hover .mx_EventTile_line,
    &.mx_EventTile.mx_EventTile_actionBarFocused .mx_EventTile_line,
    &.mx_EventTile.focus-visible:focus-within .mx_EventTile_line {
        background-color: $event-selected-color;
    }

    .mx_EventTile_searchHighlight {
        background-color: $accent;
        color: $accent-fg-color;
        border-radius: 5px;
        padding-left: 2px;
        padding-right: 2px;
        cursor: pointer;

        a {
            background-color: $accent;
            color: $accent-fg-color;
        }
    }

    &:hover.mx_EventTile_verified .mx_EventTile_line {
        box-shadow: inset calc(50px + $selected-message-border-width) 0 0 -50px $e2e-verified-color;
    }

    &:hover.mx_EventTile_unverified .mx_EventTile_line {
        box-shadow: inset calc(50px + $selected-message-border-width) 0 0 -50px $e2e-unverified-color;
    }

    &:hover.mx_EventTile_unknown .mx_EventTile_line {
        box-shadow: inset calc(50px + $selected-message-border-width) 0 0 -50px $e2e-unknown-color;
    }

    &:hover.mx_EventTile_verified.mx_EventTile_info .mx_EventTile_line,
    &:hover.mx_EventTile_unverified.mx_EventTile_info .mx_EventTile_line,
    &:hover.mx_EventTile_unknown.mx_EventTile_info .mx_EventTile_line {
        padding-left: calc($left-gutter + 18px + $selected-message-border-width);
    }

    /* End to end encryption stuff */
    &:hover .mx_EventTile_e2eIcon {
        opacity: 1;
    }
}

.mx_GenericEventListSummary:not([data-layout=bubble]) .mx_EventTile_line {
    padding-left: $left-gutter;

    .mx_RedactedBody {
        line-height: 1; // remove spacing between lines
    }
}

.mx_EventTile:not([data-layout=bubble]).mx_EventTile_info .mx_EventTile_line,
.mx_GenericEventListSummary:not([data-layout=bubble]) > .mx_GenericEventListSummary_unstyledList > .mx_EventTile_info .mx_EventTile_avatar ~ .mx_EventTile_line {
    padding-left: calc($left-gutter + 20px); // override padding-left $left-gutter
}

.mx_EventTile_content {
    /*
    all the overflow-y: hidden; are to trap Zalgos -
    but they introduce an implicit overflow-x: auto.
    so make that explicitly hidden too to avoid random
    horizontal scrollbars occasionally appearing, like in
    https://github.com/vector-im/vector-web/issues/1154
    */
    overflow-y: hidden;
    overflow-x: hidden;
    margin-right: var(--EventTile_content-margin-inline-end);

    .mx_EventTile_edited,
    .mx_EventTile_pendingModeration {
        user-select: none;
        font-size: $font-12px;
        color: $roomtopic-color;
        display: inline-block;
        margin-left: 9px;
    }

    .mx_EventTile_edited {
        cursor: pointer;
    }

    .markdown-body {
        font-family: inherit !important;
        white-space: normal !important;
        line-height: inherit !important;
        color: inherit; // inherit the colour from the dark or light theme by default (but not for code blocks)
        font-size: $font-14px;

        pre,
        code {
            font-family: $monospace-font-family !important;
            background-color: $codeblock-background-color;
        }

        code {
            white-space: pre-wrap; // don't collapse spaces in inline code blocks
        }

        pre {
            // have to use overlay rather than auto otherwise Linux and Windows
            // Chrome gets very confused about vertical spacing:
            // https://github.com/vector-im/vector-web/issues/754
            overflow-x: overlay;
            overflow-y: visible;

            &::-webkit-scrollbar-corner {
                background: transparent;
            }

            code {
                white-space: pre; // we want code blocks to be scrollable and not wrap

                > * {
                    display: inline;
                }
            }
        }

        h1,
        h2,
        h3,
        h4,
        h5,
        h6 {
            font-family: inherit !important;
            color: inherit;
        }

        /* Make h1 and h2 the same size as h3. */
        h1,
        h2 {
            font-size: 1.5em;
            border-bottom: none !important; // override GFM
        }

        a {
            color: $accent-alt;
        }

        blockquote {
            border-left: 2px solid $blockquote-bar-color;
            border-radius: 2px;
            padding: 0 10px;
        }

        /*
        // actually, removing the Italic TTF provides
        // better results seemingly

        // compensate for Nunito italics being terrible
        // https://github.com/google/fonts/issues/1726
        em {
            transform: skewX(-14deg);
            display: inline-block;
        }
        */
    }
}

/* Spoiler stuff */
.mx_EventTile_spoiler {
    cursor: pointer;

    .mx_EventTile_spoiler_reason {
        color: $event-timestamp-color;
        font-size: $font-11px;
    }

    .mx_EventTile_spoiler_content {
        filter: blur(5px) saturate(0.1) sepia(1);
        transition-duration: 0.5s;
    }

    &.visible > .mx_EventTile_spoiler_content {
        filter: none;
    }
}

.mx_RoomView_timeline_rr_enabled {
    .mx_EventTile[data-layout=group] {

        .mx_ThreadSummary,
        .mx_ThreadSummary_icon,
        .mx_EventTile_line {
            /* ideally should be 100px, but 95px gives us a max thumbnail size of 800x600, which is nice */
            margin-right: 80px;
            min-height: $font-14px;
        }

        .mx_ThreadSummary {
            max-width: min(calc(100% - $left-gutter - 80px), 600px); // leave space on both left & right gutters
        }
    }

    // on ELS we need the margin to allow interaction with the expand/collapse button which is normally in the RR gutter
}

.mx_EventTile_bigEmoji {
    font-size: 48px;
    line-height: 57px;

    .mx_Emoji {
        font-size: inherit !important;
    }
}

.mx_EventTile_e2eIcon {
    position: relative;
    width: 14px;
    height: 14px;
    display: block;
    opacity: 0.2;
    background-repeat: no-repeat;
    background-size: contain;

    &::before,
    &::after {
        content: "";
        display: block;
        position: absolute;
        top: 0;
        bottom: 0;
        left: 0;
        right: 0;
        mask-repeat: no-repeat;
        mask-position: center;
        mask-size: contain;
    }

    &::before {
        mask-size: 80%;
    }

    &.mx_EventTile_e2eIcon_warning,
    &.mx_EventTile_e2eIcon_normal {
        opacity: 1;
    }

    &.mx_EventTile_e2eIcon_warning::after {
        mask-image: url('$(res)/img/e2e/warning.svg');
        background-color: $alert;
    }

    &.mx_EventTile_e2eIcon_normal::after {
        mask-image: url('$(res)/img/e2e/normal.svg');
        background-color: $header-panel-text-primary-color;
    }
}

.mx_EventTile_body {
    a:hover {
        text-decoration: underline;
    }

    pre {
        border: 1px solid transparent;

        .mx_EventTile:hover &,
        .mx_EventTile.focus-visible:focus-within & {
            border: 1px solid $tertiary-content;
        }
    }

    // selector wrongly applies to pill avatars but those have explicit width/height passed at a higher specificity
    &.markdown-body img {
        object-fit: contain;
        object-position: left top;
    }

    .mx_EventTile_clamp & {
        -webkit-line-clamp: 2;
        -webkit-box-orient: vertical;
        overflow: hidden;
        text-overflow: ellipsis;
        display: -webkit-box;
    }

    .mx_EventTile_pre_container {
        // For correct positioning of _copyButton (See TextualBody)
        position: relative;

        &:focus-within,
        &:hover {
            .mx_EventTile_button {
                visibility: visible;
            }
        }

        .mx_EventTile_collapsedCodeBlock {
            max-height: 30vh;
        }

        // Inserted adjacent to <pre> blocks, (See TextualBody)
        .mx_EventTile_button {
            position: absolute;
            top: $spacing-8;
            right: $spacing-8;
            width: 19px;
            height: 19px;
            visibility: hidden;
            background-color: $message-action-bar-fg-color;

            &.mx_EventTile_buttonBottom {
                top: 33px;
            }

            &.mx_EventTile_collapseButton,
            &.mx_EventTile_expandButton {
                mask-size: 75%;
            }
        }

        .mx_EventTile_copyButton {
            height: 17px;
            mask-image: url($copy-button-url);
            mask-position: center center;
            mask-repeat: no-repeat;
            mask-size: contain;
            right: 9px;
            width: 17px;
        }
    }
}

.mx_EventTile_lineNumbers {
    float: left;
    margin: 0 0.5em 0 -1.5em;
    color: gray;

    & span {
        text-align: right;
        display: block;
        padding-left: 1em;
    }
}

.mx_EventTile_button {
    display: inline-block;
    cursor: pointer;
}

.mx_EventTile_collapseButton,
.mx_EventTile_expandButton {
    mask-position: center;
    mask-repeat: no-repeat;
}

.mx_EventTile_collapseButton {
    mask-image: url("$(res)/img/element-icons/minimise-collapse.svg");
}

.mx_EventTile_expandButton {
    mask-image: url("$(res)/img/element-icons/maximise-expand.svg");
}

.mx_EventTile_keyRequestInfo {
    font-size: $font-12px;

    .mx_EventTile_keyRequestInfo_text {
        opacity: 0.5;

        .mx_AccessibleButton {
            color: $primary-content;
            text-decoration: underline;
        }
    }
}

.mx_EventTile_keyRequestInfo_tooltip_contents p {
    text-align: auto;
    margin-left: 3px;
    margin-right: 3px;

    &:first-child {
        margin-top: 0px;
    }

    &:last-child {
        margin-bottom: 0px;
    }
}

.mx_EventTile_tileError {
    color: red;
    text-align: center;

    // Remove some of the default tile padding so that the error is centered
    margin-right: 0;

    .mx_EventTile_line {
        padding-left: 0;
        margin-right: 0;

        span {
            padding: $spacing-4 $spacing-8;
        }
    }

    a {
        margin-left: 1em;
    }
}

.mx_EventTile:hover .mx_MessageActionBar,
.mx_EventTile.mx_EventTile_actionBarFocused .mx_MessageActionBar,
[data-whatinput='keyboard'] .mx_EventTile:focus-within .mx_MessageActionBar,
.mx_EventTile.focus-visible:focus-within .mx_MessageActionBar {
    visibility: visible;
}

// Inverse of the above to *disable* the animation on any indicators. This approach
// is less pretty, but is easier to target because otherwise we need to define the
// animation for when it's shown which means duplicating the style definition in
// multiple places.
.mx_EventTile:not(:hover):not(.mx_EventTile_actionBarFocused):not([data-whatinput='keyboard'] :focus-within):not(.focus-visible:focus-within) {
    .mx_MessageActionBar .mx_Indicator {
        animation: none;
    }
}

.mx_EventTile[data-shape=ThreadsList] {
    --topOffset: $spacing-12;
    --leftOffset: 48px;
    $borderRadius: 8px;
    $padding: $spacing-8;
    $hrHeight: 1px;
    $notification-dot-size: 8px; // notification dot next to the timestamp

    margin: calc(var(--topOffset) + $hrHeight) 0 var(--topOffset); // include the height of horizontal line
    padding: $padding $spacing-24 $padding $padding;
    border-radius: $borderRadius;

    display: flex;
    flex-flow: wrap;
    align-items: center;

    &:hover,
    // Override .mx_EventTile:not([data-layout=bubble]).mx_EventTile:hover .mx_EventTile_line
    &:not([data-layout=bubble]):hover .mx_EventTile_line {
        background-color: $system;
    }

    &:not([data-layout=bubble]):hover .mx_EventTile_line {
        box-shadow: none; // don't show the verification left stroke in the thread list
    }

    &::after,
    &::before {
        content: "";
        position: absolute;
    }

    &::after {
        $inset-block-start: auto;
        $inset-inline-end: calc(32px - $padding);
        $inset-block-end: calc(-1 * var(--topOffset) - $hrHeight); // exclude the height of horizontal line
        $inset-inline-start: calc(var(--leftOffset) + $padding);
        inset: $inset-block-start $inset-inline-end $inset-block-end $inset-inline-start;

        height: $hrHeight;
        background-color: $quinary-content;
        pointer-events: none; // disable the message action bar on hover
    }

    &::before {
        inset: 0;
    }

    // Display notification dot
    &[data-notification]::before {
        $notification-inset-block-start: 14px; // 14px: align the dot with the timestamp row

        width: $notification-dot-size;
        height: $notification-dot-size;
        border-radius: 50%;
        inset: $notification-inset-block-start $spacing-8 auto auto;
    }

    &[data-notification=total]::before {
        background-color: $room-icon-unread-color;
    }

    &[data-notification=highlight]::before {
        background-color: $alert;
    }

    &:last-child {
        &::after {
            content: unset;
        }

        margin-bottom: 0;
    }

    &:first-child {
        margin-top: 0;
    }

    .mx_EventTile_avatar {
        inset: $padding auto auto $padding;
    }

    .mx_DisambiguatedProfile {
        margin-inline: 0 $spacing-12;
        display: inline-flex;
        flex: 1;

        .mx_DisambiguatedProfile_displayName,
        .mx_DisambiguatedProfile_mxid {
            display: block;
            overflow: hidden;
            text-overflow: ellipsis;
        }

        .mx_DisambiguatedProfile_displayName {
            flex: none;
            max-width: 100%;
        }

        .mx_DisambiguatedProfile_mxid {
            flex: 1;
        }
    }

    .mx_EventTile_line {
        width: 100%;
        box-sizing: border-box;
        padding-bottom: 0;

        .mx_ThreadPanel_replies {
            margin-top: $spacing-8;
            display: flex;
            align-items: center;
            position: relative;

            &::before {
                @mixin ThreadSummaryIcon;
            }

            .mx_ThreadPanel_replies_amount {
                @mixin ThreadRepliesAmount;
                line-height: var(--EventTile_ThreadSummary-line-height);
                font-size: $font-12px; // Same font size as the counter on the main panel
            }
        }
    }

    .mx_DisambiguatedProfile,
    .mx_EventTile_line {
        padding-inline-start: var(--leftOffset);
    }

    .mx_MessageTimestamp {
        font-size: $font-12px;
        max-width: var(--MessageTimestamp-max-width);
        position: initial;
    }
}

// For style rules of ThreadView, see _ThreadPanel.scss
.mx_ThreadView {
    --ThreadView_group_spacing-start: 56px; // 56px: 64px - 8px (padding)
    --ThreadView_group_spacing-end: 8px; // same as padding

    .mx_EventTile {
        display: flex;
        flex-direction: column;

        .mx_EventTile_roomName {
            display: none;
        }

        .mx_EventTile_line {
            padding-top: var(--BaseCard_EventTile_line-padding-block);
            padding-bottom: var(--BaseCard_EventTile_line-padding-block);
        }

        .mx_EventTile_line,
        .mx_ReactionsRow {
            padding-inline-start: 0; // Cancel inherited padding value for event message and reactions row
        }

        .mx_ReactionsRow {
            padding-inline-end: 0;
        }

        // handling for hidden events (e.g reactions) in the thread view
        &.mx_EventTile_info {
            padding-top: 0;

            .mx_EventTile_avatar {
                position: absolute;
                top: 1.5px; // Align with hidden event content
                margin-top: 0;
                margin-bottom: 0;
                width: 14px; // avatar img size
                height: 14px; // avatar img size
            }

            .mx_ViewSourceEvent_toggle {
                display: none; // hide the hidden event expand button, not enough space, view source can still be used
            }

            &.mx_EventTile_selected .mx_EventTile_line,
            .mx_EventTile_line {
                $line-height: $font-12px;

                padding-inline-start: 0;
                line-height: $line-height;

                .mx_EventTile_content,
                .mx_RedactedBody {
                    width: auto;
                    margin-inline-start: calc(var(--ThreadView_group_spacing-start) + 14px + 6px); // 14px: avatar width, 6px: 20px - 14px
                    font-size: $line-height;
                }
            }

            &[data-layout=irc],
            &[data-layout=group] {
                .mx_MessageTimestamp {
                    top: 2px; // Align with avatar
                }
            }

            &:not([data-layout=bubble]) {
                .mx_EventTile_avatar {
                    left: calc($MessageTimestamp_width + 14px - 4px); // 14px: avatar width, 4px: align with text
                    z-index: 9; // position above the hover styling
                }
            }

            &[data-layout=bubble] {
                .mx_EventTile_avatar {
                    inset-inline-start: 0;
                }
            }
        }

        &:not([data-layout=bubble]) {
            padding-top: $spacing-16;

            &:hover.mx_EventTile_verified.mx_EventTile_info .mx_EventTile_line,
            &:hover.mx_EventTile_unverified.mx_EventTile_info .mx_EventTile_line,
            &:hover.mx_EventTile_unknown.mx_EventTile_info .mx_EventTile_line {
                padding-inline-start: 0; // Override
            }

            .mx_EventTile_line {
                padding-top: var(--BaseCard_EventTile_line-padding-block);
                padding-bottom: var(--BaseCard_EventTile_line-padding-block);

                .mx_EventTile_content {
                    &.mx_EditMessageComposer {
                        padding-inline-start: 0; // align start of first letter with that of the event body
                    }
                }
            }
        }

        &[data-layout=bubble] {
            margin-inline-start: var(--BaseCard_EventTile-spacing-inline);
            margin-inline-end: var(--BaseCard_EventTile-spacing-inline);

            &::before {
                inset-inline: calc(-1 * var(--BaseCard_EventTile-spacing-inline));
                z-index: auto; // enable background color on hover
            }

            .mx_ReactionsRow {
                position: relative; // display on hover
            }

            .mx_EventTile_line.mx_EventTile_mediaLine {
                padding-block: 0;
                padding-inline-start: 0;
                max-width: var(--EventBubbleTile_line-max-width);
            }

            &[data-self=true] {
                align-items: flex-end;

                .mx_EventTile_line.mx_EventTile_mediaLine {
                    margin: 0 var(--EventTile_bubble_line-margin-inline-end) 0 0; // align with normal messages
                }
            }
        }

        &[data-layout=group] {
            width: 100%;

            .mx_EventTile_content,
            .mx_HiddenBody,
            .mx_RedactedBody,
            .mx_UnknownBody,
            .mx_MPollBody,
            .mx_MLocationBody,
            .mx_ReplyChain_wrapper,
            .mx_ReactionsRow {
                margin-inline-start: var(--ThreadView_group_spacing-start);
                margin-inline-end: var(--ThreadView_group_spacing-end);

                .mx_EventTile_content,
                .mx_HiddenBody,
                .mx_RedactedBody,
                .mx_MImageBody {
                    margin: 0;
                }
            }

            .mx_ReplyChain_wrapper {
                .mx_MLocationBody,
                .mx_UnknownBody { // Error message inside ReplyTile
                    margin-inline: unset;
                }
            }

            .mx_EventTile_mediaLine {
                // such as MImageBody
                > div,
                > span {
                    margin-inline-start: var(--ThreadView_group_spacing-start);
                    margin-inline-end: var(--ThreadView_group_spacing-end);
                }

                // such as MAudioBody and MFileBody
                > span {
                    display: block; // Apply the margin declarations to span element
                }
            }

            .mx_EventTile_senderDetails {
                display: flex;
                align-items: center;
                gap: $spacing-16; // gap between the avatar and the sender ID
                padding-inline-start: $spacing-8;

                a {
                    flex: 1;
                    min-width: unset;
                    max-width: 100%;
                    display: flex;
                    align-items: center;

                    .mx_DisambiguatedProfile {
                        margin-left: 8px;
                        flex: 1;
                    }
                }
            }

            .mx_MessageTimestamp {
                position: absolute; // for IRC layout
                top: 2px; // Align with mx_EventTile_content
            }
        }
    }

    .mx_GenericEventListSummary {
        &:not([data-layout=bubble]) > .mx_EventTile_line {
            padding-inline-start: var(--ThreadView_group_spacing-start); // align summary text with message text
            padding-inline-end: var(--ThreadView_group_spacing-end); // align summary text with message text
        }
    }
}

// Cascading - compact modern layout on the main timeline and the right panel
.mx_MatrixChat_useCompactLayout {
    .mx_EventTile {
        // Override :not([data-layout="bubble"])
        &[data-layout=group] {
            --MatrixChat_useCompactLayout_group-padding-top: $spacing-4;
            --MatrixChat_useCompactLayout-top-avatar: 2px;
            --MatrixChat_useCompactLayout-top-e2eIcon: 3px;
            --MatrixChat_useCompactLayout_line-spacing-block: 0px;

            padding-top: var(--MatrixChat_useCompactLayout_group-padding-top);

            .mx_EventTile_line,
            .mx_EventTile_reply {
                padding-block: var(--MatrixChat_useCompactLayout_line-spacing-block);
            }

            &.mx_EventTile_info {
                padding-top: 0; // same as the padding for non-compact .mx_EventTile.mx_EventTile_info
                font-size: $font-13px;

                .mx_EventTile_e2eIcon,
                .mx_EventTile_avatar {
                    top: 0;
                    margin-block: var(--MatrixChat_useCompactLayout_line-spacing-block);
                }

                .mx_EventTile_line,
                .mx_EventTile_reply {
                    line-height: $font-20px;
                }
            }

            &.mx_EventTile_emote {
                padding-top: $spacing-8; // add a bit more space for emotes so that avatars don't collide

                .mx_EventTile_avatar {
                    top: var(--MatrixChat_useCompactLayout-top-avatar);
                }

                .mx_EventTile_line,
                .mx_EventTile_reply {
                    padding-bottom: 1px;
                }

                &.mx_EventTile_continuation {
                    .mx_EventTile_line,
                    .mx_EventTile_reply {
                        padding-bottom: var(--MatrixChat_useCompactLayout_line-spacing-block);
                    }
                }
            }

            // Cascading - apply zero padding to every element including mx_EventTile_emote
            &.mx_EventTile_continuation {
                padding-top: var(--MatrixChat_useCompactLayout_line-spacing-block);
            }

            .mx_EventTile_avatar {
                top: var(--MatrixChat_useCompactLayout-top-avatar);
            }

            .mx_EventTile_e2eIcon {
                top: var(--MatrixChat_useCompactLayout-top-e2eIcon);
            }

            .mx_DisambiguatedProfile {
                font-size: $font-13px;
            }

            .mx_ReadReceiptGroup {
                // This aligns the avatar with the last line of the
                // message. We want to move it one line up - 2rem
                top: -2rem;
            }

            .mx_EventTile_content .markdown-body {
                p,
                ul,
                ol,
                dl,
                blockquote,
                pre,
                table {
                    margin-bottom: $spacing-4; // 1/4 of the non-compact margin-bottom
                }
            }
        }

        &[data-shape=ThreadsList][data-notification]::before {
            inset-block-start: calc($notification-inset-block-start - var(--MatrixChat_useCompactLayout_group-padding-top));
        }
    }
}

// Media query for mobile UI
@media only screen and (max-width: 480px) {
    .mx_EventTile_content {
        margin-right: 0;
    }
}<|MERGE_RESOLUTION|>--- conflicted
+++ resolved
@@ -297,20 +297,6 @@
         }
     }
 
-<<<<<<< HEAD
-    &.mx_EventTile_continuation {
-        padding-top: 0px !important;
-    }
-
-    &.mx_EventTile_continuation .mx_EventTile_line {
-        clear: both;
-=======
-    .mx_MessageTimestamp {
-        left: 0px;
-        text-align: center;
->>>>>>> a009f800
-    }
-
     /* this is used for the tile for the event which is selected via the URL.
      * TODO: ultimately we probably want some transition on here.
      */
