--- conflicted
+++ resolved
@@ -900,15 +900,6 @@
                     margin: 0 -13px 0 0; // align with normal messages
                 }
             }
-<<<<<<< HEAD
-
-            &[data-self=false] {
-                .mx_MessageActionBar {
-                    right: -60px; // smaller overlap, otherwise it'll overflow on the right
-                }
-            }
-=======
->>>>>>> d9b7e072
         }
     }
 
