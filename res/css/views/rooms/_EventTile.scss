/*
Copyright 2015, 2016 OpenMarket Ltd
Copyright 2020-2021 The Matrix.org Foundation C.I.C.

Licensed under the Apache License, Version 2.0 (the "License");
you may not use this file except in compliance with the License.
You may obtain a copy of the License at

    http://www.apache.org/licenses/LICENSE-2.0

Unless required by applicable law or agreed to in writing, software
distributed under the License is distributed on an "AS IS" BASIS,
WITHOUT WARRANTIES OR CONDITIONS OF ANY KIND, either express or implied.
See the License for the specific language governing permissions and
limitations under the License.
*/

$left-gutter: 64px;

.mx_EventTile {
    --EventTile_content-margin-inline-end: 34px; // TODO: Use a spacing variable
    --EventTile_group_line-spacing-block-start: 1px;
    --EventTile_group_line-spacing-block-end: 3px;
    --EventTile_group_line-spacing-inline-start: $left-gutter;
    --EventTile_group_line-line-height: $font-22px;
    --EventTile_ThreadSummary-line-height: calc(2 * $font-12px);

    flex-shrink: 0;

    .mx_EventTile_avatar {
        cursor: pointer;
        user-select: none;
    }

    .mx_EventTile_body {
        overflow-y: hidden;
    }

    .mx_EventTile_receiptSent,
    .mx_EventTile_receiptSending {
        position: relative;
        display: inline-block;
        width: 16px;
        height: 16px;

        &::before {
            background-color: $tertiary-content;
            mask-repeat: no-repeat;
            mask-position: center;
            mask-size: 16px;
            width: 16px;
            height: 16px;
            content: '';
            position: absolute;
            top: 0;
            left: 0;
            right: 0;
        }
    }

    .mx_EventTile_receiptSent::before {
        mask-image: url('$(res)/img/element-icons/circle-sent.svg');
    }

    .mx_EventTile_receiptSending::before {
        mask-image: url('$(res)/img/element-icons/circle-sending.svg');
    }

    .mx_EventTile_content {
        &.mx_EditMessageComposer {
            // Make sure the formatting bar is visible
            overflow: visible;
        }
    }

    .mx_MImageBody {
        .mx_MImageBody_thumbnail_container {
            display: flex;
            align-items: center; // on every layout
        }
    }

    .mx_DisambiguatedProfile {
        color: $primary-content;
        font-size: $font-14px;
        display: inline-block;
        padding-bottom: 0px;
        padding-top: 0px;
    }

    .mx_ReactionsRow {
        display: flex;
        flex-flow: wrap;
        align-items: center;
        gap: $spacing-4;
    }

    .mx_ReplyChain--expanded {
        .mx_EventTile_body {
            display: block;
            overflow-y: scroll;
        }

        .mx_EventTile_collapsedCodeBlock {
            display: block !important; // !important needed due to .mx_ReplyTile .mx_EventTile_content .mx_EventTile_pre_container > pre
        }
    }

    .mx_RoomView_searchResultsPanel & {
        &.mx_EventTile_contextual {
            opacity: 0.4;
        }
    }

    &.mx_EventTile_highlight,
    &.mx_EventTile_highlight .markdown-body {
        color: $alert;
    }

    &.mx_EventTile_bubbleContainer {
        display: grid;
        grid-template-columns: 1fr 100px;

        .mx_EventTile_line {
            margin-right: 0;
            grid-column: 1 / 3;
            padding: 0 !important; // override default padding of mx_EventTile_line so that we can be centered
        }

        .mx_EventTile_msgOption {
            grid-column: 2;
        }

        &:hover {
            .mx_EventTile_line {
                // To avoid bubble events being highlighted
                background-color: inherit !important;
            }
        }
    }

    &.mx_EventTile_isEditing .mx_MessageTimestamp {
        visibility: hidden;
    }

    &[data-layout=irc],
    &[data-layout=group] {
        .mx_EventTile_e2eIcon {
            position: absolute;
        }

        .mx_MImageBody {
            .mx_MImageBody_thumbnail_container {
                justify-content: flex-start;
                min-height: $font-44px;
                min-width: $font-44px;
            }
        }

        .mx_EventTile_line,
        .mx_EventTile_reply {
            position: relative;
            border-radius: 8px;
        }

        .mx_EventTile_reply {
            margin-right: 10px;
        }

        .mx_EventTile_msgOption {
            float: right;
            text-align: right;
            position: relative;
            width: 90px;

            /* Hack to stop the height of this pushing the messages apart.
               Replaces margin-top: -6px. This interacts better with a read
               marker being in between. Content overflows. */
            height: 1px;

            a {
                text-decoration: none;
            }
        }

        &.mx_EventTile_highlight,
        &.mx_EventTile_highlight .markdown-body {
            .mx_EventTile_line {
                background-color: $event-highlight-bg-color;
            }
        }

        &.mx_EventTile_continuation .mx_EventTile_line {
            clear: both;
        }
    }

    &[data-layout=group] {
        .mx_EventTile_avatar {
            top: 14px;
            left: $spacing-8;
        }

        .mx_MessageTimestamp {
            position: absolute; // for modern layout
        }

        .mx_EventTile_line,
        .mx_EventTile_reply {
            padding-top: var(--EventTile_group_line-spacing-block-start);
            padding-bottom: var(--EventTile_group_line-spacing-block-end);
            padding-left: var(--EventTile_group_line-spacing-inline-start);
            line-height: var(--EventTile_group_line-line-height);
        }

        .mx_EventTile_e2eIcon {
            inset: 6px 0 0 44px;
        }

        .mx_EventTile_msgOption {
            margin-right: 10px;
        }

        .mx_ThreadSummary,
        .mx_ThreadSummary_icon {
            margin-left: $left-gutter;
        }

        .mx_ReactionsRow {
            margin: $spacing-4 64px;
        }

        > .mx_DisambiguatedProfile {
            line-height: $font-20px;
            margin-left: $left-gutter;
            max-width: calc(100% - $left-gutter);
        }

        > .mx_EventTile_avatar {
            position: absolute;
            z-index: 9;
        }

<<<<<<< HEAD
        &.mx_EventTile_info .mx_EventTile_line {
            padding-left: calc($left-gutter + 20px); // override padding-left $left-gutter
=======
        &.mx_EventTile_continuation {
            padding-top: 0px !important;
        }
    }

    &[data-layout=bubble] {
        &.mx_EventTile_continuation {
            margin-top: 2px;
>>>>>>> 8311bdd2
        }
    }
}

.mx_EventTile:not([data-layout=bubble]) {
    max-width: 100%;
    clear: both;
    padding-top: 18px;
    font-size: $font-14px;
    position: relative;

    &.mx_EventTile_info {
        padding-top: 0;

        .mx_EventTile_avatar,
        .mx_EventTile_e2eIcon {
            margin: 3px 0 2px; // Align with mx_EventTile_line
        }

        .mx_EventTile_e2eIcon {
            top: 0;
        }

        .mx_EventTile_avatar {
            top: initial;
            inset-inline-start: $left-gutter;
            height: 14px;
        }

        .mx_EventTile_line {
            padding: 3px 0 2px; // Align with mx_EventTile_avatar and mx_EventTile_e2eIcon

            .mx_MessageTimestamp {
                top: 0;
            }
        }
    }

    .mx_MessageTimestamp {
        left: 0px;
        text-align: center;
    }

    /* this is used for the tile for the event which is selected via the URL.
     * TODO: ultimately we probably want some transition on here.
     */
    &.mx_EventTile_isEditing > .mx_EventTile_line,
    &.mx_EventTile_selected > .mx_EventTile_line {
        box-shadow: inset calc(50px + $selected-message-border-width) 0 0 -50px $accent;
        background-color: $event-selected-color;
    }

    &.mx_EventTile_selected.mx_EventTile_info .mx_EventTile_line {
        padding-left: calc($left-gutter + 18px);
    }

    &.mx_EventTile:hover .mx_EventTile_line,
    &.mx_EventTile.mx_EventTile_actionBarFocused .mx_EventTile_line,
    &.mx_EventTile.focus-visible:focus-within .mx_EventTile_line {
        background-color: $event-selected-color;
    }

    .mx_EventTile_searchHighlight {
        background-color: $accent;
        color: $accent-fg-color;
        border-radius: 5px;
        padding-left: 2px;
        padding-right: 2px;
        cursor: pointer;

        a {
            background-color: $accent;
            color: $accent-fg-color;
        }
    }

    &:hover.mx_EventTile_verified .mx_EventTile_line {
        box-shadow: inset calc(50px + $selected-message-border-width) 0 0 -50px $e2e-verified-color;
    }

    &:hover.mx_EventTile_unverified .mx_EventTile_line {
        box-shadow: inset calc(50px + $selected-message-border-width) 0 0 -50px $e2e-unverified-color;
    }

    &:hover.mx_EventTile_unknown .mx_EventTile_line {
        box-shadow: inset calc(50px + $selected-message-border-width) 0 0 -50px $e2e-unknown-color;
    }

    &:hover.mx_EventTile_verified.mx_EventTile_info .mx_EventTile_line,
    &:hover.mx_EventTile_unverified.mx_EventTile_info .mx_EventTile_line,
    &:hover.mx_EventTile_unknown.mx_EventTile_info .mx_EventTile_line {
        padding-left: calc($left-gutter + 18px + $selected-message-border-width);
    }

    /* End to end encryption stuff */
    &:hover .mx_EventTile_e2eIcon {
        opacity: 1;
    }
}

.mx_GenericEventListSummary {
    &[data-layout=irc],
    &[data-layout=group] {
        .mx_EventTile_line .mx_RedactedBody {
            line-height: 1; // remove spacing between lines
        }
    }

    &[data-layout=irc] {
        .mx_EventTile_info .mx_EventTile_line {
            padding-left: 0; // Override .mx_EventTile:not([data-layout="bubble"]).mx_EventTile_info .mx_EventTile_line
        }

        .mx_EventTile_line .mx_RedactedBody {
            padding-left: 24px; // 25px - 1px

            &::before {
                left: var(--right-padding);
            }
        }

        // Apply only collapsed events block
        > .mx_EventTile_line {
            padding-left: calc(var(--name-width) + var(--icon-width) + $MessageTimestamp_width + 3 * var(--right-padding)); // 15 px of padding
        }
    }

    &[data-layout=group] {
        .mx_EventTile_line {
            padding-left: $left-gutter;
        }

        .mx_GenericEventListSummary_unstyledList > .mx_EventTile_info .mx_EventTile_avatar ~ .mx_EventTile_line {
            padding-left: calc($left-gutter + 20px); // override padding-left $left-gutter
        }
    }
}

.mx_EventTile_content {
    /*
    all the overflow-y: hidden; are to trap Zalgos -
    but they introduce an implicit overflow-x: auto.
    so make that explicitly hidden too to avoid random
    horizontal scrollbars occasionally appearing, like in
    https://github.com/vector-im/vector-web/issues/1154
    */
    overflow-y: hidden;
    overflow-x: hidden;
    margin-right: var(--EventTile_content-margin-inline-end);

    .mx_EventTile_edited,
    .mx_EventTile_pendingModeration {
        user-select: none;
        font-size: $font-12px;
        color: $roomtopic-color;
        display: inline-block;
        margin-left: 9px;
    }

    .mx_EventTile_edited {
        cursor: pointer;
    }

    .markdown-body {
        font-family: inherit !important;
        white-space: normal !important;
        line-height: inherit !important;
        color: inherit; // inherit the colour from the dark or light theme by default (but not for code blocks)
        font-size: $font-14px;

        pre,
        code {
            font-family: $monospace-font-family !important;
            background-color: $codeblock-background-color;
        }

        code {
            white-space: pre-wrap; // don't collapse spaces in inline code blocks
        }

        pre {
            // have to use overlay rather than auto otherwise Linux and Windows
            // Chrome gets very confused about vertical spacing:
            // https://github.com/vector-im/vector-web/issues/754
            overflow-x: overlay;
            overflow-y: visible;

            &::-webkit-scrollbar-corner {
                background: transparent;
            }

            code {
                white-space: pre; // we want code blocks to be scrollable and not wrap

                > * {
                    display: inline;
                }
            }
        }

        h1,
        h2,
        h3,
        h4,
        h5,
        h6 {
            font-family: inherit !important;
            color: inherit;
        }

        /* Make h1 and h2 the same size as h3. */
        h1,
        h2 {
            font-size: 1.5em;
            border-bottom: none !important; // override GFM
        }

        a {
            color: $accent-alt;
        }

        blockquote {
            border-left: 2px solid $blockquote-bar-color;
            border-radius: 2px;
            padding: 0 10px;
        }

        /*
        // actually, removing the Italic TTF provides
        // better results seemingly

        // compensate for Nunito italics being terrible
        // https://github.com/google/fonts/issues/1726
        em {
            transform: skewX(-14deg);
            display: inline-block;
        }
        */
    }
}

/* Spoiler stuff */
.mx_EventTile_spoiler {
    cursor: pointer;

    .mx_EventTile_spoiler_reason {
        color: $event-timestamp-color;
        font-size: $font-11px;
    }

    .mx_EventTile_spoiler_content {
        filter: blur(5px) saturate(0.1) sepia(1);
        transition-duration: 0.5s;
    }

    &.visible > .mx_EventTile_spoiler_content {
        filter: none;
    }
}

.mx_RoomView_timeline_rr_enabled {
    .mx_EventTile[data-layout=group] {

        .mx_ThreadSummary,
        .mx_ThreadSummary_icon,
        .mx_EventTile_line {
            /* ideally should be 100px, but 95px gives us a max thumbnail size of 800x600, which is nice */
            margin-right: 80px;
            min-height: $font-14px;
        }

        .mx_ThreadSummary {
            max-width: min(calc(100% - $left-gutter - 80px), 600px); // leave space on both left & right gutters
        }
    }

    // on ELS we need the margin to allow interaction with the expand/collapse button which is normally in the RR gutter
}

.mx_EventTile_bigEmoji {
    font-size: 48px;
    line-height: 57px;

    .mx_Emoji {
        font-size: inherit !important;
    }
}

.mx_EventTile_e2eIcon {
    position: relative;
    width: 14px;
    height: 14px;
    display: block;
    opacity: 0.2;
    background-repeat: no-repeat;
    background-size: contain;

    &::before,
    &::after {
        content: "";
        display: block;
        position: absolute;
        top: 0;
        bottom: 0;
        left: 0;
        right: 0;
        mask-repeat: no-repeat;
        mask-position: center;
        mask-size: contain;
    }

    &::before {
        mask-size: 80%;
    }

    &.mx_EventTile_e2eIcon_warning,
    &.mx_EventTile_e2eIcon_normal {
        opacity: 1;
    }

    &.mx_EventTile_e2eIcon_warning::after {
        mask-image: url('$(res)/img/e2e/warning.svg');
        background-color: $alert;
    }

    &.mx_EventTile_e2eIcon_normal::after {
        mask-image: url('$(res)/img/e2e/normal.svg');
        background-color: $header-panel-text-primary-color;
    }
}

.mx_EventTile_body {
    a:hover {
        text-decoration: underline;
    }

    pre {
        border: 1px solid transparent;

        .mx_EventTile:hover &,
        .mx_EventTile.focus-visible:focus-within & {
            border: 1px solid $tertiary-content;
        }
    }

    // selector wrongly applies to pill avatars but those have explicit width/height passed at a higher specificity
    &.markdown-body img {
        object-fit: contain;
        object-position: left top;
    }

    .mx_EventTile_clamp & {
        -webkit-line-clamp: 2;
        -webkit-box-orient: vertical;
        overflow: hidden;
        text-overflow: ellipsis;
        display: -webkit-box;
    }

    .mx_EventTile_pre_container {
        // For correct positioning of _copyButton (See TextualBody)
        position: relative;

        &:focus-within,
        &:hover {
            .mx_EventTile_button {
                visibility: visible;
            }
        }

        .mx_EventTile_collapsedCodeBlock {
            max-height: 30vh;
        }

        // Inserted adjacent to <pre> blocks, (See TextualBody)
        .mx_EventTile_button {
            position: absolute;
            top: $spacing-8;
            right: $spacing-8;
            width: 19px;
            height: 19px;
            visibility: hidden;
            background-color: $message-action-bar-fg-color;

            &.mx_EventTile_buttonBottom {
                top: 33px;
            }

            &.mx_EventTile_collapseButton,
            &.mx_EventTile_expandButton {
                mask-size: 75%;
            }
        }

        .mx_EventTile_copyButton {
            height: 17px;
            mask-image: url($copy-button-url);
            mask-position: center center;
            mask-repeat: no-repeat;
            mask-size: contain;
            right: 9px;
            width: 17px;
        }
    }
}

.mx_EventTile_lineNumbers {
    float: left;
    margin: 0 0.5em 0 -1.5em;
    color: gray;

    & span {
        text-align: right;
        display: block;
        padding-left: 1em;
    }
}

.mx_EventTile_button {
    display: inline-block;
    cursor: pointer;
}

.mx_EventTile_collapseButton,
.mx_EventTile_expandButton {
    mask-position: center;
    mask-repeat: no-repeat;
}

.mx_EventTile_collapseButton {
    mask-image: url("$(res)/img/element-icons/minimise-collapse.svg");
}

.mx_EventTile_expandButton {
    mask-image: url("$(res)/img/element-icons/maximise-expand.svg");
}

.mx_EventTile_keyRequestInfo {
    font-size: $font-12px;

    .mx_EventTile_keyRequestInfo_text {
        opacity: 0.5;

        .mx_AccessibleButton {
            color: $primary-content;
            text-decoration: underline;
        }
    }
}

.mx_EventTile_keyRequestInfo_tooltip_contents p {
    text-align: auto;
    margin-left: 3px;
    margin-right: 3px;

    &:first-child {
        margin-top: 0px;
    }

    &:last-child {
        margin-bottom: 0px;
    }
}

.mx_EventTile_tileError {
    color: red;
    text-align: center;

    // Remove some of the default tile padding so that the error is centered
    margin-right: 0;

    .mx_EventTile_line {
        padding-left: 0;
        margin-right: 0;

        span {
            padding: $spacing-4 $spacing-8;
        }
    }

    a {
        margin-left: 1em;
    }
}

.mx_EventTile:hover .mx_MessageActionBar,
.mx_EventTile.mx_EventTile_actionBarFocused .mx_MessageActionBar,
[data-whatinput='keyboard'] .mx_EventTile:focus-within .mx_MessageActionBar,
.mx_EventTile.focus-visible:focus-within .mx_MessageActionBar {
    visibility: visible;
}

// Inverse of the above to *disable* the animation on any indicators. This approach
// is less pretty, but is easier to target because otherwise we need to define the
// animation for when it's shown which means duplicating the style definition in
// multiple places.
.mx_EventTile:not(:hover):not(.mx_EventTile_actionBarFocused):not([data-whatinput='keyboard'] :focus-within):not(.focus-visible:focus-within) {
    .mx_MessageActionBar .mx_Indicator {
        animation: none;
    }
}

.mx_EventTile[data-shape=ThreadsList] {
    --topOffset: $spacing-12;
    --leftOffset: 48px;
    $borderRadius: 8px;
    $padding: $spacing-8;
    $hrHeight: 1px;
    $notification-dot-size: 8px; // notification dot next to the timestamp

    margin: calc(var(--topOffset) + $hrHeight) 0 var(--topOffset); // include the height of horizontal line
    padding: $padding $spacing-24 $padding $padding;
    border-radius: $borderRadius;

    display: flex;
    flex-flow: wrap;
    align-items: center;

    &:hover,
    // Override .mx_EventTile:not([data-layout=bubble]).mx_EventTile:hover .mx_EventTile_line
    &:not([data-layout=bubble]):hover .mx_EventTile_line {
        background-color: $system;
    }

    &:not([data-layout=bubble]):hover .mx_EventTile_line {
        box-shadow: none; // don't show the verification left stroke in the thread list
    }

    &::after,
    &::before {
        content: "";
        position: absolute;
    }

    &::after {
        $inset-block-start: auto;
        $inset-inline-end: calc(32px - $padding);
        $inset-block-end: calc(-1 * var(--topOffset) - $hrHeight); // exclude the height of horizontal line
        $inset-inline-start: calc(var(--leftOffset) + $padding);
        inset: $inset-block-start $inset-inline-end $inset-block-end $inset-inline-start;

        height: $hrHeight;
        background-color: $quinary-content;
        pointer-events: none; // disable the message action bar on hover
    }

    &::before {
        inset: 0;
    }

    // Display notification dot
    &[data-notification]::before {
        $notification-inset-block-start: 14px; // 14px: align the dot with the timestamp row

        width: $notification-dot-size;
        height: $notification-dot-size;
        border-radius: 50%;
        inset: $notification-inset-block-start $spacing-8 auto auto;
    }

    &[data-notification=total]::before {
        background-color: $room-icon-unread-color;
    }

    &[data-notification=highlight]::before {
        background-color: $alert;
    }

    &:last-child {
        &::after {
            content: unset;
        }

        margin-bottom: 0;
    }

    &:first-child {
        margin-top: 0;
    }

    .mx_EventTile_avatar {
        inset: $padding auto auto $padding;
    }

    .mx_DisambiguatedProfile {
        margin-inline: 0 $spacing-12;
        display: inline-flex;
        flex: 1;

        .mx_DisambiguatedProfile_displayName,
        .mx_DisambiguatedProfile_mxid {
            display: block;
            overflow: hidden;
            text-overflow: ellipsis;
        }

        .mx_DisambiguatedProfile_displayName {
            flex: none;
            max-width: 100%;
        }

        .mx_DisambiguatedProfile_mxid {
            flex: 1;
        }
    }

    .mx_EventTile_line {
        width: 100%;
        box-sizing: border-box;
        padding-bottom: 0;

        .mx_ThreadPanel_replies {
            margin-top: $spacing-8;
            display: flex;
            align-items: center;
            position: relative;

            &::before {
                @mixin ThreadSummaryIcon;
            }

            .mx_ThreadPanel_replies_amount {
                @mixin ThreadRepliesAmount;
                line-height: var(--EventTile_ThreadSummary-line-height);
                font-size: $font-12px; // Same font size as the counter on the main panel
            }
        }
    }

    .mx_DisambiguatedProfile,
    .mx_EventTile_line {
        padding-inline-start: var(--leftOffset);
    }

    .mx_MessageTimestamp {
        font-size: $font-12px;
        max-width: var(--MessageTimestamp-max-width);
        position: initial;
    }
}

// For style rules of ThreadView, see _ThreadPanel.scss
.mx_ThreadView {
    --ThreadView_group_spacing-start: 56px; // 56px: 64px - 8px (padding)
    --ThreadView_group_spacing-end: 8px; // same as padding

    .mx_EventTile {
        display: flex;
        flex-direction: column;

        .mx_EventTile_roomName {
            display: none;
        }

        .mx_EventTile_line {
            padding-top: var(--BaseCard_EventTile_line-padding-block);
            padding-bottom: var(--BaseCard_EventTile_line-padding-block);
        }

        .mx_EventTile_line,
        .mx_ReactionsRow {
            padding-inline-start: 0; // Cancel inherited padding value for event message and reactions row
        }

        .mx_ReactionsRow {
            padding-inline-end: 0;
        }

        // handling for hidden events (e.g reactions) in the thread view
        &.mx_EventTile_info {
            padding-top: 0;

            .mx_EventTile_avatar {
                position: absolute;
                top: 1.5px; // Align with hidden event content
                margin-top: 0;
                margin-bottom: 0;
                width: 14px; // avatar img size
                height: 14px; // avatar img size
            }

            .mx_ViewSourceEvent_toggle {
                display: none; // hide the hidden event expand button, not enough space, view source can still be used
            }

            &.mx_EventTile_selected .mx_EventTile_line,
            .mx_EventTile_line {
                $line-height: $font-12px;

                padding-inline-start: 0;
                line-height: $line-height;

                .mx_EventTile_content,
                .mx_RedactedBody {
                    width: auto;
                    margin-inline-start: calc(var(--ThreadView_group_spacing-start) + 14px + 6px); // 14px: avatar width, 6px: 20px - 14px
                    font-size: $line-height;
                }
            }

            &:not([data-layout=bubble]) {
                .mx_MessageTimestamp {
                    top: 2px; // Align with avatar
                }

                .mx_EventTile_avatar {
                    left: calc($MessageTimestamp_width + 14px - 4px); // 14px: avatar width, 4px: align with text
                    z-index: 9; // position above the hover styling
                }
            }

            &[data-layout=bubble] {
                .mx_EventTile_avatar {
                    inset-inline-start: 0;
                }
            }
        }

        &:not([data-layout=bubble]) {
            padding-top: $spacing-16;

            &:hover.mx_EventTile_verified.mx_EventTile_info .mx_EventTile_line,
            &:hover.mx_EventTile_unverified.mx_EventTile_info .mx_EventTile_line,
            &:hover.mx_EventTile_unknown.mx_EventTile_info .mx_EventTile_line {
                padding-inline-start: 0; // Override
            }

            .mx_EventTile_line {
                padding-top: var(--BaseCard_EventTile_line-padding-block);
                padding-bottom: var(--BaseCard_EventTile_line-padding-block);

                .mx_EventTile_content {
                    &.mx_EditMessageComposer {
                        padding-inline-start: 0; // align start of first letter with that of the event body
                    }
                }
            }
        }

        &[data-layout=bubble] {
            margin-inline-start: var(--BaseCard_EventTile-spacing-inline);
            margin-inline-end: var(--BaseCard_EventTile-spacing-inline);

            &::before {
                inset-inline: calc(-1 * var(--BaseCard_EventTile-spacing-inline));
                z-index: auto; // enable background color on hover
            }

            .mx_ReactionsRow {
                position: relative; // display on hover
            }

            .mx_EventTile_line.mx_EventTile_mediaLine {
                padding-block: 0;
                padding-inline-start: 0;
                max-width: var(--EventBubbleTile_line-max-width);
            }

            &[data-self=true] {
                align-items: flex-end;

                .mx_EventTile_line.mx_EventTile_mediaLine {
                    margin: 0 var(--EventTile_bubble_line-margin-inline-end) 0 0; // align with normal messages
                }
            }
        }

        &[data-layout=group] {
            width: 100%;

            .mx_EventTile_content,
            .mx_HiddenBody,
            .mx_RedactedBody,
            .mx_UnknownBody,
            .mx_MPollBody,
            .mx_MLocationBody,
            .mx_ReplyChain_wrapper,
            .mx_ReactionsRow {
                margin-inline-start: var(--ThreadView_group_spacing-start);
                margin-inline-end: var(--ThreadView_group_spacing-end);

                .mx_EventTile_content,
                .mx_HiddenBody,
                .mx_RedactedBody,
                .mx_MImageBody {
                    margin: 0;
                }
            }

            .mx_ReplyChain_wrapper {
                .mx_MLocationBody,
                .mx_UnknownBody { // Error message inside ReplyTile
                    margin-inline: unset;
                }
            }

            .mx_EventTile_mediaLine {
                // such as MImageBody
                > div,
                > span {
                    margin-inline-start: var(--ThreadView_group_spacing-start);
                    margin-inline-end: var(--ThreadView_group_spacing-end);
                }

                // such as MAudioBody and MFileBody
                > span {
                    display: block; // Apply the margin declarations to span element
                }
            }

            .mx_MessageTimestamp {
                top: 2px; // Align with mx_EventTile_content
                position: absolute; // for IRC layout
            }

            .mx_EventTile_senderDetails {
                display: flex;
                align-items: center;
                gap: $spacing-16; // gap between the avatar and the sender ID
                padding-inline-start: $spacing-8;

                a {
                    flex: 1;
                    min-width: unset;
                    max-width: 100%;
                    display: flex;
                    align-items: center;

                    .mx_DisambiguatedProfile {
                        margin-left: 8px;
                        flex: 1;
                    }
                }
            }
        }
    }

    .mx_GenericEventListSummary {
        &:not([data-layout=bubble]) > .mx_EventTile_line {
            padding-inline-start: var(--ThreadView_group_spacing-start); // align summary text with message text
            padding-inline-end: var(--ThreadView_group_spacing-end); // align summary text with message text
        }
    }
}

// Cascading - compact modern layout on the main timeline and the right panel
.mx_MatrixChat_useCompactLayout {
    .mx_EventTile {
        // Override :not([data-layout="bubble"])
        &[data-layout=group] {
            --MatrixChat_useCompactLayout_group-padding-top: $spacing-4;
            --MatrixChat_useCompactLayout-top-avatar: 2px;
            --MatrixChat_useCompactLayout-top-e2eIcon: 3px;
            --MatrixChat_useCompactLayout_line-spacing-block: 0px;

            padding-top: var(--MatrixChat_useCompactLayout_group-padding-top);

            .mx_EventTile_line,
            .mx_EventTile_reply {
                padding-block: var(--MatrixChat_useCompactLayout_line-spacing-block);
            }

            &.mx_EventTile_info {
                padding-top: 0; // same as the padding for non-compact .mx_EventTile.mx_EventTile_info
                font-size: $font-13px;

                .mx_EventTile_e2eIcon,
                .mx_EventTile_avatar {
                    top: 0;
                    margin-block: var(--MatrixChat_useCompactLayout_line-spacing-block);
                }

                .mx_EventTile_line,
                .mx_EventTile_reply {
                    line-height: $font-20px;
                }
            }

            &.mx_EventTile_emote {
                padding-top: $spacing-8; // add a bit more space for emotes so that avatars don't collide

                .mx_EventTile_avatar {
                    top: var(--MatrixChat_useCompactLayout-top-avatar);
                }

                .mx_EventTile_line,
                .mx_EventTile_reply {
                    padding-bottom: 1px;
                }

                &.mx_EventTile_continuation {
                    .mx_EventTile_line,
                    .mx_EventTile_reply {
                        padding-bottom: var(--MatrixChat_useCompactLayout_line-spacing-block);
                    }
                }
            }

            // Cascading - apply zero padding to every element including mx_EventTile_emote
            &.mx_EventTile_continuation {
                padding-top: var(--MatrixChat_useCompactLayout_line-spacing-block);
            }

            .mx_EventTile_avatar {
                top: var(--MatrixChat_useCompactLayout-top-avatar);
            }

            .mx_EventTile_e2eIcon {
                top: var(--MatrixChat_useCompactLayout-top-e2eIcon);
            }

            .mx_DisambiguatedProfile {
                font-size: $font-13px;
            }

            .mx_ReadReceiptGroup {
                // This aligns the avatar with the last line of the
                // message. We want to move it one line up - 2rem
                top: -2rem;
            }

            .mx_EventTile_content .markdown-body {
                p,
                ul,
                ol,
                dl,
                blockquote,
                pre,
                table {
                    margin-bottom: $spacing-4; // 1/4 of the non-compact margin-bottom
                }
            }
        }

        &[data-shape=ThreadsList][data-notification]::before {
            inset-block-start: calc($notification-inset-block-start - var(--MatrixChat_useCompactLayout_group-padding-top));
        }
    }
}

// Media query for mobile UI
@media only screen and (max-width: 480px) {
    .mx_EventTile_content {
        margin-right: 0;
    }
}<|MERGE_RESOLUTION|>--- conflicted
+++ resolved
@@ -241,19 +241,18 @@
             z-index: 9;
         }
 
-<<<<<<< HEAD
+        &.mx_EventTile_continuation {
+            padding-top: 0px !important;
+        }
+
         &.mx_EventTile_info .mx_EventTile_line {
             padding-left: calc($left-gutter + 20px); // override padding-left $left-gutter
-=======
-        &.mx_EventTile_continuation {
-            padding-top: 0px !important;
         }
     }
 
     &[data-layout=bubble] {
         &.mx_EventTile_continuation {
             margin-top: 2px;
->>>>>>> 8311bdd2
         }
     }
 }
