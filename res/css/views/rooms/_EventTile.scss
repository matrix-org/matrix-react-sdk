/*
Copyright 2015, 2016 OpenMarket Ltd
Copyright 2020-2021 The Matrix.org Foundation C.I.C.

Licensed under the Apache License, Version 2.0 (the "License");
you may not use this file except in compliance with the License.
You may obtain a copy of the License at

    http://www.apache.org/licenses/LICENSE-2.0

Unless required by applicable law or agreed to in writing, software
distributed under the License is distributed on an "AS IS" BASIS,
WITHOUT WARRANTIES OR CONDITIONS OF ANY KIND, either express or implied.
See the License for the specific language governing permissions and
limitations under the License.
*/

$left-gutter: 64px;

.mx_EventTile {
<<<<<<< HEAD
    --EventTile-gutter-start: $left-gutter;
    --EventTile_ThreadSummary-line-height: calc(2 * $font-12px);
=======
    --EventTile_content-margin-inline-end: 34px; // TODO: Use a spacing variable
    --EventTile_group_line-spacing-block-start: 1px;
    --EventTile_group_line-spacing-block-end: 3px;
    --EventTile_group_line-spacing-inline-start: $left-gutter;
    --EventTile_group_line-line-height: $font-22px;
>>>>>>> 5fb9497e

    flex-shrink: 0;

    &.mx_EventTile_highlight,
    &.mx_EventTile_highlight .markdown-body {
        color: $alert;
    }

    &.mx_EventTile_bubbleContainer {
        display: grid;
        grid-template-columns: 1fr 100px;

        .mx_EventTile_line {
            margin-right: 0;
            grid-column: 1 / 3;
            padding: 0 !important; // override default padding of mx_EventTile_line so that we can be centered
        }

        .mx_EventTile_msgOption {
            grid-column: 2;
        }

        &:hover {
            .mx_EventTile_line {
                // To avoid bubble events being highlighted
                background-color: inherit !important;
            }
        }
    }

    .mx_EventTile_avatar {
        cursor: pointer;
        user-select: none;
    }

    .mx_EventTile_body {
        overflow-y: hidden;
    }

    .mx_EventTile_receiptSent,
    .mx_EventTile_receiptSending {
        position: relative;
        display: inline-block;
        width: 16px;
        height: 16px;

        &::before {
            background-color: $tertiary-content;
            mask-repeat: no-repeat;
            mask-position: center;
            mask-size: 16px;
            width: 16px;
            height: 16px;
            content: '';
            position: absolute;
            top: 0;
            left: 0;
            right: 0;
        }
    }

    .mx_EventTile_receiptSent::before {
        mask-image: url('$(res)/img/element-icons/circle-sent.svg');
    }

    .mx_EventTile_receiptSending::before {
        mask-image: url('$(res)/img/element-icons/circle-sending.svg');
    }

    .mx_EventTile_content {
        &.mx_EditMessageComposer {
            // Make sure the formatting bar is visible
            overflow: visible;
        }
    }

    .mx_MImageBody {
        .mx_MImageBody_thumbnail_container {
            display: flex;
            align-items: center; // on every layout
        }
    }

    .mx_DisambiguatedProfile {
        color: $primary-content;
        font-size: $font-14px;
        display: inline-block;
        padding-bottom: 0px;
        padding-top: 0px;
    }

    .mx_ReactionsRow {
        display: flex;
        flex-flow: wrap;
        align-items: center;
        gap: $spacing-4;
    }

    .mx_ReplyChain--expanded {
        .mx_EventTile_body {
            display: block;
            overflow-y: scroll;
        }

        .mx_EventTile_collapsedCodeBlock {
            display: block !important; // !important needed due to .mx_ReplyTile .mx_EventTile_content .mx_EventTile_pre_container > pre
        }
    }

    &[data-layout=irc],
    &[data-layout=group] {
        &.mx_EventTile_highlight,
        &.mx_EventTile_highlight .markdown-body {
            .mx_EventTile_line {
                background-color: $event-highlight-bg-color;
            }
        }

        .mx_EventTile_e2eIcon {
            position: absolute;
        }

        .mx_MImageBody {
            margin-right: var(--EventTile_content-margin-inline-end);

            .mx_MImageBody_thumbnail_container {
                justify-content: flex-start;
                min-height: $font-44px;
                min-width: $font-44px;
            }
        }

        .mx_EventTile_line,
        .mx_EventTile_reply {
            position: relative;
            border-radius: 8px;
        }

        .mx_EventTile_reply {
            margin-right: 10px;
        }
    }

    &[data-layout=group] {
        > .mx_DisambiguatedProfile {
            line-height: $font-20px;
            margin-left: $left-gutter;
            max-width: calc(100% - $left-gutter);
        }

        > .mx_EventTile_avatar {
            position: absolute;
            z-index: 9;
        }

        .mx_EventTile_avatar {
            top: 14px;
            left: $spacing-8;
        }

        .mx_MessageTimestamp {
            position: absolute; // for modern layout
        }

        .mx_EventTile_line,
        .mx_EventTile_reply {
            padding-top: var(--EventTile_group_line-spacing-block-start);
            padding-bottom: var(--EventTile_group_line-spacing-block-end);
            padding-left: var(--EventTile_group_line-spacing-inline-start);
            line-height: var(--EventTile_group_line-line-height);
        }

        .mx_EventTile_e2eIcon {
            inset: 6px 0 0 44px;
        }

        .mx_EventTile_msgOption {
            margin-right: 10px;
        }

        .mx_ThreadSummary,
        .mx_ThreadSummary_icon {
            margin-left: $left-gutter;
        }

        .mx_ReactionsRow {
            margin: $spacing-4 64px;
        }
    }
}

.mx_EventTile:not([data-layout=bubble]) {
    max-width: 100%;
    clear: both;
    padding-top: 18px;
    font-size: $font-14px;
    position: relative;

    &.mx_EventTile_info {
        padding-top: 0;

        .mx_EventTile_avatar,
        .mx_EventTile_e2eIcon {
            margin: 3px 0 2px; // Align with mx_EventTile_line
        }

        .mx_EventTile_e2eIcon {
            top: 0;
        }

        .mx_EventTile_avatar {
            top: initial;
            inset-inline-start: $left-gutter;
            height: 14px;
        }

        .mx_EventTile_line {
            padding: 3px 0 2px; // Align with mx_EventTile_avatar and mx_EventTile_e2eIcon

            .mx_MessageTimestamp {
                top: 0;
            }
        }
    }

    &.mx_EventTile_continuation {
        padding-top: 0px !important;
    }

    &.mx_EventTile_isEditing .mx_MessageTimestamp {
        visibility: hidden;
    }

    .mx_MessageTimestamp {
        left: 0px;
        text-align: center;
    }

    &.mx_EventTile_continuation .mx_EventTile_line {
        clear: both;
    }

    /* this is used for the tile for the event which is selected via the URL.
     * TODO: ultimately we probably want some transition on here.
     */
    &.mx_EventTile_isEditing > .mx_EventTile_line,
    &.mx_EventTile_selected > .mx_EventTile_line {
        box-shadow: inset calc(50px + $selected-message-border-width) 0 0 -50px $accent;
        background-color: $event-selected-color;
    }

    &.mx_EventTile_selected.mx_EventTile_info .mx_EventTile_line {
        padding-left: calc($left-gutter + 18px);
    }

    &.mx_EventTile:hover .mx_EventTile_line,
    &.mx_EventTile.mx_EventTile_actionBarFocused .mx_EventTile_line,
    &.mx_EventTile.focus-visible:focus-within .mx_EventTile_line {
        background-color: $event-selected-color;
    }

    .mx_EventTile_searchHighlight {
        background-color: $accent;
        color: $accent-fg-color;
        border-radius: 5px;
        padding-left: 2px;
        padding-right: 2px;
        cursor: pointer;

        a {
            background-color: $accent;
            color: $accent-fg-color;
        }
    }

    &.mx_EventTile_contextual {
        opacity: 0.4;
    }

    .mx_EventTile_msgOption {
        float: right;
        text-align: right;
        position: relative;
        width: 90px;

        /* Hack to stop the height of this pushing the messages apart.
           Replaces margin-top: -6px. This interacts better with a read
           marker being in between. Content overflows. */
        height: 1px;

        a {
            text-decoration: none;
        }
    }

    &:hover.mx_EventTile_verified .mx_EventTile_line {
        box-shadow: inset calc(50px + $selected-message-border-width) 0 0 -50px $e2e-verified-color;
    }

    &:hover.mx_EventTile_unverified .mx_EventTile_line {
        box-shadow: inset calc(50px + $selected-message-border-width) 0 0 -50px $e2e-unverified-color;
    }

    &:hover.mx_EventTile_unknown .mx_EventTile_line {
        box-shadow: inset calc(50px + $selected-message-border-width) 0 0 -50px $e2e-unknown-color;
    }

    &:hover.mx_EventTile_verified.mx_EventTile_info .mx_EventTile_line,
    &:hover.mx_EventTile_unverified.mx_EventTile_info .mx_EventTile_line,
    &:hover.mx_EventTile_unknown.mx_EventTile_info .mx_EventTile_line {
        padding-left: calc($left-gutter + 18px + $selected-message-border-width);
    }

    /* End to end encryption stuff */
    &:hover .mx_EventTile_e2eIcon {
        opacity: 1;
    }
}

.mx_GenericEventListSummary:not([data-layout=bubble]) .mx_EventTile_line {
    padding-left: $left-gutter;

    .mx_RedactedBody {
        line-height: 1; // remove spacing between lines
    }
}

.mx_EventTile:not([data-layout=bubble]).mx_EventTile_info .mx_EventTile_line,
.mx_GenericEventListSummary:not([data-layout=bubble]) > .mx_GenericEventListSummary_unstyledList > .mx_EventTile_info .mx_EventTile_avatar ~ .mx_EventTile_line {
    padding-left: calc($left-gutter + 20px); // override padding-left $left-gutter
}

.mx_EventTile_content {
    /*
    all the overflow-y: hidden; are to trap Zalgos -
    but they introduce an implicit overflow-x: auto.
    so make that explicitly hidden too to avoid random
    horizontal scrollbars occasionally appearing, like in
    https://github.com/vector-im/vector-web/issues/1154
    */
    overflow-y: hidden;
    overflow-x: hidden;
    margin-right: var(--EventTile_content-margin-inline-end);

    .mx_EventTile_edited,
    .mx_EventTile_pendingModeration {
        user-select: none;
        font-size: $font-12px;
        color: $roomtopic-color;
        display: inline-block;
        margin-left: 9px;
    }

    .mx_EventTile_edited {
        cursor: pointer;
    }

    .markdown-body {
        font-family: inherit !important;
        white-space: normal !important;
        line-height: inherit !important;
        color: inherit; // inherit the colour from the dark or light theme by default (but not for code blocks)
        font-size: $font-14px;

        pre,
        code {
            font-family: $monospace-font-family !important;
            background-color: $codeblock-background-color;
        }

        code {
            white-space: pre-wrap; // don't collapse spaces in inline code blocks
        }

        pre {
            // have to use overlay rather than auto otherwise Linux and Windows
            // Chrome gets very confused about vertical spacing:
            // https://github.com/vector-im/vector-web/issues/754
            overflow-x: overlay;
            overflow-y: visible;

            &::-webkit-scrollbar-corner {
                background: transparent;
            }

            code {
                white-space: pre; // we want code blocks to be scrollable and not wrap

                > * {
                    display: inline;
                }
            }
        }

        h1,
        h2,
        h3,
        h4,
        h5,
        h6 {
            font-family: inherit !important;
            color: inherit;
        }

        /* Make h1 and h2 the same size as h3. */
        h1,
        h2 {
            font-size: 1.5em;
            border-bottom: none !important; // override GFM
        }

        a {
            color: $accent-alt;
        }

        blockquote {
            border-left: 2px solid $blockquote-bar-color;
            border-radius: 2px;
            padding: 0 10px;
        }

        /*
        // actually, removing the Italic TTF provides
        // better results seemingly

        // compensate for Nunito italics being terrible
        // https://github.com/google/fonts/issues/1726
        em {
            transform: skewX(-14deg);
            display: inline-block;
        }
        */
    }
}

/* Spoiler stuff */
.mx_EventTile_spoiler {
    cursor: pointer;

    .mx_EventTile_spoiler_reason {
        color: $event-timestamp-color;
        font-size: $font-11px;
    }

    .mx_EventTile_spoiler_content {
        filter: blur(5px) saturate(0.1) sepia(1);
        transition-duration: 0.5s;
    }

    &.visible > .mx_EventTile_spoiler_content {
        filter: none;
    }
}

.mx_RoomView_timeline_rr_enabled {
    .mx_EventTile[data-layout=group] {

        .mx_ThreadSummary,
        .mx_ThreadSummary_icon,
        .mx_EventTile_line {
            /* ideally should be 100px, but 95px gives us a max thumbnail size of 800x600, which is nice */
            margin-right: 80px;
            min-height: $font-14px;
        }

        .mx_ThreadSummary {
            max-width: min(calc(100% - $left-gutter - 80px), 600px); // leave space on both left & right gutters
        }
    }

    // on ELS we need the margin to allow interaction with the expand/collapse button which is normally in the RR gutter
}

.mx_EventTile_bigEmoji {
    font-size: 48px;
    line-height: 57px;

    .mx_Emoji {
        font-size: inherit !important;
    }
}

.mx_EventTile_e2eIcon {
    position: relative;
    width: 14px;
    height: 14px;
    display: block;
    opacity: 0.2;
    background-repeat: no-repeat;
    background-size: contain;

    &::before,
    &::after {
        content: "";
        display: block;
        position: absolute;
        top: 0;
        bottom: 0;
        left: 0;
        right: 0;
        mask-repeat: no-repeat;
        mask-position: center;
        mask-size: contain;
    }

    &::before {
        mask-size: 80%;
    }

    &.mx_EventTile_e2eIcon_warning,
    &.mx_EventTile_e2eIcon_normal {
        opacity: 1;
    }

    &.mx_EventTile_e2eIcon_warning::after {
        mask-image: url('$(res)/img/e2e/warning.svg');
        background-color: $alert;
    }

    &.mx_EventTile_e2eIcon_normal::after {
        mask-image: url('$(res)/img/e2e/normal.svg');
        background-color: $header-panel-text-primary-color;
    }
}

.mx_EventTile_body {
    a:hover {
        text-decoration: underline;
    }

    pre {
        border: 1px solid transparent;

        .mx_EventTile:hover &,
        .mx_EventTile.focus-visible:focus-within & {
            border: 1px solid $tertiary-content;
        }
    }

    // selector wrongly applies to pill avatars but those have explicit width/height passed at a higher specificity
    &.markdown-body img {
        object-fit: contain;
        object-position: left top;
    }

    .mx_EventTile_clamp & {
        -webkit-line-clamp: 2;
        -webkit-box-orient: vertical;
        overflow: hidden;
        text-overflow: ellipsis;
        display: -webkit-box;
    }

    .mx_EventTile_pre_container {
        // For correct positioning of _copyButton (See TextualBody)
        position: relative;

        &:focus-within,
        &:hover {
            .mx_EventTile_button {
                visibility: visible;
            }
        }

        .mx_EventTile_collapsedCodeBlock {
            max-height: 30vh;
        }

        // Inserted adjacent to <pre> blocks, (See TextualBody)
        .mx_EventTile_button {
            position: absolute;
            top: $spacing-8;
            right: $spacing-8;
            width: 19px;
            height: 19px;
            visibility: hidden;
            background-color: $message-action-bar-fg-color;

            &.mx_EventTile_buttonBottom {
                top: 33px;
            }

            &.mx_EventTile_collapseButton,
            &.mx_EventTile_expandButton {
                mask-size: 75%;
            }
        }

        .mx_EventTile_copyButton {
            height: 17px;
            mask-image: url($copy-button-url);
            mask-position: center center;
            mask-repeat: no-repeat;
            mask-size: contain;
            right: 9px;
            width: 17px;
        }
    }
}

.mx_EventTile_lineNumbers {
    float: left;
    margin: 0 0.5em 0 -1.5em;
    color: gray;

    & span {
        text-align: right;
        display: block;
        padding-left: 1em;
    }
}

.mx_EventTile_button {
    display: inline-block;
    cursor: pointer;
}

.mx_EventTile_collapseButton,
.mx_EventTile_expandButton {
    mask-position: center;
    mask-repeat: no-repeat;
}

.mx_EventTile_collapseButton {
    mask-image: url("$(res)/img/element-icons/minimise-collapse.svg");
}

.mx_EventTile_expandButton {
    mask-image: url("$(res)/img/element-icons/maximise-expand.svg");
}

.mx_EventTile_keyRequestInfo {
    font-size: $font-12px;

    .mx_EventTile_keyRequestInfo_text {
        opacity: 0.5;

        .mx_AccessibleButton {
            color: $primary-content;
            text-decoration: underline;
        }
    }
}

.mx_EventTile_keyRequestInfo_tooltip_contents p {
    text-align: auto;
    margin-left: 3px;
    margin-right: 3px;

    &:first-child {
        margin-top: 0px;
    }

    &:last-child {
        margin-bottom: 0px;
    }
}

.mx_EventTile_tileError {
    color: red;
    text-align: center;

    // Remove some of the default tile padding so that the error is centered
    margin-right: 0;

    .mx_EventTile_line {
        padding-left: 0;
        margin-right: 0;

        span {
            padding: $spacing-4 $spacing-8;
        }
    }

    a {
        margin-left: 1em;
    }
}

.mx_EventTile:hover .mx_MessageActionBar,
.mx_EventTile.mx_EventTile_actionBarFocused .mx_MessageActionBar,
[data-whatinput='keyboard'] .mx_EventTile:focus-within .mx_MessageActionBar,
.mx_EventTile.focus-visible:focus-within .mx_MessageActionBar {
    visibility: visible;
}

// Inverse of the above to *disable* the animation on any indicators. This approach
// is less pretty, but is easier to target because otherwise we need to define the
// animation for when it's shown which means duplicating the style definition in
// multiple places.
.mx_EventTile:not(:hover):not(.mx_EventTile_actionBarFocused):not([data-whatinput='keyboard'] :focus-within):not(.focus-visible:focus-within) {
    .mx_MessageActionBar .mx_Indicator {
        animation: none;
    }
}

.mx_EventTile[data-shape=ThreadsList] {
    --topOffset: $spacing-12;
    --leftOffset: 48px;
    $borderRadius: 8px;
    $padding: $spacing-8;
    $hrHeight: 1px;
    $notification-dot-size: 8px; // notification dot next to the timestamp

    margin: calc(var(--topOffset) + $hrHeight) 0 var(--topOffset); // include the height of horizontal line
    padding: $padding $spacing-24 $padding $padding;
    border-radius: $borderRadius;

    display: flex;
    flex-flow: wrap;
    align-items: center;

    &:hover,
    // Override .mx_EventTile:not([data-layout=bubble]).mx_EventTile:hover .mx_EventTile_line
    &:not([data-layout=bubble]):hover .mx_EventTile_line {
        background-color: $system;
    }

    &:not([data-layout=bubble]):hover .mx_EventTile_line {
        box-shadow: none; // don't show the verification left stroke in the thread list
    }

    &::after,
    &::before {
        content: "";
        position: absolute;
    }

    &::after {
        $inset-block-start: auto;
        $inset-inline-end: calc(32px - $padding);
        $inset-block-end: calc(-1 * var(--topOffset) - $hrHeight); // exclude the height of horizontal line
        $inset-inline-start: calc(var(--leftOffset) + $padding);
        inset: $inset-block-start $inset-inline-end $inset-block-end $inset-inline-start;

        height: $hrHeight;
        background-color: $quinary-content;
        pointer-events: none; // disable the message action bar on hover
    }

    &::before {
        inset: 0;
    }

    // Display notification dot
    &[data-notification]::before {
        $notification-inset-block-start: 14px; // 14px: align the dot with the timestamp row

        width: $notification-dot-size;
        height: $notification-dot-size;
        border-radius: 50%;
        inset: $notification-inset-block-start $spacing-8 auto auto;
    }

    &[data-notification=total]::before {
        background-color: $room-icon-unread-color;
    }

    &[data-notification=highlight]::before {
        background-color: $alert;
    }

    &:last-child {
        &::after {
            content: unset;
        }

        margin-bottom: 0;
    }

    &:first-child {
        margin-top: 0;
    }

    .mx_EventTile_avatar {
        inset: $padding auto auto $padding;
    }

    .mx_DisambiguatedProfile {
        margin-inline: 0 $spacing-12;
        display: inline-flex;
        flex: 1;

        .mx_DisambiguatedProfile_displayName,
        .mx_DisambiguatedProfile_mxid {
            display: block;
            overflow: hidden;
            text-overflow: ellipsis;
        }

        .mx_DisambiguatedProfile_displayName {
            flex: none;
            max-width: 100%;
        }

        .mx_DisambiguatedProfile_mxid {
            flex: 1;
        }
    }

    .mx_EventTile_line {
        width: 100%;
        box-sizing: border-box;
        padding-bottom: 0;

        .mx_ThreadPanel_replies {
            margin-top: $spacing-8;
            display: flex;
            align-items: center;
            position: relative;

            &::before {
                @mixin ThreadSummaryIcon;
            }

            .mx_ThreadPanel_replies_amount {
                @mixin ThreadRepliesAmount;
                line-height: var(--EventTile_ThreadSummary-line-height);
                font-size: $font-12px; // Same font size as the counter on the main panel
            }
        }
    }

    .mx_DisambiguatedProfile,
    .mx_EventTile_line {
        padding-inline-start: var(--leftOffset);
    }

    .mx_MessageTimestamp {
        font-size: $font-12px;
        max-width: var(--MessageTimestamp-max-width);
        position: initial;
    }
}

// For style rules of ThreadView, see _ThreadPanel.scss
.mx_ThreadView {
    --ThreadView_group_spacing-start: 56px; // 56px: 64px - 8px (padding)
    --ThreadView_group_spacing-end: 8px; // same as padding

    .mx_EventTile {
        display: flex;
        flex-direction: column;

        .mx_EventTile_roomName {
            display: none;
        }

        .mx_EventTile_line {
            padding-top: var(--BaseCard_EventTile_line-padding-block);
            padding-bottom: var(--BaseCard_EventTile_line-padding-block);
        }

        .mx_EventTile_line,
        .mx_ReactionsRow {
            padding-inline-start: 0; // Cancel inherited padding value for event message and reactions row
        }

        .mx_ReactionsRow {
            padding-inline-end: 0;
        }

        // handling for hidden events (e.g reactions) in the thread view
        &.mx_EventTile_info {
            padding-top: 0;

            .mx_EventTile_avatar {
                position: absolute;
                top: 1.5px; // Align with hidden event content
                margin-top: 0;
                margin-bottom: 0;
                width: 14px; // avatar img size
                height: 14px; // avatar img size
            }

            .mx_ViewSourceEvent_toggle {
                display: none; // hide the hidden event expand button, not enough space, view source can still be used
            }

            &.mx_EventTile_selected .mx_EventTile_line,
            .mx_EventTile_line {
                $line-height: $font-12px;

                padding-inline-start: 0;
                line-height: $line-height;

                .mx_EventTile_content,
                .mx_RedactedBody {
                    width: auto;
                    margin-inline-start: calc(var(--ThreadView_group_spacing-start) + 14px + 6px); // 14px: avatar width, 6px: 20px - 14px
                    font-size: $line-height;
                }
            }

            &:not([data-layout=bubble]) {
                .mx_MessageTimestamp {
                    top: 2px; // Align with avatar
                }

                .mx_EventTile_avatar {
                    left: calc($MessageTimestamp_width + 14px - 4px); // 14px: avatar width, 4px: align with text
                    z-index: 9; // position above the hover styling
                }
            }

            &[data-layout=bubble] {
                .mx_EventTile_avatar {
                    inset-inline-start: 0;
                }
            }
        }

        &:not([data-layout=bubble]) {
            padding-top: $spacing-16;

            &:hover.mx_EventTile_verified.mx_EventTile_info .mx_EventTile_line,
            &:hover.mx_EventTile_unverified.mx_EventTile_info .mx_EventTile_line,
            &:hover.mx_EventTile_unknown.mx_EventTile_info .mx_EventTile_line {
                padding-inline-start: 0; // Override
            }

            .mx_EventTile_line {
                padding-top: var(--BaseCard_EventTile_line-padding-block);
                padding-bottom: var(--BaseCard_EventTile_line-padding-block);

                .mx_EventTile_content {
                    &.mx_EditMessageComposer {
                        padding-inline-start: 0; // align start of first letter with that of the event body
                    }
                }
            }
        }

        &[data-layout=bubble] {
            margin-inline-start: var(--BaseCard_EventTile-spacing-inline);
            margin-inline-end: var(--BaseCard_EventTile-spacing-inline);

            &::before {
                inset-inline: calc(-1 * var(--BaseCard_EventTile-spacing-inline));
                z-index: auto; // enable background color on hover
            }

            .mx_ReactionsRow {
                position: relative; // display on hover
            }

            .mx_EventTile_line.mx_EventTile_mediaLine {
                padding-block: 0;
                padding-inline-start: 0;
                max-width: var(--EventBubbleTile_line-max-width);
            }

            &[data-self=true] {
                align-items: flex-end;

                .mx_EventTile_line.mx_EventTile_mediaLine {
                    margin: 0 var(--EventTile_bubble_line-margin-inline-end) 0 0; // align with normal messages
                }
            }
        }

        &[data-layout=group] {
            width: 100%;

            .mx_EventTile_content,
            .mx_HiddenBody,
            .mx_RedactedBody,
            .mx_UnknownBody,
            .mx_MPollBody,
            .mx_MLocationBody,
            .mx_ReplyChain_wrapper,
            .mx_ReactionsRow {
                margin-inline-start: var(--ThreadView_group_spacing-start);
                margin-inline-end: var(--ThreadView_group_spacing-end);

                .mx_EventTile_content,
                .mx_HiddenBody,
                .mx_RedactedBody,
                .mx_MImageBody {
                    margin: 0;
                }
            }

            .mx_ReplyChain_wrapper {
                .mx_MLocationBody,
                .mx_UnknownBody { // Error message inside ReplyTile
                    margin-inline: unset;
                }
            }

            .mx_EventTile_mediaLine {
                // such as MImageBody
                > div,
                > span {
                    margin-inline-start: var(--ThreadView_group_spacing-start);
                    margin-inline-end: var(--ThreadView_group_spacing-end);
                }

                // such as MAudioBody and MFileBody
                > span {
                    display: block; // Apply the margin declarations to span element
                }
            }

            .mx_MessageTimestamp {
                top: 2px; // Align with mx_EventTile_content
                position: absolute; // for IRC layout
            }

            .mx_EventTile_senderDetails {
                display: flex;
                align-items: center;
                gap: $spacing-16; // gap between the avatar and the sender ID
                padding-inline-start: $spacing-8;

                a {
                    flex: 1;
                    min-width: unset;
                    max-width: 100%;
                    display: flex;
                    align-items: center;

                    .mx_DisambiguatedProfile {
                        margin-left: 8px;
                        flex: 1;
                    }
                }
            }
        }
    }

    .mx_GenericEventListSummary {
        &:not([data-layout=bubble]) > .mx_EventTile_line {
            padding-inline-start: var(--ThreadView_group_spacing-start); // align summary text with message text
            padding-inline-end: var(--ThreadView_group_spacing-end); // align summary text with message text
        }
    }
}

// Cascading - compact modern layout on the main timeline and the right panel
.mx_MatrixChat_useCompactLayout {
    .mx_EventTile {
        // Override :not([data-layout="bubble"])
        &[data-layout=group] {
            --MatrixChat_useCompactLayout_group-padding-top: $spacing-4;

            padding-top: var(--MatrixChat_useCompactLayout_group-padding-top);

            &.mx_EventTile_info {
                padding-top: 0; // same as the padding for non-compact .mx_EventTile.mx_EventTile_info
                font-size: $font-13px;

                .mx_EventTile_avatar {
                    top: $spacing-4;
                }

                .mx_EventTile_line,
                .mx_EventTile_reply {
                    line-height: $font-20px;
                }
            }

            &.mx_EventTile_emote {
                padding-top: $spacing-8; // add a bit more space for emotes so that avatars don't collide

                &.mx_EventTile_continuation {
                    padding-top: 0;

                    .mx_EventTile_line,
                    .mx_EventTile_reply {
                        padding-top: 0;
                        padding-bottom: 0;
                    }
                }

                .mx_EventTile_avatar {
                    top: 2px;
                }

                .mx_EventTile_line,
                .mx_EventTile_reply {
                    padding-top: 0;
                    padding-bottom: 1px;
                }
            }

            .mx_EventTile_avatar {
                top: 2px;
            }

            .mx_EventTile_line,
            .mx_EventTile_reply {
                padding-top: 0;
                padding-bottom: 0;
            }

            .mx_EventTile_e2eIcon {
                top: 3px;
            }

            .mx_DisambiguatedProfile {
                font-size: $font-13px;
            }

            .mx_ReadReceiptGroup {
                // This aligns the avatar with the last line of the
                // message. We want to move it one line up - 2rem
                top: -2rem;
            }

            .mx_EventTile_content .markdown-body {
                p,
                ul,
                ol,
                dl,
                blockquote,
                pre,
                table {
                    margin-bottom: $spacing-4; // 1/4 of the non-compact margin-bottom
                }
            }
        }

        &[data-shape=ThreadsList][data-notification]::before {
            inset-block-start: calc($notification-inset-block-start - var(--MatrixChat_useCompactLayout_group-padding-top));
        }
    }
}

// Media query for mobile UI
@media only screen and (max-width: 480px) {
    .mx_EventTile_content {
        margin-right: 0;
    }
}<|MERGE_RESOLUTION|>--- conflicted
+++ resolved
@@ -18,16 +18,12 @@
 $left-gutter: 64px;
 
 .mx_EventTile {
-<<<<<<< HEAD
-    --EventTile-gutter-start: $left-gutter;
-    --EventTile_ThreadSummary-line-height: calc(2 * $font-12px);
-=======
     --EventTile_content-margin-inline-end: 34px; // TODO: Use a spacing variable
     --EventTile_group_line-spacing-block-start: 1px;
     --EventTile_group_line-spacing-block-end: 3px;
     --EventTile_group_line-spacing-inline-start: $left-gutter;
     --EventTile_group_line-line-height: $font-22px;
->>>>>>> 5fb9497e
+    --EventTile_ThreadSummary-line-height: calc(2 * $font-12px);
 
     flex-shrink: 0;
 
