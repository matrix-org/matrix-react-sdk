--- conflicted
+++ resolved
@@ -102,14 +102,13 @@
             line-height: $font-22px;
         }
 
-<<<<<<< HEAD
-        .mx_ReactionsRow {
-            margin: $spacing-4 64px;
-=======
         .mx_ThreadSummary,
         .mx_ThreadSummaryIcon {
             margin-left: $left-gutter;
->>>>>>> 3ccde7af
+        }
+
+        .mx_ReactionsRow {
+            margin: $spacing-4 64px;
         }
     }
 }
