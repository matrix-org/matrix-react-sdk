/*
Copyright 2015, 2016 OpenMarket Ltd
Copyright 2020-2021 The Matrix.org Foundation C.I.C.

Licensed under the Apache License, Version 2.0 (the "License");
you may not use this file except in compliance with the License.
You may obtain a copy of the License at

    http://www.apache.org/licenses/LICENSE-2.0

Unless required by applicable law or agreed to in writing, software
distributed under the License is distributed on an "AS IS" BASIS,
WITHOUT WARRANTIES OR CONDITIONS OF ANY KIND, either express or implied.
See the License for the specific language governing permissions and
limitations under the License.
*/

$left-gutter: 64px;
$threadInfoLineHeight: calc(2 * $font-12px); // See: _commons.scss
$eventTileZIndex: 10;

.mx_EventTile {
    flex-shrink: 0;

    .mx_EventTile_receiptSent,
    .mx_EventTile_receiptSending {
        position: relative;
        display: inline-block;
        width: 16px;
        height: 16px;

        &::before {
            background-color: $tertiary-content;
            mask-repeat: no-repeat;
            mask-position: center;
            mask-size: 16px;
            width: 16px;
            height: 16px;
            content: '';
            position: absolute;
            top: 0;
            left: 0;
            right: 0;
        }
    }

    .mx_EventTile_receiptSent::before {
        mask-image: url('$(res)/img/element-icons/circle-sent.svg');
    }

    .mx_EventTile_receiptSending::before {
        mask-image: url('$(res)/img/element-icons/circle-sending.svg');
    }
}

.mx_EventTile:not([data-layout=bubble]) {
    max-width: 100%;
    clear: both;
    padding-top: 18px;
    font-size: $font-14px;
    position: relative;

    &[data-shape=ThreadsList][data-notification]::before {
        content: "";
        position: absolute;
        width: 10px;
        height: 10px;
        border-radius: 50%;
        right: -25px; // center it in the gutter (16px margin + 4px padding + half 10px width)
        top: 4px;
        left: auto;
    }

    &[data-shape=ThreadsList][data-notification=total]::before {
        background-color: $room-icon-unread-color;
    }

    &[data-shape=ThreadsList][data-notification=highlight]::before {
        background-color: $alert;
    }

    .mx_ThreadSummary,
    .mx_ThreadSummaryIcon {
        margin-left: 64px;
    }

    &.mx_EventTile_info {
        padding-top: 1px;
    }

    .mx_EventTile_avatar {
        top: 14px;
        left: 8px;
        cursor: pointer;
        user-select: none;
    }

    &.mx_EventTile_info .mx_EventTile_avatar {
        top: $font-6px;
        left: $left-gutter;
    }

    &.mx_EventTile_continuation {
        padding-top: 0px !important;

        &.mx_EventTile_isEditing {
            padding-top: 5px !important;
            margin-top: -5px;
        }
    }

    &.mx_EventTile_isEditing {
        background-color: $header-panel-bg-color;
    }

    .mx_DisambiguatedProfile {
        color: $primary-content;
        font-size: $font-14px;
        display: inline-block;
        /* anti-zalgo, with overflow hidden */
        overflow: hidden;
        padding-bottom: 0px;
        padding-top: 0px;
        margin: 0px;
        /* the next three lines, along with overflow hidden, truncate long display names */
        white-space: nowrap;
        text-overflow: ellipsis;
        max-width: calc(100% - $left-gutter);
    }

    &.mx_EventTile_isEditing .mx_MessageTimestamp {
        visibility: hidden;
    }

    .mx_MessageTimestamp {
        display: block;
        white-space: nowrap;
        left: 0px;
        text-align: center;
        user-select: none;
    }

    &.mx_EventTile_continuation .mx_EventTile_line {
        clear: both;
    }

    .mx_EventTile_line,
    .mx_EventTile_reply {
        position: relative;
        padding-left: $left-gutter;
        border-radius: 8px;
    }

    .mx_EventTile_reply {
        margin-right: 10px;
    }

    /* this is used for the tile for the event which is selected via the URL.
     * TODO: ultimately we probably want some transition on here.
     */
    &.mx_EventTile_selected > .mx_EventTile_line {
        box-shadow: inset calc(50px + $selected-message-border-width) 0 0 -50px $accent;
        background-color: $event-selected-color;
    }

    &.mx_EventTile_highlight,
    &.mx_EventTile_highlight .markdown-body {
        color: $alert;

        .mx_EventTile_line {
            background-color: $event-highlight-bg-color;
        }
    }

    &.mx_EventTile_selected.mx_EventTile_info .mx_EventTile_line {
        padding-left: calc($left-gutter + 18px);
    }

    &.mx_EventTile:hover .mx_EventTile_line,
    &.mx_EventTile.mx_EventTile_actionBarFocused .mx_EventTile_line,
    &.mx_EventTile.focus-visible:focus-within .mx_EventTile_line {
        background-color: $event-selected-color;
    }

    .mx_EventTile_searchHighlight {
        background-color: $accent;
        color: $accent-fg-color;
        border-radius: 5px;
        padding-left: 2px;
        padding-right: 2px;
        cursor: pointer;
    }

    .mx_EventTile_searchHighlight a {
        background-color: $accent;
        color: $accent-fg-color;
    }

    &.mx_EventTile_contextual {
        opacity: 0.4;
    }

    .mx_EventTile_msgOption {
        float: right;
        text-align: right;
        position: relative;
        width: 90px;

        /* Hack to stop the height of this pushing the messages apart.
           Replaces margin-top: -6px. This interacts better with a read
           marker being in between. Content overflows. */
        height: 1px;

        margin-right: 10px;
    }

    .mx_EventTile_msgOption a {
        text-decoration: none;
    }

    /* De-zalgoing */
    .mx_EventTile_body {
        overflow-y: hidden;
    }

    &:hover.mx_EventTile_verified .mx_EventTile_line {
        box-shadow: inset calc(50px + $selected-message-border-width) 0 0 -50px $e2e-verified-color;
    }

    &:hover.mx_EventTile_unverified .mx_EventTile_line {
        box-shadow: inset calc(50px + $selected-message-border-width) 0 0 -50px $e2e-unverified-color;
    }

    &:hover.mx_EventTile_unknown .mx_EventTile_line {
        box-shadow: inset calc(50px + $selected-message-border-width) 0 0 -50px $e2e-unknown-color;
    }

    &:hover.mx_EventTile_verified.mx_EventTile_info .mx_EventTile_line,
    &:hover.mx_EventTile_unverified.mx_EventTile_info .mx_EventTile_line,
    &:hover.mx_EventTile_unknown.mx_EventTile_info .mx_EventTile_line {
        padding-left: calc($left-gutter + 18px + $selected-message-border-width);
    }

    /* End to end encryption stuff */
    &:hover .mx_EventTile_e2eIcon {
        opacity: 1;
    }

    .mx_MImageBody {
        margin-right: 34px;
    }

    .mx_EventTile_e2eIcon {
        position: absolute;
        top: 6px;
        left: 44px;
        bottom: 0;
        right: 0;
    }

    .mx_ReactionsRow {
        margin: 0;
        padding: 4px 64px;
    }
}

.mx_GenericEventListSummary:not([data-layout=bubble]) .mx_EventTile_line {
    padding-left: $left-gutter;
}

.mx_EventTile:not([data-layout=bubble]).mx_EventTile_info .mx_EventTile_line,
.mx_GenericEventListSummary:not([data-layout=bubble]) > .mx_GenericEventListSummary_unstyledList > .mx_EventTile_info .mx_EventTile_avatar ~ .mx_EventTile_line {
    padding-left: calc($left-gutter + 20px); // override padding-left $left-gutter
}

/* all the overflow-y: hidden; are to trap Zalgos -
   but they introduce an implicit overflow-x: auto.
   so make that explicitly hidden too to avoid random
   horizontal scrollbars occasionally appearing, like in
   https://github.com/vector-im/vector-web/issues/1154 */
.mx_EventTile_content {
    overflow-y: hidden;
    overflow-x: hidden;
    margin-right: 34px;
}

/* Spoiler stuff */
.mx_EventTile_spoiler {
    cursor: pointer;
}

.mx_EventTile_spoiler_reason {
    color: $event-timestamp-color;
    font-size: $font-11px;
}

.mx_EventTile_spoiler_content {
    filter: blur(5px) saturate(0.1) sepia(1);
    transition-duration: 0.5s;
}

.mx_EventTile_spoiler.visible > .mx_EventTile_spoiler_content {
    filter: none;
}

.mx_RoomView_timeline_rr_enabled {
    .mx_EventTile[data-layout=group] {

        .mx_ThreadSummary,
        .mx_ThreadSummaryIcon,
        .mx_EventTile_line {
            /* ideally should be 100px, but 95px gives us a max thumbnail size of 800x600, which is nice */
            margin-right: 110px;
            min-height: $font-14px;
        }

        .mx_ThreadSummary {
            max-width: min(calc(100% - $left-gutter - 110px), 600px); // leave space on both left & right gutters
        }
    }

    // on ELS we need the margin to allow interaction with the expand/collapse button which is normally in the RR gutter
}

.mx_DisambiguatedProfile {
    cursor: pointer;
}

.mx_EventTile_bubbleContainer {
    display: grid;
    grid-template-columns: 1fr 100px;

    .mx_EventTile_line {
        margin-right: 0;
        grid-column: 1 / 3;
        // override default padding of mx_EventTile_line so that we can be centered
        padding: 0 !important;
    }

    .mx_EventTile_msgOption {
        grid-column: 2;
    }

    &:hover {
        .mx_EventTile_line {
            // To avoid bubble events being highlighted
            background-color: inherit !important;
        }
    }
}

.mx_EventTile_bigEmoji {
    font-size: 48px;
    line-height: 57px;

    .mx_Emoji {
        font-size: inherit !important;
    }
}

.mx_EventTile_content .mx_EventTile_edited {
    user-select: none;
    font-size: $font-12px;
    color: $roomtopic-color;
    display: inline-block;
    margin-left: 9px;
    cursor: pointer;
}

.mx_EventTile_content .mx_EventTile_pendingModeration {
    user-select: none;
    font-size: $font-12px;
    color: $roomtopic-color;
    display: inline-block;
    margin-left: 9px;
}

.mx_EventTile_e2eIcon {
    position: relative;
    width: 14px;
    height: 14px;
    display: block;
    opacity: 0.2;
    background-repeat: no-repeat;
    background-size: contain;

    &::before,
    &::after {
        content: "";
        display: block;
        position: absolute;
        top: 0;
        bottom: 0;
        left: 0;
        right: 0;
        mask-repeat: no-repeat;
        mask-position: center;
        mask-size: contain;
    }

    &::before {
        mask-repeat: no-repeat;
        mask-position: center;
        mask-size: 80%;
    }
}

.mx_EventTile_e2eIcon_warning {
    &::after {
        mask-image: url('$(res)/img/e2e/warning.svg');
        background-color: $alert;
    }

    opacity: 1;
}

.mx_EventTile_e2eIcon_normal {
    &::after {
        mask-image: url('$(res)/img/e2e/normal.svg');
        background-color: $header-panel-text-primary-color;
    }

    opacity: 1;
}

/* Various markdown overrides */

.mx_EventTile_body {
    a:hover {
        text-decoration: underline;
    }

    pre {
        border: 1px solid transparent;
    }

    // selector wrongly applies to pill avatars but those have explicit width/height passed at a higher specificity
    &.markdown-body img {
        object-fit: contain;
        object-position: left top;
    }
}

.mx_EventTile_clamp {
    .mx_EventTile_body {
        -webkit-line-clamp: 2;
        -webkit-box-orient: vertical;
        overflow: hidden;
        text-overflow: ellipsis;
        display: -webkit-box;
    }
}

.mx_EventTile_content .markdown-body {
    font-family: inherit !important;
    white-space: normal !important;
    line-height: inherit !important;
    color: inherit; // inherit the colour from the dark or light theme by default (but not for code blocks)
    font-size: $font-14px;

    pre,
    code {
        font-family: $monospace-font-family !important;
        background-color: $codeblock-background-color;
    }

    // this selector wrongly applies to code blocks too but we will unset it in the next one
    code {
        white-space: pre-wrap; // don't collapse spaces in inline code blocks
    }

    pre code {
        white-space: pre; // we want code blocks to be scrollable and not wrap

        >* {
            display: inline;
        }
    }

    pre {
        // have to use overlay rather than auto otherwise Linux and Windows
        // Chrome gets very confused about vertical spacing:
        // https://github.com/vector-im/vector-web/issues/754
        overflow-x: overlay;
        overflow-y: visible;

        &::-webkit-scrollbar-corner {
            background: transparent;
        }
    }
}

.mx_EventTile_lineNumbers {
    float: left;
    margin: 0 0.5em 0 -1.5em;
    color: gray;

    & span {
        text-align: right;
        display: block;
        padding-left: 1em;
    }
}

.mx_EventTile_collapsedCodeBlock {
    max-height: 30vh;
}

.mx_EventTile:hover .mx_EventTile_body pre,
.mx_EventTile.focus-visible:focus-within .mx_EventTile_body pre {
    border: 1px solid $tertiary-content;
}

.mx_EventTile_pre_container {
    // For correct positioning of _copyButton (See TextualBody)
    position: relative;
}

// Inserted adjacent to <pre> blocks, (See TextualBody)
.mx_EventTile_button {
    position: absolute;
    display: inline-block;
    visibility: hidden;
    cursor: pointer;
    top: 8px;
    right: 8px;
    width: 19px;
    height: 19px;
    background-color: $message-action-bar-fg-color;
}

.mx_EventTile_buttonBottom {
    top: 33px;
}

.mx_EventTile_copyButton {
    mask-image: url($copy-button-url);
}

.mx_EventTile_collapseButton {
    mask-size: 75%;
    mask-position: center;
    mask-repeat: no-repeat;
    mask-image: url("$(res)/img/element-icons/minimise-collapse.svg");
}

.mx_EventTile_expandButton {
    mask-size: 75%;
    mask-position: center;
    mask-repeat: no-repeat;
    mask-image: url("$(res)/img/element-icons/maximise-expand.svg");
}

.mx_EventTile_body .mx_EventTile_pre_container:focus-within .mx_EventTile_copyButton,
.mx_EventTile_body .mx_EventTile_pre_container:hover .mx_EventTile_copyButton,
.mx_EventTile_body .mx_EventTile_pre_container:focus-within .mx_EventTile_collapseButton,
.mx_EventTile_body .mx_EventTile_pre_container:hover .mx_EventTile_collapseButton,
.mx_EventTile_body .mx_EventTile_pre_container:focus-within .mx_EventTile_expandButton,
.mx_EventTile_body .mx_EventTile_pre_container:hover .mx_EventTile_expandButton {
    visibility: visible;
}

.mx_EventTile_content .markdown-body h1,
.mx_EventTile_content .markdown-body h2,
.mx_EventTile_content .markdown-body h3,
.mx_EventTile_content .markdown-body h4,
.mx_EventTile_content .markdown-body h5,
.mx_EventTile_content .markdown-body h6 {
    font-family: inherit !important;
    color: inherit;
}

/* Make h1 and h2 the same size as h3. */
.mx_EventTile_content .markdown-body h1,
.mx_EventTile_content .markdown-body h2 {
    font-size: 1.5em;
    border-bottom: none !important; // override GFM
}

.mx_EventTile_content .markdown-body a {
    color: $accent-alt;
}

.mx_EventTile_content .markdown-body blockquote {
    border-left: 2px solid $blockquote-bar-color;
    border-radius: 2px;
    padding: 0 10px;
}

/*
// actually, removing the Italic TTF provides
// better results seemingly

// compensate for Nunito italics being terrible
// https://github.com/google/fonts/issues/1726
.mx_EventTile_content .markdown-body em {
    transform: skewX(-14deg);
    display: inline-block;
}
*/

/* end of overrides */

.mx_EventTile_keyRequestInfo {
    font-size: $font-12px;
}

.mx_EventTile_keyRequestInfo_text {
    opacity: 0.5;
}

.mx_EventTile_keyRequestInfo_text .mx_AccessibleButton {
    @mixin ButtonResetDefault;
    color: $primary-content;
    text-decoration: underline;
    cursor: pointer;
}

.mx_EventTile_keyRequestInfo_tooltip_contents p {
    text-align: auto;
    margin-left: 3px;
    margin-right: 3px;
}

.mx_EventTile_keyRequestInfo_tooltip_contents p:first-child {
    margin-top: 0px;
}

.mx_EventTile_keyRequestInfo_tooltip_contents p:last-child {
    margin-bottom: 0px;
}

.mx_EventTile_tileError {
    color: red;
    text-align: center;

    // Remove some of the default tile padding so that the error is centered
    margin-right: 0;

    .mx_EventTile_line {
        padding-left: 0;
        margin-right: 0;
    }

    .mx_EventTile_line span {
        padding: 4px 8px;
    }

    a {
        margin-left: 1em;
    }
}

.mx_EventTile:hover .mx_MessageActionBar,
.mx_EventTile.mx_EventTile_actionBarFocused .mx_MessageActionBar,
[data-whatinput='keyboard'] .mx_EventTile:focus-within .mx_MessageActionBar,
.mx_EventTile.focus-visible:focus-within .mx_MessageActionBar {
    visibility: visible;
}

// Inverse of the above to *disable* the animation on any indicators. This approach
// is less pretty, but is easier to target because otherwise we need to define the
// animation for when it's shown which means duplicating the style definition in
// multiple places.
.mx_EventTile:not(:hover):not(.mx_EventTile_actionBarFocused):not([data-whatinput='keyboard'] :focus-within):not(.focus-visible:focus-within) {
    .mx_MessageActionBar .mx_Indicator {
        animation: none;
    }
}

@media only screen and (max-width: 480px) {

    .mx_EventTile_line,
    .mx_EventTile_reply {
        padding-left: 0;
        margin-right: 0;
    }

    .mx_EventTile_content {
        margin-top: 10px;
        margin-right: 0;
    }
}

.mx_ThreadPanel_replies::before,
.mx_ThreadSummaryIcon::before,
<<<<<<< HEAD
.mx_ThreadInfo::before {
    @mixin ThreadInfoIcon;
=======
.mx_ThreadSummary::before {
    content: "";
    display: inline-block;
    mask-image: url('$(res)/img/element-icons/thread-summary.svg');
    mask-position: center;
    height: 18px;
    min-width: 18px;
>>>>>>> 8baa46b0
    background-color: $secondary-content !important;
}

.mx_ThreadSummaryIcon {
    display: inline-block;
    font-size: $font-12px;
    color: $secondary-content !important;
    margin-top: 8px;
    margin-bottom: 8px;

    &::before {
        vertical-align: middle;
        margin-right: 8px;
        margin-top: -2px;
    }
}

.mx_MessagePanel_narrow .mx_ThreadSummary {
    min-width: initial;
    max-width: initial;
    width: initial;
}

<<<<<<< HEAD
.mx_ThreadInfo_sender {
    font-weight: $font-semi-bold;
    line-height: $threadInfoLineHeight;
    text-overflow: ellipsis;
    overflow: hidden;
    white-space: nowrap;
}

.mx_ThreadInfo_content {
    text-overflow: ellipsis;
    overflow: hidden;
    white-space: nowrap;
    margin-left: 4px;
    font-size: $font-12px;
    line-height: $threadInfoLineHeight;
    color: $secondary-content;
    flex: 1;
}

.mx_ThreadInfo_avatar {
    margin-inline-end: $spacing-8;
}

.mx_ThreadInfo_ThreadsAmount {
    @mixin ThreadsAmount;
}

.mx_GroupLayout {
    &[data-scrollbar=true] {
        .mx_EventTile[data-shape=ThreadsList],
        .mx_RoomView_MessageList {
            // If scroll bar is enabled, its area creates 8px spacing
            margin-inline-end: 0;
        }

        .mx_RoomView_messageListWrapper {
            width: calc(100% + 6px); // 6px: .mx_ThreadPanel .mx_AutoHideScrollbar
        }
    }

    &[data-scrollbar=false] {
        .mx_EventTile[data-shape=ThreadsList] {
            // Remove default margin
            margin-inline-end: 0;
        }

        .mx_RoomView_MessageList {
            // Set 8px spacing between the thread list and the right border
            margin-inline-end: $spacing-8;
        }
    }

    .mx_EventTile[data-shape=ThreadsList] {
        padding-inline-end: $spacing-24; // 24px: 32px - 8px (create a 24px gap when a thread on the list is hovered)

        .mx_EventTile_line {
            padding-bottom: 0; // Override mx_EventTile_line on _GroupLayout.scss
        }
    }

    .mx_EventTile[data-layout="group"],
    .mx_EventTile[data-shape=ThreadsList] {
        .mx_MessageActionBar {
            right: 0;
            top: -36px; // 2px above EventTile
            z-index: $eventTileZIndex;
        }
    }
}

=======
>>>>>>> 8baa46b0
.mx_EventTile[data-shape=ThreadsList] {
    --topOffset: $spacing-8;
    --leftOffset: 48px;
    $borderRadius: 8px;
    $padding: $spacing-8;

    margin: var(--topOffset) 14px var(--topOffset) 0; // 14px: 32px - 18px (padding of mx_AutoHideScrollbar)
    padding: $padding;
    border-radius: $borderRadius;

    display: flex;
    flex-flow: wrap;
    align-items: center;

    &:hover,
    // To cancel "&.mx_EventTile:hover .mx_EventTile_line"
    &:not([data-layout=bubble]):hover .mx_EventTile_line {
        background-color: $system;
    }

    &::after {
        content: "";
        position: absolute;
        left: calc(var(--leftOffset) + $padding);
        right: $spacing-24; // 24px: 32px - 8px (right padding)
        height: 1px;
        bottom: calc(-1 * var(--topOffset));
        background-color: $quinary-content;
    }

    &::before {
        content: "";
        position: absolute;
        top: 0;
        bottom: 0;
        left: 0;
        right: 0;
        /* enough to cover all sibling elements */
        z-index: $eventTileZIndex;
    }

    &:last-child {
        &::after {
            content: unset;
        }

        margin-bottom: 0;
    }

    &:first-child {
        margin-top: 0;
    }

    .mx_EventTile_avatar {
        top: $padding;
        left: $padding;
    }

    .mx_DisambiguatedProfile {
        margin-right: 12px;
        display: inline-flex;
        flex: 1;
    }

    .mx_DisambiguatedProfile_displayName,
    .mx_DisambiguatedProfile_mxid {
        display: block;
        overflow: hidden;
        text-overflow: ellipsis;
    }

    .mx_DisambiguatedProfile_displayName {
        flex: none;
        max-width: 100%;
    }

    .mx_DisambiguatedProfile_mxid {
        flex: 1;
    }

    .mx_EventTile_line {
        width: 100%;
        box-sizing: border-box;
        border-radius: $borderRadius !important; // override 4px
    }

    .mx_DisambiguatedProfile,
    .mx_EventTile_line {
        padding-inline-start: var(--leftOffset);
    }

    .mx_MessageTimestamp {
        max-width: 80px;
        width: auto;
    }
}

.mx_ThreadView {
    display: flex;
    flex-direction: column;
    max-height: 100%;

    .mx_ThreadView_List {
        flex: 1;
        overflow: scroll;
    }

    .mx_EventTile_roomName {
        display: none;
    }

    .mx_EventTile {
        display: flex;
        flex-direction: column;

        .mx_EventTile_line {
            padding-top: 2px;
            padding-bottom: 2px;
            padding-left: 0;
            order: 10 !important;
        }

        .mx_MessageTimestamp {
            font-size: $font-10px;
        }

        .mx_ReactionsRow {
            order: 999;
            padding-left: 0;
            padding-right: 0;
        }
    }

    .mx_EventTile:not([data-layout=bubble]) {
        padding-top: 14px; // due to layout differences, this odd number matches the 18px padding-top of main tl events
    }

    .mx_RoomView_messagePanel[data-scrollbar=false] {
        .mx_EventTile[data-layout="bubble"] {
            // Create 8px gap between the avatar and the right border
            margin-inline-end: 44px; // 44px: 36px + 8px (scroll bar area width)
        }
    }

    .mx_EventTile[data-layout=bubble] {
        margin-left: 36px;
        margin-right: 36px;

        .mx_EventTile_line.mx_EventTile_mediaLine {
            padding: 0 !important;
            max-width: 100%;

            .mx_MFileBody {
                width: 100%;
            }
        }

        &[data-self=true] {
            align-items: flex-end;

            .mx_EventTile_line.mx_EventTile_mediaLine {
                margin: 0 -13px 0 0; // align with normal messages
            }
        }

        &[data-self=false] {
            .mx_MessageActionBar {
                right: -60px; // smaller overlap, otherwise it'll overflow on the right
            }
        }
    }

    .mx_EventTile[data-layout=group] {
        $spacing-start: 56px; // 56px: 64px - 8px (padding)
        width: 100%;

        .mx_EventTile_content,
        .mx_HiddenBody,
        .mx_RedactedBody,
        .mx_UnknownBody,
        .mx_MPollBody,
        .mx_ReplyChain_wrapper,
        .mx_ReactionsRow {
            margin-left: $spacing-start;
            margin-right: 8px;

            .mx_EventTile_content,
            .mx_HiddenBody,
            .mx_RedactedBody,
            .mx_MImageBody {
                margin: 0;
            }
        }

        .mx_MessageTimestamp {
            top: 2px !important;
            width: auto;
        }

        .mx_EventTile_senderDetails {
            display: flex;
            align-items: center;
            gap: $spacing-16; // gap between the avatar and the sender ID
            padding-inline-start: $spacing-8;

            a {
                flex: 1;
                min-width: unset;
                max-width: 100%;
                display: flex;
                align-items: center;

                .mx_DisambiguatedProfile {
                    margin-left: 8px;
                    flex: 1;
                }
            }
        }

        .mx_EventTile_mediaLine {
            padding-inline-start: $spacing-start;
        }
    }

    .mx_EventTile_mediaLine {
        padding-left: 36px;
        padding-right: 50px;

        .mx_MImageBody {
            margin: 0;
            padding: 0;
        }
    }

    .mx_MessageComposer_sendMessage {
        margin-right: 0;
    }

    .mx_EditMessageComposer {
        margin-left: 30px !important; // align start of first letter with that of the event body
    }

    .mx_EditMessageComposer_buttons {
        padding-right: 11px; // align with right edge of input
        margin-right: 0; // align with right edge of background
    }

    .mx_GroupLayout {
        .mx_EventTile {
            .mx_EventTile_line {
                padding-top: 2px;
                padding-bottom: 2px;
            }
        }
    }
}<|MERGE_RESOLUTION|>--- conflicted
+++ resolved
@@ -684,18 +684,8 @@
 
 .mx_ThreadPanel_replies::before,
 .mx_ThreadSummaryIcon::before,
-<<<<<<< HEAD
-.mx_ThreadInfo::before {
+.mx_ThreadSummary::before {
     @mixin ThreadInfoIcon;
-=======
-.mx_ThreadSummary::before {
-    content: "";
-    display: inline-block;
-    mask-image: url('$(res)/img/element-icons/thread-summary.svg');
-    mask-position: center;
-    height: 18px;
-    min-width: 18px;
->>>>>>> 8baa46b0
     background-color: $secondary-content !important;
 }
 
@@ -719,34 +709,6 @@
     width: initial;
 }
 
-<<<<<<< HEAD
-.mx_ThreadInfo_sender {
-    font-weight: $font-semi-bold;
-    line-height: $threadInfoLineHeight;
-    text-overflow: ellipsis;
-    overflow: hidden;
-    white-space: nowrap;
-}
-
-.mx_ThreadInfo_content {
-    text-overflow: ellipsis;
-    overflow: hidden;
-    white-space: nowrap;
-    margin-left: 4px;
-    font-size: $font-12px;
-    line-height: $threadInfoLineHeight;
-    color: $secondary-content;
-    flex: 1;
-}
-
-.mx_ThreadInfo_avatar {
-    margin-inline-end: $spacing-8;
-}
-
-.mx_ThreadInfo_ThreadsAmount {
-    @mixin ThreadsAmount;
-}
-
 .mx_GroupLayout {
     &[data-scrollbar=true] {
         .mx_EventTile[data-shape=ThreadsList],
@@ -790,8 +752,6 @@
     }
 }
 
-=======
->>>>>>> 8baa46b0
 .mx_EventTile[data-shape=ThreadsList] {
     --topOffset: $spacing-8;
     --leftOffset: 48px;
