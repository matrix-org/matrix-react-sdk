/*
Copyright 2015, 2016 OpenMarket Ltd
Copyright 2020-2021 The Matrix.org Foundation C.I.C.

Licensed under the Apache License, Version 2.0 (the "License");
you may not use this file except in compliance with the License.
You may obtain a copy of the License at

    http://www.apache.org/licenses/LICENSE-2.0

Unless required by applicable law or agreed to in writing, software
distributed under the License is distributed on an "AS IS" BASIS,
WITHOUT WARRANTIES OR CONDITIONS OF ANY KIND, either express or implied.
See the License for the specific language governing permissions and
limitations under the License.
*/

$left-gutter: 64px;
$threadInfoLineHeight: calc(2 * $font-12px); // See: _commons.scss

.mx_EventTile {
    flex-shrink: 0;

    .mx_EventTile_receiptSent,
    .mx_EventTile_receiptSending {
        position: relative;
        display: inline-block;
        width: 16px;
        height: 16px;

        &::before {
            background-color: $tertiary-content;
            mask-repeat: no-repeat;
            mask-position: center;
            mask-size: 16px;
            width: 16px;
            height: 16px;
            content: '';
            position: absolute;
            top: 0;
            left: 0;
            right: 0;
        }
    }

    .mx_EventTile_receiptSent::before {
        mask-image: url('$(res)/img/element-icons/circle-sent.svg');
    }

    .mx_EventTile_receiptSending::before {
        mask-image: url('$(res)/img/element-icons/circle-sending.svg');
    }

    .mx_EventTile_content {
        &.mx_EditMessageComposer {
            // Make sure the formatting bar is visible
            overflow: visible;
        }
    }

    .mx_MImageBody {
        .mx_MImageBody_thumbnail_container {
            display: flex;
            align-items: center; // on every layout
        }
    }

    &[data-layout=group] {
        .mx_EventTile_line {
            line-height: var(--GroupLayout-EventTile-line-height);
        }
    }
}

.mx_EventTile:not([data-layout=bubble]) {
    max-width: 100%;
    clear: both;
    padding-top: 18px;
    font-size: $font-14px;
    position: relative;

    &[data-shape=ThreadsList][data-notification]::before {
        content: "";
        position: absolute;
        width: 10px;
        height: 10px;
        border-radius: 50%;
        right: -25px; // center it in the gutter (16px margin + 4px padding + half 10px width)
        top: 4px;
        left: auto;
    }

    &[data-shape=ThreadsList][data-notification=total]::before {
        background-color: $room-icon-unread-color;
    }

    &[data-shape=ThreadsList][data-notification=highlight]::before {
        background-color: $alert;
    }

    .mx_ThreadSummary,
    .mx_ThreadSummaryIcon {
        margin-left: 64px;
    }

    .mx_EventTile_avatar {
        top: 14px;
        left: 8px;
        cursor: pointer;
        user-select: none;
    }

    &.mx_EventTile_info {
        padding-top: 0;

        .mx_EventTile_avatar,
        .mx_EventTile_e2eIcon {
            margin: 3px 0 2px; // Align with mx_EventTile_line
        }

        .mx_EventTile_e2eIcon {
            top: 0;
        }

        .mx_EventTile_avatar {
            top: initial;
            inset-inline-start: $left-gutter;
            height: 14px;
        }

        .mx_EventTile_line {
            padding: 3px 0 2px; // Align with mx_EventTile_avatar and mx_EventTile_e2eIcon

            .mx_MessageTimestamp {
                top: 0;
            }
        }
    }

    &.mx_EventTile_continuation {
        padding-top: 0px !important;
    }

    .mx_DisambiguatedProfile {
        color: $primary-content;
        font-size: $font-14px;
        display: inline-block;
        padding-bottom: 0px;
        padding-top: 0px;
        margin: 0px;
        max-width: calc(100% - $left-gutter);
    }

    &.mx_EventTile_isEditing .mx_MessageTimestamp {
        visibility: hidden;
    }

    .mx_MessageTimestamp {
        display: block;
        white-space: nowrap;
        left: 0px;
        text-align: center;
        user-select: none;
    }

    &.mx_EventTile_continuation .mx_EventTile_line {
        clear: both;
    }

    .mx_EventTile_line,
    .mx_EventTile_reply {
        position: relative;
        padding-left: $left-gutter;
        border-radius: 8px;
    }

    .mx_EventTile_reply {
        margin-right: 10px;
    }

    /* this is used for the tile for the event which is selected via the URL.
     * TODO: ultimately we probably want some transition on here.
     */
    &.mx_EventTile_isEditing > .mx_EventTile_line,
    &.mx_EventTile_selected > .mx_EventTile_line {
        box-shadow: inset calc(50px + $selected-message-border-width) 0 0 -50px $accent;
        background-color: $event-selected-color;
    }

    &.mx_EventTile_highlight,
    &.mx_EventTile_highlight .markdown-body {
        color: $alert;

        .mx_EventTile_line {
            background-color: $event-highlight-bg-color;
        }
    }

    &.mx_EventTile_selected.mx_EventTile_info .mx_EventTile_line {
        padding-left: calc($left-gutter + 18px);
    }

    &.mx_EventTile:hover .mx_EventTile_line,
    &.mx_EventTile.mx_EventTile_actionBarFocused .mx_EventTile_line,
    &.mx_EventTile.focus-visible:focus-within .mx_EventTile_line {
        background-color: $event-selected-color;
    }

    .mx_EventTile_searchHighlight {
        background-color: $accent;
        color: $accent-fg-color;
        border-radius: 5px;
        padding-left: 2px;
        padding-right: 2px;
        cursor: pointer;
    }

    .mx_EventTile_searchHighlight a {
        background-color: $accent;
        color: $accent-fg-color;
    }

    &.mx_EventTile_contextual {
        opacity: 0.4;
    }

    .mx_EventTile_msgOption {
        float: right;
        text-align: right;
        position: relative;
        width: 90px;

        /* Hack to stop the height of this pushing the messages apart.
           Replaces margin-top: -6px. This interacts better with a read
           marker being in between. Content overflows. */
        height: 1px;

        margin-right: 10px;
    }

    .mx_EventTile_msgOption a {
        text-decoration: none;
    }

    /* De-zalgoing */
    .mx_EventTile_body {
        overflow-y: hidden;
    }

    &:hover.mx_EventTile_verified .mx_EventTile_line {
        box-shadow: inset calc(50px + $selected-message-border-width) 0 0 -50px $e2e-verified-color;
    }

    &:hover.mx_EventTile_unverified .mx_EventTile_line {
        box-shadow: inset calc(50px + $selected-message-border-width) 0 0 -50px $e2e-unverified-color;
    }

    &:hover.mx_EventTile_unknown .mx_EventTile_line {
        box-shadow: inset calc(50px + $selected-message-border-width) 0 0 -50px $e2e-unknown-color;
    }

    &:hover.mx_EventTile_verified.mx_EventTile_info .mx_EventTile_line,
    &:hover.mx_EventTile_unverified.mx_EventTile_info .mx_EventTile_line,
    &:hover.mx_EventTile_unknown.mx_EventTile_info .mx_EventTile_line {
        padding-left: calc($left-gutter + 18px + $selected-message-border-width);
    }

    /* End to end encryption stuff */
    &:hover .mx_EventTile_e2eIcon {
        opacity: 1;
    }

    .mx_MImageBody {
        margin-right: 34px;

        .mx_MImageBody_thumbnail_container {
            justify-content: flex-start;
            min-height: $font-44px;
            min-width: $font-44px;
        }
    }

    .mx_EventTile_e2eIcon {
        position: absolute;
        top: 6px;
        left: 44px;
        bottom: 0;
        right: 0;
    }

    .mx_ReactionsRow {
        margin: 0;
        padding: 4px 64px;
    }
}

.mx_GenericEventListSummary:not([data-layout=bubble]) {
    .mx_EventTile_line {
        padding-left: $left-gutter;

        .mx_RedactedBody {
            line-height: 1; // remove spacing between lines
        }
    }
}

.mx_EventTile:not([data-layout=bubble]).mx_EventTile_info .mx_EventTile_line,
.mx_GenericEventListSummary:not([data-layout=bubble]) > .mx_GenericEventListSummary_unstyledList > .mx_EventTile_info .mx_EventTile_avatar ~ .mx_EventTile_line {
    padding-left: calc($left-gutter + 20px); // override padding-left $left-gutter
}

.mx_EventTile_content {
    /*
    all the overflow-y: hidden; are to trap Zalgos -
    but they introduce an implicit overflow-x: auto.
    so make that explicitly hidden too to avoid random
    horizontal scrollbars occasionally appearing, like in
    https://github.com/vector-im/vector-web/issues/1154
    */
    overflow-y: hidden;
    overflow-x: hidden;
    margin-right: 34px;

    .mx_EventTile_edited,
    .mx_EventTile_pendingModeration {
        user-select: none;
        font-size: $font-12px;
        color: $roomtopic-color;
        display: inline-block;
        margin-left: 9px;
    }

    .mx_EventTile_edited {
        cursor: pointer;
    }

    .markdown-body {
        font-family: inherit !important;
        white-space: normal !important;
        line-height: inherit !important;
        color: inherit; // inherit the colour from the dark or light theme by default (but not for code blocks)
        font-size: $font-14px;

        pre,
        code {
            font-family: $monospace-font-family !important;
            background-color: $codeblock-background-color;
        }

        code {
            white-space: pre-wrap; // don't collapse spaces in inline code blocks
        }

        pre {
            // have to use overlay rather than auto otherwise Linux and Windows
            // Chrome gets very confused about vertical spacing:
            // https://github.com/vector-im/vector-web/issues/754
            overflow-x: overlay;
            overflow-y: visible;

            &::-webkit-scrollbar-corner {
                background: transparent;
            }

            code {
                white-space: pre; // we want code blocks to be scrollable and not wrap

                > * {
                    display: inline;
                }
            }
        }

        h1,
        h2,
        h3,
        h4,
        h5,
        h6 {
            font-family: inherit !important;
            color: inherit;
        }

        /* Make h1 and h2 the same size as h3. */
        h1,
        h2 {
            font-size: 1.5em;
            border-bottom: none !important; // override GFM
        }

        a {
            color: $accent-alt;
        }

        blockquote {
            border-left: 2px solid $blockquote-bar-color;
            border-radius: 2px;
            padding: 0 10px;
        }

        /*
        // actually, removing the Italic TTF provides
        // better results seemingly

        // compensate for Nunito italics being terrible
        // https://github.com/google/fonts/issues/1726
        em {
            transform: skewX(-14deg);
            display: inline-block;
        }
        */
    }
}

/* Spoiler stuff */
.mx_EventTile_spoiler {
    cursor: pointer;

    .mx_EventTile_spoiler_reason {
        color: $event-timestamp-color;
        font-size: $font-11px;
    }

    .mx_EventTile_spoiler_content {
        filter: blur(5px) saturate(0.1) sepia(1);
        transition-duration: 0.5s;
    }

    &.visible > .mx_EventTile_spoiler_content {
        filter: none;
    }
}

.mx_RoomView_timeline_rr_enabled {
    .mx_EventTile[data-layout=group] {

        .mx_ThreadSummary,
        .mx_ThreadSummaryIcon,
        .mx_EventTile_line {
            /* ideally should be 100px, but 95px gives us a max thumbnail size of 800x600, which is nice */
            margin-right: 110px;
            min-height: $font-14px;
        }

        .mx_ThreadSummary {
            max-width: min(calc(100% - $left-gutter - 110px), 600px); // leave space on both left & right gutters
        }
    }

    // on ELS we need the margin to allow interaction with the expand/collapse button which is normally in the RR gutter
}

.mx_EventTile_bubbleContainer {
    display: grid;
    grid-template-columns: 1fr 100px;

    .mx_EventTile_line {
        margin-right: 0;
        grid-column: 1 / 3;
        // override default padding of mx_EventTile_line so that we can be centered
        padding: 0 !important;
    }

    .mx_EventTile_msgOption {
        grid-column: 2;
    }

    &:hover {
        .mx_EventTile_line {
            // To avoid bubble events being highlighted
            background-color: inherit !important;
        }
    }
}

.mx_EventTile_bigEmoji {
    font-size: 48px;
    line-height: 57px;

    .mx_Emoji {
        font-size: inherit !important;
    }
}

.mx_EventTile_e2eIcon {
    position: relative;
    width: 14px;
    height: 14px;
    display: block;
    opacity: 0.2;
    background-repeat: no-repeat;
    background-size: contain;

    &::before,
    &::after {
        content: "";
        display: block;
        position: absolute;
        top: 0;
        bottom: 0;
        left: 0;
        right: 0;
        mask-repeat: no-repeat;
        mask-position: center;
        mask-size: contain;
    }

    &::before {
        mask-size: 80%;
    }

    &.mx_EventTile_e2eIcon_warning,
    &.mx_EventTile_e2eIcon_normal {
        opacity: 1;
    }

    &.mx_EventTile_e2eIcon_warning::after {
        mask-image: url('$(res)/img/e2e/warning.svg');
        background-color: $alert;
    }

    &.mx_EventTile_e2eIcon_normal::after {
        mask-image: url('$(res)/img/e2e/normal.svg');
        background-color: $header-panel-text-primary-color;
    }
}

/* Various markdown overrides */

.mx_EventTile_body {
    a:hover {
        text-decoration: underline;
    }

    pre {
        border: 1px solid transparent;
    }

    // selector wrongly applies to pill avatars but those have explicit width/height passed at a higher specificity
    &.markdown-body img {
        object-fit: contain;
        object-position: left top;
    }
}

.mx_EventTile_clamp {
    .mx_EventTile_body {
        -webkit-line-clamp: 2;
        -webkit-box-orient: vertical;
        overflow: hidden;
        text-overflow: ellipsis;
        display: -webkit-box;
    }
}

.mx_EventTile_lineNumbers {
    float: left;
    margin: 0 0.5em 0 -1.5em;
    color: gray;

    & span {
        text-align: right;
        display: block;
        padding-left: 1em;
    }
}

.mx_EventTile:hover .mx_EventTile_body pre,
.mx_EventTile.focus-visible:focus-within .mx_EventTile_body pre {
    border: 1px solid $tertiary-content;
}

.mx_EventTile_button {
    display: inline-block;
    cursor: pointer;
}

.mx_EventTile_copyButton {
    mask-image: url($copy-button-url);
}

.mx_EventTile_collapseButton,
.mx_EventTile_expandButton {
    mask-position: center;
    mask-repeat: no-repeat;
}

.mx_EventTile_collapseButton {
    mask-image: url("$(res)/img/element-icons/minimise-collapse.svg");
}

.mx_EventTile_expandButton {
    mask-image: url("$(res)/img/element-icons/maximise-expand.svg");
}

.mx_EventTile_body .mx_EventTile_pre_container {
    // For correct positioning of _copyButton (See TextualBody)
    position: relative;

    &:focus-within,
    &:hover {
        .mx_EventTile_button {
            visibility: visible;
        }
    }

    .mx_EventTile_collapsedCodeBlock {
        max-height: 30vh;
    }

    // Inserted adjacent to <pre> blocks, (See TextualBody)
    .mx_EventTile_button {
        position: absolute;
        top: 8px;
        right: 8px;
        width: 19px;
        height: 19px;
        visibility: hidden;
        background-color: $message-action-bar-fg-color;

        &.mx_EventTile_buttonBottom {
            top: 33px;
        }

        &.mx_EventTile_collapseButton,
        &.mx_EventTile_expandButton {
            mask-size: 75%;
        }
    }
}

/* end of overrides */

.mx_EventTile_keyRequestInfo {
    font-size: $font-12px;

    .mx_EventTile_keyRequestInfo_text {
        opacity: 0.5;

        .mx_AccessibleButton {
            @mixin ButtonResetDefault;
            color: $primary-content;
            text-decoration: underline;
            cursor: pointer;
        }
    }
}

.mx_EventTile_keyRequestInfo_tooltip_contents p {
    text-align: auto;
    margin-left: 3px;
    margin-right: 3px;

    &:first-child {
        margin-top: 0px;
    }

    &:last-child {
        margin-bottom: 0px;
    }
}

.mx_EventTile_tileError {
    color: red;
    text-align: center;

    // Remove some of the default tile padding so that the error is centered
    margin-right: 0;

    .mx_EventTile_line {
        padding-left: 0;
        margin-right: 0;
    }

    .mx_EventTile_line span {
        padding: 4px 8px;
    }

    a {
        margin-left: 1em;
    }
}

.mx_EventTile:hover .mx_MessageActionBar,
.mx_EventTile.mx_EventTile_actionBarFocused .mx_MessageActionBar,
[data-whatinput='keyboard'] .mx_EventTile:focus-within .mx_MessageActionBar,
.mx_EventTile.focus-visible:focus-within .mx_MessageActionBar {
    visibility: visible;
}

// Inverse of the above to *disable* the animation on any indicators. This approach
// is less pretty, but is easier to target because otherwise we need to define the
// animation for when it's shown which means duplicating the style definition in
// multiple places.
.mx_EventTile:not(:hover):not(.mx_EventTile_actionBarFocused):not([data-whatinput='keyboard'] :focus-within):not(.focus-visible:focus-within) {
    .mx_MessageActionBar .mx_Indicator {
        animation: none;
    }
}

@media only screen and (max-width: 480px) {

    .mx_EventTile_line,
    .mx_EventTile_reply {
        padding-left: 0;
        margin-right: 0;
    }

    .mx_EventTile_content {
        margin-top: 10px;
        margin-right: 0;
    }
}

.mx_ThreadPanel_replies::before,
.mx_ThreadSummaryIcon::before,
.mx_ThreadSummary::before {
    @mixin ThreadInfoIcon;
    background-color: $secondary-content !important;
}

.mx_ThreadSummaryIcon {
    display: inline-block;
    font-size: $font-12px;
    color: $secondary-content !important;
    margin-top: 8px;
    margin-bottom: 8px;

    &::before {
        vertical-align: middle;
        margin-right: 8px;
        margin-top: -2px;
    }
}

.mx_MessagePanel_narrow .mx_ThreadSummary {
    min-width: initial;
    max-width: 100%; // prevent overflow
    width: initial;
}

.mx_EventTile[data-shape=ThreadsList] {
    --topOffset: $spacing-12;
    --leftOffset: 48px;
    $borderRadius: 8px;
    $padding: $spacing-8;
    $hrHeight: 1px;

    margin: calc(var(--topOffset) + $hrHeight) 0 var(--topOffset); // include the height of horizontal line
    padding: $padding $spacing-24 $padding $padding;
    border-radius: $borderRadius;

    display: flex;
    flex-flow: wrap;
    align-items: center;

    &:hover,
    // Override .mx_EventTile:not([data-layout=bubble]).mx_EventTile:hover .mx_EventTile_line
    &:not([data-layout=bubble]):hover .mx_EventTile_line {
        background-color: $system;
    }

    &:not([data-layout=bubble]):hover .mx_EventTile_line {
        box-shadow: none; // don't show the verification left stroke in the thread list
    }

    &::after {
        content: "";
        position: absolute;
        left: calc(var(--leftOffset) + $padding);
        right: $spacing-24; // 24px: 32px - 8px (right padding)
        height: $hrHeight;
        bottom: calc(-1 * var(--topOffset) - $hrHeight); // exclude the height of horizontal line
        background-color: $quinary-content;
        pointer-events: none; // disable the message action bar on hover
    }

    &::before {
        content: "";
        position: absolute;
        top: 0;
        bottom: 0;
        left: 0;
        right: 0;
        /* enough to cover all sibling elements */
        z-index: 10;
    }

    &:last-child {
        &::after {
            content: unset;
        }

        margin-bottom: 0;
    }

    &:first-child {
        margin-top: 0;
    }

    .mx_EventTile_avatar {
        top: $padding;
        left: $padding;
    }

    .mx_DisambiguatedProfile {
        margin-right: 12px;
        display: inline-flex;
        flex: 1;
    }

    .mx_DisambiguatedProfile_displayName,
    .mx_DisambiguatedProfile_mxid {
        display: block;
        overflow: hidden;
        text-overflow: ellipsis;
    }

    .mx_DisambiguatedProfile_displayName {
        flex: none;
        max-width: 100%;
    }

    .mx_DisambiguatedProfile_mxid {
        flex: 1;
    }

    .mx_EventTile_line {
        width: 100%;
        box-sizing: border-box;
        border-radius: $borderRadius !important; // override 4px
    }

    .mx_DisambiguatedProfile,
    .mx_EventTile_line {
        padding-inline-start: var(--leftOffset);
    }

    .mx_MessageTimestamp {
        max-width: 80px;
        width: auto;
    }
}

.mx_ThreadView {
    --ThreadView_group_spacing-start: 56px; // 56px: 64px - 8px (padding)
    --ThreadView_group_spacing-end: 8px; // same as padding

    display: flex;
    flex-direction: column;
    max-height: 100%;

    .mx_ThreadView_List {
        flex: 1;
        overflow: scroll;
    }

    .mx_EventTile_roomName {
        display: none;
    }

    .mx_EventTile {
        display: flex;
        flex-direction: column;

        .mx_EventTile_line {
            padding-top: var(--BaseCard_EventTile_line-padding-block);
            padding-bottom: var(--BaseCard_EventTile_line-padding-block);
        }

        .mx_EventTile_line,
        .mx_ReactionsRow {
            padding-inline-start: 0; // Cancel inherited padding value for event message and reactions row
        }

        .mx_ReactionsRow {
            padding-inline-end: 0;
        }

        .mx_MessageTimestamp {
            font-size: $font-10px;
        }

        &:not([data-layout=bubble]) {
            padding-top: $spacing-16;

            .mx_EventTile_line {
                padding-top: var(--BaseCard_EventTile_line-padding-block);
                padding-bottom: var(--BaseCard_EventTile_line-padding-block);

                .mx_EventTile_content {
                    &.mx_EditMessageComposer {
                        padding-inline-start: 0; // align start of first letter with that of the event body
                    }
                }
            }
        }

        &[data-layout=bubble] {
            margin-inline-start: var(--BaseCard_EventTile-spacing-horizontal);
            margin-inline-end: var(--BaseCard_EventTile-spacing-horizontal);

            .mx_EventTile_line.mx_EventTile_mediaLine {
<<<<<<< HEAD
                padding-block: 0;
                padding-inline-start: 0;
                max-width: var(--EventBubbleTile_line-max-width);

                .mx_MFileBody {
                    width: 100%;
                }
=======
                padding: 0;
                max-width: 100%;
>>>>>>> e20ae183
            }

            &[data-self=true] {
                align-items: flex-end;

                .mx_EventTile_line.mx_EventTile_mediaLine {
                    margin: 0 var(--EventBubbleTile_line-margin-inline-end) 0 0; // align with normal messages
                }
            }
        }
    }

    .mx_EventTile[data-layout=group] {
        width: 100%;

        .mx_EventTile_content,
        .mx_HiddenBody,
        .mx_RedactedBody,
        .mx_UnknownBody,
        .mx_MPollBody,
        .mx_MLocationBody,
        .mx_ReplyChain_wrapper,
        .mx_ReactionsRow {
            margin-inline-start: var(--ThreadView_group_spacing-start);
            margin-inline-end: var(--ThreadView_group_spacing-end);

            .mx_EventTile_content,
            .mx_HiddenBody,
            .mx_RedactedBody,
            .mx_MImageBody {
                margin: 0;
            }
        }

        .mx_EventTile_mediaLine {
            // such as MImageBody
            > div,
            > span {
                margin-inline-start: var(--ThreadView_group_spacing-start);
                margin-inline-end: var(--ThreadView_group_spacing-end);
            }

            // such as MAudioBody and MFileBody
            > span {
                display: block; // Apply the margin declarations to span element
            }
        }

        .mx_ReplyChain_wrapper {
            .mx_MLocationBody {
                margin-inline-start: 0;
                margin-inline-end: 0;
            }
        }

        .mx_MessageTimestamp {
            top: 2px; // Align with mx_EventTile_content
        }

        .mx_EventTile_senderDetails {
            display: flex;
            align-items: center;
            gap: $spacing-16; // gap between the avatar and the sender ID
            padding-inline-start: $spacing-8;

            a {
                flex: 1;
                min-width: unset;
                max-width: 100%;
                display: flex;
                align-items: center;

                .mx_DisambiguatedProfile {
                    margin-left: 8px;
                    flex: 1;
                }
            }
        }
    }

    .mx_MessageComposer_sendMessage {
        margin-right: 0;
    }
}<|MERGE_RESOLUTION|>--- conflicted
+++ resolved
@@ -901,18 +901,9 @@
             margin-inline-end: var(--BaseCard_EventTile-spacing-horizontal);
 
             .mx_EventTile_line.mx_EventTile_mediaLine {
-<<<<<<< HEAD
                 padding-block: 0;
                 padding-inline-start: 0;
                 max-width: var(--EventBubbleTile_line-max-width);
-
-                .mx_MFileBody {
-                    width: 100%;
-                }
-=======
-                padding: 0;
-                max-width: 100%;
->>>>>>> e20ae183
             }
 
             &[data-self=true] {
