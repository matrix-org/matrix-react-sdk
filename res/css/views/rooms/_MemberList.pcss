--- conflicted
+++ resolved
@@ -78,9 +78,5 @@
 
 .mx_MemberList_invite {
     margin: 0 var(--cpd-space-2x);
-<<<<<<< HEAD
-    width: calc(100% - var(--cpd-space-2x));
-=======
     width: calc(100% - var(--cpd-space-4x));
->>>>>>> c4852dd2
 }