--- conflicted
+++ resolved
@@ -397,23 +397,12 @@
         display: none;
     }
 
-<<<<<<< HEAD
-    .mx_Spinner {
-        position: absolute;
-        top: 0;
-        bottom: 0;
-        left: 0;
-        right: 0;
-    }
-}
-=======
     /* const loadingElement */
     .mx_AppTile_loading_fadeInSpinner {
         animation-fill-mode: backwards;
         animation-duration: 200ms;
         animation-delay: 500ms;
         animation-name: mx_AppTile_loading_fadeInSpinnerAnimation;
->>>>>>> a18e66c6
 
         .mx_Spinner {
             position: absolute;
