/*
Copyright 2021 The Matrix.org Foundation C.I.C.

Licensed under the Apache License, Version 2.0 (the "License");
you may not use this file except in compliance with the License.
You may obtain a copy of the License at

    http://www.apache.org/licenses/LICENSE-2.0

Unless required by applicable law or agreed to in writing, software
distributed under the License is distributed on an "AS IS" BASIS,
WITHOUT WARRANTIES OR CONDITIONS OF ANY KIND, either express or implied.
See the License for the specific language governing permissions and
limitations under the License.
*/

.mx_RoomView_body[data-layout=bubble] {
    .mx_RoomView_timeline, .mx_RoomView_statusArea, .mx_MessageComposer {
        width: 100%;
        max-width: 1200px;
        margin: 0 auto;
    }
}

.mx_EventTile[data-layout=bubble],
.mx_GenericEventListSummary[data-layout=bubble] {
    --avatarSize: 32px;
    --gutterSize: 11px;
    --cornerRadius: 12px;
    --maxWidth: 70%;
    margin-right: 60px;
}

.mx_RoomView_searchResultsPanel {
    .mx_EventTile[data-layout=bubble] {
        .mx_SenderProfile {
            // Group layout adds a 64px left margin, which we really don't want on search results
            margin-left: 0;
        }

        &[data-self=true] {
            // The avatars end up overlapping, so just hide them
            .mx_EventTile_avatar {
                display: none;
            }
        }

        // Mirror rough designs for "greyed out" text
        &.mx_EventTile_contextual .mx_EventTile_line {
            opacity: 0.4;
        }
    }
}

.mx_EventTile[data-layout=bubble] {
    position: relative;
    margin-top: var(--gutterSize);
    margin-left: 49px;
    font-size: $font-14px;

    .mx_ThreadSummary {
        clear: both;
        width: fit-content;
    }

    .mx_EventTile_content {
        margin-right: 0;
    }

    &.mx_EventTile_continuation {
        margin-top: 2px;
    }

    &.mx_EventTile_highlight {
        &::before {
            background-color: $event-highlight-bg-color;
        }

        color: $alert;
    }

    /* For replies */
    .mx_EventTile {
        padding-top: 0;
    }

    &::before {
        content: '';
        position: absolute;
        top: -1px;
        bottom: -1px;
        left: -60px;
        right: -60px;
        z-index: -1;
        border-radius: 4px;
    }

    &:hover,
    &.mx_EventTile_selected {

        &::before {
            background: $eventbubble-bg-hover;
        }

        .mx_EventTile_avatar {
            img {
                box-shadow: 0 0 0 3px $eventbubble-bg-hover;
            }
        }
    }

    .mx_DisambiguatedProfile,
    .mx_EventTile_line {
        width: fit-content;
        max-width: 70%;
        // fixed line height to prevent emoji from being taller than text
        line-height: $font-18px;
    }

    // inside mx_RoomView_MessageList, outside of mx_ReplyTile
    // (on the main panel and the chat panel with a maximized widget)
    > .mx_DisambiguatedProfile,
    // inside a thread, outside of mx_ReplyTile
    .mx_EventTile_senderDetails > .mx_DisambiguatedProfile {
        position: relative;
        top: -2px;
        left: 2px;
        font-size: $font-15px;
    }

    .mx_MessageActionBar {
        top: -28px;
        z-index: 9; // above the avatar
    }

    .mx_MediaBody {
        // leave space for the timestamp
        padding-right: 48px;
    }

    .mx_MImageBody_thumbnail_container {
        min-height: calc(1.8rem + var(--gutterSize) + var(--gutterSize));
        min-width: calc(1.8rem + var(--gutterSize) + var(--gutterSize));
    }

    .mx_CallEvent {
        background-color: unset;

        border-style: solid;
        border-width: 1px;
        border-color: $quinary-content;
    }

    &[data-self=false] {
        .mx_EventTile_line {
            border-bottom-right-radius: var(--cornerRadius);

            .mx_MImageBody .mx_MImageBody_thumbnail_container,
            .mx_MImageBody::before,
            .mx_MVideoBody .mx_MVideoBody_container,
            .mx_MediaBody,
            .mx_MLocationBody_map,
            .mx_MBeaconBody {
                border-bottom-right-radius: var(--cornerRadius) !important;
            }
        }

        .mx_EventTile_avatar {
            left: -34px;
        }

        .mx_MessageActionBar {
            inset-inline-start: calc(100% - var(--MessageActionBar-size-box));
            right: initial; // Reset the default value
        }

        .mx_ThreadSummary {
            margin-inline-start: calc(-1 * var(--gutterSize));
            margin-inline-end: auto;
        }

        --backgroundColor: $eventbubble-others-bg;
    }

    &[data-self=true] {
        .mx_EventTile_line {
            margin-inline-start: auto;
            border-bottom-left-radius: var(--cornerRadius);

            .mx_MImageBody .mx_MImageBody_thumbnail_container,
            .mx_MImageBody::before,
            .mx_MVideoBody .mx_MVideoBody_container,
            .mx_MediaBody,
            .mx_MLocationBody_map,
            .mx_MBeaconBody {
                border-bottom-left-radius: var(--cornerRadius) !important;
            }
        }

        .mx_EventTile_sticker {
            // align timestamp with those inside bubbles
            margin-right: 32px;
        }

        .mx_ThreadSummary {
            margin-inline-start: auto;
            margin-inline-end: calc(-1 * var(--gutterSize));
        }

        .mx_DisambiguatedProfile {
            display: none;
        }

        .mx_ReplyTile .mx_DisambiguatedProfile {
            display: block;
        }

        .mx_ReactionsRow {
            float: right;
            clear: right;
            display: flex;

            /* Moving the "add reaction button" before the reactions */
            > :last-child {
                order: -1;
            }
        }

        .mx_EventTile_avatar {
            top: -19px; // height of the sender block
            right: -35px;
        }

        .mx_MediaBody {
            background: $eventbubble-self-bg;
        }

        .mx_MessageActionBar {
            inset-inline-end: 0;
        }

        --backgroundColor: $eventbubble-self-bg;
    }

    .mx_EventTile_line {
        position: relative;
        display: flex;
        gap: 5px;
        margin: 0 -12px 0 -9px;
        border-top-left-radius: var(--cornerRadius);
        border-top-right-radius: var(--cornerRadius);

        // the selector here is quite weird because timestamps can appear linked & unlinked and in different places
        // in the DOM depending on the specific rendering context
        > a, // timestamp wrapper anchor
        .mx_MessageActionBar + .mx_MessageTimestamp {
            position: absolute;
            padding: 4px 8px;
            bottom: 0;
            right: 0;
            z-index: 3; // above media and location share maps
        }

        &.mx_EventTile_mediaLine .mx_MVoiceMessageBody {
            // allow the event to be collapsed, this causes the waveform to get cropped
            min-width: 0;
        }

        // we put the timestamps for media (other than stickers) atop the media
        // for images we also apply a linear gradient and change the timestamp colour to aid readability
        &.mx_EventTile_mediaLine.mx_EventTile_image {
            .mx_MessageTimestamp {
                color: #ffffff; // regardless of theme, always visible on the below gradient
            }

            // linear gradient to make the timestamp more visible
            .mx_MImageBody::before {
                content: "";
                position: absolute;
                background: linear-gradient(180deg, rgba(0, 0, 0, 0) 0%, rgba(0, 0, 0, 0.2) 100%);
                z-index: 1;
                top: 0;
                bottom: 0;
                left: 0;
                right: 0;
                pointer-events: none;
            }
        }

        &.mx_EventTile_sticker {
            > a, // timestamp wrapper anchor
            .mx_MessageActionBar + .mx_MessageTimestamp {
                // position timestamps for stickers to the right of the un-bubbled sticker
                right: unset;
                left: 100%;
            }

            .mx_MStickerBody_wrapper {
                padding: 0;
            }
        }

        .mx_MImageBody {
            width: 100%;
            height: 100%;

            .mx_MImageBody_thumbnail.mx_MImageBody_thumbnail--blurhash {
                position: unset;
            }
        }

        //noinspection CssReplaceWithShorthandSafely
        .mx_MImageBody .mx_MImageBody_thumbnail_container,
        .mx_MVideoBody .mx_MVideoBody_container,
        .mx_MediaBody {
            border-radius: unset;
            border-top-left-radius: var(--cornerRadius);
            border-top-right-radius: var(--cornerRadius);
        }

        .mx_EventTile_e2eIcon {
            flex-shrink: 0; // keep it at full size
        }
    }

    &:not(.mx_EventTile_noBubble) .mx_EventTile_line:not(.mx_EventTile_mediaLine) {
        // make the top and bottom padding 1px smaller so that we can pad .mx_EventTile_content by 1px
        // to avoid anti-zalgo cutting off our larger than text emojis.
        padding: calc(var(--gutterSize) - 1px);
        padding-right: 60px; // space for the timestamp
        background: var(--backgroundColor);

        .mx_EventTile_content {
            padding: 1px;
        }
    }

    &.mx_EventTile_continuation[data-self=false] .mx_EventTile_line {
        border-top-left-radius: 0;

        .mx_MImageBody .mx_MImageBody_thumbnail_container,
        .mx_MVideoBody .mx_MVideoBody_container,
        .mx_MImageBody::before,
        .mx_MediaBody,
        .mx_MLocationBody_map,
        .mx_MBeaconBody {
            border-top-left-radius: 0;
        }
    }
    &.mx_EventTile_lastInSection[data-self=false] .mx_EventTile_line {
        border-bottom-left-radius: var(--cornerRadius);

        .mx_MImageBody .mx_MImageBody_thumbnail_container,
        .mx_MVideoBody .mx_MVideoBody_container,
        .mx_MImageBody::before,
        .mx_MediaBody,
        .mx_MLocationBody_map,
        .mx_MBeaconBody {
            border-bottom-left-radius: var(--cornerRadius);
        }
    }

    &.mx_EventTile_continuation[data-self=true] .mx_EventTile_line {
        border-top-right-radius: 0;

        .mx_MImageBody .mx_MImageBody_thumbnail_container,
        .mx_MVideoBody .mx_MVideoBody_container,
        .mx_MImageBody::before,
        .mx_MediaBody,
        .mx_MLocationBody_map,
        .mx_MBeaconBody {
            border-top-right-radius: 0;
        }
    }
    &.mx_EventTile_lastInSection[data-self=true] .mx_EventTile_line {
        border-bottom-right-radius: var(--cornerRadius);

        .mx_MImageBody .mx_MImageBody_thumbnail_container,
        .mx_MVideoBody .mx_MVideoBody_container,
        .mx_MImageBody::before,
        .mx_MediaBody,
        .mx_MLocationBody_map,
        .mx_MBeaconBody {
            border-bottom-right-radius: var(--cornerRadius);
        }
    }

    .mx_EventTile_avatar {
        position: absolute;
        top: 0;
        line-height: 1;
        z-index: 9;
        img {
            box-shadow: 0 0 0 3px $background;
            border-radius: 50%;
        }
    }

    &.mx_EventTile_noSender {
        .mx_EventTile_avatar {
            top: -19px;
        }
    }

    .mx_BaseAvatar,
    .mx_EventTile_avatar {
        line-height: 1;
    }

    &[data-has-reply=true] {
        > .mx_EventTile_line {
            flex-direction: column;
        }

        .mx_ReplyChain_show {
            order: 99999;
        }

        .mx_ReplyChain {
            .mx_EventTile_reply {
                max-width: 90%;
                padding: 0;
                > a, // timestamp wrapper anchor
                .mx_MessageActionBar + .mx_MessageTimestamp {
                    display: none !important;
                }
            }

            .mx_EventTile {
                display: flex;
                gap: var(--gutterSize);
                .mx_EventTile_avatar {
                    position: static;
                }
                .mx_DisambiguatedProfile {
                    display: none;
                }
            }
        }
    }

    .mx_MPollBody {
        width: 550px; // to prevent timestamp overlapping summary text
        max-width: 100%; // prevent overflowing a reply tile

        .mx_MPollBody_totalVotes {
            // align summary text with corner timestamp
            padding: 4px 0;
        }
    }

    .mx_ReactionsRow {
        margin-right: -18px;
        margin-left: -9px;
    }

    /* Special layout scenario for "Unable To Decrypt (UTD)" events */
    &.mx_EventTile_bad > .mx_EventTile_line {
        display: grid;
        grid-template:
            "reply reply" auto
            "shield body" auto
            "shield link" auto
            / auto  1fr;
        .mx_EventTile_e2eIcon {
            grid-area: shield;
        }
        .mx_UnknownBody {
            grid-area: body;
        }
        .mx_EventTile_keyRequestInfo {
            grid-area: link;
        }
        .mx_ReplyChain_wrapper {
            grid-area: reply;
        }
    }

    .mx_ReadReceiptGroup {
        position: absolute;
        // as close to right gutter without clipping as possible
        right: -78px;
        // (EventTileLine.line-height - ReadReceiptGroup.height) / 2
        // this centers the ReadReceiptGroup if we’ve got a single line
        bottom: calc(($font-18px - 24px) / 2);
        top: auto;
    }

    .mx_MTextBody {
        max-width: 100%;
    }

    .mx_CallEvent_wrapper {
        justify-content: center;
    }
}

.mx_EventTile.mx_EventTile_noBubble[data-layout=bubble] {
    --backgroundColor: transparent;

    .mx_EventTile_line.mx_EventTile_emote {
        padding-right: 60px; // align with bubbles text
        font-style: italic;

        > a { // timestamp anchor wrapper
            align-self: center;
            bottom: unset;
            top: unset;
            font-style: normal; // undo italic above
        }

        .mx_MEmoteBody {
            padding: 4px 0;
        }
    }
}

.mx_EventTile.mx_EventTile_bubbleContainer[data-layout=bubble],
.mx_EventTile.mx_EventTile_leftAlignedBubble[data-layout=bubble] {
    .mx_EventTile_line > a {
        // hide this timestamp as the tile will render its own
        display: none;
    }
}

.mx_EventTile.mx_EventTile_bubbleContainer[data-layout=bubble],
.mx_EventTile.mx_EventTile_leftAlignedBubble[data-layout=bubble],
.mx_EventTile.mx_EventTile_info[data-layout=bubble],
.mx_GenericEventListSummary[data-layout=bubble][data-expanded=false] {
    --backgroundColor: transparent;
    --gutterSize: 0;

    display: flex;
    align-items: center;
    justify-content: flex-start;
    padding: 5px 0;

    .mx_EventTile_avatar {
        position: static;
        order: -1;
        margin-right: 5px;
    }

    .mx_EventTile_line,
    .mx_EventTile_info {
        min-width: 100%;
        // Preserve alignment with left edge of text in bubbles
        margin: 0;
    }

    .mx_EventTile_e2eIcon {
        margin-left: 9px;
    }

    .mx_EventTile_line {
        > a, // timestamp wrapper anchor
        .mx_MessageActionBar + .mx_MessageTimestamp {
            right: auto;
            left: -77px;
            bottom: unset;
            align-self: center;

            .mx_MessageTimestamp, &.mx_MessageTimestamp {
                vertical-align: middle;
            }
        }
    }
}

.mx_GenericEventListSummary[data-layout=bubble] {
    --maxWidth: 70%;
    margin-left: calc(var(--avatarSize) + var(--gutterSize));

    .mx_GenericEventListSummary_toggle {
        margin: 0 55px 0 5px;
        float: none;

        &[aria-expanded=false] {
            order: 9;
        }
        &[aria-expanded=true] {
            text-align: right;
        }
    }

    .mx_GenericEventListSummary_line {
        display: none;
    }

    .mx_GenericEventListSummary_avatars {
        padding-top: 0;
    }

    .mx_EventTile {
        &.mx_EventTile_info {
            .mx_EventTile_line {
                // Avoid overflow of event info by cancelling width settings
                width: 100%;
                min-width: 0;
                max-width: 100%;
            }
        }
    }

    &::after {
        content: "";
        clear: both;
    }

    &[data-expanded=false] {
        // Align with left edge of bubble tiles
        padding: 0 49px;

        // increase margin between ELS and the next Event to not have our user avatar overlap the expand/collapse button
        + .mx_EventTile[data-layout=bubble][data-self=true] {
            margin-top: 20px;
        }
    }

    // ideally we'd use display=contents here for the layout to all work regardless of the *ELS but
    // that breaks ScrollPanel's reliance upon offsetTop so we have to have a bit more finesse.
    &[data-expanded=true] {
        display: flex;
        flex-direction: column;
        margin: 0;

<<<<<<< HEAD
        .mx_EventTile_info {
            padding: 2px 0;
            margin-right: 0;
=======
        .mx_MessageActionBar {
            inset-inline-start: initial; // Reset .mx_EventTile[data-layout="bubble"][data-self="false"] .mx_MessageActionBar
            right: 48px; // align with that of right-column bubbles
        }
>>>>>>> d9b7e072

            .mx_MessageActionBar {
                right: 48px; // align with that of right-column bubbles
            }

            .mx_ReadReceiptGroup {
                right: -18px; // match alignment to RRs of chat bubbles
            }

            &::before {
                right: 0; // match alignment of the hover background to that of chat bubbles
            }
        }
    }
}

/* events that do not require bubble layout */
.mx_GenericEventListSummary[data-layout=bubble],
.mx_EventTile.mx_EventTile_bad[data-layout=bubble] {
    .mx_EventTile_line {
        background: transparent;
    }

    &:hover {
        &::before {
            background: transparent;
        }
    }
}

.mx_EventTile_tileError[data-layout=bubble] .mx_EventTile_line {
    flex-direction: column; // restore the centering
}<|MERGE_RESOLUTION|>--- conflicted
+++ resolved
@@ -624,18 +624,12 @@
         flex-direction: column;
         margin: 0;
 
-<<<<<<< HEAD
         .mx_EventTile_info {
             padding: 2px 0;
             margin-right: 0;
-=======
-        .mx_MessageActionBar {
-            inset-inline-start: initial; // Reset .mx_EventTile[data-layout="bubble"][data-self="false"] .mx_MessageActionBar
-            right: 48px; // align with that of right-column bubbles
-        }
->>>>>>> d9b7e072
 
             .mx_MessageActionBar {
+                inset-inline-start: initial; // Reset .mx_EventTile[data-layout="bubble"][data-self="false"] .mx_MessageActionBar
                 right: 48px; // align with that of right-column bubbles
             }
 
