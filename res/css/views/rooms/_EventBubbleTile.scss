--- conflicted
+++ resolved
@@ -107,18 +107,10 @@
             left: -34px;
         }
 
-<<<<<<< HEAD
-        .mx_MessageActionBar {
-            right: 0;
-            transform: translate3d(90%, 50%, 0);
-        }
-
         .mx_CallEvent {
             background-color: $eventbubble-others-bg;
         }
 
-=======
->>>>>>> fb74f9a9
         --backgroundColor: $eventbubble-others-bg;
     }
     &[data-self=true] {
