/*
Copyright 2021 The Matrix.org Foundation C.I.C.

Licensed under the Apache License, Version 2.0 (the "License");
you may not use this file except in compliance with the License.
You may obtain a copy of the License at

    http://www.apache.org/licenses/LICENSE-2.0

Unless required by applicable law or agreed to in writing, software
distributed under the License is distributed on an "AS IS" BASIS,
WITHOUT WARRANTIES OR CONDITIONS OF ANY KIND, either express or implied.
See the License for the specific language governing permissions and
limitations under the License.
*/

.mx_RoomView_body[data-layout=bubble] {
    .mx_RoomView_timeline, .mx_RoomView_statusArea, .mx_MessageComposer {
        width: 100%;
        max-width: 1200px;
        margin: 0 auto;
    }
}

.mx_EventTile[data-layout=bubble],
.mx_GenericEventListSummary[data-layout=bubble] {
    --avatarSize: 32px;
    --gutterSize: 11px;
    --cornerRadius: 12px;
    --maxWidth: 70%;
    margin-right: 60px;
}

.mx_RoomView_searchResultsPanel {
    .mx_EventTile[data-layout=bubble] {
        .mx_SenderProfile {
            // Group layout adds a 64px left margin, which we really don't want on search results
            margin-left: 0;
        }

        &[data-self=true] {
            // The avatars end up overlapping, so just hide them
            .mx_EventTile_avatar {
                display: none;
            }
        }

        // Mirror rough designs for "greyed out" text
        &.mx_EventTile_contextual .mx_EventTile_line {
            opacity: 0.4;
        }
    }
}

.mx_EventTile[data-layout=bubble] {
    position: relative;
    margin-top: var(--gutterSize);
    margin-left: 49px;
    font-size: $font-14px;

    .mx_ThreadSummary {
        clear: both;
        width: fit-content;
    }

    .mx_EventTile_content {
        margin-right: 0;
    }

    &.mx_EventTile_continuation {
        margin-top: 2px;
    }

    &.mx_EventTile_highlight {
        &::before {
            background-color: $event-highlight-bg-color;
        }

        color: $alert;
    }

    /* For replies */
    .mx_EventTile {
        padding-top: 0;
    }

    &::before {
        content: '';
        position: absolute;
        top: -1px;
        bottom: -1px;
        left: -60px;
        right: -60px;
        z-index: -1;
        border-radius: 4px;
    }

    &:hover,
    &.mx_EventTile_selected {

        &::before {
            background: $eventbubble-bg-hover;
        }

        .mx_EventTile_avatar {
            img {
                box-shadow: 0 0 0 3px $eventbubble-bg-hover;
            }
        }
    }

    .mx_DisambiguatedProfile,
    .mx_EventTile_line {
        --EventBubbleTile_line-max-width: 70%;

        width: fit-content;
        max-width: var(--EventBubbleTile_line-max-width); // Align message bubble and displayName
        line-height: $font-18px; // fixed line height to prevent emoji from being taller than text
    }

    // other users profile on bubble layout
    > .mx_DisambiguatedProfile {
        white-space: normal; // display mxid

        .mx_DisambiguatedProfile_displayName {
            white-space: nowrap; // truncate long display names
            margin-inline-end: 5px;

            // For RTL displayName
            unicode-bidi: embed;
            direction: ltr;
        }

        .mx_DisambiguatedProfile_mxid {
            margin-inline-start: 0; // Align mxid with truncated displayName inside mx_EventTile[data-layout=bubble]
        }
    }

    // inside mx_RoomView_MessageList, outside of mx_ReplyTile
    // (on the main panel and the chat panel with a maximized widget)
    > .mx_DisambiguatedProfile,
    // inside a thread, outside of mx_ReplyTile
    .mx_EventTile_senderDetails > .mx_DisambiguatedProfile {
        position: relative;
        top: -2px;
        left: 2px;
        font-size: $font-15px;
    }

    .mx_MessageActionBar {
        top: -28px;
        z-index: 9; // above the avatar
    }

    .mx_MediaBody {
        // leave space for the timestamp
        padding-right: 48px;
    }

    .mx_MImageBody {
        .mx_MImageBody_thumbnail_container {
            justify-content: center;
            min-height: calc(1.8rem + var(--gutterSize) + var(--gutterSize));
            min-width: calc(1.8rem + var(--gutterSize) + var(--gutterSize));
        }
    }

    .mx_CallEvent {
        background-color: unset;

        border-style: solid;
        border-width: 1px;
        border-color: $quinary-content;
    }

    &[data-self=false] {
        .mx_EventTile_line {
            border-bottom-right-radius: var(--cornerRadius);

            .mx_MImageBody .mx_MImageBody_thumbnail_container,
            .mx_MImageBody::before,
            .mx_MVideoBody .mx_MVideoBody_container,
            .mx_MediaBody,
            .mx_MLocationBody_map,
            .mx_MBeaconBody {
                border-bottom-right-radius: var(--cornerRadius) !important;
            }
        }

        .mx_EventTile_avatar {
            left: -34px;
        }

        .mx_MessageActionBar {
            inset-inline-start: calc(100% - var(--MessageActionBar-size-box));
            right: initial; // Reset the default value
        }

        .mx_ThreadSummary {
            margin-inline-start: calc(-1 * var(--gutterSize));
            margin-inline-end: auto;
        }

        --backgroundColor: $eventbubble-others-bg;
    }

    &[data-self=true] {
        .mx_EventTile_line {
            margin-inline-start: auto;
            border-bottom-left-radius: var(--cornerRadius);

            .mx_MImageBody .mx_MImageBody_thumbnail_container,
            .mx_MImageBody::before,
            .mx_MVideoBody .mx_MVideoBody_container,
            .mx_MediaBody,
            .mx_MLocationBody_map,
            .mx_MBeaconBody {
                border-bottom-left-radius: var(--cornerRadius) !important;
            }
        }

        .mx_EventTile_sticker {
            // align timestamp with those inside bubbles
            margin-right: 32px;
        }

        .mx_ThreadSummary {
            margin-inline-start: auto;
            margin-inline-end: calc(-1 * var(--gutterSize));
        }

        .mx_DisambiguatedProfile {
            display: none;
        }

        .mx_ReplyTile .mx_DisambiguatedProfile {
            display: block;
        }

        .mx_ReactionsRow {
            float: right;
            clear: right;
            display: flex;

            /* Moving the "add reaction button" before the reactions */
            > :last-child {
                order: -1;
            }
        }

        .mx_EventTile_avatar {
            top: -19px; // height of the sender block
            right: -35px;
        }

        .mx_MediaBody {
            background: $eventbubble-self-bg;
        }

        .mx_MessageActionBar {
            inset-inline-end: 0;
        }

        --backgroundColor: $eventbubble-self-bg;
    }

    .mx_EventTile_line {
        --EventBubbleTile_line-margin-inline-end: -12px;

        position: relative;
        display: flex;
        gap: 5px;
        margin: 0 var(--EventBubbleTile_line-margin-inline-end) 0 -9px;
        border-top-left-radius: var(--cornerRadius);
        border-top-right-radius: var(--cornerRadius);

        // the selector here is quite weird because timestamps can appear linked & unlinked and in different places
        // in the DOM depending on the specific rendering context
        > a, // timestamp wrapper anchor
        .mx_MessageActionBar + .mx_MessageTimestamp {
            position: absolute;
            padding: 4px 8px;
            bottom: 0;
            right: 0;
            z-index: 3; // above media and location share maps
        }

        &.mx_EventTile_mediaLine {
            // TODO: Use a common class name instead
            .mx_MFileBody,
            .mx_MAudioBody {
                max-width: 100%; // avoid overflow
            }

            .mx_MVoiceMessageBody {
                // allow the event to be collapsed, this causes the waveform to get cropped
                min-width: 0;
            }

            // we put the timestamps for media (other than stickers) atop the media
            // for images we also apply a linear gradient and change the timestamp colour to aid readability
            &.mx_EventTile_image {
                .mx_MessageTimestamp {
                    color: #ffffff; // regardless of theme, always visible on the below gradient
                }

                // linear gradient to make the timestamp more visible
                .mx_MImageBody::before {
                    content: "";
                    position: absolute;
                    background: linear-gradient(180deg, rgba(0, 0, 0, 0) 0%, rgba(0, 0, 0, 0.2) 100%);
                    z-index: 1;
                    top: 0;
                    bottom: 0;
                    left: 0;
                    right: 0;
                    pointer-events: none;
                }
            }
        }

        &.mx_EventTile_sticker {
            > a, // timestamp wrapper anchor
            .mx_MessageActionBar + .mx_MessageTimestamp {
                // position timestamps for stickers to the right of the un-bubbled sticker
                right: unset;
                left: 100%;
            }

            .mx_MStickerBody_wrapper {
                padding: 0;
            }
        }

        .mx_MImageBody {
            width: 100%;
            height: 100%;

            .mx_MImageBody_thumbnail.mx_MImageBody_thumbnail--blurhash {
                position: unset;
            }
        }

        //noinspection CssReplaceWithShorthandSafely
        .mx_MImageBody .mx_MImageBody_thumbnail_container,
        .mx_MVideoBody .mx_MVideoBody_container,
        .mx_MediaBody {
            border-radius: unset;
            border-top-left-radius: var(--cornerRadius);
            border-top-right-radius: var(--cornerRadius);
        }

        .mx_EventTile_e2eIcon {
            flex-shrink: 0; // keep it at full size
        }
    }

    &:not(.mx_EventTile_noBubble) .mx_EventTile_line:not(.mx_EventTile_mediaLine) {
        // make the top and bottom padding 1px smaller so that we can pad .mx_EventTile_content by 1px
        // to avoid anti-zalgo cutting off our larger than text emojis.
        padding: calc(var(--gutterSize) - 1px);
        padding-right: 60px; // space for the timestamp
        background: var(--backgroundColor);

        .mx_EventTile_content {
            padding: 1px;
        }
    }

    &.mx_EventTile_continuation[data-self=false] .mx_EventTile_line {
        border-top-left-radius: 0;

        .mx_MImageBody .mx_MImageBody_thumbnail_container,
        .mx_MVideoBody .mx_MVideoBody_container,
        .mx_MImageBody::before,
        .mx_MediaBody,
        .mx_MLocationBody_map,
        .mx_MBeaconBody {
            border-top-left-radius: 0;
        }
    }
    &.mx_EventTile_lastInSection[data-self=false] .mx_EventTile_line {
        border-bottom-left-radius: var(--cornerRadius);

        .mx_MImageBody .mx_MImageBody_thumbnail_container,
        .mx_MVideoBody .mx_MVideoBody_container,
        .mx_MImageBody::before,
        .mx_MediaBody,
        .mx_MLocationBody_map,
        .mx_MBeaconBody {
            border-bottom-left-radius: var(--cornerRadius);
        }
    }

    &.mx_EventTile_continuation[data-self=true] .mx_EventTile_line {
        border-top-right-radius: 0;

        .mx_MImageBody .mx_MImageBody_thumbnail_container,
        .mx_MVideoBody .mx_MVideoBody_container,
        .mx_MImageBody::before,
        .mx_MediaBody,
        .mx_MLocationBody_map,
        .mx_MBeaconBody {
            border-top-right-radius: 0;
        }
    }
    &.mx_EventTile_lastInSection[data-self=true] .mx_EventTile_line {
        border-bottom-right-radius: var(--cornerRadius);

        .mx_MImageBody .mx_MImageBody_thumbnail_container,
        .mx_MVideoBody .mx_MVideoBody_container,
        .mx_MImageBody::before,
        .mx_MediaBody,
        .mx_MLocationBody_map,
        .mx_MBeaconBody {
            border-bottom-right-radius: var(--cornerRadius);
        }
    }

    .mx_EventTile_avatar {
        position: absolute;
        top: 0;
        line-height: 1;
        z-index: 9;
        img {
            box-shadow: 0 0 0 3px $background;
            border-radius: 50%;
        }
    }

    &.mx_EventTile_noSender {
        .mx_EventTile_avatar {
            top: -19px;
        }
    }

    .mx_BaseAvatar,
    .mx_EventTile_avatar {
        line-height: 1;
    }

    &[data-has-reply=true] {
        > .mx_EventTile_line {
            flex-direction: column;
        }

        .mx_ReplyChain_show {
            order: 99999;
        }

        .mx_ReplyChain {
            .mx_EventTile_reply {
                max-width: 90%;
                padding: 0;
                > a, // timestamp wrapper anchor
                .mx_MessageActionBar + .mx_MessageTimestamp {
                    display: none !important;
                }
            }

            .mx_EventTile {
                display: flex;
                gap: var(--gutterSize);
                .mx_EventTile_avatar {
                    position: static;
                }
                .mx_DisambiguatedProfile {
                    display: none;
                }
            }
        }
    }

    .mx_MPollBody {
        width: 550px; // to prevent timestamp overlapping summary text
        max-width: 100%; // prevent overflowing a reply tile

        .mx_MPollBody_totalVotes {
            // align summary text with corner timestamp
            padding: 4px 0;
        }
    }

    .mx_ReactionsRow {
        margin-right: -18px;
        margin-left: -9px;
    }

    &.mx_EventTile_bad {
        &:hover {
            &::before {
                background: transparent;
            }
        }

        /* Special layout scenario for "Unable To Decrypt (UTD)" events */
        .mx_EventTile_line {
            display: grid;
            grid-template:
                "reply reply" auto
                "shield body" auto
                "shield link" auto
                / auto  1fr;

            .mx_UnknownBody,
            .mx_EventTile_keyRequestInfo,
            .mx_ReplyChain_wrapper,
            .mx_ViewSourceEvent {
                min-width: 0; // Prevent a grid blowout
            }

            .mx_EventTile_e2eIcon {
                grid-area: shield;
            }

            .mx_UnknownBody {
                grid-area: body;
            }

            .mx_EventTile_keyRequestInfo {
                grid-area: link;
            }

            .mx_ReplyChain_wrapper {
                grid-area: reply;
            }
        }

        &.mx_EventTile_info {
            // "Unable To Decrypt" layout for hidden events
            .mx_EventTile_line {
                gap: 0 9px; // 9px: margin value of E2E icon
                align-items: center;
                grid-template:
                    "shield source" auto
                    "shield link" auto
                    / auto  1fr;

                .mx_ViewSourceEvent {
                    grid-area: source;
                }
            }
        }
    }

    .mx_ReadReceiptGroup {
        position: absolute;

        // as close to right gutter without clipping as possible
        inset-inline-end: calc(-1 * var(--ReadReceiptGroup_EventBubbleTile-spacing-end));

        // (EventTileLine.line-height - ReadReceiptGroup.height) / 2
        // this centers the ReadReceiptGroup if we’ve got a single line
        bottom: calc(($font-18px - 24px) / 2);
        top: auto;
    }

    .mx_MTextBody {
        max-width: 100%;
    }

    .mx_CallEvent_wrapper {
        justify-content: center;
    }
}

.mx_EventTile.mx_EventTile_noBubble[data-layout=bubble] {
    --backgroundColor: transparent;

    .mx_EventTile_line.mx_EventTile_emote {
        padding-right: 60px; // align with bubbles text
        font-style: italic;

        > a { // timestamp anchor wrapper
            align-self: center;
            bottom: unset;
            top: unset;
            font-style: normal; // undo italic above
        }

        .mx_MEmoteBody {
            padding: 4px 0;
        }
    }
}

.mx_EventTile.mx_EventTile_bubbleContainer[data-layout=bubble],
.mx_EventTile.mx_EventTile_leftAlignedBubble[data-layout=bubble] {
    .mx_EventTile_line > a {
        // hide this timestamp as the tile will render its own
        display: none;
    }
}

.mx_EventTile.mx_EventTile_bubbleContainer[data-layout=bubble],
.mx_EventTile.mx_EventTile_leftAlignedBubble[data-layout=bubble],
.mx_EventTile.mx_EventTile_info[data-layout=bubble] {
    padding: 5px 0;
    display: flex;
    align-items: center;
    justify-content: flex-start;
}

.mx_EventTile.mx_EventTile_bubbleContainer[data-layout=bubble],
.mx_EventTile.mx_EventTile_leftAlignedBubble[data-layout=bubble],
.mx_EventTile.mx_EventTile_info[data-layout=bubble],
.mx_GenericEventListSummary[data-layout=bubble][data-expanded=false] {
    --backgroundColor: transparent;
    --gutterSize: 0;

    .mx_EventTile_avatar {
        position: static;
        order: -1;
        margin-right: 5px;
    }

    .mx_EventTile_line,
    .mx_EventTile_info {
        min-width: 100%;
        // Preserve alignment with left edge of text in bubbles
        margin: 0;
    }

    .mx_EventTile_e2eIcon {
        margin-left: 9px;
    }

    .mx_EventTile_line {
        > a, // timestamp wrapper anchor
        .mx_MessageActionBar + .mx_MessageTimestamp {
            right: auto;
            left: -77px;
            bottom: unset;
            align-self: center;

            .mx_MessageTimestamp, &.mx_MessageTimestamp {
                vertical-align: middle;
            }
        }
    }
}

.mx_GenericEventListSummary[data-layout=bubble] {
    .mx_EventTile.mx_EventTile_info .mx_EventTile_line {
        // Avoid overflow of event info by cancelling width settings
        width: 100%;
        min-width: 0;
        max-width: 100%;
    }

    // increase margin between ELS and the next Event to not have our user avatar overlap the expand/collapse button
    &[data-expanded=false] + .mx_EventTile[data-layout=bubble][data-self=true] {
        margin-top: 20px;
    }

    &[data-expanded=true] .mx_EventTile_info {
        padding: 2px 0;
        margin-right: 0;

        .mx_MessageActionBar {
            inset-inline-start: initial; // Reset .mx_EventTile[data-layout="bubble"][data-self="false"] .mx_MessageActionBar
            right: 48px; // align with that of right-column bubbles
        }

        .mx_ReadReceiptGroup {
            right: -18px; // match alignment to RRs of chat bubbles
        }

<<<<<<< HEAD
        &::before {
            right: 0; // match alignment of the hover background to that of chat bubbles
=======
    // ideally we'd use display=contents here for the layout to all work regardless of the *ELS but
    // that breaks ScrollPanel's reliance upon offsetTop so we have to have a bit more finesse.
    &[data-expanded=true] {
        display: flex;
        flex-direction: column;
        margin: 0;

        .mx_EventTile_info {
            padding: 2px 0;
            margin-right: 0;

            .mx_MessageActionBar {
                inset-inline-start: initial; // Reset .mx_EventTile[data-layout="bubble"][data-self="false"] .mx_MessageActionBar
                inset-inline-end: 48px; // align with that of right-column bubbles
            }

            .mx_ReadReceiptGroup {
                // match alignment to RRs of chat bubbles
                inset-inline-end: calc(-1 * var(--ReadReceiptGroup_EventBubbleTile-spacing-end) + 60px);
            }

            &::before {
                inset-inline-end: 0; // match alignment of the hover background to that of chat bubbles
            }
>>>>>>> ef6bd354
        }
    }
}

/* events that do not require bubble layout */
.mx_GenericEventListSummary[data-layout=bubble],
.mx_EventTile.mx_EventTile_bad[data-layout=bubble] {
    .mx_EventTile_line {
        background: transparent;
    }
}

.mx_EventTile_tileError[data-layout=bubble] .mx_EventTile_line {
    flex-direction: column; // restore the centering
}<|MERGE_RESOLUTION|>--- conflicted
+++ resolved
@@ -659,42 +659,16 @@
 
         .mx_MessageActionBar {
             inset-inline-start: initial; // Reset .mx_EventTile[data-layout="bubble"][data-self="false"] .mx_MessageActionBar
-            right: 48px; // align with that of right-column bubbles
+            inset-inline-end: 48px; // align with that of right-column bubbles
         }
 
         .mx_ReadReceiptGroup {
-            right: -18px; // match alignment to RRs of chat bubbles
-        }
-
-<<<<<<< HEAD
+            // match alignment to RRs of chat bubbles
+            inset-inline-end: calc(-1 * var(--ReadReceiptGroup_EventBubbleTile-spacing-end) + 60px);
+        }
+
         &::before {
-            right: 0; // match alignment of the hover background to that of chat bubbles
-=======
-    // ideally we'd use display=contents here for the layout to all work regardless of the *ELS but
-    // that breaks ScrollPanel's reliance upon offsetTop so we have to have a bit more finesse.
-    &[data-expanded=true] {
-        display: flex;
-        flex-direction: column;
-        margin: 0;
-
-        .mx_EventTile_info {
-            padding: 2px 0;
-            margin-right: 0;
-
-            .mx_MessageActionBar {
-                inset-inline-start: initial; // Reset .mx_EventTile[data-layout="bubble"][data-self="false"] .mx_MessageActionBar
-                inset-inline-end: 48px; // align with that of right-column bubbles
-            }
-
-            .mx_ReadReceiptGroup {
-                // match alignment to RRs of chat bubbles
-                inset-inline-end: calc(-1 * var(--ReadReceiptGroup_EventBubbleTile-spacing-end) + 60px);
-            }
-
-            &::before {
-                inset-inline-end: 0; // match alignment of the hover background to that of chat bubbles
-            }
->>>>>>> ef6bd354
+            inset-inline-end: 0; // match alignment of the hover background to that of chat bubbles
         }
     }
 }
