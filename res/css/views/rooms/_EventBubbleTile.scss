/*
Copyright 2021 The Matrix.org Foundation C.I.C.

Licensed under the Apache License, Version 2.0 (the "License");
you may not use this file except in compliance with the License.
You may obtain a copy of the License at

    http://www.apache.org/licenses/LICENSE-2.0

Unless required by applicable law or agreed to in writing, software
distributed under the License is distributed on an "AS IS" BASIS,
WITHOUT WARRANTIES OR CONDITIONS OF ANY KIND, either express or implied.
See the License for the specific language governing permissions and
limitations under the License.
*/

.mx_RoomView_body[data-layout=bubble] {
    .mx_RoomView_timeline, .mx_RoomView_statusArea, .mx_MessageComposer {
        width: 100%;
        max-width: 1200px;
        margin: 0 auto;
    }
}

.mx_EventTile[data-layout=bubble],
.mx_GenericEventListSummary[data-layout=bubble] {
    --avatarSize: 32px;
    --gutterSize: 11px;
    --cornerRadius: 12px;
    --maxWidth: 70%;
    margin-right: 60px;
}

.mx_RoomView_searchResultsPanel {
    .mx_EventTile[data-layout=bubble] {
        .mx_SenderProfile {
            // Group layout adds a 64px left margin, which we really don't want on search results
            margin-left: 0;
        }

        &[data-self=true] {
            // The avatars end up overlapping, so just hide them
            .mx_EventTile_avatar {
                display: none;
            }
        }

        // Mirror rough designs for "greyed out" text
        &.mx_EventTile_contextual .mx_EventTile_line {
            opacity: 0.4;
        }
    }
}

.mx_EventTile[data-layout=bubble] {
    position: relative;
    margin-top: var(--gutterSize);
    margin-left: 49px;
    font-size: $font-14px;

    .mx_ThreadSummary {
        clear: both;
        width: fit-content;
    }

    .mx_EventTile_content {
        margin-right: 0;
    }

    &.mx_EventTile_continuation {
        margin-top: 2px;
    }

    &.mx_EventTile_highlight {
        &::before {
            background-color: $event-highlight-bg-color;
        }

        color: $alert;
    }

    /* For replies */
    .mx_EventTile {
        padding-top: 0;
    }

    &::before {
        content: '';
        position: absolute;
        top: -1px;
        bottom: -1px;
        left: -60px;
        right: -60px;
        z-index: -1;
        border-radius: 4px;
    }

    &:hover,
    &.mx_EventTile_selected {

        &::before {
            background: $eventbubble-bg-hover;
        }

        .mx_EventTile_avatar {
            img {
                box-shadow: 0 0 0 3px $eventbubble-bg-hover;
            }
        }
    }

    .mx_DisambiguatedProfile,
    .mx_EventTile_line {
        --EventBubbleTile_line-max-width: 70%;

        width: fit-content;
        max-width: var(--EventBubbleTile_line-max-width); // Align message bubble and displayName
        line-height: $font-18px; // fixed line height to prevent emoji from being taller than text
    }

    // other users profile on bubble layout
    > .mx_DisambiguatedProfile {
        white-space: normal; // display mxid

        .mx_DisambiguatedProfile_displayName {
            white-space: nowrap; // truncate long display names
            margin-inline-end: 5px;

            // For RTL displayName
            unicode-bidi: embed;
            direction: ltr;
        }

        .mx_DisambiguatedProfile_mxid {
            margin-inline-start: 0; // Align mxid with truncated displayName inside mx_EventTile[data-layout=bubble]
        }
    }

    // inside mx_RoomView_MessageList, outside of mx_ReplyTile
    // (on the main panel and the chat panel with a maximized widget)
    > .mx_DisambiguatedProfile,
    // inside a thread, outside of mx_ReplyTile
    .mx_EventTile_senderDetails > .mx_DisambiguatedProfile {
        position: relative;
        top: -2px;
        left: 2px;
        font-size: $font-15px;
    }

    .mx_MessageActionBar {
        top: -28px;
        z-index: 9; // above the avatar
    }

    .mx_MediaBody {
        // leave space for the timestamp
        padding-right: 48px;
    }

    .mx_MImageBody {
        .mx_MImageBody_thumbnail_container {
            justify-content: center;
            min-height: calc(1.8rem + var(--gutterSize) + var(--gutterSize));
            min-width: calc(1.8rem + var(--gutterSize) + var(--gutterSize));
        }
    }

    .mx_CallEvent {
        background-color: unset;

        border-style: solid;
        border-width: 1px;
        border-color: $quinary-content;
    }

    &[data-self=false] {
        .mx_EventTile_line {
            border-bottom-right-radius: var(--cornerRadius);

            .mx_MImageBody .mx_MImageBody_thumbnail_container,
            .mx_MImageBody::before,
            .mx_MVideoBody .mx_MVideoBody_container,
            .mx_MediaBody,
            .mx_MLocationBody_map,
            .mx_MBeaconBody {
                border-bottom-right-radius: var(--cornerRadius) !important;
            }
        }

        .mx_EventTile_avatar {
            left: -34px;
        }

        .mx_MessageActionBar {
            inset-inline-start: calc(100% - var(--MessageActionBar-size-box));
            right: initial; // Reset the default value
        }

        .mx_ThreadSummary {
            margin-inline-start: calc(-1 * var(--gutterSize));
            margin-inline-end: auto;
        }

        --backgroundColor: $eventbubble-others-bg;
    }

    &[data-self=true] {
        .mx_EventTile_line {
            margin-inline-start: auto;
            border-bottom-left-radius: var(--cornerRadius);

            .mx_MImageBody .mx_MImageBody_thumbnail_container,
            .mx_MImageBody::before,
            .mx_MVideoBody .mx_MVideoBody_container,
            .mx_MediaBody,
            .mx_MLocationBody_map,
            .mx_MBeaconBody {
                border-bottom-left-radius: var(--cornerRadius) !important;
            }
        }

        .mx_EventTile_sticker {
            // align timestamp with those inside bubbles
            margin-right: 32px;
        }

        .mx_ThreadSummary {
            margin-inline-start: auto;
            margin-inline-end: calc(-1 * var(--gutterSize));
        }

        .mx_DisambiguatedProfile {
            display: none;
        }

        .mx_ReplyTile .mx_DisambiguatedProfile {
            display: block;
        }

        .mx_ReactionsRow {
            float: right;
            clear: right;
            display: flex;

            /* Moving the "add reaction button" before the reactions */
            > :last-child {
                order: -1;
            }
        }

        .mx_EventTile_avatar {
            top: -19px; // height of the sender block
            right: -35px;
        }

        .mx_MediaBody {
            background: $eventbubble-self-bg;
        }

        .mx_MessageActionBar {
            inset-inline-end: 0;
        }

        --backgroundColor: $eventbubble-self-bg;
    }

    .mx_EventTile_line {
        --EventBubbleTile_line-margin-inline-end: -12px;

        position: relative;
        display: flex;
        gap: 5px;
        margin: 0 var(--EventBubbleTile_line-margin-inline-end) 0 -9px;
        border-top-left-radius: var(--cornerRadius);
        border-top-right-radius: var(--cornerRadius);

        // the selector here is quite weird because timestamps can appear linked & unlinked and in different places
        // in the DOM depending on the specific rendering context
        > a, // timestamp wrapper anchor
        .mx_MessageActionBar + .mx_MessageTimestamp {
            position: absolute;
            padding: 4px 8px;
            bottom: 0;
            right: 0;
            z-index: 3; // above media and location share maps
        }

        &.mx_EventTile_mediaLine {
            // TODO: Use a common class name instead
            .mx_MFileBody,
            .mx_MAudioBody {
                max-width: 100%; // avoid overflow
            }

            .mx_MVoiceMessageBody {
                // allow the event to be collapsed, this causes the waveform to get cropped
                min-width: 0;
            }

            // we put the timestamps for media (other than stickers) atop the media
            // for images we also apply a linear gradient and change the timestamp colour to aid readability
            &.mx_EventTile_image {
                .mx_MessageTimestamp {
                    color: #ffffff; // regardless of theme, always visible on the below gradient
                }

                // linear gradient to make the timestamp more visible
                .mx_MImageBody::before {
                    content: "";
                    position: absolute;
                    background: linear-gradient(180deg, rgba(0, 0, 0, 0) 0%, rgba(0, 0, 0, 0.2) 100%);
                    z-index: 1;
                    top: 0;
                    bottom: 0;
                    left: 0;
                    right: 0;
                    pointer-events: none;
                }
            }
        }

        &.mx_EventTile_sticker {
            > a, // timestamp wrapper anchor
            .mx_MessageActionBar + .mx_MessageTimestamp {
                // position timestamps for stickers to the right of the un-bubbled sticker
                right: unset;
                left: 100%;
            }

            .mx_MStickerBody_wrapper {
                padding: 0;
            }
        }

        .mx_MImageBody {
            width: 100%;
            height: 100%;

            .mx_MImageBody_thumbnail.mx_MImageBody_thumbnail--blurhash {
                position: unset;
            }
        }

        //noinspection CssReplaceWithShorthandSafely
        .mx_MImageBody .mx_MImageBody_thumbnail_container,
        .mx_MVideoBody .mx_MVideoBody_container,
        .mx_MediaBody {
            border-radius: unset;
            border-top-left-radius: var(--cornerRadius);
            border-top-right-radius: var(--cornerRadius);
        }

        .mx_EventTile_e2eIcon {
            flex-shrink: 0; // keep it at full size
        }
    }

    &:not(.mx_EventTile_noBubble) .mx_EventTile_line:not(.mx_EventTile_mediaLine) {
        // make the top and bottom padding 1px smaller so that we can pad .mx_EventTile_content by 1px
        // to avoid anti-zalgo cutting off our larger than text emojis.
        padding: calc(var(--gutterSize) - 1px);
        padding-right: 60px; // space for the timestamp
        background: var(--backgroundColor);

        .mx_EventTile_content {
            padding: 1px;
        }
    }

    &.mx_EventTile_continuation[data-self=false] .mx_EventTile_line {
        border-top-left-radius: 0;

        .mx_MImageBody .mx_MImageBody_thumbnail_container,
        .mx_MVideoBody .mx_MVideoBody_container,
        .mx_MImageBody::before,
        .mx_MediaBody,
        .mx_MLocationBody_map,
        .mx_MBeaconBody {
            border-top-left-radius: 0;
        }
    }
    &.mx_EventTile_lastInSection[data-self=false] .mx_EventTile_line {
        border-bottom-left-radius: var(--cornerRadius);

        .mx_MImageBody .mx_MImageBody_thumbnail_container,
        .mx_MVideoBody .mx_MVideoBody_container,
        .mx_MImageBody::before,
        .mx_MediaBody,
        .mx_MLocationBody_map,
        .mx_MBeaconBody {
            border-bottom-left-radius: var(--cornerRadius);
        }
    }

    &.mx_EventTile_continuation[data-self=true] .mx_EventTile_line {
        border-top-right-radius: 0;

        .mx_MImageBody .mx_MImageBody_thumbnail_container,
        .mx_MVideoBody .mx_MVideoBody_container,
        .mx_MImageBody::before,
        .mx_MediaBody,
        .mx_MLocationBody_map,
        .mx_MBeaconBody {
            border-top-right-radius: 0;
        }
    }
    &.mx_EventTile_lastInSection[data-self=true] .mx_EventTile_line {
        border-bottom-right-radius: var(--cornerRadius);

        .mx_MImageBody .mx_MImageBody_thumbnail_container,
        .mx_MVideoBody .mx_MVideoBody_container,
        .mx_MImageBody::before,
        .mx_MediaBody,
        .mx_MLocationBody_map,
        .mx_MBeaconBody {
            border-bottom-right-radius: var(--cornerRadius);
        }
    }

    .mx_EventTile_avatar {
        position: absolute;
        top: 0;
        line-height: 1;
        z-index: 9;
        img {
            box-shadow: 0 0 0 3px $background;
            border-radius: 50%;
        }
    }

    &.mx_EventTile_noSender {
        .mx_EventTile_avatar {
            top: -19px;
        }
    }

    .mx_BaseAvatar,
    .mx_EventTile_avatar {
        line-height: 1;
    }

    &[data-has-reply=true] {
        > .mx_EventTile_line {
            flex-direction: column;
        }

        .mx_ReplyChain_show {
            order: 99999;
        }

        .mx_ReplyChain {
            .mx_EventTile_reply {
                max-width: 90%;
                padding: 0;
                > a, // timestamp wrapper anchor
                .mx_MessageActionBar + .mx_MessageTimestamp {
                    display: none !important;
                }
            }

            .mx_EventTile {
                display: flex;
                gap: var(--gutterSize);
                .mx_EventTile_avatar {
                    position: static;
                }
                .mx_DisambiguatedProfile {
                    display: none;
                }
            }
        }
    }

    .mx_MPollBody {
        width: 550px; // to prevent timestamp overlapping summary text
        max-width: 100%; // prevent overflowing a reply tile

        .mx_MPollBody_totalVotes {
            // align summary text with corner timestamp
            padding: 4px 0;
        }
    }

    .mx_ReactionsRow {
        margin-right: -18px;
        margin-left: -9px;
    }

<<<<<<< HEAD
    /* Special layout scenario for "Unable To Decrypt (UTD)" events */
    &.mx_EventTile_bad > .mx_EventTile_line {
        display: grid;
        grid-template:
            "reply reply" auto
            "shield body" auto
            / auto  1fr;
        .mx_EventTile_e2eIcon {
            grid-area: shield;
        }
        .mx_UnknownBody {
            grid-area: body;
        }
        .mx_ReplyChain_wrapper {
            grid-area: reply;
=======
    &.mx_EventTile_bad {
        /* Special layout scenario for "Unable To Decrypt (UTD)" events */
        .mx_EventTile_line {
            display: grid;
            grid-template:
                "reply reply" auto
                "shield body" auto
                "shield link" auto
                / auto  1fr;

            .mx_UnknownBody,
            .mx_EventTile_keyRequestInfo,
            .mx_ReplyChain_wrapper,
            .mx_ViewSourceEvent {
                min-width: 0; // Prevent a grid blowout
            }

            .mx_EventTile_e2eIcon {
                grid-area: shield;
            }

            .mx_UnknownBody {
                grid-area: body;
            }

            .mx_EventTile_keyRequestInfo {
                grid-area: link;
            }

            .mx_ReplyChain_wrapper {
                grid-area: reply;
            }
        }

        &.mx_EventTile_info {
            // "Unable To Decrypt" layout for hidden events
            .mx_EventTile_line {
                gap: 0 9px; // 9px: margin value of E2E icon
                align-items: center;
                grid-template:
                    "shield source" auto
                    "shield link" auto
                    / auto  1fr;

                .mx_ViewSourceEvent {
                    grid-area: source;
                }
            }
>>>>>>> 5b520e84
        }
    }

    .mx_ReadReceiptGroup {
        position: absolute;
        // as close to right gutter without clipping as possible
        right: -78px;
        // (EventTileLine.line-height - ReadReceiptGroup.height) / 2
        // this centers the ReadReceiptGroup if we’ve got a single line
        bottom: calc(($font-18px - 24px) / 2);
        top: auto;
    }

    .mx_MTextBody {
        max-width: 100%;
    }

    .mx_CallEvent_wrapper {
        justify-content: center;
    }
}

.mx_EventTile.mx_EventTile_noBubble[data-layout=bubble] {
    --backgroundColor: transparent;

    .mx_EventTile_line.mx_EventTile_emote {
        padding-right: 60px; // align with bubbles text
        font-style: italic;

        > a { // timestamp anchor wrapper
            align-self: center;
            bottom: unset;
            top: unset;
            font-style: normal; // undo italic above
        }

        .mx_MEmoteBody {
            padding: 4px 0;
        }
    }
}

.mx_EventTile.mx_EventTile_bubbleContainer[data-layout=bubble],
.mx_EventTile.mx_EventTile_leftAlignedBubble[data-layout=bubble] {
    .mx_EventTile_line > a {
        // hide this timestamp as the tile will render its own
        display: none;
    }
}

.mx_EventTile.mx_EventTile_bubbleContainer[data-layout=bubble],
.mx_EventTile.mx_EventTile_leftAlignedBubble[data-layout=bubble],
.mx_EventTile.mx_EventTile_info[data-layout=bubble],
.mx_GenericEventListSummary[data-layout=bubble][data-expanded=false] {
    --backgroundColor: transparent;
    --gutterSize: 0;

    display: flex;
    align-items: center;
    justify-content: flex-start;
    padding: 5px 0;

    .mx_EventTile_avatar {
        position: static;
        order: -1;
        margin-right: 5px;
    }

    .mx_EventTile_line,
    .mx_EventTile_info {
        min-width: 100%;
        // Preserve alignment with left edge of text in bubbles
        margin: 0;
    }

    .mx_EventTile_e2eIcon {
        margin-left: 9px;
    }

    .mx_EventTile_line {
        > a, // timestamp wrapper anchor
        .mx_MessageActionBar + .mx_MessageTimestamp {
            right: auto;
            left: -77px;
            bottom: unset;
            align-self: center;

            .mx_MessageTimestamp, &.mx_MessageTimestamp {
                vertical-align: middle;
            }
        }
    }
}

.mx_GenericEventListSummary[data-layout=bubble] {
    --maxWidth: 70%;
    margin-left: calc(var(--avatarSize) + var(--gutterSize));

    .mx_GenericEventListSummary_toggle {
        margin: 0 55px 0 5px;
        float: none;

        &[aria-expanded=false] {
            order: 9;
        }
        &[aria-expanded=true] {
            text-align: right;
        }
    }

    .mx_GenericEventListSummary_line {
        display: none;
    }

    .mx_GenericEventListSummary_avatars {
        padding-top: 0;
    }

    .mx_EventTile {
        &.mx_EventTile_info {
            .mx_EventTile_line {
                // Avoid overflow of event info by cancelling width settings
                width: 100%;
                min-width: 0;
                max-width: 100%;
            }
        }
    }

    &::after {
        content: "";
        clear: both;
    }

    &[data-expanded=false] {
        // Align with left edge of bubble tiles
        padding: 0 49px;

        // increase margin between ELS and the next Event to not have our user avatar overlap the expand/collapse button
        + .mx_EventTile[data-layout=bubble][data-self=true] {
            margin-top: 20px;
        }
    }

    // ideally we'd use display=contents here for the layout to all work regardless of the *ELS but
    // that breaks ScrollPanel's reliance upon offsetTop so we have to have a bit more finesse.
    &[data-expanded=true] {
        display: flex;
        flex-direction: column;
        margin: 0;

        .mx_EventTile_info {
            padding: 2px 0;
            margin-right: 0;

            .mx_MessageActionBar {
                inset-inline-start: initial; // Reset .mx_EventTile[data-layout="bubble"][data-self="false"] .mx_MessageActionBar
                right: 48px; // align with that of right-column bubbles
            }

            .mx_ReadReceiptGroup {
                right: -18px; // match alignment to RRs of chat bubbles
            }

            &::before {
                right: 0; // match alignment of the hover background to that of chat bubbles
            }
        }
    }
}

/* events that do not require bubble layout */
.mx_GenericEventListSummary[data-layout=bubble],
.mx_EventTile.mx_EventTile_bad[data-layout=bubble] {
    .mx_EventTile_line {
        background: transparent;
    }

    &:hover {
        &::before {
            background: transparent;
        }
    }
}

.mx_EventTile_tileError[data-layout=bubble] .mx_EventTile_line {
    flex-direction: column; // restore the centering
}<|MERGE_RESOLUTION|>--- conflicted
+++ resolved
@@ -486,23 +486,6 @@
         margin-left: -9px;
     }
 
-<<<<<<< HEAD
-    /* Special layout scenario for "Unable To Decrypt (UTD)" events */
-    &.mx_EventTile_bad > .mx_EventTile_line {
-        display: grid;
-        grid-template:
-            "reply reply" auto
-            "shield body" auto
-            / auto  1fr;
-        .mx_EventTile_e2eIcon {
-            grid-area: shield;
-        }
-        .mx_UnknownBody {
-            grid-area: body;
-        }
-        .mx_ReplyChain_wrapper {
-            grid-area: reply;
-=======
     &.mx_EventTile_bad {
         /* Special layout scenario for "Unable To Decrypt (UTD)" events */
         .mx_EventTile_line {
@@ -510,11 +493,9 @@
             grid-template:
                 "reply reply" auto
                 "shield body" auto
-                "shield link" auto
                 / auto  1fr;
 
             .mx_UnknownBody,
-            .mx_EventTile_keyRequestInfo,
             .mx_ReplyChain_wrapper,
             .mx_ViewSourceEvent {
                 min-width: 0; // Prevent a grid blowout
@@ -526,10 +507,6 @@
 
             .mx_UnknownBody {
                 grid-area: body;
-            }
-
-            .mx_EventTile_keyRequestInfo {
-                grid-area: link;
             }
 
             .mx_ReplyChain_wrapper {
@@ -544,14 +521,12 @@
                 align-items: center;
                 grid-template:
                     "shield source" auto
-                    "shield link" auto
                     / auto  1fr;
 
                 .mx_ViewSourceEvent {
                     grid-area: source;
                 }
             }
->>>>>>> 5b520e84
         }
     }
 
