/*
Copyright 2021 The Matrix.org Foundation C.I.C.

Licensed under the Apache License, Version 2.0 (the "License");
you may not use this file except in compliance with the License.
You may obtain a copy of the License at

    http://www.apache.org/licenses/LICENSE-2.0

Unless required by applicable law or agreed to in writing, software
distributed under the License is distributed on an "AS IS" BASIS,
WITHOUT WARRANTIES OR CONDITIONS OF ANY KIND, either express or implied.
See the License for the specific language governing permissions and
limitations under the License.
*/

.mx_EventTile[data-layout=bubble],
.mx_EventListSummary[data-layout=bubble] {
    --avatarSize: 32px;
    --gutterSize: 11px;
    --cornerRadius: 12px;
    --maxWidth: 70%;
    margin-right: 100px;
}

.mx_EventTile[data-layout=bubble] {
    position: relative;
    margin-top: var(--gutterSize);
    margin-left: 49px;
    font-size: $font-14px;

    .mx_ThreadInfo {
        clear: both;
        width: fit-content;
    }

    &.mx_EventTile_continuation {
        margin-top: 2px;
    }

    &.mx_EventTile_highlight {
        &::before {
            background-color: $event-highlight-bg-color;
        }

        color: $alert;
    }

    /* For replies */
    .mx_EventTile {
        padding-top: 0;
    }

    &::before {
        content: '';
        position: absolute;
        top: -1px;
        bottom: -1px;
        left: -60px;
        right: -60px;
        z-index: -1;
        border-radius: 4px;
    }

    &:hover,
    &.mx_EventTile_selected {

        &::before {
            background: $eventbubble-bg-hover;
        }

        .mx_EventTile_avatar {
            img {
                box-shadow: 0 0 0 3px $eventbubble-bg-hover;
            }
        }
    }

    .mx_SenderProfile,
    .mx_EventTile_line {
        width: fit-content;
        max-width: 70%;
    }

    > .mx_SenderProfile {
        position: relative;
        top: -2px;
        left: 2px;
        font-size: $font-15px;
    }

    &[data-self=false] {
        .mx_EventTile_line {
            border-bottom-right-radius: var(--cornerRadius);

            .mx_MImageBody .mx_MImageBody_thumbnail {
                border-bottom-right-radius: var(--cornerRadius);
            }
        }
        .mx_EventTile_avatar {
            left: -34px;
        }

        .mx_MessageActionBar {
            right: 0;
            transform: translate3d(90%, 50%, 0);
        }

        --backgroundColor: $eventbubble-others-bg;
    }
    &[data-self=true] {
        .mx_EventTile_line {
            float: right;
            border-bottom-left-radius: var(--cornerRadius);
            > a {
                left: auto;
                right: -68px;
            }

            .mx_MImageBody .mx_MImageBody_thumbnail {
                border-bottom-left-radius: var(--cornerRadius);
            }
        }

        .mx_ThreadInfo {
            float: right;
            margin-right: calc(-1 * var(--gutterSize));
        }

        .mx_SenderProfile {
            display: none;
        }

        .mx_ReplyTile .mx_SenderProfile {
            display: block;
        }

        .mx_ReactionsRow {
            float: right;
            clear: right;
            display: flex;

            /* Moving the "add reaction button" before the reactions */
            > :last-child {
                order: -1;
            }
        }
        .mx_EventTile_avatar {
            top: -19px; // height of the sender block
            right: -35px;
        }

        --backgroundColor: $eventbubble-self-bg;
    }

    .mx_EventTile_line {
        position: relative;
        display: flex;
        gap: 5px;
        margin: 0 -12px 0 -9px;
        border-top-left-radius: var(--cornerRadius);
        border-top-right-radius: var(--cornerRadius);
        > a {
            position: absolute;
            padding: 10px 20px;
            top: 0;
            left: -68px;
        }

        //noinspection CssReplaceWithShorthandSafely
        .mx_MImageBody .mx_MImageBody_thumbnail {
            // Note: This is intentionally not compressed because the browser gets confused
            // when it is all combined. We're effectively unsetting the border radius then
            // setting the two corners we care about manually.
            border-radius: unset;
            border-top-left-radius: var(--cornerRadius);
            border-top-right-radius: var(--cornerRadius);
        }

        .mx_EventTile_e2eIcon {
            flex-shrink: 0; // keep it at full size
        }
    }

    .mx_EventTile_line:not(.mx_EventTile_mediaLine) {
        padding: var(--gutterSize);
        background: var(--backgroundColor);
    }

    &.mx_EventTile_continuation[data-self=false] .mx_EventTile_line {
        border-top-left-radius: 0;

        .mx_MImageBody .mx_MImageBody_thumbnail {
            border-top-left-radius: 0;
        }
    }
    &.mx_EventTile_lastInSection[data-self=false] .mx_EventTile_line {
        border-bottom-left-radius: var(--cornerRadius);

        .mx_MImageBody .mx_MImageBody_thumbnail {
            border-bottom-left-radius: var(--cornerRadius);
        }
    }

    &.mx_EventTile_continuation[data-self=true] .mx_EventTile_line {
        border-top-right-radius: 0;

        .mx_MImageBody .mx_MImageBody_thumbnail {
            border-top-right-radius: 0;
        }
    }
    &.mx_EventTile_lastInSection[data-self=true] .mx_EventTile_line {
        border-bottom-right-radius: var(--cornerRadius);

        .mx_MImageBody .mx_MImageBody_thumbnail {
            border-bottom-right-radius: var(--cornerRadius);
        }
    }

    .mx_EventTile_avatar {
        position: absolute;
        top: 0;
        line-height: 1;
        z-index: 9;
        img {
            box-shadow: 0 0 0 3px $background;
            border-radius: 50%;
        }
    }

    &.mx_EventTile_noSender {
        .mx_EventTile_avatar {
            top: -19px;
        }
    }

    .mx_BaseAvatar,
    .mx_EventTile_avatar {
        line-height: 1;
    }

    &[data-has-reply=true] {
        > .mx_EventTile_line {
            flex-direction: column;
        }

        .mx_ReplyChain_show {
            order: 99999;
        }

        .mx_ReplyChain {
            .mx_EventTile_reply {
                max-width: 90%;
                padding: 0;
                > a {
                    display: none !important;
                }
            }

            .mx_EventTile {
                display: flex;
                gap: var(--gutterSize);
                .mx_EventTile_avatar {
                    position: static;
                }
                .mx_SenderProfile {
                    display: none;
                }
            }
        }
    }

    .mx_EditMessageComposer_buttons {
        position: static;
        padding: 0;
        margin: 8px 0 0;
        background: transparent;
    }

    .mx_ReactionsRow {
        margin-right: -18px;
        margin-left: -9px;
    }

    /* Special layout scenario for "Unable To Decrypt (UTD)" events */
    &.mx_EventTile_bad > .mx_EventTile_line {
        display: grid;
        grid-template:
            "reply reply" auto
            "shield body" auto
            "shield link" auto
            / auto  1fr;
        .mx_EventTile_e2eIcon {
            grid-area: shield;
        }
        .mx_UnknownBody {
            grid-area: body;
        }
        .mx_EventTile_keyRequestInfo {
            grid-area: link;
        }
        .mx_ReplyChain_wrapper {
            grid-area: reply;
        }
    }

    .mx_EventTile_readAvatars {
        position: absolute;
        right: -110px;
        bottom: 0;
        top: auto;
    }

    .mx_MTextBody {
        max-width: 100%;
    }
}

.mx_EventTile.mx_EventTile_noBubble[data-layout=bubble] {
    --backgroundColor: transparent;
}

.mx_EventTile.mx_EventTile_bubbleContainer[data-layout=bubble],
.mx_EventTile.mx_EventTile_leftAlignedBubble[data-layout=bubble],
.mx_EventTile.mx_EventTile_info[data-layout=bubble],
.mx_EventListSummary[data-layout=bubble][data-expanded=false] {
    --backgroundColor: transparent;
    --gutterSize: 0;

    display: flex;
    align-items: center;
    justify-content: flex-start;
    padding: 5px 0;

    .mx_EventTile_avatar {
        position: static;
        order: -1;
        margin-right: 5px;
    }

    .mx_EventTile_line,
    .mx_EventTile_info {
        min-width: 100%;
        // Preserve alignment with left edge of text in bubbles
        margin: 0;
    }

    .mx_EventTile_e2eIcon {
        margin-left: 9px;
    }

    .mx_EventTile_line > a {
        // Align timestamps with those of normal bubble tiles
        right: auto;
        top: -11px;
        left: -95px;
    }
}

.mx_EventListSummary[data-layout=bubble] {
    --maxWidth: 70%;
    margin-left: calc(var(--avatarSize) + var(--gutterSize));

    .mx_EventListSummary_toggle {
        margin: 0 55px 0 5px;
        float: none;

        &[aria-expanded=false] {
            order: 9;
        }
        &[aria-expanded=true] {
            text-align: right;
            margin-right: 100px;
        }
    }

    .mx_EventListSummary_line {
        display: none;
    }

    .mx_EventListSummary_avatars {
        padding-top: 0;
    }

    &::after {
        content: "";
        clear: both;
    }
}

.mx_EventListSummary[data-expanded=false][data-layout=bubble] {
    // Align with left edge of bubble tiles
    padding: 0 49px;
}

<<<<<<< HEAD
// increase margin between ELS and the next Event to not have our user avatar overlap the expand/collapse button
.mx_EventListSummary[data-layout=bubble][data-expanded=false] + .mx_EventTile[data-layout=bubble][data-self=true] {
    margin-top: 20px;
=======
.mx_EventListSummary[data-expanded=true][data-layout=bubble] {
    display: contents;

    .mx_EventTile {
        padding: 2px 0;
    }
>>>>>>> 5ee356da
}

/* events that do not require bubble layout */
.mx_EventListSummary[data-layout=bubble],
.mx_EventTile.mx_EventTile_bad[data-layout=bubble] {
    .mx_EventTile_line {
        background: transparent;
    }

    &:hover {
        &::before {
            background: transparent;
        }
    }
}<|MERGE_RESOLUTION|>--- conflicted
+++ resolved
@@ -393,18 +393,17 @@
     padding: 0 49px;
 }
 
-<<<<<<< HEAD
+.mx_EventListSummary[data-expanded=true][data-layout=bubble] {
+    display: contents;
+
+    .mx_EventTile {
+        padding: 2px 0;
+    }
+}
+
 // increase margin between ELS and the next Event to not have our user avatar overlap the expand/collapse button
 .mx_EventListSummary[data-layout=bubble][data-expanded=false] + .mx_EventTile[data-layout=bubble][data-self=true] {
     margin-top: 20px;
-=======
-.mx_EventListSummary[data-expanded=true][data-layout=bubble] {
-    display: contents;
-
-    .mx_EventTile {
-        padding: 2px 0;
-    }
->>>>>>> 5ee356da
 }
 
 /* events that do not require bubble layout */
