/*
Copyright 2021 The Matrix.org Foundation C.I.C.

Licensed under the Apache License, Version 2.0 (the "License");
you may not use this file except in compliance with the License.
You may obtain a copy of the License at

    http://www.apache.org/licenses/LICENSE-2.0

Unless required by applicable law or agreed to in writing, software
distributed under the License is distributed on an "AS IS" BASIS,
WITHOUT WARRANTIES OR CONDITIONS OF ANY KIND, either express or implied.
See the License for the specific language governing permissions and
limitations under the License.
*/

.mx_RoomView_body[data-layout=bubble] {
    .mx_RoomView_timeline, .mx_RoomView_statusArea, .mx_MessageComposer {
        width: 100%;
        max-width: 1200px;
        margin: 0 auto;
    }
}

.mx_EventTile[data-layout=bubble],
.mx_GenericEventListSummary[data-layout=bubble] {
    --avatarSize: 32px;
    --gutterSize: 11px;
    --cornerRadius: 12px;
    --maxWidth: 70%;
    margin-right: 60px;
}

.mx_RoomView_searchResultsPanel {
    .mx_EventTile[data-layout=bubble] {
        .mx_SenderProfile {
            // Group layout adds a 64px left margin, which we really don't want on search results
            margin-left: 0;
        }

        &[data-self=true] {
            // The avatars end up overlapping, so just hide them
            .mx_EventTile_avatar {
                display: none;
            }
        }

        // Mirror rough designs for "greyed out" text
        &.mx_EventTile_contextual .mx_EventTile_line {
            opacity: 0.4;
        }
    }
}

.mx_EventTile[data-layout=bubble] {
    --EventTile_bubble-margin-inline-start: 49px;
    --EventTile_bubble-margin-inline-end: 60px;

    position: relative;
    margin-top: var(--gutterSize);
    margin-left: var(--EventTile_bubble-margin-inline-start);
    font-size: $font-14px;

    .mx_ThreadSummary {
        clear: both;
        width: fit-content;
    }

    .mx_EventTile_content {
        margin-right: 0;
    }

    &.mx_EventTile_continuation {
        margin-top: 2px;
    }

    &.mx_EventTile_highlight {
        &::before {
            background-color: $event-highlight-bg-color;
        }

        color: $alert;
    }

    /* For replies */
    .mx_EventTile {
        padding-top: 0;
    }

    &::before {
        content: '';
        position: absolute;
        top: -1px;
        bottom: -1px;
        left: calc(-1 * var(--EventTile_bubble-margin-inline-start));
        right: calc(-1 * var(--EventTile_bubble-margin-inline-end));
        z-index: -1;
        border-radius: 4px;
    }

    &:hover,
    &.mx_EventTile_selected {

        &::before {
            background: $eventbubble-bg-hover;
        }

        .mx_EventTile_avatar {
            img {
                box-shadow: 0 0 0 3px $eventbubble-bg-hover;
            }
        }
    }

    .mx_DisambiguatedProfile,
    .mx_EventTile_line {
        --EventBubbleTile_line-max-width: 70%;

        width: fit-content;
        max-width: var(--EventBubbleTile_line-max-width); // Align message bubble and displayName
        line-height: $font-18px; // fixed line height to prevent emoji from being taller than text
    }

    // other users profile on bubble layout
    > .mx_DisambiguatedProfile {
        white-space: normal; // display mxid

        .mx_DisambiguatedProfile_displayName {
            white-space: nowrap; // truncate long display names
            margin-inline-end: 5px;

            // For RTL displayName
            unicode-bidi: embed;
            direction: ltr;
        }

        .mx_DisambiguatedProfile_mxid {
            margin-inline-start: 0; // Align mxid with truncated displayName inside mx_EventTile[data-layout=bubble]
        }
    }

    // inside mx_RoomView_MessageList, outside of mx_ReplyTile
    // (on the main panel and the chat panel with a maximized widget)
    > .mx_DisambiguatedProfile,
    // inside a thread, outside of mx_ReplyTile
    .mx_EventTile_senderDetails > .mx_DisambiguatedProfile {
        position: relative;
        top: -2px;
        left: 2px;
        font-size: $font-15px;
    }

    .mx_MessageActionBar {
        top: -28px;
        z-index: 9; // above the avatar
    }

    .mx_MediaBody {
        // leave space for the timestamp
        padding-right: 48px;
    }

    .mx_MImageBody {
        .mx_MImageBody_thumbnail_container {
            justify-content: center;
            min-height: calc(1.8rem + var(--gutterSize) + var(--gutterSize));
            min-width: calc(1.8rem + var(--gutterSize) + var(--gutterSize));
        }
    }

    .mx_CallEvent {
        background-color: unset;

        border-style: solid;
        border-width: 1px;
        border-color: $quinary-content;
    }

    &[data-self=false] {
        .mx_EventTile_line {
            border-bottom-right-radius: var(--cornerRadius);

            .mx_MImageBody .mx_MImageBody_thumbnail_container,
            .mx_MImageBody::before,
            .mx_MVideoBody .mx_MVideoBody_container,
            .mx_MediaBody,
            .mx_MLocationBody_map,
            .mx_MBeaconBody {
                border-bottom-right-radius: var(--cornerRadius) !important;
            }
        }

        .mx_EventTile_avatar {
            left: -34px;
        }

        .mx_MessageActionBar {
            inset-inline-start: calc(100% - var(--MessageActionBar-size-box));
            right: initial; // Reset the default value
        }

        .mx_ThreadSummary {
            margin-inline-start: calc(-1 * var(--gutterSize));
            margin-inline-end: auto;
        }

        --backgroundColor: $eventbubble-others-bg;
    }

    &[data-self=true] {
        .mx_EventTile_line {
            margin-inline-start: auto;
            border-bottom-left-radius: var(--cornerRadius);

            .mx_MImageBody .mx_MImageBody_thumbnail_container,
            .mx_MImageBody::before,
            .mx_MVideoBody .mx_MVideoBody_container,
            .mx_MediaBody,
            .mx_MLocationBody_map,
            .mx_MBeaconBody {
                border-bottom-left-radius: var(--cornerRadius) !important;
            }
        }

        .mx_EventTile_sticker {
            // align timestamp with those inside bubbles
            margin-right: 32px;
        }

        .mx_ThreadSummary {
            margin-inline-start: auto;
            margin-inline-end: calc(-1 * var(--gutterSize));
        }

        .mx_DisambiguatedProfile {
            display: none;
        }

        .mx_ReplyTile .mx_DisambiguatedProfile {
            display: block;
        }

        .mx_ReactionsRow {
            float: right;
            clear: right;
            display: flex;

            /* Moving the "add reaction button" before the reactions */
            > :last-child {
                order: -1;
            }
        }

        .mx_EventTile_avatar {
            top: -19px; // height of the sender block
            right: -35px;
        }

        .mx_MediaBody {
            background: $eventbubble-self-bg;
        }

        .mx_MessageActionBar {
            inset-inline-end: 0;
        }

        --backgroundColor: $eventbubble-self-bg;
    }

    .mx_EventTile_line {
        --EventBubbleTile_line-margin-inline-end: -12px;

        position: relative;
        display: flex;
        gap: 5px;
        margin: 0 var(--EventBubbleTile_line-margin-inline-end) 0 -9px;
        border-top-left-radius: var(--cornerRadius);
        border-top-right-radius: var(--cornerRadius);

        // the selector here is quite weird because timestamps can appear linked & unlinked and in different places
        // in the DOM depending on the specific rendering context
        > a, // timestamp wrapper anchor
        .mx_MessageActionBar + .mx_MessageTimestamp {
            position: absolute;
            padding: 4px 8px;
            bottom: 0;
            right: 0;
            z-index: 3; // above media and location share maps
        }

        &.mx_EventTile_mediaLine {
            // TODO: Use a common class name instead
            .mx_MFileBody,
            .mx_MAudioBody {
                max-width: 100%; // avoid overflow
            }

            .mx_MVoiceMessageBody {
                // allow the event to be collapsed, this causes the waveform to get cropped
                min-width: 0;
            }

            // we put the timestamps for media (other than stickers) atop the media
            // for images we also apply a linear gradient and change the timestamp colour to aid readability
            &.mx_EventTile_image {
                .mx_MessageTimestamp {
                    color: #ffffff; // regardless of theme, always visible on the below gradient
                }

                // linear gradient to make the timestamp more visible
                .mx_MImageBody::before {
                    content: "";
                    position: absolute;
                    background: linear-gradient(180deg, rgba(0, 0, 0, 0) 0%, rgba(0, 0, 0, 0.2) 100%);
                    z-index: 1;
                    top: 0;
                    bottom: 0;
                    left: 0;
                    right: 0;
                    pointer-events: none;
                }
            }
        }

        &.mx_EventTile_sticker {
            > a, // timestamp wrapper anchor
            .mx_MessageActionBar + .mx_MessageTimestamp {
                // position timestamps for stickers to the right of the un-bubbled sticker
                right: unset;
                left: 100%;
            }

            .mx_MStickerBody_wrapper {
                padding: 0;
            }
        }

        .mx_MImageBody {
            width: 100%;
            height: 100%;

            .mx_MImageBody_thumbnail.mx_MImageBody_thumbnail--blurhash {
                position: unset;
            }
        }

        //noinspection CssReplaceWithShorthandSafely
        .mx_MImageBody .mx_MImageBody_thumbnail_container,
        .mx_MVideoBody .mx_MVideoBody_container,
        .mx_MediaBody {
            border-radius: unset;
            border-top-left-radius: var(--cornerRadius);
            border-top-right-radius: var(--cornerRadius);
        }

        .mx_EventTile_e2eIcon {
            flex-shrink: 0; // keep it at full size
        }
    }

    &:not(.mx_EventTile_noBubble) .mx_EventTile_line:not(.mx_EventTile_mediaLine) {
        // make the top and bottom padding 1px smaller so that we can pad .mx_EventTile_content by 1px
        // to avoid anti-zalgo cutting off our larger than text emojis.
        padding: calc(var(--gutterSize) - 1px);
        padding-right: 60px; // space for the timestamp
        background: var(--backgroundColor);

        .mx_EventTile_content {
            padding: 1px;
        }
    }

    &.mx_EventTile_continuation[data-self=false] .mx_EventTile_line {
        border-top-left-radius: 0;

        .mx_MImageBody .mx_MImageBody_thumbnail_container,
        .mx_MVideoBody .mx_MVideoBody_container,
        .mx_MImageBody::before,
        .mx_MediaBody,
        .mx_MLocationBody_map,
        .mx_MBeaconBody {
            border-top-left-radius: 0;
        }
    }
    &.mx_EventTile_lastInSection[data-self=false] .mx_EventTile_line {
        border-bottom-left-radius: var(--cornerRadius);

        .mx_MImageBody .mx_MImageBody_thumbnail_container,
        .mx_MVideoBody .mx_MVideoBody_container,
        .mx_MImageBody::before,
        .mx_MediaBody,
        .mx_MLocationBody_map,
        .mx_MBeaconBody {
            border-bottom-left-radius: var(--cornerRadius);
        }
    }

    &.mx_EventTile_continuation[data-self=true] .mx_EventTile_line {
        border-top-right-radius: 0;

        .mx_MImageBody .mx_MImageBody_thumbnail_container,
        .mx_MVideoBody .mx_MVideoBody_container,
        .mx_MImageBody::before,
        .mx_MediaBody,
        .mx_MLocationBody_map,
        .mx_MBeaconBody {
            border-top-right-radius: 0;
        }
    }
    &.mx_EventTile_lastInSection[data-self=true] .mx_EventTile_line {
        border-bottom-right-radius: var(--cornerRadius);

        .mx_MImageBody .mx_MImageBody_thumbnail_container,
        .mx_MVideoBody .mx_MVideoBody_container,
        .mx_MImageBody::before,
        .mx_MediaBody,
        .mx_MLocationBody_map,
        .mx_MBeaconBody {
            border-bottom-right-radius: var(--cornerRadius);
        }
    }

    .mx_EventTile_avatar {
        position: absolute;
        top: 0;
        line-height: 1;
        z-index: 9;
        img {
            box-shadow: 0 0 0 3px $background;
            border-radius: 50%;
        }
    }

    &.mx_EventTile_noSender {
        .mx_EventTile_avatar {
            top: -19px;
        }
    }

    .mx_BaseAvatar,
    .mx_EventTile_avatar {
        line-height: 1;
    }

    &[data-has-reply=true] {
        > .mx_EventTile_line {
            flex-direction: column;
        }

        .mx_ReplyChain_show {
            order: 99999;
        }

        .mx_ReplyChain {
            .mx_EventTile_reply {
                max-width: 90%;
                padding: 0;
                > a, // timestamp wrapper anchor
                .mx_MessageActionBar + .mx_MessageTimestamp {
                    display: none !important;
                }
            }

            .mx_EventTile {
                display: flex;
                gap: var(--gutterSize);
                .mx_EventTile_avatar {
                    position: static;
                }
                .mx_DisambiguatedProfile {
                    display: none;
                }
            }
        }
    }

    .mx_MPollBody {
        width: 550px; // to prevent timestamp overlapping summary text
        max-width: 100%; // prevent overflowing a reply tile

        .mx_MPollBody_totalVotes {
            // align summary text with corner timestamp
            padding: 4px 0;
        }
    }

    .mx_ReactionsRow {
        margin-right: -18px;
        margin-left: -9px;
    }

    &.mx_EventTile_bad {
        &:hover {
            &::before {
                background: transparent;
            }
        }

        /* Special layout scenario for "Unable To Decrypt (UTD)" events */
        .mx_EventTile_line {
            display: grid;
            grid-template:
                "reply reply" auto
                "shield body" auto
                "shield link" auto
                / auto  1fr;

            .mx_UnknownBody,
            .mx_EventTile_keyRequestInfo,
            .mx_ReplyChain_wrapper,
            .mx_ViewSourceEvent {
                min-width: 0; // Prevent a grid blowout
            }

            .mx_EventTile_e2eIcon {
                grid-area: shield;
            }

            .mx_UnknownBody {
                grid-area: body;
            }

            .mx_EventTile_keyRequestInfo {
                grid-area: link;
            }

            .mx_ReplyChain_wrapper {
                grid-area: reply;
            }
        }

        &.mx_EventTile_info {
            // "Unable To Decrypt" layout for hidden events
            .mx_EventTile_line {
                gap: 0 9px; // 9px: margin value of E2E icon
                align-items: center;
                grid-template:
                    "shield source" auto
                    "shield link" auto
                    / auto  1fr;

                .mx_ViewSourceEvent {
                    grid-area: source;
                }
            }
        }
    }

    .mx_ReadReceiptGroup {
        position: absolute;

        // as close to right gutter without clipping as possible
        inset-inline-end: calc(-1 * var(--ReadReceiptGroup_EventBubbleTile-spacing-end));

        // (EventTileLine.line-height - ReadReceiptGroup.height) / 2
        // this centers the ReadReceiptGroup if we’ve got a single line
        bottom: calc(($font-18px - 24px) / 2);
        top: auto;
    }

    .mx_MTextBody {
        max-width: 100%;
    }

    .mx_CallEvent_wrapper {
        justify-content: center;
    }
}

.mx_EventTile.mx_EventTile_noBubble[data-layout=bubble] {
    --backgroundColor: transparent;

    .mx_EventTile_line.mx_EventTile_emote {
        padding-right: 60px; // align with bubbles text
        font-style: italic;

        > a { // timestamp anchor wrapper
            align-self: center;
            bottom: unset;
            top: unset;
            font-style: normal; // undo italic above
        }

        .mx_MEmoteBody {
            padding: 4px 0;
        }
    }
}

.mx_EventTile.mx_EventTile_bubbleContainer[data-layout=bubble],
.mx_EventTile.mx_EventTile_leftAlignedBubble[data-layout=bubble] {
    .mx_EventTile_line > a {
        // hide this timestamp as the tile will render its own
        display: none;
    }
}

.mx_EventTile.mx_EventTile_bubbleContainer[data-layout=bubble],
.mx_EventTile.mx_EventTile_leftAlignedBubble[data-layout=bubble],
.mx_EventTile.mx_EventTile_info[data-layout=bubble] {
    padding: 5px 0;
    display: flex;
    align-items: center;
    justify-content: flex-start;
}

.mx_EventTile.mx_EventTile_bubbleContainer[data-layout=bubble],
.mx_EventTile.mx_EventTile_leftAlignedBubble[data-layout=bubble],
.mx_EventTile.mx_EventTile_info[data-layout=bubble],
.mx_GenericEventListSummary[data-layout=bubble][data-expanded=false] {
    --backgroundColor: transparent;
    --gutterSize: 0;

    .mx_EventTile_avatar {
        position: static;
        order: -1;
        margin-right: 5px;
    }

    .mx_EventTile_line,
    .mx_EventTile_info {
        min-width: 100%;
        // Preserve alignment with left edge of text in bubbles
        margin: 0;
    }

    .mx_EventTile_e2eIcon {
        margin-left: 9px;
    }

    .mx_EventTile_line {
        > a, // timestamp wrapper anchor
        .mx_MessageActionBar + .mx_MessageTimestamp {
            right: auto;
            left: -77px;
            bottom: unset;
            align-self: center;

            .mx_MessageTimestamp, &.mx_MessageTimestamp {
                vertical-align: middle;
            }
        }
    }
}

.mx_GenericEventListSummary[data-layout=bubble] {
    .mx_EventTile.mx_EventTile_info .mx_EventTile_line {
        // Avoid overflow of event info by cancelling width settings
        width: 100%;
        min-width: 0;
        max-width: 100%;
    }

    // increase margin between ELS and the next Event to not have our user avatar overlap the expand/collapse button
    &[data-expanded=false] + .mx_EventTile[data-layout=bubble][data-self=true] {
        margin-top: 20px;
    }

    &[data-expanded=true] .mx_EventTile_info {
        padding: 2px 0;
        margin-right: 0;

        .mx_MessageActionBar {
            inset-inline-start: initial; // Reset .mx_EventTile[data-layout="bubble"][data-self="false"] .mx_MessageActionBar
            inset-inline-end: 48px; // align with that of right-column bubbles
        }

<<<<<<< HEAD
        .mx_ReadReceiptGroup {
            // match alignment to RRs of chat bubbles
            inset-inline-end: calc(-1 * var(--ReadReceiptGroup_EventBubbleTile-spacing-end) + 60px);
=======
    /* events that do not require bubble layout */
    .mx_EventTile_line {
        background: transparent;
    }

    &:hover {
        &::before {
            background: transparent;
        }
    }

    &::after {
        content: "";
        clear: both;
    }

    &[data-expanded=false] {
        // Align with left edge of bubble tiles
        padding: 0 49px;

        // increase margin between ELS and the next Event to not have our user avatar overlap the expand/collapse button
        + .mx_EventTile[data-layout=bubble][data-self=true] {
            margin-top: 20px;
>>>>>>> ba2ce5ec
        }

        &::before {
            inset-inline-end: 0; // match alignment of the hover background to that of chat bubbles
        }
    }
}

<<<<<<< HEAD
/* events that do not require bubble layout */
.mx_GenericEventListSummary[data-layout=bubble],
.mx_EventTile.mx_EventTile_bad[data-layout=bubble] {
    .mx_EventTile_line {
        background: transparent;
    }
}

=======
>>>>>>> ba2ce5ec
.mx_EventTile_tileError[data-layout=bubble] .mx_EventTile_line {
    flex-direction: column; // restore the centering
}<|MERGE_RESOLUTION|>--- conflicted
+++ resolved
@@ -665,35 +665,9 @@
             inset-inline-end: 48px; // align with that of right-column bubbles
         }
 
-<<<<<<< HEAD
         .mx_ReadReceiptGroup {
             // match alignment to RRs of chat bubbles
             inset-inline-end: calc(-1 * var(--ReadReceiptGroup_EventBubbleTile-spacing-end) + 60px);
-=======
-    /* events that do not require bubble layout */
-    .mx_EventTile_line {
-        background: transparent;
-    }
-
-    &:hover {
-        &::before {
-            background: transparent;
-        }
-    }
-
-    &::after {
-        content: "";
-        clear: both;
-    }
-
-    &[data-expanded=false] {
-        // Align with left edge of bubble tiles
-        padding: 0 49px;
-
-        // increase margin between ELS and the next Event to not have our user avatar overlap the expand/collapse button
-        + .mx_EventTile[data-layout=bubble][data-self=true] {
-            margin-top: 20px;
->>>>>>> ba2ce5ec
         }
 
         &::before {
@@ -702,17 +676,6 @@
     }
 }
 
-<<<<<<< HEAD
-/* events that do not require bubble layout */
-.mx_GenericEventListSummary[data-layout=bubble],
-.mx_EventTile.mx_EventTile_bad[data-layout=bubble] {
-    .mx_EventTile_line {
-        background: transparent;
-    }
-}
-
-=======
->>>>>>> ba2ce5ec
 .mx_EventTile_tileError[data-layout=bubble] .mx_EventTile_line {
     flex-direction: column; // restore the centering
 }