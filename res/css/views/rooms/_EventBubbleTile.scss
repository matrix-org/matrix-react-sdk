--- conflicted
+++ resolved
@@ -630,20 +630,14 @@
             padding: 2px 0;
             margin-right: 0;
 
-<<<<<<< HEAD
-        .mx_ReadReceiptGroup {
-            // match alignment to RRs of chat bubbles
-            inset-inline-end: calc(-1 * var(--ReadReceiptGroup_EventBubbleTile-spacing-end) + 60px);
-        }
-=======
             .mx_MessageActionBar {
                 inset-inline-start: initial; // Reset .mx_EventTile[data-layout="bubble"][data-self="false"] .mx_MessageActionBar
                 right: 48px; // align with that of right-column bubbles
             }
->>>>>>> efc36acf
 
             .mx_ReadReceiptGroup {
-                right: -18px; // match alignment to RRs of chat bubbles
+                // match alignment to RRs of chat bubbles
+                inset-inline-end: calc(-1 * var(--ReadReceiptGroup_EventBubbleTile-spacing-end) + 60px);
             }
 
             &::before {
