--- conflicted
+++ resolved
@@ -14,32 +14,6 @@
 limitations under the License.
 */
 
-<<<<<<< HEAD
-.mx_AliasSettings {
-    summary {
-        cursor: pointer;
-        color: $accent;
-        font-weight: var(--font-semi-bold);
-        list-style: none;
-
-        /* list-style doesn't do it for webkit */
-        &::-webkit-details-marker {
-            display: none;
-        }
-=======
-.mx_AliasSettings_editable {
-    border: 0px;
-    border-bottom: 1px solid $strong-input-border-color;
-    padding: 0px;
-    min-width: 240px;
-}
-
-.mx_AliasSettings_editable:focus {
-    border-bottom: 1px solid $accent;
-    outline: none;
-    box-shadow: none;
-}
-
 .mx_AliasSettings_localAddresses {
     cursor: pointer;
     color: $accent;
@@ -49,6 +23,5 @@
     /* list-style doesn't do it for webkit */
     &::-webkit-details-marker {
         display: none;
->>>>>>> 5a73d8e1
     }
 }