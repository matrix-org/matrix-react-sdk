/*
Copyright 2015, 2016 OpenMarket Ltd
Copyright 2017 Vector Creations Ltd
Copyright 2017 - 2019 New Vector Ltd
Copyright 2019 - 2021 The Matrix.org Foundation C.I.C

Licensed under the Apache License, Version 2.0 (the "License");
you may not use this file except in compliance with the License.
You may obtain a copy of the License at

    http://www.apache.org/licenses/LICENSE-2.0

Unless required by applicable law or agreed to in writing, software
distributed under the License is distributed on an "AS IS" BASIS,
WITHOUT WARRANTIES OR CONDITIONS OF ANY KIND, either express or implied.
See the License for the specific language governing permissions and
limitations under the License.
*/

@import "./_font-sizes.pcss";
@import "./_font-weights.pcss";
@import "./_animations.pcss";
@import "./_spacing.pcss";
@import url("maplibre-gl/dist/maplibre-gl.css");

$hover-transition: 0.08s cubic-bezier(0.46, 0.03, 0.52, 0.96); /* quadratic */

$selected-message-border-width: 4px;

$MessageTimestamp_width: 46px; /* 8 + 30 (avatar) + 8 */
$MessageTimestamp_width_hover: calc($MessageTimestamp_width - 2 * $selected-message-border-width);

$slider-dot-size: 1em;
$slider-selection-dot-size: 2.4em;

$container-border-width: 8px;
$container-gap-width: 8px; /* only even numbers should be used because otherwise we get 0.5px margin values. */

$timeline-image-border-radius: 8px;
:root {
    font-size: 10px;

    --transition-short: 0.1s;
    --transition-standard: 0.3s;
<<<<<<< HEAD
    --buttons-dialog-gap-row: $spacing-8;
    --buttons-dialog-gap-column: $spacing-8;
=======
    --MessageTimestamp-width: $MessageTimestamp_width;
>>>>>>> f7fe0e9d
}

@media (prefers-reduced-motion) {
    :root {
        --transition-short: 0;
        --transition-standard: 0;
    }
}

html {
    /* hack to stop overscroll bounce on OSX and iOS.
       N.B. Breaks things when we have legitimate horizontal overscroll */
    height: 100%;
    overflow: hidden;
    /* Stop similar overscroll bounce in Firefox Nightly for macOS */
    overscroll-behavior: none;
}

body {
    font-family: $font-family;
    font-size: $font-15px;
    background-color: $background;
    color: $primary-content;
    border: 0px;
    margin: 0px;

    /* needed to match the designs correctly on macOS */
    /* see https://github.com/vector-im/element-web/issues/11425 */
    -webkit-font-smoothing: antialiased;
    -moz-osx-font-smoothing: grayscale;
}

pre,
code {
    font-family: $monospace-font-family;
    font-size: 100% !important;
}

.error,
.warning,
.text-error,
.text-warning {
    color: $alert;
}

.text-success {
    color: $accent;
}

.text-muted {
    color: $muted-fg-color;
}

b {
    /* On Firefox, the default weight for `<b>` is `bolder` which results in no bold */
    /* effect since we only have specific weights of our fonts available. */
    font-weight: bold;
}

h2 {
    color: $primary-content;
    font-weight: 400;
    font-size: $font-18px;
    margin-top: 16px;
    margin-bottom: 16px;
}

a:hover,
a:link,
a:visited {
    color: $accent-alt;
}

input[type="text"],
input[type="search"],
input[type="password"] {
    font-family: inherit;
    padding: 9px;
    font-size: $font-14px;
    font-weight: 600;
    min-width: 0;
}

input[type="text"].mx_textinput_icon,
input[type="search"].mx_textinput_icon {
    padding-left: 36px;
    background-repeat: no-repeat;
    background-position: 10px center;
}

/* FIXME THEME - Tint by CSS rather than referencing a duplicate asset */
input[type="text"].mx_textinput_icon.mx_textinput_search,
input[type="search"].mx_textinput_icon.mx_textinput_search {
    background-image: url("$(res)/img/feather-customised/search-input.svg");
}

/* dont search UI as not all browsers support it, */
/* we implement it ourselves where needed instead */
input[type="search"]::-webkit-search-decoration,
input[type="search"]::-webkit-search-cancel-button,
input[type="search"]::-webkit-search-results-button,
input[type="search"]::-webkit-search-results-decoration {
    display: none;
}

/* Override Firefox's UA style so we get a consistent look across browsers */
input::placeholder,
textarea::placeholder {
    opacity: initial;
}

input[type="text"],
input[type="password"],
textarea {
    background-color: transparent;
    color: $primary-content;
}

/* Required by Firefox */
textarea {
    color: $primary-content;
}

input[type="text"]:focus,
input[type="password"]:focus,
textarea:focus {
    outline: none;
    box-shadow: none;
}

/* This is used to hide the standard outline added by browsers for */
/* accessible (focusable) components. Not intended for buttons, but */
/* should be used on things like focusable containers where the outline */
/* is usually not helping anyone. */
*:focus:not(.focus-visible) {
    outline: none;
}

/* override defaults */
fieldset {
    display: inline-block;
    margin-inline: unset;
    padding-block: unset;
    padding-inline: unset;
    min-inline-size: unset;
    border: none;
}

summary {
    cursor: pointer;
}

legend {
    padding-inline: unset;
    border: none;
}

/* .mx_textinput is a container for a text input */
/* + some other controls like buttons, ... */
/* it has the appearance of a text box so the controls */
/* appear to be part of the input */

.mx_Dialog,
.mx_MatrixChat_wrapper {
    .mx_textinput > input[type="text"],
    .mx_textinput > input[type="search"] {
        border: none;
        flex: 1;
        color: $primary-content;
    }

    :not(.mx_textinput):not(.mx_Field):not(.mx_no_textinput) > input[type="text"],
    :not(.mx_textinput):not(.mx_Field):not(.mx_no_textinput) > input[type="search"],
    .mx_textinput {
        display: block;
        box-sizing: border-box;
        background-color: transparent;
        color: $input-darker-fg-color;
        border-radius: 4px;
        border: 1px solid rgba($primary-content, 0.1);
        /* these things should probably not be defined globally */
        margin: 9px;
    }

    .mx_textinput {
        display: flex;
        align-items: center;
    }

    :not(.mx_textinput):not(.mx_Field):not(.mx_no_textinput) > input[type="text"]::placeholder,
    :not(.mx_textinput):not(.mx_Field):not(.mx_no_textinput) > input[type="search"]::placeholder,
    .mx_textinput input::placeholder {
        color: rgba($input-darker-fg-color, 0.75);
    }
}

/*** panels ***/
.dark-panel {
    background-color: $dark-panel-bg-color;

    :not(.mx_textinput):not(.mx_Field):not(.mx_no_textinput) > input[type="text"],
    :not(.mx_textinput):not(.mx_Field):not(.mx_no_textinput) > input[type="search"],
    .mx_textinput {
        color: $input-darker-fg-color;
        background-color: $background;
        border: none;
    }
}

.light-panel {
    :not(.mx_textinput):not(.mx_Field):not(.mx_no_textinput) > input[type="text"],
    :not(.mx_textinput):not(.mx_Field):not(.mx_no_textinput) > input[type="search"],
    .mx_textinput {
        color: $input-darker-fg-color;
        background-color: $input-lighter-bg-color;
        border: none;
    }
}

/* Prevent ugly dotted highlight around selected elements in Firefox */
::-moz-focus-inner {
    border: 0;
}

/* These are magic constants which are excluded from tinting, to let themes */
/* (which only have CSS) tell the app what their non-tinted */
/* colourscheme is by inspecting the stylesheet DOM. */
/* They are not used for layout!! */
#mx_theme_accentColor {
    color: $accent;
}

#mx_theme_secondaryAccentColor {
    color: $secondary-accent-color;
}

/* Expected z-indexes for dialogs:
    4000 - Default wrapper index
    4009 - Static dialog background
    4010 - Static dialog itself
    4011 - Standard dialog background
    4012 - Standard dialog itself

   These are set up such that the static dialog always appears
   underneath the standard dialogs.
 */

.mx_Dialog_wrapper {
    position: fixed;
    z-index: 4000;
    top: 0;
    left: 0;
    width: 100%;
    height: 100%;

    display: flex;
    align-items: center;
    justify-content: center;
}

.mx_Dialog {
    background-color: $background;
    color: $light-fg-color;
    z-index: 4012;
    font-size: $font-15px;
    position: relative;
    padding: 24px;
    max-height: 80%;
    box-shadow: 2px 15px 30px 0 $dialog-shadow-color;
    border-radius: 8px;
    overflow-y: auto;
}

/* Styles copied/inspired by GroupLayout, ReplyTile, and EventTile variants. */
.mx_Dialog .markdown-body {
    font-family: inherit !important;
    white-space: normal !important;
    line-height: inherit !important;
    color: inherit; /* inherit the colour from the dark or light theme by default (but not for code blocks) */
    font-size: $font-14px;

    pre,
    code {
        font-family: $monospace-font-family !important;
        background-color: $codeblock-background-color;
    }

    /* this selector wrongly applies to code blocks too but we will unset it in the next one */
    code {
        white-space: pre-wrap; /* don't collapse spaces in inline code blocks */
    }

    pre code {
        white-space: pre; /* we want code blocks to be scrollable and not wrap */

        > * {
            display: inline;
        }
    }

    pre {
        /* have to use overlay rather than auto otherwise Linux and Windows */
        /* Chrome gets very confused about vertical spacing: */
        /* https://github.com/vector-im/vector-web/issues/754 */
        overflow-x: overlay;
        overflow-y: visible;

        &::-webkit-scrollbar-corner {
            background: transparent;
        }
    }
}

.mx_Dialog .markdown-body h1,
.mx_Dialog .markdown-body h2,
.mx_Dialog .markdown-body h3,
.mx_Dialog .markdown-body h4,
.mx_Dialog .markdown-body h5,
.mx_Dialog .markdown-body h6 {
    font-family: inherit !important;
    color: inherit;
}

/* Make h1 and h2 the same size as h3. */
.mx_Dialog .markdown-body h1,
.mx_Dialog .markdown-body h2 {
    font-size: 1.5em;
    border-bottom: none !important; /* override GFM */
}

.mx_Dialog .markdown-body a {
    color: $accent-alt;
}

.mx_Dialog .markdown-body blockquote {
    border-left: 2px solid $blockquote-bar-color;
    border-radius: 2px;
    padding: 0 10px;
}

.mx_Dialog_fixedWidth {
    width: 60vw;
    max-width: 704px;
}

.mx_Dialog_staticWrapper .mx_Dialog {
    z-index: 4010;
    contain: content;
}

.mx_Dialog_background {
    position: fixed;
    top: 0;
    left: 0;
    width: 100%;
    height: 100%;
    background-color: $dialog-backdrop-color;
    opacity: 0.8;
    z-index: 4011;
}

.mx_Dialog_background.mx_Dialog_staticBackground {
    z-index: 4009;
}

.mx_Dialog_wrapperWithStaticUnder .mx_Dialog_background {
    /* Roughly half of what it would normally be - we don't want to black out */
    /* the app, just make it clear that the dialogs are stacked. */
    opacity: 0.4;
}

.mx_Dialog_lightbox .mx_Dialog_background {
    opacity: $lightbox-background-bg-opacity;
    background-color: $lightbox-background-bg-color;
    animation-name: mx_Dialog_lightbox_background_keyframes;
    animation-duration: 300ms;
}

.mx_Dialog_lightbox .mx_Dialog {
    border-radius: 0px;
    background-color: transparent;
    width: 100%;
    height: 100%;
    max-width: 100%;
    max-height: 100%;
    pointer-events: none;
    padding: 0;
}

.mx_Dialog_header {
    position: relative;
    padding: 3px 0;
    margin-bottom: 10px;
}

.mx_Dialog_titleImage {
    vertical-align: sub;
    width: 25px;
    height: 25px;
    margin-left: -2px;
    margin-right: 4px;
    margin-bottom: 2px;
}

.mx_Dialog_title {
    color: $dialog-title-fg-color;
    display: inline-block;
    width: 100%;
    box-sizing: border-box;
}

.mx_Dialog_header.mx_Dialog_headerWithButton > .mx_Dialog_title {
    text-align: center;
}
.mx_Dialog_header.mx_Dialog_headerWithCancel {
    padding-right: 20px; /* leave space for the 'X' cancel button */
}

.mx_Dialog_header.mx_Dialog_headerWithCancelOnly {
    padding: 0 20px 0 0;
    margin: 0;
}

.mx_Dialog_title.danger {
    color: $alert;
}

@define-mixin customisedCancelButton {
    mask: url("$(res)/img/cancel.svg");
    mask-repeat: no-repeat;
    mask-position: center;
    mask-size: cover;
    background-color: $dialog-close-fg-color;
    cursor: pointer;
    position: unset;
    width: unset;
    height: unset;
}

.mx_Dialog_cancelButton {
    @mixin customisedCancelButton;
    width: 18px;
    height: 18px;
    position: absolute;
    top: 10px;
    right: 0;
}

.mx_Dialog_content {
    margin: 24px 0 68px;
    font-size: $font-14px;
    color: $primary-content;
    word-wrap: break-word;
}

.mx_Dialog_buttons {
    margin-top: $spacing-20;
    margin-inline-start: auto;
    text-align: right;

    .mx_Dialog_buttons_additive {
        /* The consumer is responsible for positioning their elements. */
        float: left;
    }
}

.mx_Dialog_buttons_row {
    display: flex;
    flex-wrap: wrap;
    justify-content: flex-end;
    text-align: initial;
    margin-inline-start: auto;

    /* default gap among elements */
    column-gap: var(--buttons-dialog-gap-column);
    row-gap: var(--buttons-dialog-gap-row);

    button {
        margin: 0 !important; /* override the margin settings */
    }
}

/* XXX: Our button style are a mess: buttons that happen to appear in dialogs get special styles applied
 * to them that no button anywhere else in the app gets by default. In practice, buttons in other places
 * in the app look the same by being AccessibleButtons, or possibly by having explict button classes.
 * We should go through and have one consistent set of styles for buttons throughout the app.
 * For now, I am duplicating the selectors here for mx_Dialog and mx_DialogButtons.
 *
 * Elements that should not be styled like a dialog button are mentioned in a :not() pseudo-class.
 * For the widest browser support, we use multiple :not pseudo-classes instead of :not(.a, .b).
 */
.mx_Dialog button:not(.mx_Dialog_nonDialogButton):not([class|="maplibregl"]):not(.mx_AccessibleButton),
.mx_Dialog input[type="submit"],
.mx_Dialog_buttons button:not(.mx_Dialog_nonDialogButton):not(.mx_AccessibleButton),
.mx_Dialog_buttons input[type="submit"] {
    @mixin mx_DialogButton;
    margin-left: 0px;
    margin-right: var(--buttons-dialog-gap-column);
    margin-bottom: var(--buttons-dialog-gap-row);

    /* flip colours for the secondary ones */
    font-weight: 600;
    border: 1px solid $accent;
    color: $accent;
    background-color: $button-secondary-bg-color;
    font-family: inherit;
}

.mx_Dialog button:not(.mx_Dialog_nonDialogButton):not([class|="maplibregl"]):not(.mx_AccessibleButton):last-child {
    margin-right: 0px;
}

.mx_Dialog button:not(.mx_Dialog_nonDialogButton):not([class|="maplibregl"]):not(.mx_AccessibleButton):hover,
.mx_Dialog input[type="submit"]:hover,
.mx_Dialog_buttons button:not(.mx_Dialog_nonDialogButton):not(.mx_AccessibleButton):hover,
.mx_Dialog_buttons input[type="submit"]:hover {
    @mixin mx_DialogButton_hover;
}

.mx_Dialog button:not(.mx_Dialog_nonDialogButton):not([class|="maplibregl"]):not(.mx_AccessibleButton):focus,
.mx_Dialog input[type="submit"]:focus,
.mx_Dialog_buttons button:not(.mx_Dialog_nonDialogButton):not(.mx_AccessibleButton):focus,
.mx_Dialog_buttons input[type="submit"]:focus {
    filter: brightness($focus-brightness);
}

.mx_Dialog button.mx_Dialog_primary:not(.mx_Dialog_nonDialogButton):not([class|="maplibregl"]),
.mx_Dialog input[type="submit"].mx_Dialog_primary,
.mx_Dialog_buttons button.mx_Dialog_primary:not(.mx_Dialog_nonDialogButton):not(.mx_AccessibleButton),
.mx_Dialog_buttons input[type="submit"].mx_Dialog_primary {
    color: $accent-fg-color;
    background-color: $accent;
    min-width: 156px;
}

.mx_Dialog button.danger:not(.mx_Dialog_nonDialogButton):not([class|="maplibregl"]),
.mx_Dialog input[type="submit"].danger,
.mx_Dialog_buttons button.danger:not(.mx_Dialog_nonDialogButton):not(.mx_AccessibleButton),
.mx_Dialog_buttons input[type="submit"].danger {
    background-color: $alert;
    border: solid 1px $alert;
    color: $accent-fg-color;
}

.mx_Dialog button.warning:not(.mx_Dialog_nonDialogButton):not([class|="maplibregl"]),
.mx_Dialog input[type="submit"].warning {
    border: solid 1px $alert;
    color: $alert;
}

.mx_Dialog button:not(.mx_Dialog_nonDialogButton):not([class|="maplibregl"]):not(.mx_AccessibleButton):disabled,
.mx_Dialog input[type="submit"]:disabled,
.mx_Dialog_buttons button:not(.mx_Dialog_nonDialogButton):not(.mx_AccessibleButton):disabled,
.mx_Dialog_buttons input[type="submit"]:disabled {
    background-color: $light-fg-color;
    border: solid 1px $light-fg-color;
    opacity: 0.7;
}

/* Spinner Dialog overide */
.mx_Dialog_wrapper.mx_Dialog_spinner .mx_Dialog {
    width: auto;
    border-radius: 8px;
    padding: 8px;
    box-shadow: none;

    /* Don't show scroll-bars on spinner dialogs */
    overflow-x: hidden;
    overflow-y: hidden;
}

.mx_DialogDesignChanges_wrapper .mx_Dialog_fixedWidth {
    max-width: 636px; /* match splash image width */

    .mx_AccessibleButton_kind_link {
        font-size: inherit;
        padding: 0;
    }
}

/* TODO: Review mx_GeneralButton usage to see if it can use a different class */
/* These classes were brought in from the old UserSettings and are included here to avoid */
/* breaking the app. */
/* Ref: https://github.com/vector-im/element-web/issues/8420 */
.mx_GeneralButton {
    @mixin mx_DialogButton;
    display: inline;
    margin: auto;
}

.mx_GeneralButton:hover {
    @mixin mx_DialogButton_hover;
}

.mx_linkButton {
    cursor: pointer;
    color: $accent;
}

.mx_TextInputDialog_label {
    text-align: left;
    padding-bottom: 12px;
}

.mx_TextInputDialog_input {
    font-size: $font-15px;
    border-radius: 3px;
    border: 1px solid $input-border-color;
    padding: 9px;
    color: $primary-content;
    background-color: $background;
}

.mx_textButton {
    @mixin mx_DialogButton_small;
}

.mx_textButton:hover {
    @mixin mx_DialogButton_hover;
}

.mx_button_row {
    margin-top: 69px;
}

/* username colors */
/* used by SenderProfile & RoomPreviewBar */
.mx_Username_color1 {
    color: $username-variant1-color;
}

.mx_Username_color2 {
    color: $username-variant2-color;
}

.mx_Username_color3 {
    color: $username-variant3-color;
}

.mx_Username_color4 {
    color: $username-variant4-color;
}

.mx_Username_color5 {
    color: $username-variant5-color;
}

.mx_Username_color6 {
    color: $username-variant6-color;
}

.mx_Username_color7 {
    color: $username-variant7-color;
}

.mx_Username_color8 {
    color: $username-variant8-color;
}

@define-mixin mx_Tooltip_dark {
    box-shadow: none;
    background-color: $tooltip-timeline-bg-color;
    color: $tooltip-timeline-fg-color;
    border: none;
    border-radius: 3px;
    padding: 6px 8px;
}

/* This is a workaround for our mixins not supporting child selectors */
.mx_Tooltip_dark {
    .mx_Tooltip_chevron::after {
        border-right-color: $tooltip-timeline-bg-color;
    }
}

@define-mixin ProgressBarColour $colour {
    color: $colour;
    &::-moz-progress-bar {
        background-color: $colour;
    }
    &::-webkit-progress-value {
        background-color: $colour;
    }
}

@define-mixin ProgressBarBgColour $colour {
    background-color: $colour;
    &::-webkit-progress-bar {
        background-color: $colour;
    }
}

@define-mixin ProgressBarBorderRadius $radius {
    border-radius: $radius;
    &::-moz-progress-bar {
        border-radius: $radius;
    }
    &::-webkit-progress-bar,
    &::-webkit-progress-value {
        border-radius: $radius;
    }
}

@define-mixin unreal-focus {
    outline-width: 2px;
    outline-style: solid;
    outline-color: Highlight;

    /* WebKit gets its native focus styles. */
    @media (-webkit-min-device-pixel-ratio: 0) {
        outline-color: -webkit-focus-ring-color;
        outline-style: auto;
    }
}

@define-mixin ButtonResetDefault {
    appearance: none;
    background: none;
    border: none;
    padding: 0;
    margin: 0;
    font-size: inherit;
    font-family: inherit;
    line-height: inherit;
    cursor: pointer;
}

@define-mixin LegacyCallButton {
    box-sizing: border-box;
    font-weight: 600;
    height: $font-24px;
    line-height: $font-24px;
    margin-right: 0;

    span {
        display: flex;
        align-items: center;

        &::before {
            content: "";
            display: inline-block;
            background-color: $button-fg-color;
            mask-position: center;
            mask-repeat: no-repeat;
            margin-right: 8px;
        }
    }
}

@define-mixin ThreadRepliesAmount {
    color: $secondary-content;
    font-weight: $font-semi-bold;
    white-space: nowrap;
    position: relative;
    padding: 0 $spacing-12 0 $spacing-8;
}

@define-mixin ThreadSummaryIcon {
    content: "";
    display: inline-block;
    mask-image: url("$(res)/img/element-icons/thread-summary.svg");
    mask-position: center;
    mask-repeat: no-repeat;
    mask-size: contain;
    height: 18px;
    min-width: 18px;
    background-color: $secondary-content !important;
}

@define-mixin composerButtonHighLight {
    background: rgba($accent, 0.25);
    /* make the icon the accent color too */
    &::before {
        background-color: $accent !important;
    }
}

@define-mixin composerButton $border-radius, $hover-color {
    --size: 26px;
    position: relative;
    cursor: pointer;
    height: var(--size);
    line-height: var(--size);
    width: auto;
    padding-left: var(--size);
    border-radius: $border-radius;

    &::before {
        content: "";
        position: absolute;
        top: 3px;
        left: 3px;
        height: 20px;
        width: 20px;
        background-color: $icon-button-color;
        mask-repeat: no-repeat;
        mask-size: contain;
        mask-position: center;
    }

    &::after {
        content: "";
        position: absolute;
        left: 0;
        top: 0;
        z-index: 0;
        width: var(--size);
        height: var(--size);
        border-radius: $border-radius;
    }

    &:hover {
        &::after {
            background: rgba($hover-color, 0.1);
        }

        &::before {
            background-color: $hover-color;
        }
    }
}<|MERGE_RESOLUTION|>--- conflicted
+++ resolved
@@ -42,12 +42,9 @@
 
     --transition-short: 0.1s;
     --transition-standard: 0.3s;
-<<<<<<< HEAD
+    --MessageTimestamp-width: $MessageTimestamp_width;
     --buttons-dialog-gap-row: $spacing-8;
     --buttons-dialog-gap-column: $spacing-8;
-=======
-    --MessageTimestamp-width: $MessageTimestamp_width;
->>>>>>> f7fe0e9d
 }
 
 @media (prefers-reduced-motion) {
