--- conflicted
+++ resolved
@@ -16,11 +16,7 @@
 
 import { getFreePort } from "../utils/port";
 import { Docker } from "../docker";
-<<<<<<< HEAD
-import { PG_PASSWORD, WithPostgres } from "../postgres";
-=======
 import { PG_PASSWORD, PostgresDocker } from "../postgres";
->>>>>>> 96a33b80
 
 // Docker tag to use for `ghcr.io/matrix-org/sliding-sync` image.
 const SLIDING_SYNC_PROXY_TAG = "v0.99.3";
@@ -31,31 +27,17 @@
     port: number;
 }
 
-<<<<<<< HEAD
-export class SlidingSyncProxy extends WithPostgres {
-=======
 export class SlidingSyncProxy {
->>>>>>> 96a33b80
     private readonly proxyDocker = new Docker();
     private readonly postgresDocker = new PostgresDocker("sliding-sync");
     private instance: ProxyInstance;
 
-<<<<<<< HEAD
-    constructor(private synapseIp: string) {
-        super();
-    }
-=======
     constructor(private synapseIp: string) {}
->>>>>>> 96a33b80
 
     async start(): Promise<ProxyInstance> {
         console.log(new Date(), "Starting sliding sync proxy...");
 
-<<<<<<< HEAD
-        const { postgresId, postgresIp } = await this.startPostgres("sliding-sync");
-=======
         const { ipAddress: postgresIp, containerId: postgresId } = await this.postgresDocker.start();
->>>>>>> 96a33b80
 
         const port = await getFreePort();
         console.log(new Date(), "starting proxy container...", SLIDING_SYNC_PROXY_TAG);
