/*
Copyright 2023 The Matrix.org Foundation C.I.C.

Licensed under the Apache License, Version 2.0 (the "License");
you may not use this file except in compliance with the License.
You may obtain a copy of the License at

    http://www.apache.org/licenses/LICENSE-2.0

Unless required by applicable law or agreed to in writing, software
distributed under the License is distributed on an "AS IS" BASIS,
WITHOUT WARRANTIES OR CONDITIONS OF ANY KIND, either express or implied.
See the License for the specific language governing permissions and
limitations under the License.
*/

import * as path from "node:path";
import * as os from "node:os";
import * as crypto from "node:crypto";
import * as fse from "fs-extra";
import { APIRequestContext } from "@playwright/test";

import { getFreePort } from "../../utils/port";
import { Docker } from "../../docker";
import { HomeserverConfig, HomeserverInstance, Homeserver, StartHomeserverOpts, Credentials } from "..";
import { randB64Bytes } from "../../utils/rand";

async function cfgDirFromTemplate(opts: StartHomeserverOpts): Promise<Omit<HomeserverConfig, "dockerUrl">> {
    const templateDir = path.join(__dirname, "templates", opts.template);

    const stats = await fse.stat(templateDir);
    if (!stats?.isDirectory) {
        throw new Error(`No such template: ${opts.template}`);
    }
    const tempDir = await fse.mkdtemp(path.join(os.tmpdir(), "react-sdk-synapsedocker-"));

    // copy the contents of the template dir, omitting homeserver.yaml as we'll template that
    console.log(`Copy ${templateDir} -> ${tempDir}`);
    await fse.copy(templateDir, tempDir, { filter: (f) => path.basename(f) !== "homeserver.yaml" });

    const registrationSecret = randB64Bytes(16);
    const macaroonSecret = randB64Bytes(16);
    const formSecret = randB64Bytes(16);

    const port = await getFreePort();
    const baseUrl = `http://localhost:${port}`;

    // now copy homeserver.yaml, applying substitutions
    const templateHomeserver = path.join(templateDir, "homeserver.yaml");
    const outputHomeserver = path.join(tempDir, "homeserver.yaml");
    console.log(`Gen ${templateHomeserver} -> ${outputHomeserver}`);
    let hsYaml = await fse.readFile(templateHomeserver, "utf8");
    hsYaml = hsYaml.replace(/{{REGISTRATION_SECRET}}/g, registrationSecret);
    hsYaml = hsYaml.replace(/{{MACAROON_SECRET_KEY}}/g, macaroonSecret);
    hsYaml = hsYaml.replace(/{{FORM_SECRET}}/g, formSecret);
    hsYaml = hsYaml.replace(/{{PUBLIC_BASEURL}}/g, baseUrl);
    if (opts.oAuthServerPort) {
        hsYaml = hsYaml.replace(/{{OAUTH_SERVER_PORT}}/g, opts.oAuthServerPort.toString());
    }
    if (opts.variables) {
        for (const key in opts.variables) {
            hsYaml = hsYaml.replace(new RegExp("%" + key + "%", "g"), String(opts.variables[key]));
        }
    }

    await fse.writeFile(outputHomeserver, hsYaml);

    // now generate a signing key (we could use synapse's config generation for
    // this, or we could just do this...)
    // NB. This assumes the homeserver.yaml specifies the key in this location
    const signingKey = randB64Bytes(32);
    const outputSigningKey = path.join(tempDir, "localhost.signing.key");
    console.log(`Gen -> ${outputSigningKey}`);
    await fse.writeFile(outputSigningKey, `ed25519 x ${signingKey}`);

    // Allow anyone to read, write and execute in the /temp/react-sdk-synapsedocker-xxx directory
    // so that the DIND setup that we use to update the playwright screenshots work without any issues.
    await fse.chmod(tempDir, 0o757);

    return {
        port,
        baseUrl,
        configDir: tempDir,
        registrationSecret,
    };
}

export class Synapse implements Homeserver, HomeserverInstance {
    protected docker: Docker = new Docker();
    public config: HomeserverConfig & { serverId: string };

    public constructor(private readonly request: APIRequestContext) {}

    /**
     * Start a synapse instance: the template must be the name of
     * one of the templates in the playwright/plugins/synapsedocker/templates
     * directory.
     */
    public async start(opts: StartHomeserverOpts): Promise<HomeserverInstance> {
        if (this.config) await this.stop();

        const synCfg = await cfgDirFromTemplate(opts);
        console.log(`Starting synapse with config dir ${synCfg.configDir}...`);
        const dockerSynapseParams = ["-v", `${synCfg.configDir}:/data`, "-p", `${synCfg.port}:8008/tcp`];
<<<<<<< HEAD
        if (await Docker.isPodman()) {
            // Make host.containers.internal work to allow Synapse to talk to the test OIDC server.
            dockerSynapseParams.push("--network");
            dockerSynapseParams.push("slirp4netns:allow_host_loopback=true");
        } else {
            // Make host.docker.internal work to allow Synapse to talk to the test OIDC server.
            dockerSynapseParams.push("--add-host");
            dockerSynapseParams.push("host.docker.internal:host-gateway");
        }
=======
>>>>>>> 96a33b80
        const synapseId = await this.docker.run({
            image: "matrixdotorg/synapse:develop",
            containerName: `react-sdk-playwright-synapse`,
            params: dockerSynapseParams,
            cmd: ["run"],
        });
        console.log(`Started synapse with id ${synapseId} on port ${synCfg.port}.`);
        // Await Synapse healthcheck
        await this.docker.exec([
            "curl",
            "--connect-timeout",
            "30",
            "--retry",
            "30",
            "--retry-delay",
            "1",
            "--retry-all-errors",
            "--silent",
            "http://localhost:8008/health",
        ]);
        const dockerUrl = `http://${await this.docker.getContainerIp()}:8008`;
        this.config = {
            ...synCfg,
            serverId: synapseId,
            dockerUrl,
        };
        return this;
    }

    public async stop(): Promise<string[]> {
        if (!this.config) throw new Error("Missing existing synapse instance, did you call stop() before start()?");
        const id = this.config.serverId;
        const synapseLogsPath = path.join("playwright", "synapselogs", id);
        await fse.ensureDir(synapseLogsPath);
        await this.docker.persistLogsToFile({
            stdoutFile: path.join(synapseLogsPath, "stdout.log"),
            stderrFile: path.join(synapseLogsPath, "stderr.log"),
        });
        await this.docker.stop();
        await fse.remove(this.config.configDir);
        console.log(`Stopped synapse id ${id}.`);

        return [path.join(synapseLogsPath, "stdout.log"), path.join(synapseLogsPath, "stderr.log")];
    }

    public async registerUser(username: string, password: string, displayName?: string): Promise<Credentials> {
        const url = `${this.config.baseUrl}/_synapse/admin/v1/register`;
        const { nonce } = await this.request.get(url).then((r) => r.json());
        const mac = crypto
            .createHmac("sha1", this.config.registrationSecret)
            .update(`${nonce}\0${username}\0${password}\0notadmin`)
            .digest("hex");
        const res = await this.request.post(url, {
            data: {
                nonce,
                username,
                password,
                mac,
                admin: false,
                displayname: displayName,
            },
        });

        if (!res.ok()) {
            throw await res.json();
        }

        const data = await res.json();
        return {
            homeServer: data.home_server,
            accessToken: data.access_token,
            userId: data.user_id,
            deviceId: data.device_id,
            password,
            displayName,
        };
    }

    public async loginUser(userId: string, password: string): Promise<Credentials> {
        const url = `${this.config.baseUrl}/_matrix/client/v3/login`;
        const res = await this.request.post(url, {
            data: {
                type: "m.login.password",
                identifier: {
                    type: "m.id.user",
                    user: userId,
                },
                password: password,
            },
        });
        const json = await res.json();

        return {
            password,
            accessToken: json.access_token,
            userId: json.user_id,
            deviceId: json.device_id,
            homeServer: json.home_server,
        };
    }
}<|MERGE_RESOLUTION|>--- conflicted
+++ resolved
@@ -102,18 +102,6 @@
         const synCfg = await cfgDirFromTemplate(opts);
         console.log(`Starting synapse with config dir ${synCfg.configDir}...`);
         const dockerSynapseParams = ["-v", `${synCfg.configDir}:/data`, "-p", `${synCfg.port}:8008/tcp`];
-<<<<<<< HEAD
-        if (await Docker.isPodman()) {
-            // Make host.containers.internal work to allow Synapse to talk to the test OIDC server.
-            dockerSynapseParams.push("--network");
-            dockerSynapseParams.push("slirp4netns:allow_host_loopback=true");
-        } else {
-            // Make host.docker.internal work to allow Synapse to talk to the test OIDC server.
-            dockerSynapseParams.push("--add-host");
-            dockerSynapseParams.push("host.docker.internal:host-gateway");
-        }
-=======
->>>>>>> 96a33b80
         const synapseId = await this.docker.run({
             image: "matrixdotorg/synapse:develop",
             containerName: `react-sdk-playwright-synapse`,
