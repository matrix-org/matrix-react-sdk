{
    "compilerOptions": {
        "target": "es2016",
        "jsx": "react",
        "lib": ["ESNext", "es2021", "dom", "dom.iterable"],
        "resolveJsonModule": true,
        "esModuleInterop": true,
        "moduleResolution": "node",
        "module": "es2022"
    },
<<<<<<< HEAD
    "include": [
        "**/*.ts",
        "../node_modules/matrix-js-sdk/src/@types/*.d.ts",
        "../node_modules/matrix-js-sdk/node_modules/@matrix-org/olm/index.d.ts"
    ]
=======
    "include": ["**/*.ts", "../src/@types/global.d.ts"]
>>>>>>> 8bfe143c
}<|MERGE_RESOLUTION|>--- conflicted
+++ resolved
@@ -8,13 +8,10 @@
         "moduleResolution": "node",
         "module": "es2022"
     },
-<<<<<<< HEAD
     "include": [
         "**/*.ts",
+        "../src/@types/global.d.ts",
         "../node_modules/matrix-js-sdk/src/@types/*.d.ts",
         "../node_modules/matrix-js-sdk/node_modules/@matrix-org/olm/index.d.ts"
     ]
-=======
-    "include": ["**/*.ts", "../src/@types/global.d.ts"]
->>>>>>> 8bfe143c
 }