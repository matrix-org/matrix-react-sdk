--- conflicted
+++ resolved
@@ -2,19 +2,19 @@
     "compilerOptions": {
         "target": "es2016",
         "jsx": "react",
-        "lib": ["ESNext", "es2021", "dom", "dom.iterable"],
+        "lib": [
+            "ESNext",
+            "es2021",
+            "dom",
+            "dom.iterable"
+        ],
         "resolveJsonModule": true,
         "esModuleInterop": true,
         "moduleResolution": "node",
         "module": "es2022"
     },
-<<<<<<< HEAD
-    "include": ["**/*.ts", "../src/@types/global.d.ts"]
-=======
     "include": [
         "**/*.ts",
-        "../node_modules/matrix-js-sdk/src/@types/*.d.ts",
-        "../node_modules/matrix-js-sdk/node_modules/@matrix-org/olm/index.d.ts"
+        "../src/@types/global.d.ts"
     ]
->>>>>>> c7ae9391
 }