--- conflicted
+++ resolved
@@ -15,12 +15,8 @@
     },
     "include": [
         "**/*.ts",
-<<<<<<< HEAD
-        "../src/@types/global.d.ts"
-=======
         "../src/@types/global.d.ts",
         "../node_modules/matrix-js-sdk/src/@types/*.d.ts",
         "../node_modules/matrix-js-sdk/node_modules/@matrix-org/olm/index.d.ts"
->>>>>>> 8b6be9ab
     ]
 }