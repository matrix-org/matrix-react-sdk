/*
Copyright 2023 The Matrix.org Foundation C.I.C.

Licensed under the Apache License, Version 2.0 (the "License");
you may not use this file except in compliance with the License.
You may obtain a copy of the License at

    http://www.apache.org/licenses/LICENSE-2.0

Unless required by applicable law or agreed to in writing, software
distributed under the License is distributed on an "AS IS" BASIS,
WITHOUT WARRANTIES OR CONDITIONS OF ANY KIND, either express or implied.
See the License for the specific language governing permissions and
limitations under the License.
*/

import { test as base, expect as baseExpect, Locator, Page, ExpectMatcherState, ElementHandle } from "@playwright/test";
import AxeBuilder from "@axe-core/playwright";
import _ from "lodash";
import { basename } from "node:path";

import type mailhog from "mailhog";
import type { IConfigOptions } from "../src/IConfigOptions";
import { Credentials, Homeserver, HomeserverInstance, StartHomeserverOpts } from "./plugins/homeserver";
import { Synapse } from "./plugins/homeserver/synapse";
import { Dendrite, Pinecone } from "./plugins/homeserver/dendrite";
import { Instance } from "./plugins/mailhog";
import { ElementAppPage } from "./pages/ElementAppPage";
import { OAuthServer } from "./plugins/oauth_server";
import { Crypto } from "./pages/crypto";
import { Toasts } from "./pages/toasts";
import { Bot, CreateBotOpts } from "./pages/bot";
import { ProxyInstance, SlidingSyncProxy } from "./plugins/sliding-sync-proxy";
import { Webserver } from "./plugins/webserver";

const CONFIG_JSON: Partial<IConfigOptions> = {
    // This is deliberately quite a minimal config.json, so that we can test that the default settings
    // actually work.
    //
    // The only thing that we really *need* (otherwise Element refuses to load) is a default homeserver.
    // We point that to a guaranteed-invalid domain.
    default_server_config: {
        "m.homeserver": {
            base_url: "https://server.invalid",
        },
    },

    // The default language is set here for test consistency
    setting_defaults: {
        language: "en-GB",
    },

    // the location tests want a map style url.
    map_style_url: "https://api.maptiler.com/maps/streets/style.json?key=fU3vlMsMn4Jb6dnEIFsx",
};

export type TestOptions = {
    cryptoBackend: "legacy" | "rust";
};

interface CredentialsWithDisplayName extends Credentials {
    displayName: string;
}

export const test = base.extend<
    TestOptions & {
        axe: AxeBuilder;
        checkA11y: () => Promise<void>;
        // The contents of the config.json to send
        config: typeof CONFIG_JSON;
        // The options with which to run the `homeserver` fixture
        startHomeserverOpts: StartHomeserverOpts | string;
        homeserver: HomeserverInstance;
        oAuthServer: { port: number };
        credentials: CredentialsWithDisplayName;
        user: CredentialsWithDisplayName;
        displayName?: string;
        app: ElementAppPage;
        mailhog?: { api: mailhog.API; instance: Instance };
        crypto: Crypto;
        room?: { roomId: string };
        toasts: Toasts;
        uut?: Locator; // Unit Under Test, useful place to refer a prepared locator
        botCreateOpts: CreateBotOpts;
        bot: Bot;
<<<<<<< HEAD
        createBot: (opts: CreateBotOpts) => Promise<Bot>;
=======
        slidingSyncProxy: ProxyInstance;
        labsFlags: string[];
        webserver: Webserver;
>>>>>>> 7b3d5b5f
    }
>({
    cryptoBackend: ["legacy", { option: true }],
    config: CONFIG_JSON,
    page: async ({ context, page, config, cryptoBackend, labsFlags }, use) => {
        await context.route(`http://localhost:8080/config.json*`, async (route) => {
            const json = { ...CONFIG_JSON, ...config };
            json["features"] = {
                ...json["features"],
                // Enable the lab features
                ...labsFlags.reduce((obj, flag) => {
                    obj[flag] = true;
                    return obj;
                }, {}),
            };
            if (cryptoBackend === "rust") {
                json.features.feature_rust_crypto = true;
            }
            await route.fulfill({ json });
        });
        await use(page);
    },

    startHomeserverOpts: "default",
    homeserver: async ({ request, startHomeserverOpts: opts }, use, testInfo) => {
        if (typeof opts === "string") {
            opts = { template: opts };
        }

        let server: Homeserver;
        const homeserverName = process.env["PLAYWRIGHT_HOMESERVER"];
        switch (homeserverName) {
            case "dendrite":
                server = new Dendrite(request);
                break;
            case "pinecone":
                server = new Pinecone(request);
                break;
            default:
                server = new Synapse(request);
        }

        await use(await server.start(opts));
        const logs = await server.stop();

        if (testInfo.status !== "passed") {
            for (const path of logs) {
                await testInfo.attach(`homeserver-${basename(path)}`, {
                    path,
                    contentType: "text/plain",
                });
            }
        }
    },
    // eslint-disable-next-line no-empty-pattern
    oAuthServer: async ({}, use) => {
        const server = new OAuthServer();
        const port = server.start();
        await use({ port });
        server.stop();
    },

    displayName: undefined,
    credentials: async ({ homeserver, displayName: testDisplayName }, use) => {
        const names = ["Alice", "Bob", "Charlie", "Daniel", "Eve", "Frank", "Grace", "Hannah", "Isaac", "Judy"];
        const password = _.uniqueId("password_");
        const displayName = testDisplayName ?? _.sample(names)!;

        const credentials = await homeserver.registerUser("user", password, displayName);
        console.log(`Registered test user @user:localhost with displayname ${displayName}`);

        await use({
            ...credentials,
            displayName,
        });
    },
    labsFlags: [],
    user: async ({ page, homeserver, credentials }, use) => {
        await page.addInitScript(
            ({ baseUrl, credentials }) => {
                // Seed the localStorage with the required credentials
                window.localStorage.setItem("mx_hs_url", baseUrl);
                window.localStorage.setItem("mx_user_id", credentials.userId);
                window.localStorage.setItem("mx_access_token", credentials.accessToken);
                window.localStorage.setItem("mx_device_id", credentials.deviceId);
                window.localStorage.setItem("mx_is_guest", "false");
                window.localStorage.setItem("mx_has_pickle_key", "false");
                window.localStorage.setItem("mx_has_access_token", "true");

                // Ensure the language is set to a consistent value
                window.localStorage.setItem("mx_local_settings", '{"language":"en"}');
            },
            { baseUrl: homeserver.config.baseUrl, credentials },
        );
        await page.goto("/");
        await page.waitForSelector(".mx_MatrixChat", { timeout: 30000 });

        await use(credentials);
    },

    axe: async ({ page }, use) => {
        await use(new AxeBuilder({ page }));
    },
    checkA11y: async ({ axe }, use, testInfo) =>
        use(async () => {
            const results = await axe.analyze();

            await testInfo.attach("accessibility-scan-results", {
                body: JSON.stringify(results, null, 2),
                contentType: "application/json",
            });

            expect(results.violations).toEqual([]);
        }),

    app: async ({ page }, use) => {
        const app = new ElementAppPage(page);
        await use(app);
    },
    crypto: async ({ page, homeserver, request }, use) => {
        await use(new Crypto(page, homeserver, request));
    },
    toasts: async ({ page }, use) => {
        await use(new Toasts(page));
    },

    botCreateOpts: {},
    bot: async ({ page, homeserver, botCreateOpts, user }, use) => {
        const bot = new Bot(page, homeserver, botCreateOpts);
        await bot.prepareClient(); // eagerly register the bot
        await use(bot);
    },
<<<<<<< HEAD
    createBot: async ({ page, homeserver }, use) => {
        const creator = async (opts: CreateBotOpts) => {
            const bot = new Bot(page, homeserver, opts);
            await bot.prepareClient();
            return bot;
        };
        await use(creator);
=======

    slidingSyncProxy: async ({ page, user, homeserver }, use) => {
        const proxy = new SlidingSyncProxy(homeserver.config.dockerUrl);
        const proxyInstance = await proxy.start();
        const proxyAddress = `http://localhost:${proxyInstance.port}`;
        await page.addInitScript((proxyAddress) => {
            window.localStorage.setItem(
                "mx_local_settings",
                JSON.stringify({
                    feature_sliding_sync_proxy_url: proxyAddress,
                }),
            );
            window.localStorage.setItem("mx_labs_feature_feature_sliding_sync", "true");
        }, proxyAddress);
        await page.goto("/");
        await page.waitForSelector(".mx_MatrixChat", { timeout: 30000 });
        await use(proxyInstance);
        await proxy.stop();
    },

    // eslint-disable-next-line no-empty-pattern
    webserver: async ({}, use) => {
        const webserver = new Webserver();
        await use(webserver);
        webserver.stop();
>>>>>>> 7b3d5b5f
    },
});

export const expect = baseExpect.extend({
    async toMatchScreenshot(
        this: ExpectMatcherState,
        receiver: Page | Locator,
        name?: `${string}.png`,
        options?: {
            mask?: Array<Locator>;
            omitBackground?: boolean;
            timeout?: number;
            css?: string;
        },
    ) {
        const page = "page" in receiver ? receiver.page() : receiver;

        // We add a custom style tag before taking screenshots
        const style = (await page.addStyleTag({
            content: `
                .mx_MessagePanel_myReadMarker {
                    display: none !important;
                }
                .mx_RoomView_MessageList {
                    height: auto !important;
                }
                .mx_DisambiguatedProfile_displayName {
                    color: var(--cpd-color-blue-1200) !important;
                }
                .mx_BaseAvatar {
                    background-color: var(--cpd-color-fuchsia-1200) !important;
                    color: white !important;
                }
                .mx_ReplyChain {
                    border-left-color: var(--cpd-color-blue-1200) !important;
                }
                /* Use monospace font for timestamp for consistent mask width */
                .mx_MessageTimestamp {
                    font-family: Inconsolata !important;
                }
                ${options?.css ?? ""}
            `,
        })) as ElementHandle<Element>;

        await baseExpect(receiver).toHaveScreenshot(name, options);

        await style.evaluate((tag) => tag.remove());
        return { pass: true, message: () => "", name: "toMatchScreenshot" };
    },
});

test.use({
    permissions: ["clipboard-read"],
});<|MERGE_RESOLUTION|>--- conflicted
+++ resolved
@@ -83,13 +83,9 @@
         uut?: Locator; // Unit Under Test, useful place to refer a prepared locator
         botCreateOpts: CreateBotOpts;
         bot: Bot;
-<<<<<<< HEAD
-        createBot: (opts: CreateBotOpts) => Promise<Bot>;
-=======
         slidingSyncProxy: ProxyInstance;
         labsFlags: string[];
         webserver: Webserver;
->>>>>>> 7b3d5b5f
     }
 >({
     cryptoBackend: ["legacy", { option: true }],
@@ -222,15 +218,6 @@
         await bot.prepareClient(); // eagerly register the bot
         await use(bot);
     },
-<<<<<<< HEAD
-    createBot: async ({ page, homeserver }, use) => {
-        const creator = async (opts: CreateBotOpts) => {
-            const bot = new Bot(page, homeserver, opts);
-            await bot.prepareClient();
-            return bot;
-        };
-        await use(creator);
-=======
 
     slidingSyncProxy: async ({ page, user, homeserver }, use) => {
         const proxy = new SlidingSyncProxy(homeserver.config.dockerUrl);
@@ -256,7 +243,6 @@
         const webserver = new Webserver();
         await use(webserver);
         webserver.stop();
->>>>>>> 7b3d5b5f
     },
 });
 
