/*
Copyright 2023 The Matrix.org Foundation C.I.C.

Licensed under the Apache License, Version 2.0 (the "License");
you may not use this file except in compliance with the License.
You may obtain a copy of the License at

    http://www.apache.org/licenses/LICENSE-2.0

Unless required by applicable law or agreed to in writing, software
distributed under the License is distributed on an "AS IS" BASIS,
WITHOUT WARRANTIES OR CONDITIONS OF ANY KIND, either express or implied.
See the License for the specific language governing permissions and
limitations under the License.
*/

import { test as base, expect, Locator } from "@playwright/test";
import AxeBuilder from "@axe-core/playwright";
import _ from "lodash";

import type mailhog from "mailhog";
import type { IConfigOptions } from "../src/IConfigOptions";
import { Credentials, Homeserver, HomeserverInstance, StartHomeserverOpts } from "./plugins/homeserver";
import { Synapse } from "./plugins/homeserver/synapse";
import { Dendrite, Pinecone } from "./plugins/homeserver/dendrite";
import { Instance } from "./plugins/mailhog";
import { ElementAppPage } from "./pages/ElementAppPage";
import { OAuthServer } from "./plugins/oauth_server";
import { Crypto } from "./pages/crypto";
import { Toasts } from "./pages/toasts";
import { Bot, CreateBotOpts } from "./pages/bot";

const CONFIG_JSON: Partial<IConfigOptions> = {
    // This is deliberately quite a minimal config.json, so that we can test that the default settings
    // actually work.
    //
    // The only thing that we really *need* (otherwise Element refuses to load) is a default homeserver.
    // We point that to a guaranteed-invalid domain.
    default_server_config: {
        "m.homeserver": {
            base_url: "https://server.invalid",
        },
    },

    // the location tests want a map style url.
    map_style_url: "https://api.maptiler.com/maps/streets/style.json?key=fU3vlMsMn4Jb6dnEIFsx",
};

export type TestOptions = {
    cryptoBackend: "legacy" | "rust";
};

interface CredentialsWithDisplayName extends Credentials {
    displayName: string;
}

export const test = base.extend<
    TestOptions & {
        axe: AxeBuilder;
        checkA11y: () => Promise<void>;
        // The contents of the config.json to send
        config: typeof CONFIG_JSON;
        // The options with which to run the `homeserver` fixture
        startHomeserverOpts: StartHomeserverOpts | string;
        homeserver: HomeserverInstance;
        oAuthServer: { port: number };
        credentials: CredentialsWithDisplayName;
        user: CredentialsWithDisplayName;
        displayName?: string;
        app: ElementAppPage;
        mailhog?: { api: mailhog.API; instance: Instance };
        crypto: Crypto;
        room?: { roomId: string };
        toasts: Toasts;
<<<<<<< HEAD
=======
        uut?: Locator; // Unit Under Test, useful place to refer a prepared locator
>>>>>>> 07b7ee61
        botCreateOpts: CreateBotOpts;
        bot: Bot;
    }
>({
    cryptoBackend: ["legacy", { option: true }],
    config: CONFIG_JSON,
    page: async ({ context, page, config, cryptoBackend }, use) => {
        await context.route(`http://localhost:8080/config.json*`, async (route) => {
            const json = { ...CONFIG_JSON, ...config };
            if (cryptoBackend === "rust") {
                json["features"] = {
                    ...json["features"],
                    feature_rust_crypto: true,
                };
            }
            await route.fulfill({ json });
        });

        await use(page);
    },

    startHomeserverOpts: "default",
    homeserver: async ({ request, startHomeserverOpts: opts }, use) => {
        if (typeof opts === "string") {
            opts = { template: opts };
        }

        let server: Homeserver;
        const homeserverName = process.env["PLAYWRIGHT_HOMESERVER"];
        switch (homeserverName) {
            case "dendrite":
                server = new Dendrite(request);
                break;
            case "pinecone":
                server = new Pinecone(request);
                break;
            default:
                server = new Synapse(request);
        }

        await use(await server.start(opts));
        await server.stop();
    },
    // eslint-disable-next-line no-empty-pattern
    oAuthServer: async ({}, use) => {
        const server = new OAuthServer();
        const port = server.start();
        await use({ port });
        server.stop();
    },

    displayName: undefined,
    credentials: async ({ homeserver, displayName: testDisplayName }, use) => {
        const names = ["Alice", "Bob", "Charlie", "Daniel", "Eve", "Frank", "Grace", "Hannah", "Isaac", "Judy"];
        const username = _.uniqueId("user_");
        const password = _.uniqueId("password_");
        const displayName = testDisplayName ?? _.sample(names)!;

        const credentials = await homeserver.registerUser(username, password, displayName);
        console.log(`Registered test user ${username} with displayname ${displayName}`);

        await use({
            ...credentials,
            displayName,
        });
    },
    user: async ({ page, homeserver, credentials }, use) => {
        await page.addInitScript(
            ({ baseUrl, credentials }) => {
                // Seed the localStorage with the required credentials
                window.localStorage.setItem("mx_hs_url", baseUrl);
                window.localStorage.setItem("mx_user_id", credentials.userId);
                window.localStorage.setItem("mx_access_token", credentials.accessToken);
                window.localStorage.setItem("mx_device_id", credentials.deviceId);
                window.localStorage.setItem("mx_is_guest", "false");
                window.localStorage.setItem("mx_has_pickle_key", "false");
                window.localStorage.setItem("mx_has_access_token", "true");

                // Ensure the language is set to a consistent value
                window.localStorage.setItem("mx_local_settings", '{"language":"en"}');
            },
            { baseUrl: homeserver.config.baseUrl, credentials },
        );
        await page.goto("/");

        await page.waitForSelector(".mx_MatrixChat", { timeout: 30000 });

        await use(credentials);
    },

    axe: async ({ page }, use) => {
        await use(new AxeBuilder({ page }));
    },
    checkA11y: async ({ axe }, use, testInfo) =>
        use(async () => {
            const results = await axe.analyze();

            await testInfo.attach("accessibility-scan-results", {
                body: JSON.stringify(results, null, 2),
                contentType: "application/json",
            });

            expect(results.violations).toEqual([]);
        }),

    app: async ({ page }, use) => {
        const app = new ElementAppPage(page);
        await use(app);
    },
    crypto: async ({ page, homeserver, request }, use) => {
        await use(new Crypto(page, homeserver, request));
    },
    toasts: async ({ page }, use) => {
        await use(new Toasts(page));
    },

    botCreateOpts: {},
    bot: async ({ page, homeserver, botCreateOpts }, use) => {
        const bot = new Bot(page, homeserver, botCreateOpts);
<<<<<<< HEAD
        await bot.prepareClient(); // eagerly register the bot
=======
        await bot.start();
>>>>>>> 07b7ee61
        await use(bot);
    },
});

test.use({});

export { expect };<|MERGE_RESOLUTION|>--- conflicted
+++ resolved
@@ -72,10 +72,7 @@
         crypto: Crypto;
         room?: { roomId: string };
         toasts: Toasts;
-<<<<<<< HEAD
-=======
         uut?: Locator; // Unit Under Test, useful place to refer a prepared locator
->>>>>>> 07b7ee61
         botCreateOpts: CreateBotOpts;
         bot: Bot;
     }
@@ -195,11 +192,7 @@
     botCreateOpts: {},
     bot: async ({ page, homeserver, botCreateOpts }, use) => {
         const bot = new Bot(page, homeserver, botCreateOpts);
-<<<<<<< HEAD
         await bot.prepareClient(); // eagerly register the bot
-=======
-        await bot.start();
->>>>>>> 07b7ee61
         await use(bot);
     },
 });
