/*
Copyright 2023 The Matrix.org Foundation C.I.C.

Licensed under the Apache License, Version 2.0 (the "License");
you may not use this file except in compliance with the License.
You may obtain a copy of the License at

    http://www.apache.org/licenses/LICENSE-2.0

Unless required by applicable law or agreed to in writing, software
distributed under the License is distributed on an "AS IS" BASIS,
WITHOUT WARRANTIES OR CONDITIONS OF ANY KIND, either express or implied.
See the License for the specific language governing permissions and
limitations under the License.
*/

import { test as base } from "@playwright/test";
import _ from "lodash";

import { Credentials, HomeserverInstance, StartHomeserverOpts } from "./plugins/utils/homeserver";
import { Synapse } from "./plugins/synapse";
import { OAuthServer } from "./plugins/oauth_server";

const CONFIG_JSON: Record<string, any> = {
    // This is deliberately quite a minimal config.json, so that we can test that the default settings
    // actually work.
    //
    // The only thing that we really *need* (otherwise Element refuses to load) is a default homeserver.
    // We point that to a guaranteed-invalid domain.
    default_server_config: {
        "m.homeserver": {
            base_url: "https://server.invalid",
        },
    },

    // the location tests want a map style url.
    map_style_url: "https://api.maptiler.com/maps/streets/style.json?key=fU3vlMsMn4Jb6dnEIFsx",
};

<<<<<<< HEAD
export const test = base.extend<{
    // The contents of the config.json to send
    config: typeof CONFIG_JSON;
    // The options with which to run the `homeserver` fixture
    startHomeserverOpts: StartHomeserverOpts | string;
    homeserver: HomeserverInstance;
    oAuthServer: { port: number };
    user: Credentials & {
        displayName: string;
    };
    displayName?: string;
}>({
    config: CONFIG_JSON,
    page: async ({ context, page, config }, use) => {
        await context.route(`http://localhost:8080/config.json*`, async (route) => {
            await route.fulfill({ json: { ...CONFIG_JSON, ...config } });
=======
export type TestOptions = {
    crypto: "legacy" | "rust";
};

export const test = base.extend<
    TestOptions & {
        config: typeof CONFIG_JSON;
        startHomeserverOpts: StartHomeserverOpts | string;
        homeserver: HomeserverInstance;
    }
>({
    crypto: ["legacy", { option: true }],
    config: CONFIG_JSON,
    page: async ({ context, page, config, crypto }, use) => {
        await context.route(`http://localhost:8080/config.json*`, async (route) => {
            const json = { ...config };
            if (crypto === "rust") {
                json["features"] = {
                    ...json["features"],
                    feature_rust_crypto: true,
                };
            }
            await route.fulfill({ json });
>>>>>>> f3133f22
        });
        await use(page);
    },

    startHomeserverOpts: "default",
    homeserver: async ({ request, startHomeserverOpts: opts }, use) => {
        if (typeof opts === "string") {
            opts = { template: opts };
        }

        const server = new Synapse(request);
        await use(await server.start(opts));
        await server.stop();
    },
    // eslint-disable-next-line no-empty-pattern
    oAuthServer: async ({}, use) => {
        const server = new OAuthServer();
        const port = server.start();
        await use({ port });
        server.stop();
    },

    displayName: undefined,
    user: async ({ page, homeserver, displayName: testDisplayName }, use) => {
        const names = ["Alice", "Bob", "Charlie", "Daniel", "Eve", "Frank", "Grace", "Hannah", "Isaac", "Judy"];
        const username = _.uniqueId("user_");
        const password = _.uniqueId("password_");
        const displayName = testDisplayName ?? _.sample(names)!;

        const credentials = await homeserver.registerUser(username, password, displayName);
        console.log(`Registered test user ${username} with displayname ${displayName}`);

        await page.addInitScript(
            ({ baseUrl, credentials }) => {
                // Seed the localStorage with the required credentials
                window.localStorage.setItem("mx_hs_url", baseUrl);
                window.localStorage.setItem("mx_user_id", credentials.userId);
                window.localStorage.setItem("mx_access_token", credentials.accessToken);
                window.localStorage.setItem("mx_device_id", credentials.deviceId);
                window.localStorage.setItem("mx_is_guest", "false");
                window.localStorage.setItem("mx_has_pickle_key", "false");
                window.localStorage.setItem("mx_has_access_token", "true");

                // Ensure the language is set to a consistent value
                window.localStorage.setItem("mx_local_settings", '{"language":"en"}');
            },
            { baseUrl: homeserver.config.baseUrl, credentials },
        );
        await page.goto("/");

        await page.waitForSelector(".mx_MatrixChat", { timeout: 30000 });

        await use({
            ...credentials,
            displayName,
        });
    },
});

test.use({});

export { expect } from "@playwright/test";<|MERGE_RESOLUTION|>--- conflicted
+++ resolved
@@ -37,40 +37,29 @@
     map_style_url: "https://api.maptiler.com/maps/streets/style.json?key=fU3vlMsMn4Jb6dnEIFsx",
 };
 
-<<<<<<< HEAD
-export const test = base.extend<{
-    // The contents of the config.json to send
-    config: typeof CONFIG_JSON;
-    // The options with which to run the `homeserver` fixture
-    startHomeserverOpts: StartHomeserverOpts | string;
-    homeserver: HomeserverInstance;
-    oAuthServer: { port: number };
-    user: Credentials & {
-        displayName: string;
-    };
-    displayName?: string;
-}>({
-    config: CONFIG_JSON,
-    page: async ({ context, page, config }, use) => {
-        await context.route(`http://localhost:8080/config.json*`, async (route) => {
-            await route.fulfill({ json: { ...CONFIG_JSON, ...config } });
-=======
 export type TestOptions = {
     crypto: "legacy" | "rust";
 };
 
 export const test = base.extend<
     TestOptions & {
+        // The contents of the config.json to send
         config: typeof CONFIG_JSON;
+        // The options with which to run the `homeserver` fixture
         startHomeserverOpts: StartHomeserverOpts | string;
         homeserver: HomeserverInstance;
+        oAuthServer: { port: number };
+        user: Credentials & {
+            displayName: string;
+        };
+        displayName?: string;
     }
 >({
     crypto: ["legacy", { option: true }],
     config: CONFIG_JSON,
     page: async ({ context, page, config, crypto }, use) => {
         await context.route(`http://localhost:8080/config.json*`, async (route) => {
-            const json = { ...config };
+            const json = { ...CONFIG_JSON, ...config };
             if (crypto === "rust") {
                 json["features"] = {
                     ...json["features"],
@@ -78,8 +67,8 @@
                 };
             }
             await route.fulfill({ json });
->>>>>>> f3133f22
         });
+
         await use(page);
     },
 
