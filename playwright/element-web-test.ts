/*
Copyright 2023 The Matrix.org Foundation C.I.C.

Licensed under the Apache License, Version 2.0 (the "License");
you may not use this file except in compliance with the License.
You may obtain a copy of the License at

    http://www.apache.org/licenses/LICENSE-2.0

Unless required by applicable law or agreed to in writing, software
distributed under the License is distributed on an "AS IS" BASIS,
WITHOUT WARRANTIES OR CONDITIONS OF ANY KIND, either express or implied.
See the License for the specific language governing permissions and
limitations under the License.
*/

import { test as base, expect } from "@playwright/test";
import AxeBuilder from "@axe-core/playwright";
import _ from "lodash";

import type mailhog from "mailhog";
import type { IConfigOptions } from "../src/IConfigOptions";
import { Credentials, HomeserverInstance, StartHomeserverOpts } from "./plugins/utils/homeserver";
import { Synapse } from "./plugins/synapse";
import { Instance } from "./plugins/mailhog";
import { ElementAppPage } from "./pages/ElementAppPage";
import { OAuthServer } from "./plugins/oauth_server";
import { Toasts } from "./pages/toasts";

const CONFIG_JSON: Partial<IConfigOptions> = {
    // This is deliberately quite a minimal config.json, so that we can test that the default settings
    // actually work.
    //
    // The only thing that we really *need* (otherwise Element refuses to load) is a default homeserver.
    // We point that to a guaranteed-invalid domain.
    default_server_config: {
        "m.homeserver": {
            base_url: "https://server.invalid",
        },
    },

    // the location tests want a map style url.
    map_style_url: "https://api.maptiler.com/maps/streets/style.json?key=fU3vlMsMn4Jb6dnEIFsx",
};

export type TestOptions = {
    crypto: "legacy" | "rust";
};

export const test = base.extend<
    TestOptions & {
        axe: AxeBuilder;
        checkA11y: () => Promise<void>;
        // The contents of the config.json to send
        config: typeof CONFIG_JSON;
        // The options with which to run the `homeserver` fixture
        startHomeserverOpts: StartHomeserverOpts | string;
        homeserver: HomeserverInstance;
        oAuthServer: { port: number };
        user: Credentials & {
            displayName: string;
        };
        displayName?: string;
        app: ElementAppPage;
        mailhog?: { api: mailhog.API; instance: Instance };
        toasts: Toasts;
    }
>({
    crypto: ["legacy", { option: true }],
    config: CONFIG_JSON,
    page: async ({ context, page, config, crypto }, use) => {
        await context.route(`http://localhost:8080/config.json*`, async (route) => {
            const json = { ...CONFIG_JSON, ...config };
            if (crypto === "rust") {
                json["features"] = {
                    ...json["features"],
                    feature_rust_crypto: true,
                };
            }
            await route.fulfill({ json });
        });

        await use(page);
    },

    startHomeserverOpts: "default",
    homeserver: async ({ request, startHomeserverOpts: opts }, use) => {
        if (typeof opts === "string") {
            opts = { template: opts };
        }

        const server = new Synapse(request);
        await use(await server.start(opts));
        await server.stop();
    },
    // eslint-disable-next-line no-empty-pattern
    oAuthServer: async ({}, use) => {
        const server = new OAuthServer();
        const port = server.start();
        await use({ port });
        server.stop();
    },

    displayName: undefined,
    user: async ({ page, homeserver, displayName: testDisplayName }, use) => {
        const names = ["Alice", "Bob", "Charlie", "Daniel", "Eve", "Frank", "Grace", "Hannah", "Isaac", "Judy"];
        const username = _.uniqueId("user_");
        const password = _.uniqueId("password_");
        const displayName = testDisplayName ?? _.sample(names)!;

        const credentials = await homeserver.registerUser(username, password, displayName);
        console.log(`Registered test user ${username} with displayname ${displayName}`);

        await page.addInitScript(
            ({ baseUrl, credentials }) => {
                // Seed the localStorage with the required credentials
                window.localStorage.setItem("mx_hs_url", baseUrl);
                window.localStorage.setItem("mx_user_id", credentials.userId);
                window.localStorage.setItem("mx_access_token", credentials.accessToken);
                window.localStorage.setItem("mx_device_id", credentials.deviceId);
                window.localStorage.setItem("mx_is_guest", "false");
                window.localStorage.setItem("mx_has_pickle_key", "false");
                window.localStorage.setItem("mx_has_access_token", "true");

                // Ensure the language is set to a consistent value
                window.localStorage.setItem("mx_local_settings", '{"language":"en"}');
            },
            { baseUrl: homeserver.config.baseUrl, credentials },
        );
        await page.goto("/");

        await page.waitForSelector(".mx_MatrixChat", { timeout: 30000 });

        await use({
            ...credentials,
            displayName,
        });
    },

    axe: async ({ page }, use) => {
        await use(new AxeBuilder({ page }));
    },
    checkA11y: async ({ axe }, use, testInfo) =>
        use(async () => {
            const results = await axe.analyze();

            await testInfo.attach("accessibility-scan-results", {
                body: JSON.stringify(results, null, 2),
                contentType: "application/json",
            });

            expect(results.violations).toEqual([]);
        }),

<<<<<<< HEAD
    app: async ({ page }, use) => {
        await use(new ElementAppPage(page));
=======
    toasts: async ({ page }, use) => {
        await use(new Toasts(page));
>>>>>>> 40aa5ad0
    },
});

test.use({});

export { expect };<|MERGE_RESOLUTION|>--- conflicted
+++ resolved
@@ -152,13 +152,11 @@
             expect(results.violations).toEqual([]);
         }),
 
-<<<<<<< HEAD
     app: async ({ page }, use) => {
         await use(new ElementAppPage(page));
-=======
+    },
     toasts: async ({ page }, use) => {
         await use(new Toasts(page));
->>>>>>> 40aa5ad0
     },
 });
 
