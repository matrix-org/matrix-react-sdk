--- conflicted
+++ resolved
@@ -67,12 +67,9 @@
         crypto: Crypto;
         room?: { roomId: string };
         toasts: Toasts;
-<<<<<<< HEAD
+        uut?: Locator; // Unit Under Test, useful place to refer a prepared locator
         botCreateOpts: CreateBotOpts;
         bot: Bot;
-=======
-        uut?: Locator; // Unit Under Test, useful place to refer a prepared locator
->>>>>>> 1b3f473c
     }
 >({
     cryptoBackend: ["legacy", { option: true }],
