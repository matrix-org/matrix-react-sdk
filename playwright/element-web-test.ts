/*
Copyright 2023 The Matrix.org Foundation C.I.C.

Licensed under the Apache License, Version 2.0 (the "License");
you may not use this file except in compliance with the License.
You may obtain a copy of the License at

    http://www.apache.org/licenses/LICENSE-2.0

Unless required by applicable law or agreed to in writing, software
distributed under the License is distributed on an "AS IS" BASIS,
WITHOUT WARRANTIES OR CONDITIONS OF ANY KIND, either express or implied.
See the License for the specific language governing permissions and
limitations under the License.
*/

import { test as base, expect } from "@playwright/test";
import AxeBuilder from "@axe-core/playwright";
import _ from "lodash";

import type mailhog from "mailhog";
import type { IConfigOptions } from "../src/IConfigOptions";
import { Credentials, HomeserverInstance, StartHomeserverOpts } from "./plugins/utils/homeserver";
import { Synapse } from "./plugins/synapse";
import { Instance } from "./plugins/mailhog";
import { ElementAppPage } from "./pages/ElementAppPage";
import { OAuthServer } from "./plugins/oauth_server";
import { Toasts } from "./pages/toasts";

const CONFIG_JSON: Partial<IConfigOptions> = {
    // This is deliberately quite a minimal config.json, so that we can test that the default settings
    // actually work.
    //
    // The only thing that we really *need* (otherwise Element refuses to load) is a default homeserver.
    // We point that to a guaranteed-invalid domain.
    default_server_config: {
        "m.homeserver": {
            base_url: "https://server.invalid",
        },
    },

    // the location tests want a map style url.
    map_style_url: "https://api.maptiler.com/maps/streets/style.json?key=fU3vlMsMn4Jb6dnEIFsx",
};

export type TestOptions = {
    crypto: "legacy" | "rust";
};

export const test = base.extend<
    TestOptions & {
        axe: AxeBuilder;
        checkA11y: () => Promise<void>;
        // The contents of the config.json to send
        config: typeof CONFIG_JSON;
        // The options with which to run the `homeserver` fixture
        startHomeserverOpts: StartHomeserverOpts | string;
        homeserver: HomeserverInstance;
        oAuthServer: { port: number };
        user: Credentials & {
            displayName: string;
        };
        displayName?: string;
        app: ElementAppPage;
        mailhog?: { api: mailhog.API; instance: Instance };
        toasts: Toasts;
    }
>({
    crypto: ["legacy", { option: true }],
    config: CONFIG_JSON,
    page: async ({ context, page, config, crypto }, use) => {
        await context.route(`http://localhost:8080/config.json*`, async (route) => {
            const json = { ...CONFIG_JSON, ...config };
            if (crypto === "rust") {
                json["features"] = {
                    ...json["features"],
                    feature_rust_crypto: true,
                };
            }
            await route.fulfill({ json });
        });

        await use(page);
    },

    startHomeserverOpts: "default",
    homeserver: async ({ request, startHomeserverOpts: opts }, use) => {
        if (typeof opts === "string") {
            opts = { template: opts };
        }

        const server = new Synapse(request);
        await use(await server.start(opts));
        await server.stop();
    },
    // eslint-disable-next-line no-empty-pattern
    oAuthServer: async ({}, use) => {
        const server = new OAuthServer();
        const port = server.start();
        await use({ port });
        server.stop();
    },

    displayName: undefined,
    user: async ({ page, homeserver, displayName: testDisplayName }, use) => {
        const names = ["Alice", "Bob", "Charlie", "Daniel", "Eve", "Frank", "Grace", "Hannah", "Isaac", "Judy"];
        const username = _.uniqueId("user_");
        const password = _.uniqueId("password_");
        const displayName = testDisplayName ?? _.sample(names)!;

        const credentials = await homeserver.registerUser(username, password, displayName);
        console.log(`Registered test user ${username} with displayname ${displayName}`);

        await page.addInitScript(
            ({ baseUrl, credentials }) => {
                // Seed the localStorage with the required credentials
                window.localStorage.setItem("mx_hs_url", baseUrl);
                window.localStorage.setItem("mx_user_id", credentials.userId);
                window.localStorage.setItem("mx_access_token", credentials.accessToken);
                window.localStorage.setItem("mx_device_id", credentials.deviceId);
                window.localStorage.setItem("mx_is_guest", "false");
                window.localStorage.setItem("mx_has_pickle_key", "false");
                window.localStorage.setItem("mx_has_access_token", "true");

                // Ensure the language is set to a consistent value
                window.localStorage.setItem("mx_local_settings", '{"language":"en"}');
            },
            { baseUrl: homeserver.config.baseUrl, credentials },
        );
        await page.goto("/");

        await page.waitForSelector(".mx_MatrixChat", { timeout: 30000 });

        await use({
            ...credentials,
            displayName,
        });
    },

    axe: async ({ page }, use) => {
        await use(new AxeBuilder({ page }));
    },
    checkA11y: async ({ axe }, use, testInfo) =>
        use(async () => {
            const results = await axe.analyze();

            await testInfo.attach("accessibility-scan-results", {
                body: JSON.stringify(results, null, 2),
                contentType: "application/json",
            });

            expect(results.violations).toEqual([]);
        }),

    app: async ({ page }, use) => {
        await use(new ElementAppPage(page));
    },
<<<<<<< HEAD
=======
    toasts: async ({ page }, use) => {
        await use(new Toasts(page));
    },
>>>>>>> d827723b
});

test.use({});

export { expect };<|MERGE_RESOLUTION|>--- conflicted
+++ resolved
@@ -155,12 +155,9 @@
     app: async ({ page }, use) => {
         await use(new ElementAppPage(page));
     },
-<<<<<<< HEAD
-=======
     toasts: async ({ page }, use) => {
         await use(new Toasts(page));
     },
->>>>>>> d827723b
 });
 
 test.use({});
