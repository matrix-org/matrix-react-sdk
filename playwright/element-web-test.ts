--- conflicted
+++ resolved
@@ -198,8 +198,6 @@
         await use(bot);
     },
 
-<<<<<<< HEAD
-=======
     // eslint-disable-next-line no-empty-pattern
     webserver: async ({}, use) => {
         const webserver = new Webserver();
@@ -208,7 +206,6 @@
     },
 });
 
->>>>>>> d5abde0e
 export const expect = baseExpect.extend({
     async toMatchScreenshot(this: ExpectMatcherState, receiver: Page | Locator, ...args) {
         const page = "page" in receiver ? receiver.page() : receiver;
