/*
Copyright 2023 The Matrix.org Foundation C.I.C.

Licensed under the Apache License, Version 2.0 (the "License");
you may not use this file except in compliance with the License.
You may obtain a copy of the License at

    http://www.apache.org/licenses/LICENSE-2.0

Unless required by applicable law or agreed to in writing, software
distributed under the License is distributed on an "AS IS" BASIS,
WITHOUT WARRANTIES OR CONDITIONS OF ANY KIND, either express or implied.
See the License for the specific language governing permissions and
limitations under the License.
*/

import { test as base, expect, Locator } from "@playwright/test";
import AxeBuilder from "@axe-core/playwright";
import _ from "lodash";

import type mailhog from "mailhog";
import type { IConfigOptions } from "../src/IConfigOptions";
import { Credentials, Homeserver, HomeserverInstance, StartHomeserverOpts } from "./plugins/homeserver";
import { Synapse } from "./plugins/homeserver/synapse";
import { Dendrite, Pinecone } from "./plugins/homeserver/dendrite";
import { Instance } from "./plugins/mailhog";
import { ElementAppPage } from "./pages/ElementAppPage";
import { OAuthServer } from "./plugins/oauth_server";
import { Crypto } from "./pages/crypto";
import { Toasts } from "./pages/toasts";

const CONFIG_JSON: Partial<IConfigOptions> = {
    // This is deliberately quite a minimal config.json, so that we can test that the default settings
    // actually work.
    //
    // The only thing that we really *need* (otherwise Element refuses to load) is a default homeserver.
    // We point that to a guaranteed-invalid domain.
    default_server_config: {
        "m.homeserver": {
            base_url: "https://server.invalid",
        },
    },

    // the location tests want a map style url.
    map_style_url: "https://api.maptiler.com/maps/streets/style.json?key=fU3vlMsMn4Jb6dnEIFsx",
};

export type TestOptions = {
    cryptoBackend: "legacy" | "rust";
};

export const test = base.extend<
    TestOptions & {
        axe: AxeBuilder;
        checkA11y: () => Promise<void>;
        // The contents of the config.json to send
        config: typeof CONFIG_JSON;
        // The options with which to run the `homeserver` fixture
        startHomeserverOpts: StartHomeserverOpts | string;
        homeserver: HomeserverInstance;
        oAuthServer: { port: number };
        user: Credentials;
        displayName?: string;
        app: ElementAppPage;
        mailhog?: { api: mailhog.API; instance: Instance };
<<<<<<< HEAD
=======
        crypto: Crypto;
>>>>>>> e76a37e0
        room?: { roomId: string };
        toasts: Toasts;
        uut?: Locator; // Unit Under Test, useful place to refer a prepared locator
    }
>({
    cryptoBackend: ["legacy", { option: true }],
    config: CONFIG_JSON,
    page: async ({ context, page, config, cryptoBackend }, use) => {
        await context.route(`http://localhost:8080/config.json*`, async (route) => {
            const json = { ...CONFIG_JSON, ...config };
            if (cryptoBackend === "rust") {
                json["features"] = {
                    ...json["features"],
                    feature_rust_crypto: true,
                };
            }
            await route.fulfill({ json });
        });

        await use(page);
    },

    startHomeserverOpts: "default",
    homeserver: async ({ request, startHomeserverOpts: opts }, use) => {
        if (typeof opts === "string") {
            opts = { template: opts };
        }

        let server: Homeserver;
        const homeserverName = process.env["PLAYWRIGHT_HOMESERVER"];
        switch (homeserverName) {
            case "dendrite":
                server = new Dendrite(request);
                break;
            case "pinecone":
                server = new Pinecone(request);
                break;
            default:
                server = new Synapse(request);
        }

        await use(await server.start(opts));
        await server.stop();
    },
    // eslint-disable-next-line no-empty-pattern
    oAuthServer: async ({}, use) => {
        const server = new OAuthServer();
        const port = server.start();
        await use({ port });
        server.stop();
    },

    displayName: undefined,
    user: async ({ page, homeserver, displayName: testDisplayName }, use) => {
        const names = ["Alice", "Bob", "Charlie", "Daniel", "Eve", "Frank", "Grace", "Hannah", "Isaac", "Judy"];
        const username = _.uniqueId("user_");
        const password = _.uniqueId("password_");
        const displayName = testDisplayName ?? _.sample(names)!;

        const credentials = await homeserver.registerUser(username, password, displayName);
        console.log(`Registered test user ${username} with displayname ${displayName}`);

        await page.addInitScript(
            ({ baseUrl, credentials }) => {
                // Seed the localStorage with the required credentials
                window.localStorage.setItem("mx_hs_url", baseUrl);
                window.localStorage.setItem("mx_user_id", credentials.userId);
                window.localStorage.setItem("mx_access_token", credentials.accessToken);
                window.localStorage.setItem("mx_device_id", credentials.deviceId);
                window.localStorage.setItem("mx_is_guest", "false");
                window.localStorage.setItem("mx_has_pickle_key", "false");
                window.localStorage.setItem("mx_has_access_token", "true");

                // Ensure the language is set to a consistent value
                window.localStorage.setItem("mx_local_settings", '{"language":"en"}');
            },
            { baseUrl: homeserver.config.baseUrl, credentials },
        );
        await page.goto("/");

        await page.waitForSelector(".mx_MatrixChat", { timeout: 30000 });

        await use(credentials);
    },

    axe: async ({ page }, use) => {
        await use(new AxeBuilder({ page }));
    },
    checkA11y: async ({ axe }, use, testInfo) =>
        use(async () => {
            const results = await axe.analyze();

            await testInfo.attach("accessibility-scan-results", {
                body: JSON.stringify(results, null, 2),
                contentType: "application/json",
            });

            expect(results.violations).toEqual([]);
        }),

    app: async ({ page }, use) => {
        await use(new ElementAppPage(page));
    },
    crypto: async ({ page, homeserver, request }, use) => {
        await use(new Crypto(page, homeserver, request));
    },
    toasts: async ({ page }, use) => {
        await use(new Toasts(page));
    },
});

test.use({});

export { expect };<|MERGE_RESOLUTION|>--- conflicted
+++ resolved
@@ -63,10 +63,7 @@
         displayName?: string;
         app: ElementAppPage;
         mailhog?: { api: mailhog.API; instance: Instance };
-<<<<<<< HEAD
-=======
         crypto: Crypto;
->>>>>>> e76a37e0
         room?: { roomId: string };
         toasts: Toasts;
         uut?: Locator; // Unit Under Test, useful place to refer a prepared locator
