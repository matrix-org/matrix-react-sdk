--- conflicted
+++ resolved
@@ -427,17 +427,7 @@
             await app.viewRoomByName("TestRoom");
 
             await expect(last).toContainText("test encrypted from unverified");
-<<<<<<< HEAD
             await expect(lastE2eIcon).toHaveClass(/mx_EventTile_e2eIcon_warning/);
-=======
-            if (cryptoBackend === "rust") {
-                await expect(lastE2eIcon).toHaveClass(/mx_EventTile_e2eIcon_warning/);
-            } else {
-                // skip this for now: the legacy option no longer actually gives us a legacy stack.
-                // We'll sort this out properly in https://github.com/matrix-org/matrix-react-sdk/pull/12662
-                // await expect(lastE2eIcon).toHaveClass(/mx_EventTile_e2eIcon_normal/);
-            }
->>>>>>> 9c862907
             await lastE2eIcon.focus();
             await expect(page.getByRole("tooltip")).toContainText("Encrypted by an unknown or deleted device.");
         });
