--- conflicted
+++ resolved
@@ -15,10 +15,7 @@
 */
 
 import type { Page } from "@playwright/test";
-<<<<<<< HEAD
 import type { EmittedEvents, Preset } from "matrix-js-sdk/src/matrix";
-=======
->>>>>>> bd7ce7cd
 import { expect, test } from "../../element-web-test";
 import {
     copyAndContinue,
@@ -461,11 +458,7 @@
             // no e2e icon
             await expect(lastTileE2eIcon).not.toBeVisible();
 
-<<<<<<< HEAD
-            // Workaround for https://github.com/element-hq/element-web/issues/27267: it can take up to 10 seconds for
-=======
             // Workaround for https://github.com/element-hq/element-web/issues/27267. It can take up to 10 seconds for
->>>>>>> bd7ce7cd
             // the key to be backed up.
             await page.waitForTimeout(10000);
 
@@ -576,11 +569,7 @@
             await app.viewRoomByName("Test room");
             await sendMessageInCurrentRoom(page, "test2 test2");
 
-<<<<<<< HEAD
-            // Workaround for https://github.com/element-hq/element-web/issues/27267: it can take up to 10 seconds for
-=======
             // Workaround for https://github.com/element-hq/element-web/issues/27267. It can take up to 10 seconds for
->>>>>>> bd7ce7cd
             // the key to be backed up.
             await page.waitForTimeout(10000);
 
@@ -612,7 +601,6 @@
             await expect(tilesAfterVerify[1]).toContainText("test2 test2");
             await expect(tilesAfterVerify[1].locator(".mx_EventTile_e2eIcon_normal")).toBeVisible();
         });
-<<<<<<< HEAD
 
         test.describe("decryption failure messages", () => {
             test.skip(isDendrite, "does not yet support membership on events");
@@ -724,7 +712,5 @@
                 await expect(tiles[tiles.length - 1].locator(".mx_EventTile_e2eIcon_decryption_failure")).toBeVisible();
             });
         });
-=======
->>>>>>> bd7ce7cd
     });
 });