/*
Copyright 2023 The Matrix.org Foundation C.I.C.

Licensed under the Apache License, Version 2.0 (the "License");
you may not use this file except in compliance with the License.
You may obtain a copy of the License at

    http://www.apache.org/licenses/LICENSE-2.0

Unless required by applicable law or agreed to in writing, software
distributed under the License is distributed on an "AS IS" BASIS,
WITHOUT WARRANTIES OR CONDITIONS OF ANY KIND, either express or implied.
See the License for the specific language governing permissions and
limitations under the License.
*/

import { JSHandle, Page } from "@playwright/test";
import { uniqueId } from "lodash";

import type { MatrixClient } from "matrix-js-sdk/src/matrix";
import type { Logger } from "matrix-js-sdk/src/logger";
import type { AddSecretStorageKeyOpts } from "matrix-js-sdk/src/secret-storage";
import type { Credentials, HomeserverInstance } from "../plugins/homeserver";
import type { GeneratedSecretStorageKey } from "matrix-js-sdk/src/crypto-api";
import { Client } from "./client";

export interface CreateBotOpts {
    /**
     * A prefix to use for the userid. If unspecified, "bot_" will be used.
     */
    userIdPrefix?: string;
    /**
     * Whether the bot should automatically accept all invites.
     */
    autoAcceptInvites?: boolean;
    /**
     * The display name to give to that bot user
     */
    displayName?: string;
    /**
     * Whether to start the syncing client.
     */
    startClient?: boolean;
    /**
     * Whether to generate cross-signing keys
     */
    bootstrapCrossSigning?: boolean;
    /**
     * Whether to use the rust crypto impl. Defaults to false (for now!)
     */
    rustCrypto?: boolean;
    /**
     * Whether to bootstrap the secret storage
     */
    bootstrapSecretStorage?: boolean;
}

const defaultCreateBotOptions = {
    userIdPrefix: "bot_",
    autoAcceptInvites: true,
    startClient: true,
    bootstrapCrossSigning: true,
} satisfies CreateBotOpts;

type ExtendedMatrixClient = MatrixClient & { __playwright_recovery_key: GeneratedSecretStorageKey };

export class Bot extends Client {
    public credentials?: Credentials;
    private handlePromise: Promise<JSHandle<ExtendedMatrixClient>>;

    constructor(page: Page, private homeserver: HomeserverInstance, private readonly opts: CreateBotOpts) {
        super(page);
        this.opts = Object.assign({}, defaultCreateBotOptions, opts);
    }

    public setCredentials(credentials: Credentials): void {
        if (this.credentials) throw new Error("Bot has already started");
        this.credentials = credentials;
    }

    public async getRecoveryKey(): Promise<GeneratedSecretStorageKey> {
        const client = await this.getClientHandle();
        return client.evaluate((cli) => cli.__playwright_recovery_key);
    }

    private async getCredentials(): Promise<Credentials> {
        if (this.credentials) return this.credentials;
        // We want to pad the uniqueId but not the prefix
        const username =
            this.opts.userIdPrefix +
            uniqueId(this.opts.userIdPrefix)
                .substring(this.opts.userIdPrefix?.length ?? 0)
                .padStart(4, "0");
        const password = uniqueId("password_");
        console.log(`getBot: Create bot user ${username} with opts ${JSON.stringify(this.opts)}`);
        this.credentials = await this.homeserver.registerUser(username, password, this.opts.displayName);
        return this.credentials;
    }

    protected async getClientHandle(): Promise<JSHandle<ExtendedMatrixClient>> {
        if (this.handlePromise) return this.handlePromise;

        this.handlePromise = this.page.evaluateHandle(
            async ({ homeserver, credentials, opts }) => {
                function getLogger(loggerName: string): Logger {
                    const logger = {
                        getChild: (namespace: string) => getLogger(`${loggerName}:${namespace}`),
                        trace(...msg: any[]): void {
                            console.trace(loggerName, ...msg);
                        },
                        debug(...msg: any[]): void {
                            console.debug(loggerName, ...msg);
                        },
                        info(...msg: any[]): void {
                            console.info(loggerName, ...msg);
                        },
                        warn(...msg: any[]): void {
                            console.warn(loggerName, ...msg);
                        },
                        error(...msg: any[]): void {
                            console.error(loggerName, ...msg);
                        },
                    } satisfies Logger;

                    return logger as unknown as Logger;
                }

                const logger = getLogger(`cypress bot ${credentials.userId}`);

                const keys = {};

                const getCrossSigningKey = (type: string) => {
                    return keys[type];
                };

                const saveCrossSigningKeys = (k: Record<string, Uint8Array>) => {
                    Object.assign(keys, k);
                };

                // Store the cached secret storage key and return it when `getSecretStorageKey` is called
                let cachedKey: { keyId: string; key: Uint8Array };
                const cacheSecretStorageKey = (keyId: string, keyInfo: AddSecretStorageKeyOpts, key: Uint8Array) => {
                    cachedKey = {
                        keyId,
                        key,
                    };
                };

                const getSecretStorageKey = () =>
                    Promise.resolve<[string, Uint8Array]>([cachedKey.keyId, cachedKey.key]);

                const cryptoCallbacks = {
                    getCrossSigningKey,
                    saveCrossSigningKeys,
                    cacheSecretStorageKey,
                    getSecretStorageKey,
                };

                const cli = new window.matrixcs.MatrixClient({
                    baseUrl: homeserver.baseUrl,
                    userId: credentials.userId,
                    deviceId: credentials.deviceId,
                    accessToken: credentials.accessToken,
                    store: new window.matrixcs.MemoryStore(),
                    scheduler: new window.matrixcs.MatrixScheduler(),
                    cryptoStore: new window.matrixcs.MemoryCryptoStore(),
                    cryptoCallbacks,
<<<<<<< HEAD
=======
                    logger,
>>>>>>> 5104d53d
                }) as ExtendedMatrixClient;

                if (opts.autoAcceptInvites) {
                    cli.on(window.matrixcs.RoomMemberEvent.Membership, (event, member) => {
                        if (member.membership === "invite" && member.userId === cli.getUserId()) {
                            cli.joinRoom(member.roomId);
                        }
                    });
                }

                if (!opts.startClient) {
                    return cli;
                }

                if (opts.rustCrypto) {
                    await cli.initRustCrypto({ useIndexedDB: false });
                } else {
                    await cli.initCrypto();
                }
                cli.setGlobalErrorOnUnknownDevices(false);
                await cli.startClient();

                if (opts.bootstrapCrossSigning) {
                    await cli.getCrypto()!.bootstrapCrossSigning({
                        authUploadDeviceSigningKeys: async (func) => {
                            await func({
                                type: "m.login.password",
                                identifier: {
                                    type: "m.id.user",
                                    user: credentials.userId,
                                },
                                password: credentials.password,
                            });
                        },
                    });
                }

                if (opts.bootstrapSecretStorage) {
                    const passphrase = "new passphrase";
                    const recoveryKey = await cli.getCrypto().createRecoveryKeyFromPassphrase(passphrase);
                    Object.assign(cli, { __playwright_recovery_key: recoveryKey });

                    await cli.getCrypto()!.bootstrapSecretStorage({
                        setupNewSecretStorage: true,
                        setupNewKeyBackup: true,
                        createSecretStorageKey: () => Promise.resolve(recoveryKey),
                    });
                }

                return cli;
            },
            {
                homeserver: this.homeserver.config,
                credentials: await this.getCredentials(),
                opts: this.opts,
            },
        );
        return this.handlePromise;
    }
}<|MERGE_RESOLUTION|>--- conflicted
+++ resolved
@@ -165,10 +165,7 @@
                     scheduler: new window.matrixcs.MatrixScheduler(),
                     cryptoStore: new window.matrixcs.MemoryCryptoStore(),
                     cryptoCallbacks,
-<<<<<<< HEAD
-=======
                     logger,
->>>>>>> 5104d53d
                 }) as ExtendedMatrixClient;
 
                 if (opts.autoAcceptInvites) {
