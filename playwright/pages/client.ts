/*
Copyright 2023 The Matrix.org Foundation C.I.C.

Licensed under the Apache License, Version 2.0 (the "License");
you may not use this file except in compliance with the License.
You may obtain a copy of the License at

    http://www.apache.org/licenses/LICENSE-2.0

Unless required by applicable law or agreed to in writing, software
distributed under the License is distributed on an "AS IS" BASIS,
WITHOUT WARRANTIES OR CONDITIONS OF ANY KIND, either express or implied.
See the License for the specific language governing permissions and
limitations under the License.
*/

import { JSHandle, Page } from "@playwright/test";
import { PageFunctionOn } from "playwright-core/types/structs";

import type {
    IContent,
    ICreateRoomOpts,
    ISendEventResponse,
    MatrixClient,
    Room,
    MatrixEvent,
    ReceiptType,
    IRoomDirectoryOptions,
    KnockRoomOpts,
    Visibility,
} from "matrix-js-sdk/src/matrix";
import { Credentials } from "../plugins/homeserver";

export class Client {
    protected client: JSHandle<MatrixClient>;

    protected getClientHandle(): Promise<JSHandle<MatrixClient>> {
        return this.page.evaluateHandle(() => window.mxMatrixClientPeg.get());
    }

    public async prepareClient(): Promise<JSHandle<MatrixClient>> {
        if (!this.client) {
            this.client = await this.getClientHandle();
        }
        return this.client;
    }

    public constructor(protected readonly page: Page) {
        page.on("framenavigated", async () => {
            this.client = null;
        });
    }

    public evaluate<R, Arg, O extends MatrixClient = MatrixClient>(
        pageFunction: PageFunctionOn<O, Arg, R>,
        arg: Arg,
    ): Promise<R>;
    public evaluate<R, O extends MatrixClient = MatrixClient>(
        pageFunction: PageFunctionOn<O, void, R>,
        arg?: any,
    ): Promise<R>;
    public async evaluate<T>(fn: (client: MatrixClient) => T, arg?: any): Promise<T> {
        await this.prepareClient();
        return this.client.evaluate(fn, arg);
    }

    public evaluateHandle<R, Arg, O extends MatrixClient = MatrixClient>(
        pageFunction: PageFunctionOn<O, Arg, R>,
        arg: Arg,
    ): Promise<JSHandle<R>>;
    public evaluateHandle<R, O extends MatrixClient = MatrixClient>(
        pageFunction: PageFunctionOn<O, void, R>,
        arg?: any,
    ): Promise<JSHandle<R>>;
    public async evaluateHandle<T>(fn: (client: MatrixClient) => T, arg?: any): Promise<JSHandle<T>> {
        await this.prepareClient();
        return this.client.evaluateHandle(fn, arg);
    }

    /**
     * @param roomId ID of the room to send the event into
     * @param threadId ID of the thread to send into or null for main timeline
     * @param eventType type of event to send
     * @param content the event content to send
     */
    public async sendEvent(
        roomId: string,
        threadId: string | null,
        eventType: string,
        content: IContent,
    ): Promise<ISendEventResponse> {
        const client = await this.prepareClient();
        return client.evaluate(
            async (client, { roomId, threadId, eventType, content }) => {
                return client.sendEvent(roomId, threadId, eventType, content);
            },
            { roomId, threadId, eventType, content },
        );
    }

    /**
     * Send a message as a bot into a room
     * @param roomId ID of the room to send the message into
     * @param content the event content to send
     */
    public async sendMessage(roomId: string, content: IContent | string): Promise<ISendEventResponse> {
        if (typeof content === "string") {
            content = {
                msgtype: "m.text",
                body: content,
            };
        }

        const client = await this.prepareClient();
        return client.evaluate(
            (client, { roomId, content }) => {
                return client.sendMessage(roomId, content);
            },
            {
                roomId,
                content,
            },
        );
    }

    public async redactEvent(roomId: string, eventId: string, reason?: string): Promise<ISendEventResponse> {
        return this.evaluate(
            async (client, { roomId, eventId, reason }) => {
                return client.redactEvent(roomId, eventId, reason);
            },
            { roomId, eventId, reason },
        );
    }

    /**
     * Create a room with given options.
     * @param options the options to apply when creating the room
     * @return the ID of the newly created room
     */
    public async createRoom(options: ICreateRoomOpts): Promise<string> {
        const client = await this.prepareClient();
        return await client.evaluate(async (cli, options) => {
            const resp = await cli.createRoom(options);
            const roomId = resp.room_id;
            if (!cli.getRoom(roomId)) {
                await new Promise<void>((resolve) => {
                    const onRoom = (room: Room) => {
                        if (room.roomId === roomId) {
                            cli.off(window.matrixcs.ClientEvent.Room, onRoom);
                            resolve();
                        }
                    };
                    cli.on(window.matrixcs.ClientEvent.Room, onRoom);
                });
            }
            return roomId;
        }, options);
    }

    /**
     * Create a space with given options.
     * @param options the options to apply when creating the space
     * @return the ID of the newly created space (room)
     */
    public async createSpace(options: ICreateRoomOpts): Promise<string> {
        return this.createRoom({
            ...options,
            creation_content: {
                ...options.creation_content,
                type: "m.space",
            },
        });
    }

    /**
     * Joins the given room by alias or ID
     * @param roomIdOrAlias the id or alias of the room to join
     */
    public async joinRoom(roomIdOrAlias: string): Promise<void> {
        const client = await this.prepareClient();
        await client.evaluate(async (client, roomIdOrAlias) => {
            return await client.joinRoom(roomIdOrAlias);
        }, roomIdOrAlias);
    }

    /**
     * Make this bot join a room by name
     * @param roomName Name of the room to join
     */
    public async joinRoomByName(roomName: string): Promise<string> {
        const client = await this.prepareClient();
        return client.evaluate(
            async (client, { roomName }) => {
                const room = client.getRooms().find((r) => r.getDefaultRoomName(client.getUserId()) === roomName);
                if (room) {
                    await client.joinRoom(room.roomId);
                    return room.roomId;
                }
                throw new Error(`Bot room join failed. Cannot find room '${roomName}'`);
            },
            {
                roomName,
            },
        );
    }

    /**
     * Invites the given user to the given room.
     * @param roomId the id of the room to invite to
     * @param userId the id of the user to invite
     */
    public async inviteUser(roomId: string, userId: string): Promise<void> {
        const client = await this.prepareClient();
        await client.evaluate((client, { roomId, userId }) => client.invite(roomId, userId), {
            roomId,
            userId,
        });
    }

    /**
     * Knocks the given room.
     * @param roomId the id of the room to knock
     * @param opts the options to use when knocking
     */
    public async knockRoom(roomId: string, opts?: KnockRoomOpts): Promise<void> {
        const client = await this.prepareClient();
        await client.evaluate((client, { roomId, opts }) => client.knockRoom(roomId, opts), { roomId, opts });
    }

    /**
     * Kicks the given user from the given room.
     * @param roomId the id of the room to kick from
     * @param userId the id of the user to kick
     * @param reason the reason for the kick
     */
    public async kick(roomId: string, userId: string, reason?: string): Promise<void> {
        const client = await this.prepareClient();
        await client.evaluate((client, { roomId, userId, reason }) => client.kick(roomId, userId, reason), {
            roomId,
            userId,
            reason,
        });
    }

    /**
     * Bans the given user from the given room.
     * @param roomId the id of the room to ban from
     * @param userId the id of the user to ban
     * @param reason the reason for the ban
     */
    public async ban(roomId: string, userId: string, reason?: string): Promise<void> {
        const client = await this.prepareClient();
        await client.evaluate((client, { roomId, userId, reason }) => client.ban(roomId, userId, reason), {
            roomId,
            userId,
            reason,
        });
    }

    /**
     * Unban the given user from the given room.
     * @param roomId the id of the room to unban from
     * @param userId the id of the user to unban
     */
    public async unban(roomId: string, userId: string): Promise<void> {
        const client = await this.prepareClient();
        await client.evaluate((client, { roomId, userId }) => client.unban(roomId, userId), { roomId, userId });
    }

    /**
     * @param {MatrixEvent} event
     * @param {ReceiptType} receiptType
     * @param {boolean} unthreaded
     */
    public async sendReadReceipt(
        event: JSHandle<MatrixEvent>,
        receiptType?: ReceiptType,
        unthreaded?: boolean,
    ): Promise<{}> {
        const client = await this.prepareClient();
        return client.evaluate(
            (client, { event, receiptType, unthreaded }) => {
                return client.sendReadReceipt(event, receiptType, unthreaded);
            },
            { event, receiptType, unthreaded },
        );
    }

    public async publicRooms(options?: IRoomDirectoryOptions): ReturnType<MatrixClient["publicRooms"]> {
        const client = await this.prepareClient();
        return client.evaluate((client, options) => {
            return client.publicRooms(options);
        }, options);
    }

    /**
     * Boostraps cross-signing.
     */
    public async bootstrapCrossSigning(credentials: Credentials): Promise<void> {
        const client = await this.prepareClient();
        return client.evaluate(async (client, credentials) => {
            await client.getCrypto().bootstrapCrossSigning({
                authUploadDeviceSigningKeys: async (func) => {
                    await func({
                        type: "m.login.password",
                        identifier: {
                            type: "m.id.user",
                            user: credentials.userId,
                        },
                        password: credentials.password,
                    });
                },
            });
        }, credentials);
    }

    /**
<<<<<<< HEAD
     * Sets account data for the user.
     * @param type The type of account data to set
     * @param content The content to set
     */
    public async setAccountData(type: string, content: IContent): Promise<void> {
        const client = await this.prepareClient();
        return client.evaluate(
            async (client, { type, content }) => {
                await client.setAccountData(type, content);
            },
            { type, content },
        );
    }

    /**
     * Sends a state event into the room.
     * @param roomId ID of the room to send the event into
     * @param eventType type of event to send
     * @param content the event content to send
     * @param stateKey the state key to use
     */
    public async sendStateEvent(
        roomId: string,
        eventType: string,
        content: IContent,
        stateKey?: string,
    ): Promise<ISendEventResponse> {
        const client = await this.prepareClient();
        return client.evaluate(
            async (client, { roomId, eventType, content, stateKey }) => {
                return client.sendStateEvent(roomId, eventType, content, stateKey);
            },
            { roomId, eventType, content, stateKey },
        );
    }

    /**
     * Leaves the given room.
     * @param roomId ID of the room to leave
     */
    public async leave(roomId: string): Promise<void> {
        const client = await this.prepareClient();
        return client.evaluate(async (client, roomId) => {
            await client.leave(roomId);
        }, roomId);
    }

    /**
     * Kicks the given user from the given room.
     * @param roomId ID of the room to kick from
     * @param userId ID of the user to kick
     * @param reason Optional reason for the kick
     */
    public async ban(roomId: string, userId: string, reason?: string): Promise<void> {
        const client = await this.prepareClient();
        return client.evaluate(
            async (client, { roomId, userId, reason }) => {
                await client.ban(roomId, userId, reason);
            },
            { roomId, userId, reason },
=======
     * Sets the directory visibility for a room.
     * @param roomId ID of the room to set the directory visibility for
     * @param visibility The new visibility for the room
     */
    public async setRoomDirectoryVisibility(roomId: string, visibility: Visibility): Promise<void> {
        const client = await this.prepareClient();
        return client.evaluate(
            async (client, { roomId, visibility }) => {
                await client.setRoomDirectoryVisibility(roomId, visibility);
            },
            { roomId, visibility },
>>>>>>> e92ca4fc
        );
    }
}<|MERGE_RESOLUTION|>--- conflicted
+++ resolved
@@ -315,7 +315,21 @@
     }
 
     /**
-<<<<<<< HEAD
+     * Sets the directory visibility for a room.
+     * @param roomId ID of the room to set the directory visibility for
+     * @param visibility The new visibility for the room
+     */
+    public async setRoomDirectoryVisibility(roomId: string, visibility: Visibility): Promise<void> {
+        const client = await this.prepareClient();
+        return client.evaluate(
+            async (client, { roomId, visibility }) => {
+                await client.setRoomDirectoryVisibility(roomId, visibility);
+            },
+            { roomId, visibility },
+        );
+    }
+
+    /**
      * Sets account data for the user.
      * @param type The type of account data to set
      * @param content The content to set
@@ -362,33 +376,4 @@
             await client.leave(roomId);
         }, roomId);
     }
-
-    /**
-     * Kicks the given user from the given room.
-     * @param roomId ID of the room to kick from
-     * @param userId ID of the user to kick
-     * @param reason Optional reason for the kick
-     */
-    public async ban(roomId: string, userId: string, reason?: string): Promise<void> {
-        const client = await this.prepareClient();
-        return client.evaluate(
-            async (client, { roomId, userId, reason }) => {
-                await client.ban(roomId, userId, reason);
-            },
-            { roomId, userId, reason },
-=======
-     * Sets the directory visibility for a room.
-     * @param roomId ID of the room to set the directory visibility for
-     * @param visibility The new visibility for the room
-     */
-    public async setRoomDirectoryVisibility(roomId: string, visibility: Visibility): Promise<void> {
-        const client = await this.prepareClient();
-        return client.evaluate(
-            async (client, { roomId, visibility }) => {
-                await client.setRoomDirectoryVisibility(roomId, visibility);
-            },
-            { roomId, visibility },
->>>>>>> e92ca4fc
-        );
-    }
 }