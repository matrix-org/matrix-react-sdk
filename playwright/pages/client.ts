--- conflicted
+++ resolved
@@ -23,12 +23,9 @@
     ISendEventResponse,
     MatrixClient,
     Room,
-<<<<<<< HEAD
-    IRoomDirectoryOptions,
-=======
     MatrixEvent,
     ReceiptType,
->>>>>>> f48f4003
+    IRoomDirectoryOptions,
 } from "matrix-js-sdk/src/matrix";
 
 export class Client {
@@ -209,13 +206,6 @@
         });
     }
 
-<<<<<<< HEAD
-    public async publicRooms(options?: IRoomDirectoryOptions): ReturnType<MatrixClient["publicRooms"]> {
-        const client = await this.prepareClient();
-        return await client.evaluate((client, options) => {
-            return client.publicRooms(options);
-        }, options);
-=======
     /**
      * @param {MatrixEvent} event
      * @param {ReceiptType} receiptType
@@ -233,6 +223,12 @@
             },
             { event, receiptType, unthreaded },
         );
->>>>>>> f48f4003
+    }
+
+    public async publicRooms(options?: IRoomDirectoryOptions): ReturnType<MatrixClient["publicRooms"]> {
+        const client = await this.prepareClient();
+        return await client.evaluate((client, options) => {
+            return client.publicRooms(options);
+        }, options);
     }
 }