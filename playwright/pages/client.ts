/*
Copyright 2023 The Matrix.org Foundation C.I.C.

Licensed under the Apache License, Version 2.0 (the "License");
you may not use this file except in compliance with the License.
You may obtain a copy of the License at

    http://www.apache.org/licenses/LICENSE-2.0

Unless required by applicable law or agreed to in writing, software
distributed under the License is distributed on an "AS IS" BASIS,
WITHOUT WARRANTIES OR CONDITIONS OF ANY KIND, either express or implied.
See the License for the specific language governing permissions and
limitations under the License.
*/

import { JSHandle, Page } from "@playwright/test";
import { PageFunctionOn } from "playwright-core/types/structs";

import type {
    IContent,
    ICreateRoomOpts,
    ISendEventResponse,
    MatrixClient,
    Room,
    MatrixEvent,
    ReceiptType,
    IRoomDirectoryOptions,
    UploadOpts,
    Upload,
} from "matrix-js-sdk/src/matrix";
import { Credentials } from "../plugins/homeserver";

export class Client {
    protected client: JSHandle<MatrixClient>;

    protected getClientHandle(): Promise<JSHandle<MatrixClient>> {
        return this.page.evaluateHandle(() => window.mxMatrixClientPeg.get());
    }

    public async prepareClient(): Promise<JSHandle<MatrixClient>> {
        if (!this.client) {
            this.client = await this.getClientHandle();
        }
        return this.client;
    }

    public constructor(protected readonly page: Page) {
        page.on("framenavigated", async () => {
            this.client = null;
        });
    }

    public evaluate<R, Arg, O extends MatrixClient = MatrixClient>(
        pageFunction: PageFunctionOn<O, Arg, R>,
        arg: Arg,
    ): Promise<R>;
    public evaluate<R, O extends MatrixClient = MatrixClient>(
        pageFunction: PageFunctionOn<O, void, R>,
        arg?: any,
    ): Promise<R>;
    public async evaluate<T>(fn: (client: MatrixClient) => T, arg?: any): Promise<T> {
        await this.prepareClient();
        return this.client.evaluate(fn, arg);
    }

    public evaluateHandle<R, Arg, O extends MatrixClient = MatrixClient>(
        pageFunction: PageFunctionOn<O, Arg, R>,
        arg: Arg,
    ): Promise<JSHandle<R>>;
    public evaluateHandle<R, O extends MatrixClient = MatrixClient>(
        pageFunction: PageFunctionOn<O, void, R>,
        arg?: any,
    ): Promise<JSHandle<R>>;
    public async evaluateHandle<T>(fn: (client: MatrixClient) => T, arg?: any): Promise<JSHandle<T>> {
        await this.prepareClient();
        return this.client.evaluateHandle(fn, arg);
    }

    /**
     * @param roomId ID of the room to send the event into
     * @param threadId ID of the thread to send into or null for main timeline
     * @param eventType type of event to send
     * @param content the event content to send
     */
    public async sendEvent(
        roomId: string,
        threadId: string | null,
        eventType: string,
        content: IContent,
    ): Promise<ISendEventResponse> {
        const client = await this.prepareClient();
        return client.evaluate(
            async (client, { roomId, threadId, eventType, content }) => {
                return client.sendEvent(roomId, threadId, eventType, content);
            },
            { roomId, threadId, eventType, content },
        );
    }

    /**
     * Send a message as a bot into a room
     * @param roomId ID of the room to send the message into
     * @param content the event content to send
     */
    public async sendMessage(roomId: string, content: IContent | string): Promise<ISendEventResponse> {
        if (typeof content === "string") {
            content = {
                msgtype: "m.text",
                body: content,
            };
        }

        const client = await this.prepareClient();
        return client.evaluate(
            (client, { roomId, content }) => {
                return client.sendMessage(roomId, content);
            },
            {
                roomId,
                content,
            },
        );
    }

    public async redactEvent(roomId: string, eventId: string, reason?: string): Promise<ISendEventResponse> {
        return this.evaluate(
            async (client, { roomId, eventId, reason }) => {
                return client.redactEvent(roomId, eventId, reason);
            },
            { roomId, eventId, reason },
        );
    }

    /**
     * Create a room with given options.
     * @param options the options to apply when creating the room
     * @return the ID of the newly created room
     */
    public async createRoom(options: ICreateRoomOpts): Promise<string> {
        const client = await this.prepareClient();
        return await client.evaluate(async (cli, options) => {
            const resp = await cli.createRoom(options);
            const roomId = resp.room_id;
            if (!cli.getRoom(roomId)) {
                await new Promise<void>((resolve) => {
                    const onRoom = (room: Room) => {
                        if (room.roomId === roomId) {
                            cli.off(window.matrixcs.ClientEvent.Room, onRoom);
                            resolve();
                        }
                    };
                    cli.on(window.matrixcs.ClientEvent.Room, onRoom);
                });
            }
            return roomId;
        }, options);
    }

    /**
     * Create a space with given options.
     * @param options the options to apply when creating the space
     * @return the ID of the newly created space (room)
     */
    public async createSpace(options: ICreateRoomOpts): Promise<string> {
        return this.createRoom({
            ...options,
            creation_content: {
                ...options.creation_content,
                type: "m.space",
            },
        });
    }

    /**
     * Joins the given room by alias or ID
     * @param roomIdOrAlias the id or alias of the room to join
     */
    public async joinRoom(roomIdOrAlias: string): Promise<void> {
        const client = await this.prepareClient();
        await client.evaluate(async (client, roomIdOrAlias) => {
            return await client.joinRoom(roomIdOrAlias);
        }, roomIdOrAlias);
    }

    /**
     * Make this bot join a room by name
     * @param roomName Name of the room to join
     */
    public async joinRoomByName(roomName: string): Promise<string> {
        const client = await this.prepareClient();
        return client.evaluate(
            async (client, { roomName }) => {
                const room = client.getRooms().find((r) => r.getDefaultRoomName(client.getUserId()) === roomName);
                if (room) {
                    await client.joinRoom(room.roomId);
                    return room.roomId;
                }
                throw new Error(`Bot room join failed. Cannot find room '${roomName}'`);
            },
            {
                roomName,
            },
        );
    }

    /**
     * Invites the given user to the given room.
     * @param roomId the id of the room to invite to
     * @param userId the id of the user to invite
     */
    public async inviteUser(roomId: string, userId: string): Promise<void> {
        const client = await this.prepareClient();
        await client.evaluate((client, { roomId, userId }) => client.invite(roomId, userId), {
            roomId,
            userId,
        });
    }

    /**
     * @param {MatrixEvent} event
     * @param {ReceiptType} receiptType
     * @param {boolean} unthreaded
     */
    public async sendReadReceipt(
        event: JSHandle<MatrixEvent>,
        receiptType?: ReceiptType,
        unthreaded?: boolean,
    ): Promise<{}> {
        const client = await this.prepareClient();
        return client.evaluate(
            (client, { event, receiptType, unthreaded }) => {
                return client.sendReadReceipt(event, receiptType, unthreaded);
            },
            { event, receiptType, unthreaded },
        );
    }

    public async publicRooms(options?: IRoomDirectoryOptions): ReturnType<MatrixClient["publicRooms"]> {
        const client = await this.prepareClient();
        return client.evaluate((client, options) => {
            return client.publicRooms(options);
        }, options);
    }

    /**
<<<<<<< HEAD
     * @param {string} name
     * @param {module:client.callback} callback Optional.
     * @return {Promise} Resolves: {} an empty object.
     * @return {module:http-api.MatrixError} Rejects: with an error response.
     */
    public async setDisplayName(name: string): Promise<{}> {
        const client = await this.prepareClient();
        return client.evaluate(async (cli: MatrixClient, name) => cli.setDisplayName(name), name);
    }

    /**
     * @param {string} url
     * @param {module:client.callback} callback Optional.
     * @return {Promise} Resolves: {} an empty object.
     * @return {module:http-api.MatrixError} Rejects: with an error response.
     */
    public async setAvatarUrl(url: string): Promise<{}> {
        const client = await this.prepareClient();
        return client.evaluate(async (cli: MatrixClient, url) => cli.setAvatarUrl(url), url);
    }

    /**
     * Upload a file to the media repository on the homeserver.
     *
     * @param {object} file The object to upload. On a browser, something that
     *   can be sent to XMLHttpRequest.send (typically a File).  Under node.js,
     *   a Buffer, String or ReadStream.
     */
    public async uploadContent(file: Buffer, opts?: UploadOpts): Promise<Awaited<Upload["promise"]>> {
        const client = await this.prepareClient();
        return client.evaluate(
            async (cli: MatrixClient, { file, opts }) => cli.uploadContent(new Uint8Array(file), opts),
            {
                file: [...file],
                opts,
            },
        );
=======
     * Boostraps cross-signing.
     */
    public async bootstrapCrossSigning(credentials: Credentials): Promise<void> {
        const client = await this.prepareClient();
        return client.evaluate(async (client, credentials) => {
            await client.getCrypto().bootstrapCrossSigning({
                authUploadDeviceSigningKeys: async (func) => {
                    await func({
                        type: "m.login.password",
                        identifier: {
                            type: "m.id.user",
                            user: credentials.userId,
                        },
                        password: credentials.password,
                    });
                },
            });
        }, credentials);
>>>>>>> 0d617dbb
    }
}<|MERGE_RESOLUTION|>--- conflicted
+++ resolved
@@ -244,7 +244,6 @@
     }
 
     /**
-<<<<<<< HEAD
      * @param {string} name
      * @param {module:client.callback} callback Optional.
      * @return {Promise} Resolves: {} an empty object.
@@ -282,7 +281,9 @@
                 opts,
             },
         );
-=======
+    }
+      
+    /**
      * Boostraps cross-signing.
      */
     public async bootstrapCrossSigning(credentials: Credentials): Promise<void> {
@@ -301,6 +302,5 @@
                 },
             });
         }, credentials);
->>>>>>> 0d617dbb
     }
 }