/*
Copyright 2023 The Matrix.org Foundation C.I.C.

Licensed under the Apache License, Version 2.0 (the "License");
you may not use this file except in compliance with the License.
You may obtain a copy of the License at

    http://www.apache.org/licenses/LICENSE-2.0

Unless required by applicable law or agreed to in writing, software
distributed under the License is distributed on an "AS IS" BASIS,
WITHOUT WARRANTIES OR CONDITIONS OF ANY KIND, either express or implied.
See the License for the specific language governing permissions and
limitations under the License.
*/

import { type Locator, type Page } from "@playwright/test";
import { type ICreateRoomOpts } from "matrix-js-sdk/src/matrix";

export class ElementAppPage {
    public constructor(private readonly page: Page) {}

    /**
     * Open the top left user menu, returning a Locator to the resulting context menu.
     */
    public async openUserMenu(): Promise<Locator> {
        await this.page.getByRole("button", { name: "User menu" }).click();
        const locator = this.page.locator(".mx_ContextualMenu");
        await locator.waitFor();
        return locator;
    }

    /**
     * Switch settings tab to the one by the given name
     * @param tab the name of the tab to switch to.
     */
    public async switchTab(tab: string): Promise<void> {
        await this.page
            .locator(".mx_TabbedView_tabLabels")
            .locator(".mx_TabbedView_tabLabel", { hasText: tab })
            .click();
    }

    /**
     * Open user settings (via user menu), returns a locator to the dialog
     * @param tab the name of the tab to switch to after opening, optional.
     */
    public async openUserSettings(tab?: string): Promise<Locator> {
        const locator = await this.openUserMenu();
        await locator.getByRole("menuitem", { name: "All settings", exact: true }).click();
        if (tab) await this.switchTab(tab);
        return this.page.locator(".mx_UserSettingsDialog");
    }

    /**
<<<<<<< HEAD
     * Close dialog currently open dialog
     */
    public async closeDialog(): Promise<void> {
        return this.page.getByRole("button", { name: "Close dialog", exact: true }).click();
=======
     * Open room creation dialog.
     */
    public async openCreateRoomDialog(): Promise<Locator> {
        await this.page.getByRole("button", { name: "Add room", exact: true }).click();
        await this.page.getByRole("menuitem", { name: "New room", exact: true }).click();
        return this.page.locator(".mx_CreateRoomDialog");
>>>>>>> fbd64d37
    }

    /**
     * Create a room with given options.
     * @param options the options to apply when creating the room
     * @return the ID of the newly created room
     */
    public async createRoom(options: ICreateRoomOpts): Promise<string> {
        return this.page.evaluate<Promise<string>, ICreateRoomOpts>(async (options) => {
            return window.mxMatrixClientPeg
                .get()
                .createRoom(options)
                .then((res) => res.room_id);
        }, options);
    }

    /**
     * Get the composer element
     * @param isRightPanel whether to select the right panel composer, otherwise the main timeline composer
     */
    public async getComposer(isRightPanel?: boolean): Promise<Locator> {
        const panelClass = isRightPanel ? ".mx_RightPanel" : ".mx_RoomView_body";
        return this.page.locator(`${panelClass} .mx_MessageComposer`);
    }

    /**
     * Open the message composer kebab menu
     * @param isRightPanel whether to select the right panel composer, otherwise the main timeline composer
     */
    public async openMessageComposerOptions(isRightPanel?: boolean): Promise<Locator> {
        const composer = await this.getComposer(isRightPanel);
        await composer.getByRole("button", { name: "More options", exact: true }).click();
        return this.page.getByRole("menu");
    }
}<|MERGE_RESOLUTION|>--- conflicted
+++ resolved
@@ -53,19 +53,19 @@
     }
 
     /**
-<<<<<<< HEAD
-     * Close dialog currently open dialog
-     */
-    public async closeDialog(): Promise<void> {
-        return this.page.getByRole("button", { name: "Close dialog", exact: true }).click();
-=======
      * Open room creation dialog.
      */
     public async openCreateRoomDialog(): Promise<Locator> {
         await this.page.getByRole("button", { name: "Add room", exact: true }).click();
         await this.page.getByRole("menuitem", { name: "New room", exact: true }).click();
         return this.page.locator(".mx_CreateRoomDialog");
->>>>>>> fbd64d37
+    }
+
+    /**
+     * Close dialog currently open dialog
+     */
+    public async closeDialog(): Promise<void> {
+        return this.page.getByRole("button", { name: "Close dialog", exact: true }).click();
     }
 
     /**
