--- conflicted
+++ resolved
@@ -84,8 +84,6 @@
     }
 
     /**
-<<<<<<< HEAD
-=======
      * Open room creation dialog.
      */
     public async openCreateRoomDialog(): Promise<Locator> {
@@ -95,7 +93,6 @@
     }
 
     /**
->>>>>>> 33d527ee
      * Close dialog currently open dialog
      */
     public async closeDialog(): Promise<void> {
@@ -117,7 +114,25 @@
     }
 
     /**
-<<<<<<< HEAD
+     * Get the composer element
+     * @param isRightPanel whether to select the right panel composer, otherwise the main timeline composer
+     */
+    public async getComposer(isRightPanel?: boolean): Promise<Locator> {
+        const panelClass = isRightPanel ? ".mx_RightPanel" : ".mx_RoomView_body";
+        return this.page.locator(`${panelClass} .mx_MessageComposer`);
+    }
+
+    /**
+     * Open the message composer kebab menu
+     * @param isRightPanel whether to select the right panel composer, otherwise the main timeline composer
+     */
+    public async openMessageComposerOptions(isRightPanel?: boolean): Promise<Locator> {
+        const composer = await this.getComposer(isRightPanel);
+        await composer.getByRole("button", { name: "More options", exact: true }).click();
+        return this.page.getByRole("menu");
+    }
+
+    /**
      * @param {string} roomId
      * @param {string} threadId
      * @param {string} eventType
@@ -144,25 +159,4 @@
             { roomId, threadId, eventType, content },
         );
     }
-
-    /**
-=======
->>>>>>> 33d527ee
-     * Get the composer element
-     * @param isRightPanel whether to select the right panel composer, otherwise the main timeline composer
-     */
-    public async getComposer(isRightPanel?: boolean): Promise<Locator> {
-        const panelClass = isRightPanel ? ".mx_RightPanel" : ".mx_RoomView_body";
-        return this.page.locator(`${panelClass} .mx_MessageComposer`);
-    }
-
-    /**
-     * Open the message composer kebab menu
-     * @param isRightPanel whether to select the right panel composer, otherwise the main timeline composer
-     */
-    public async openMessageComposerOptions(isRightPanel?: boolean): Promise<Locator> {
-        const composer = await this.getComposer(isRightPanel);
-        await composer.getByRole("button", { name: "More options", exact: true }).click();
-        return this.page.getByRole("menu");
-    }
 }