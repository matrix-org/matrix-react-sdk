--- conflicted
+++ resolved
@@ -17,67 +17,20 @@
 import { type Locator, type Page, expect } from "@playwright/test";
 
 import type { IContent, ICreateRoomOpts, ISendEventResponse } from "matrix-js-sdk/src/matrix";
-<<<<<<< HEAD
-import type { SettingLevel } from "../../src/settings/SettingLevel";
-import { ElementLabsPage } from "./labs";
-=======
 import { Settings } from "./settings";
->>>>>>> 1b3f473c
+import { Labs } from "./labs";
 
 export class ElementAppPage {
     public constructor(private readonly page: Page) {}
 
-<<<<<<< HEAD
-    public labs = new ElementLabsPage(this.page);
-
-    /**
-     * Sets the value for a setting. The room ID is optional if the
-     * setting is not being set for a particular room, otherwise it
-     * should be supplied. The value may be null to indicate that the
-     * level should no longer have an override.
-     * @param {string} settingName The name of the setting to change.
-     * @param {String} roomId The room ID to change the value in, may be
-     * null.
-     * @param {SettingLevel} level The level to change the value at.
-     * @param {*} value The new value of the setting, may be null.
-     * @return {Promise} Resolves when the setting has been changed.
-     */
-    public async setSettingValue(settingName: string, roomId: string, level: SettingLevel, value: any): Promise<void> {
-        return this.page.evaluate<
-            Promise<void>,
-            {
-                settingName: string;
-                roomId: string | null;
-                level: SettingLevel;
-                value: any;
-            }
-        >(
-            ({ settingName, roomId, level, value }) => {
-                return window.mxSettingsStore.setValue(settingName, roomId, level, value);
-            },
-            { settingName, roomId, level, value },
-        );
-    }
-=======
+    public labs = new Labs(this.page);
     public settings = new Settings(this.page);
->>>>>>> 1b3f473c
 
     /**
      * Open the top left user menu, returning a Locator to the resulting context menu.
      */
     public async openUserMenu(): Promise<Locator> {
         return this.settings.openUserMenu();
-    }
-
-    /**
-     * Open room settings (via room menu), returns a locator to the dialog
-     * @param tab the name of the tab to switch to after opening, optional.
-     */
-    public async openRoomSettings(tab?: string): Promise<Locator> {
-        await this.page.getByRole("main").getByRole("button", { name: "Room options", exact: true }).click();
-        await this.page.locator(".mx_RoomTile_contextMenu").getByRole("menuitem", { name: "Settings" }).click();
-        if (tab) await this.switchTab(tab);
-        return this.page.locator(".mx_Dialog").filter({ has: this.page.locator(".mx_RoomSettingsDialog") });
     }
 
     /**
@@ -111,7 +64,6 @@
     }
 
     /**
-<<<<<<< HEAD
      * Create a space with given options.
      * @param options the options to apply when creating the space
      * @return the ID of the newly created space (room)
@@ -127,8 +79,6 @@
     }
 
     /**
-=======
->>>>>>> 1b3f473c
      * Opens the given room by name. The room must be visible in the
      * room list, but the room list may be folded horizontally, and the
      * room may contain unread messages.
