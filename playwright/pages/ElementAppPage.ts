/*
Copyright 2023 The Matrix.org Foundation C.I.C.

Licensed under the Apache License, Version 2.0 (the "License");
you may not use this file except in compliance with the License.
You may obtain a copy of the License at

    http://www.apache.org/licenses/LICENSE-2.0

Unless required by applicable law or agreed to in writing, software
distributed under the License is distributed on an "AS IS" BASIS,
WITHOUT WARRANTIES OR CONDITIONS OF ANY KIND, either express or implied.
See the License for the specific language governing permissions and
limitations under the License.
*/

import { type Locator, type Page, expect } from "@playwright/test";

import { Settings } from "./settings";
import { Client } from "./client";
<<<<<<< HEAD
import { Labs } from "./labs";
import { Timeline } from "./timeline";
=======
import { Spotlight } from "./Spotlight";
>>>>>>> 7b3d5b5f

export class ElementAppPage {
    public constructor(public readonly page: Page) {}

    public settings = new Settings(this.page);
    public client: Client = new Client(this.page);
    public timeline: Timeline = new Timeline(this.page);

    /**
     * Open the top left user menu, returning a Locator to the resulting context menu.
     */
    public async openUserMenu(): Promise<Locator> {
        return this.settings.openUserMenu();
    }

    /**
     * Open room creation dialog.
     */
    public async openCreateRoomDialog(): Promise<Locator> {
        await this.page.getByRole("button", { name: "Add room", exact: true }).click();
        await this.page.getByRole("menuitem", { name: "New room", exact: true }).click();
        return this.page.locator(".mx_CreateRoomDialog");
    }

    /**
     * Close dialog currently open dialog
     */
    public async closeDialog(): Promise<void> {
        return this.settings.closeDialog();
    }

    public async getClipboard(): Promise<string> {
        return await this.page.evaluate(() => navigator.clipboard.readText());
    }

    /**
     * Find an open dialog by its title
     */
    public async getDialogByTitle(title: string, timeout = 5000): Promise<Locator> {
        const dialog = this.page.locator(".mx_Dialog");
        await dialog.getByRole("heading", { name: title }).waitFor({ timeout });
        return dialog;
    }

    /**
     * Opens the given room by name. The room must be visible in the
     * room list, but the room list may be folded horizontally, and the
     * room may contain unread messages.
     *
     * @param name The exact room name to find and click on/open.
     */
    public async viewRoomByName(name: string): Promise<void> {
        // We look for the room inside the room list, which is a tree called Rooms.
        //
        // There are 3 cases:
        // - the room list is folded:
        //     then the aria-label on the room tile is the name (with nothing extra)
        // - the room list is unfolder and the room has messages:
        //     then the aria-label contains the unread count, but the title of the
        //     div inside the titleContainer equals the room name
        // - the room list is unfolded and the room has no messages:
        //     then the aria-label is the name and so is the title of a div
        //
        // So by matching EITHER title=name OR aria-label=name we find this exact
        // room in all three cases.
        return this.page
            .getByRole("tree", { name: "Rooms" })
            .locator(`[title="${name}"],[aria-label="${name}"]`)
            .first()
            .click();
    }

    public async viewRoomById(roomId: string): Promise<void> {
        await this.page.goto(`/#/room/${roomId}`);
    }

    /**
     * Get the composer element
     * @param isRightPanel whether to select the right panel composer, otherwise the main timeline composer
     */
    public getComposer(isRightPanel?: boolean): Locator {
        const panelClass = isRightPanel ? ".mx_RightPanel" : ".mx_RoomView_body";
        return this.page.locator(`${panelClass} .mx_MessageComposer`);
    }

    /**
     * Get the composer input field
     * @param isRightPanel whether to select the right panel composer, otherwise the main timeline composer
     */
    public getComposerField(isRightPanel?: boolean): Locator {
        return this.getComposer(isRightPanel).locator("[contenteditable]");
    }

    /**
     * Open the message composer kebab menu
     * @param isRightPanel whether to select the right panel composer, otherwise the main timeline composer
     */
    public async openMessageComposerOptions(isRightPanel?: boolean): Promise<Locator> {
        const composer = this.getComposer(isRightPanel);
        await composer.getByRole("button", { name: "More options", exact: true }).click();
        return this.page.getByRole("menu");
    }

    /**
     * Returns the space panel space button based on a name. The space
     * must be visible in the space panel
     * @param name The space name to find
     */
    public async getSpacePanelButton(name: string): Promise<Locator> {
        const button = this.page.getByRole("button", { name: name });
        await expect(button).toHaveClass(/mx_SpaceButton/);
        return button;
    }

    /**
     * Opens the given space home by name. The space must be visible in
     * the space list.
     * @param name The space name to find and click on/open.
     */
    public async viewSpaceHomeByName(name: string): Promise<void> {
        const button = await this.getSpacePanelButton(name);
        return button.dblclick();
    }

    /**
     * Opens the given space by name. The space must be visible in the
     * space list.
     * @param name The space name to find and click on/open.
     */
    public async viewSpaceByName(name: string): Promise<void> {
        const button = await this.getSpacePanelButton(name);
        return button.click();
    }

    public async getClipboardText(): Promise<string> {
        return this.page.evaluate("navigator.clipboard.readText()");
    }

    public async openSpotlight(): Promise<Spotlight> {
        const spotlight = new Spotlight(this.page);
        await spotlight.open();
        return spotlight;
    }

    public async scrollToBottom(page: Page): Promise<void> {
        await page
            .locator(".mx_ScrollPanel")
            .evaluate((scrollPanel) => scrollPanel.scrollTo(0, scrollPanel.scrollHeight));
    }
}<|MERGE_RESOLUTION|>--- conflicted
+++ resolved
@@ -18,12 +18,8 @@
 
 import { Settings } from "./settings";
 import { Client } from "./client";
-<<<<<<< HEAD
-import { Labs } from "./labs";
 import { Timeline } from "./timeline";
-=======
 import { Spotlight } from "./Spotlight";
->>>>>>> 7b3d5b5f
 
 export class ElementAppPage {
     public constructor(public readonly page: Page) {}
