/*
Copyright 2023 The Matrix.org Foundation C.I.C.

Licensed under the Apache License, Version 2.0 (the "License");
you may not use this file except in compliance with the License.
You may obtain a copy of the License at

    http://www.apache.org/licenses/LICENSE-2.0

Unless required by applicable law or agreed to in writing, software
distributed under the License is distributed on an "AS IS" BASIS,
WITHOUT WARRANTIES OR CONDITIONS OF ANY KIND, either express or implied.
See the License for the specific language governing permissions and
limitations under the License.
*/

import { type Locator, type Page, expect } from "@playwright/test";

import { Settings } from "./settings";
import { Client } from "./client";
<<<<<<< HEAD
=======
import { Labs } from "./labs";
import { Spotlight } from "./Spotlight";
>>>>>>> de5931d5

export class ElementAppPage {
    public constructor(public readonly page: Page) {}

    public settings = new Settings(this.page);
    public client: Client = new Client(this.page);

    /**
     * Open the top left user menu, returning a Locator to the resulting context menu.
     */
    public async openUserMenu(): Promise<Locator> {
        return this.settings.openUserMenu();
    }

    /**
     * Open room creation dialog.
     */
    public async openCreateRoomDialog(): Promise<Locator> {
        await this.page.getByRole("button", { name: "Add room", exact: true }).click();
        await this.page.getByRole("menuitem", { name: "New room", exact: true }).click();
        return this.page.locator(".mx_CreateRoomDialog");
    }

    /**
     * Close dialog currently open dialog
     */
    public async closeDialog(): Promise<void> {
        return this.settings.closeDialog();
    }

    public async getClipboard(): Promise<string> {
        return await this.page.evaluate(() => navigator.clipboard.readText());
    }

    /**
     * Find an open dialog by its title
     */
    public async getDialogByTitle(title: string, timeout = 5000): Promise<Locator> {
        const dialog = this.page.locator(".mx_Dialog");
        await dialog.getByRole("heading", { name: title }).waitFor({ timeout });
        return dialog;
    }

    /**
     * Opens the given room by name. The room must be visible in the
     * room list, but the room list may be folded horizontally, and the
     * room may contain unread messages.
     *
     * @param name The exact room name to find and click on/open.
     */
    public async viewRoomByName(name: string): Promise<void> {
        // We look for the room inside the room list, which is a tree called Rooms.
        //
        // There are 3 cases:
        // - the room list is folded:
        //     then the aria-label on the room tile is the name (with nothing extra)
        // - the room list is unfolder and the room has messages:
        //     then the aria-label contains the unread count, but the title of the
        //     div inside the titleContainer equals the room name
        // - the room list is unfolded and the room has no messages:
        //     then the aria-label is the name and so is the title of a div
        //
        // So by matching EITHER title=name OR aria-label=name we find this exact
        // room in all three cases.
        return this.page
            .getByRole("tree", { name: "Rooms" })
            .locator(`[title="${name}"],[aria-label="${name}"]`)
            .first()
            .click();
    }

    public async viewRoomById(roomId: string): Promise<void> {
        await this.page.goto(`/#/room/${roomId}`);
    }

    /**
     * Get the composer element
     * @param isRightPanel whether to select the right panel composer, otherwise the main timeline composer
     */
    public getComposer(isRightPanel?: boolean): Locator {
        const panelClass = isRightPanel ? ".mx_RightPanel" : ".mx_RoomView_body";
        return this.page.locator(`${panelClass} .mx_MessageComposer`);
    }

    /**
     * Get the composer input field
     * @param isRightPanel whether to select the right panel composer, otherwise the main timeline composer
     */
    public getComposerField(isRightPanel?: boolean): Locator {
        return this.getComposer(isRightPanel).locator("[contenteditable]");
    }

    /**
     * Open the message composer kebab menu
     * @param isRightPanel whether to select the right panel composer, otherwise the main timeline composer
     */
    public async openMessageComposerOptions(isRightPanel?: boolean): Promise<Locator> {
        const composer = this.getComposer(isRightPanel);
        await composer.getByRole("button", { name: "More options", exact: true }).click();
        return this.page.getByRole("menu");
    }

    /**
     * Returns the space panel space button based on a name. The space
     * must be visible in the space panel
     * @param name The space name to find
     */
    public async getSpacePanelButton(name: string): Promise<Locator> {
        const button = this.page.getByRole("button", { name: name });
        await expect(button).toHaveClass(/mx_SpaceButton/);
        return button;
    }

    /**
     * Opens the given space home by name. The space must be visible in
     * the space list.
     * @param name The space name to find and click on/open.
     */
    public async viewSpaceHomeByName(name: string): Promise<void> {
        const button = await this.getSpacePanelButton(name);
        return button.dblclick();
    }

    /**
     * Opens the given space by name. The space must be visible in the
     * space list.
     * @param name The space name to find and click on/open.
     */
    public async viewSpaceByName(name: string): Promise<void> {
        const button = await this.getSpacePanelButton(name);
        return button.click();
    }

    public async getClipboardText(): Promise<string> {
        return this.page.evaluate("navigator.clipboard.readText()");
    }

    public async openSpotlight(): Promise<Spotlight> {
        const spotlight = new Spotlight(this.page);
        await spotlight.open();
        return spotlight;
    }

    public async scrollToBottom(page: Page): Promise<void> {
        await page
            .locator(".mx_ScrollPanel")
            .evaluate((scrollPanel) => scrollPanel.scrollTo(0, scrollPanel.scrollHeight));
    }
}<|MERGE_RESOLUTION|>--- conflicted
+++ resolved
@@ -18,11 +18,7 @@
 
 import { Settings } from "./settings";
 import { Client } from "./client";
-<<<<<<< HEAD
-=======
-import { Labs } from "./labs";
 import { Spotlight } from "./Spotlight";
->>>>>>> de5931d5
 
 export class ElementAppPage {
     public constructor(public readonly page: Page) {}
