--- conflicted
+++ resolved
@@ -158,16 +158,15 @@
         return this.page.evaluate("navigator.clipboard.readText()");
     }
 
-<<<<<<< HEAD
+    public async openSpotlight(): Promise<Spotlight> {
+        const spotlight = new Spotlight(this.page);
+        await spotlight.open();
+        return spotlight;
+    }
+
     public async scrollToBottom(page: Page): Promise<void> {
         await page
             .locator(".mx_ScrollPanel")
             .evaluate((scrollPanel) => scrollPanel.scrollTo(0, scrollPanel.scrollHeight));
-=======
-    public async openSpotlight(): Promise<Spotlight> {
-        const spotlight = new Spotlight(this.page);
-        await spotlight.open();
-        return spotlight;
->>>>>>> e92ca4fc
     }
 }