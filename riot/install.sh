#!/bin/bash
<<<<<<< HEAD
set -e
=======
RIOT_BRANCH=develop
>>>>>>> 240c715c

RIOT_BRANCH=master
BASE_DIR=$(cd $(dirname $0) && pwd)
if [ -d $BASE_DIR/riot-web ]; then
    echo "riot is already installed"
    exit
fi

# Install ComplexHttpServer (a drop in replacement for Python's SimpleHttpServer
# but with support for multiple threads) into a virtualenv.
(
    virtualenv $BASE_DIR/env
    source $BASE_DIR/env/bin/activate

    # Having been bitten by pip SSL fail too many times, I don't trust the existing pip
    # to be able to --upgrade itself, so grab a new one fresh from source.
    curl https://bootstrap.pypa.io/get-pip.py -o get-pip.py
    python get-pip.py

    pip install ComplexHttpServer

    deactivate
)

cd $BASE_DIR
curl -L https://github.com/vector-im/riot-web/archive/${RIOT_BRANCH}.zip --output riot.zip
unzip -q riot.zip
rm riot.zip
mv riot-web-${RIOT_BRANCH} riot-web
cd riot-web
npm install
npm run build<|MERGE_RESOLUTION|>--- conflicted
+++ resolved
@@ -1,11 +1,7 @@
 #!/bin/bash
-<<<<<<< HEAD
 set -e
-=======
 RIOT_BRANCH=develop
->>>>>>> 240c715c
 
-RIOT_BRANCH=master
 BASE_DIR=$(cd $(dirname $0) && pwd)
 if [ -d $BASE_DIR/riot-web ]; then
     echo "riot is already installed"
